FROM python:slim as base

ENV PYTHONFAULTHANDLER=1 \
    PYTHONHASHSEED=random \
    PYTHONUNBUFFERED=1

WORKDIR /app

FROM base as builder

ENV PIP_DEFAULT_TIMEOUT=100 \
    PIP_DISABLE_PIP_VERSION_CHECK=1 \
    PIP_NO_CACHE_DIR=1 \
    POETRY_VERSION=1.3.2

RUN pip install "poetry==$POETRY_VERSION"
RUN python -m venv /venv

<<<<<<< HEAD
# COPY pyproject.toml ./
# RUN poetry install --only main
=======
COPY pyproject.toml ./
RUN poetry export -f requirements.txt | /venv/bin/pip install -r /dev/stdin
>>>>>>> 145023a8

COPY . .
RUN poetry build && /venv/bin/pip install dist/*.whl

FROM base as final

ENV PATH="/venv/bin:${PATH}"
ENV VIRTUAL_ENV="/venv"
COPY --from=builder /venv /venv
ENTRYPOINT ["keep"]<|MERGE_RESOLUTION|>--- conflicted
+++ resolved
@@ -15,15 +15,6 @@
 
 RUN pip install "poetry==$POETRY_VERSION"
 RUN python -m venv /venv
-
-<<<<<<< HEAD
-# COPY pyproject.toml ./
-# RUN poetry install --only main
-=======
-COPY pyproject.toml ./
-RUN poetry export -f requirements.txt | /venv/bin/pip install -r /dev/stdin
->>>>>>> 145023a8
-
 COPY . .
 RUN poetry build && /venv/bin/pip install dist/*.whl
 
