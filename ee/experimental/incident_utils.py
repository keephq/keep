--- conflicted
+++ resolved
@@ -29,12 +29,8 @@
 USE_N_HISTORICAL_ALERTS_PMI = 10e4
 USE_N_HISTORICAL_INCIDENTS = 10e4
 MIN_ALERT_NUMBER = 100
-<<<<<<< HEAD
-DEFAULT_TEMP_DIR_LOCATION = "./ai_temp"
-=======
-DEFAULT_TEMP_DIR_LOCATION = './ee/experimental/ai_temp'
+DEFAULT_TEMP_DIR_LOCATION = "./ee/experimental/ai_temp"
 MAX_SUMMARY_LENGTH = 900
->>>>>>> 45f7553a
 
 
 def calculate_pmi_matrix(
@@ -75,33 +71,19 @@
         os.makedirs(temp_dir, exist_ok=True)
 
     if not offload_config:
-<<<<<<< HEAD
         offload_config = os.environ.get("PMI_OFFLOAD_CONFIG", {})
 
         if "temp_dir" in offload_config:
             offload_config["temp_dir"] = f'{offload_config["temp_dir"]}/{tenant_id}'
             os.makedirs(offload_config["temp_dir"], exist_ok=True)
 
+    if not min_alert_number:
+        min_alert_number = os.environ.get("MIN_ALERT_NUMBER", MIN_ALERT_NUMBER)
+
     alerts = query_alerts(
         tenant_id, limit=use_n_historical_alerts, upper_timestamp=upper_timestamp
     )
 
-    pmi_matrix, pmi_columns = get_alert_pmi_matrix(
-        alerts, "fingerprint", sliding_window, stride, offload_config
-    )
-
-=======
-        offload_config = os.environ.get('PMI_OFFLOAD_CONFIG', {})
-        
-        if 'temp_dir' in offload_config:
-            offload_config['temp_dir'] = f'{offload_config["temp_dir"]}/{tenant_id}'
-            os.makedirs(offload_config['temp_dir'], exist_ok=True)
-            
-    if not min_alert_number:
-        min_alert_number = os.environ.get('MIN_ALERT_NUMBER', MIN_ALERT_NUMBER)
-    
-    alerts = query_alerts(tenant_id, limit=use_n_historical_alerts, upper_timestamp=upper_timestamp)
-    
     if len(alerts) < min_alert_number:
         logger.info(
             "Not enough alerts to mine incidents",
@@ -109,11 +91,12 @@
                 "tenant_id": tenant_id,
             },
         )
-        return {"status": 'failed', "message": "Not enough alerts to mine incidents"}
-
-    pmi_matrix, pmi_columns = get_alert_pmi_matrix(alerts, 'fingerprint', sliding_window, stride, offload_config)
-    
->>>>>>> 45f7553a
+        return {"status": "failed", "message": "Not enough alerts to mine incidents"}
+
+    pmi_matrix, pmi_columns = get_alert_pmi_matrix(
+        alerts, "fingerprint", sliding_window, stride, offload_config
+    )
+
     logger.info(
         "Calculating PMI coefficients for alerts finished. PMI matrix is being written to the database.",
         extra={
@@ -213,57 +196,33 @@
         )
 
     if not general_temp_dir:
-<<<<<<< HEAD
         general_temp_dir = os.environ.get("AI_TEMP_FOLDER", DEFAULT_TEMP_DIR_LOCATION)
-
-    if not min_alert_number:
-        min_alert_number = os.environ.get("MIN_ALERT_NUMBER", MIN_ALERT_NUMBER)
 
     temp_dir = f"{general_temp_dir}/{tenant_id}"
     os.makedirs(temp_dir, exist_ok=True)
 
+    status = calculate_pmi_matrix(ctx, tenant_id)
+    if status.get("status") == "failed":
+        return {"incidents": []}
+
+    logger.info(
+        "Getting new alerts and past incients",
+        extra={
+            "tenant_id": tenant_id,
+        },
+    )
     alerts = query_alerts(
         tenant_id,
         limit=use_n_historical_alerts,
         upper_timestamp=alert_upper_timestamp,
         lower_timestamp=alert_lower_timestamp,
     )
-    if len(alerts) < min_alert_number:
-        logger.info(
-            "Not enough alerts to mine incidents",
-            extra={
-                "tenant_id": tenant_id,
-            },
-        )
-=======
-        general_temp_dir = os.environ.get('AI_TEMP_FOLDER', DEFAULT_TEMP_DIR_LOCATION)
-        
-    temp_dir = f'{general_temp_dir}/{tenant_id}'
-    os.makedirs(temp_dir, exist_ok=True)
-    
-    status = calculate_pmi_matrix(ctx, tenant_id)
-    if status.get('status') == 'failed':
->>>>>>> 45f7553a
-        return {"incidents": []}
-
-    logger.info(
-        "Getting new alerts and past incients",
-        extra={
-            "tenant_id": tenant_id,
-        },
-    )
-<<<<<<< HEAD
-
     incidents, _ = get_last_incidents(
         tenant_id,
         limit=use_n_hist_incidents,
         upper_timestamp=incident_upper_timestamp,
         lower_timestamp=incident_lower_timestamp,
     )
-=======
-    alerts = query_alerts(tenant_id, limit=use_n_historical_alerts, upper_timestamp=alert_upper_timestamp, lower_timestamp=alert_lower_timestamp)
-    incidents, _ = get_last_incidents(tenant_id, limit=use_n_hist_incidents, upper_timestamp=incident_upper_timestamp, lower_timestamp=incident_lower_timestamp)
->>>>>>> 45f7553a
     fingerprints = list(set([alert.fingerprint for alert in alerts]))
 
     logger.info(
@@ -350,15 +309,10 @@
         "Client notified on new AI log",
         extra={"tenant_id": tenant_id},
     )
-<<<<<<< HEAD
 
     return {
         "incidents": [get_incident_by_id(tenant_id, incident_id) for incident_id in ids]
     }
-=======
-    
-    return {"incidents": [get_incident_by_id(tenant_id, incident_id) for incident_id in ids]}
->>>>>>> 45f7553a
 
 
 def mine_incidents(
@@ -557,57 +511,42 @@
     return incidents
 
 
-<<<<<<< HEAD
 def generate_incident_summary(
-    incident: Incident, use_n_alerts_for_summary: int = -1
+    incident: Incident,
+    use_n_alerts_for_summary: int = -1,
+    generate_summary: str = None,
+    max_summary_length: int = None,
 ) -> str:
     if "OPENAI_API_KEY" not in os.environ:
         logger.error(
             "OpenAI API key is not set. Incident summary generation is not available."
         )
-        return "Summarization is Disabled"
-
-    try:
-=======
-def generate_incident_summary(incident: Incident, use_n_alerts_for_summary: int = -1, generate_summary: str = None, max_summary_length: int = None) -> str:
-    if "OPENAI_API_KEY" not in os.environ:
-        logger.error("OpenAI API key is not set. Incident summary generation is not available.")
         return ""
-    
+
     if not generate_summary:
         generate_summary = os.environ.get("GENERATE_INCIDENT_SUMMARY", "True")
-        
+
     if generate_summary == "False":
         return ""
-    
+
     if incident.user_summary:
-            return ""
-    
+        return ""
+
     if not max_summary_length:
         max_summary_length = os.environ.get("MAX_SUMMARY_LENGTH", MAX_SUMMARY_LENGTH)
-    
+
     if not max_summary_length:
         max_summary_length = os.environ.get("MAX_SUMMARY_LENGTH", MAX_SUMMARY_LENGTH)
-    
-    try: 
->>>>>>> 45f7553a
+
+    try:
         client = OpenAI(api_key=os.environ["OPENAI_API_KEY"])
 
         incident = get_incident_by_id(incident.tenant_id, incident.id)
-<<<<<<< HEAD
-        prompt_addition = ""
-        if incident.user_summary:
-            prompt_addition = f"When generating, you must rely on the summary provided by human: {incident.user_summary}"
 
         description_strings = np.unique(
             [f'{alert.event["name"]}' for alert in incident.alerts]
         ).tolist()
 
-=======
-        
-        description_strings = np.unique([f'{alert.event["name"]}' for alert in incident.alerts]).tolist()
-        
->>>>>>> 45f7553a
         if use_n_alerts_for_summary > 0:
             incident_description = "\n".join(
                 description_strings[:use_n_alerts_for_summary]
@@ -621,40 +560,29 @@
 
         model = os.environ.get("OPENAI_MODEL", "gpt-4o-mini")
 
-<<<<<<< HEAD
         summary = (
             client.chat.completions.create(
                 model=model,
                 messages=[
                     {
                         "role": "system",
-                        "content": """You are a very skilled DevOps specialist who can summarize any incident based on alert descriptions.
+                        "content": f"""You are a very skilled DevOps specialist who can summarize any incident based on alert descriptions.
                 When provided with information, summarize it in a 2-3 sentences explaining what happened and when.
                 ONLY SUMMARIZE WHAT YOU SEE. In the end add information about potential scenario of the incident.
-
-=======
-        summary = client.chat.completions.create(model=model, messages=[
-            {
-                "role": "system",
-                "content": f"""You are a very skilled DevOps specialist who can summarize any incident based on alert descriptions. 
-                When provided with information, summarize it in a 2-3 sentences explaining what happened and when. 
-                ONLY SUMMARIZE WHAT YOU SEE. In the end add information about potential scenario of the incident. 
-                When provided with information, answer with max a {int(max_summary_length * 0.9)} symbols excerpt 
+                When provided with information, answer with max a {int(max_summary_length * 0.9)} symbols excerpt
                 describing incident thoroughly.
-                
->>>>>>> 45f7553a
+
                 EXAMPLE:
                 An incident occurred between 2022-11-17 14:11:04 and 2022-11-22 22:19:04, involving a
                 total of 200 alerts. The alerts indicated critical and warning issues such as high CPU and memory
                 usage in pods and nodes, as well as stuck Kubernetes Daemonset rollout. Potential incident scenario:
                 Kubernetes Daemonset rollout stuck due to high CPU and memory usage in pods and nodes. This caused a
-<<<<<<< HEAD
                 long tail of alerts on various topics.""",
                     },
                     {
                         "role": "user",
                         "content": f"""Here are  alerts of an incident for summarization:\n{incident_description}\n This incident started  on
-                {incident_start}, ended on {incident_end}, included {incident.alerts_count} alerts. {prompt_addition}""",
+                {incident_start}, ended on {incident_end}, included {incident.alerts_count} alerts.""",
                     },
                 ],
             )
@@ -662,46 +590,50 @@
             .message.content
         )
 
-=======
-                long tail of alerts on various topics."""
-            },
-            {
-                "role": "user",
-                "content": f"""Here are  alerts of an incident for summarization:\n{incident_description}\n This incident started  on
-                {incident_start}, ended on {incident_end}, included {incident.alerts_count} alerts."""
-            }
-        ]).choices[0].message.content
-        
-        logger.info(f"Generated incident summary with length {len(summary)} symbols", 
-                    extra={"incident_id": incident.id, "tenant_id": incident.tenant_id})
-        
+        logger.info(
+            f"Generated incident summary with length {len(summary)} symbols",
+            extra={"incident_id": incident.id, "tenant_id": incident.tenant_id},
+        )
+
         if len(summary) > max_summary_length:
-            logger.info(f"Generated incident summary is too long. Applying smart truncation", 
-                        extra={"incident_id": incident.id, "tenant_id": incident.tenant_id})
-            
-            summary = client.chat.completions.create(model=model, messages=[
-                {
-                    "role": "system",
-                    "content": f"""You are a very skilled DevOps specialist who can summarize any incident based on a description. 
-                    When provided with information, answer with max a {int(max_summary_length * 0.9)} symbols excerpt describing 
+            logger.info(
+                "Generated incident summary is too long. Applying smart truncation",
+                extra={"incident_id": incident.id, "tenant_id": incident.tenant_id},
+            )
+
+            summary = (
+                client.chat.completions.create(
+                    model=model,
+                    messages=[
+                        {
+                            "role": "system",
+                            "content": f"""You are a very skilled DevOps specialist who can summarize any incident based on a description.
+                    When provided with information, answer with max a {int(max_summary_length * 0.9)} symbols excerpt describing
                     incident thoroughly.
-                    """
-                },
-                {
-                    "role": "user",
-                    "content": f"""Here is the description of an incident for summarization:\n{summary}"""
-                }
-            ]).choices[0].message.content
-            
-            logger.info(f"Generated new incident summary with length {len(summary)} symbols",
-                        extra={"incident_id": incident.id, "tenant_id": incident.tenant_id})
-            
+                    """,
+                        },
+                        {
+                            "role": "user",
+                            "content": f"""Here is the description of an incident for summarization:\n{summary}""",
+                        },
+                    ],
+                )
+                .choices[0]
+                .message.content
+            )
+
+            logger.info(
+                f"Generated new incident summary with length {len(summary)} symbols",
+                extra={"incident_id": incident.id, "tenant_id": incident.tenant_id},
+            )
+
             if len(summary) > max_summary_length:
-                logger.info(f"Generated incident summary is too long. Applying hard truncation", 
-                            extra={"incident_id": incident.id, "tenant_id": incident.tenant_id})
-                summary = summary[: max_summary_length]
-        
->>>>>>> 45f7553a
+                logger.info(
+                    "Generated incident summary is too long. Applying hard truncation",
+                    extra={"incident_id": incident.id, "tenant_id": incident.tenant_id},
+                )
+                summary = summary[:max_summary_length]
+
         return summary
     except Exception as e:
         logger.error(f"Error in generating incident summary: {e}")
