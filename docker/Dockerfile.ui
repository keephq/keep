FROM node:18-alpine AS base

# Install dependencies only when needed
FROM base AS deps
# Check https://github.com/nodejs/docker-node/tree/b4117f9333da4138b03a546ec926ef50a31506c3#nodealpine to understand why libc6-compat might be needed.
RUN apk add --no-cache libc6-compat
WORKDIR /app

# Install dependencies based on the preferred package manager
COPY package.json package-lock.json ./
RUN npm ci


# Rebuild the source code only when needed
FROM base AS builder
WORKDIR /app
COPY --from=deps /app/node_modules ./node_modules
COPY . .

# Next.js collects completely anonymous telemetry data about general usage.
# Learn more here: https://nextjs.org/telemetry
# Uncomment the following line in case you want to disable telemetry during the build.
ENV NEXT_TELEMETRY_DISABLED 1

# If using npm comment out above and use below instead
ENV API_URL http://localhost:8080
ENV NEXT_PUBLIC_POSTHOG_KEY phc_muk9qE3TfZsX3SZ9XxX52kCGJBclrjhkP9JxAQcm1PZ
ENV NEXT_PUBLIC_POSTHOG_HOST https://app.posthog.com
ENV NEXT_PUBLIC_AUTH_ENABLED false

<<<<<<< HEAD
RUN API_URL=APP_API_URL-keep-api npm run build
=======
RUN npm run build
>>>>>>> e7e89efd

# Production image, copy all the files and run next
FROM base AS runner
WORKDIR /app

ENV NODE_ENV production
# Uncomment the following line in case you want to disable telemetry during runtime.
ENV NEXT_TELEMETRY_DISABLED 1

RUN addgroup --system --gid 1001 nodejs
RUN adduser --system --uid 1001 nextjs

COPY --from=builder /app/public ./public

# Automatically leverage output traces to reduce image size
# https://nextjs.org/docs/advanced-features/output-file-tracing
COPY --from=builder --chown=nextjs:nodejs /app/.next/standalone ./
COPY --from=builder --chown=nextjs:nodejs /app/.next/static ./.next/static
COPY entrypoint.sh /app/entrypoint.sh

USER nextjs

EXPOSE 3000

ENV PORT 3000

ENTRYPOINT ["/app/entrypoint.sh"]<|MERGE_RESOLUTION|>--- conflicted
+++ resolved
@@ -28,11 +28,8 @@
 ENV NEXT_PUBLIC_POSTHOG_HOST https://app.posthog.com
 ENV NEXT_PUBLIC_AUTH_ENABLED false
 
-<<<<<<< HEAD
 RUN API_URL=APP_API_URL-keep-api npm run build
-=======
-RUN npm run build
->>>>>>> e7e89efd
+
 
 # Production image, copy all the files and run next
 FROM base AS runner
