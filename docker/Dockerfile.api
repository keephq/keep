FROM python:3.11.6-slim as base

ENV PYTHONFAULTHANDLER=1 \
    PYTHONHASHSEED=random \
    PYTHONUNBUFFERED=1

RUN useradd --user-group --system --create-home --no-log-init keep

# This is for MSSQL DB connections
RUN apt-get update && apt-get install -y tdsodbc unixodbc-dev \
    && apt install unixodbc -y  \
    && apt-get clean -y

RUN echo "[FreeTDS]\n\
    Description = FreeTDS unixODBC Driver\n\
    Driver = /usr/lib/arm-linux-gnueabi/odbc/libtdsodbc.so\n\
    Setup = /usr/lib/arm-linux-gnueabi/odbc/libtdsS.so" >> /etc/odbcinst.ini

WORKDIR /app

FROM base as builder

ENV PIP_DEFAULT_TIMEOUT=100 \
    PIP_DISABLE_PIP_VERSION_CHECK=1 \
    PIP_NO_CACHE_DIR=1 \
    POETRY_VERSION=1.3.2

RUN pip install "poetry==$POETRY_VERSION"
RUN python -m venv /venv
COPY pyproject.toml poetry.lock ./
RUN poetry export -f requirements.txt --output requirements.txt --without-hashes && /venv/bin/python -m pip install --upgrade -r requirements.txt
COPY keep keep
COPY ee keep/ee
COPY examples examples
COPY README.md README.md
RUN poetry build && /venv/bin/pip install --use-deprecated=legacy-resolver dist/*.whl

FROM base as final
ENV PATH="/venv/bin:${PATH}"
ENV VIRTUAL_ENV="/venv"
ENV EE_PATH="ee"
COPY --from=builder /venv /venv
<<<<<<< HEAD

=======
COPY --from=builder /app/examples /examples
>>>>>>> b6c186f5
# as per Openshift guidelines, https://docs.openshift.com/container-platform/4.11/openshift_images/create-images.html#use-uid_create-images
RUN chgrp -R 0 /app && chmod -R g=u /app
RUN chown -R keep:keep /app
RUN chown -R keep:keep /venv
USER keep
ENTRYPOINT ["gunicorn", "keep.api.api:get_app", "--bind" , "0.0.0.0:8080" , "--workers", "4" , "-k" , "uvicorn.workers.UvicornWorker", "-c", "/venv/lib/python3.11/site-packages/keep/api/config.py"]<|MERGE_RESOLUTION|>--- conflicted
+++ resolved
@@ -40,11 +40,8 @@
 ENV VIRTUAL_ENV="/venv"
 ENV EE_PATH="ee"
 COPY --from=builder /venv /venv
-<<<<<<< HEAD
 
-=======
 COPY --from=builder /app/examples /examples
->>>>>>> b6c186f5
 # as per Openshift guidelines, https://docs.openshift.com/container-platform/4.11/openshift_images/create-images.html#use-uid_create-images
 RUN chgrp -R 0 /app && chmod -R g=u /app
 RUN chown -R keep:keep /app
