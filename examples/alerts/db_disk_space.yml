--- conflicted
+++ resolved
@@ -52,18 +52,8 @@
                 image_url: "https://datavizproject.com/wp-content/uploads/types/Line-Graph.png"
                 alt_text: "Graph"
 
-<<<<<<< HEAD
+
 providers:
   db-server-mock:
     description: mocks a db server
-    authentication:
-=======
-provider:
-  - id: db-server-mock
-    description: mocks a db server
-    authentication:
-  - id: paladin-slack
-    description: Paladin's slack
-    authentication:
-      webhook_url: SLACK_URL
->>>>>>> 0a800c4d
+    authentication: