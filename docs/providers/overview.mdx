---
title: "Overview"
sidebarTitle: "Overview"
description: "A Provider is a component of Keep that enables it to interact with third-party products. It is implemented as extensible Python code, making it easy to enhance and customize."
---

Providers are core components of Keep that allows Keep to either query data, send notifications, get alerts from or manage third-party tools.

These third-party tools include, among others, Datadog, Cloudwatch, and Sentry for data querying and/or alert management, and Slack, Resend, Twilio, and PagerDuty for notifications/incidents.

By leveraging Keep Providers, users are able to deeply integrate Keep with the tools they use and trust, providing them with a flexible and powerful way to manage these tools with ease and from a single pane.

<CardGroup cols={3}>

<Card
  title="Azure AKS"
  href="/providers/documentation/aks-provider"
  icon={ <img src="https://img.logo.dev/azure.com?token=pk_dfXfZBoKQMGDTIgqu7LvYg" /> }
></Card>

<Card
  title="AmazonSQS"
  href="/providers/documentation/amazonsqs-provider"
  icon={ <img src="https://img.logo.dev/amazonsqs.com?token=pk_dfXfZBoKQMGDTIgqu7LvYg" /> }
></Card>

<Card
  title="Anthropic"
  href="/providers/documentation/anthropic-provider"
  icon={ <img src="https://img.logo.dev/anthropic.com?token=pk_dfXfZBoKQMGDTIgqu7LvYg" /> }
></Card>

<Card
  title="AppDynamics"
  href="/providers/documentation/appdynamics-provider"
  icon={ <img src="https://img.logo.dev/appdynamics.com?token=pk_dfXfZBoKQMGDTIgqu7LvYg" /> }
></Card>

<Card
  title="ArgoCD"
  href="/providers/documentation/argocd-provider"
  icon={ <img src="https://img.logo.dev/argoproj.github.io?token=pk_dfXfZBoKQMGDTIgqu7LvYg" /> }
></Card>

<Card
  title="Auth0"
  href="/providers/documentation/auth0-provider"
  icon={ <img src="https://img.logo.dev/auth0.com?token=pk_dfXfZBoKQMGDTIgqu7LvYg" /> }
></Card>

<Card
  title="Axiom"
  href="/providers/documentation/axiom-provider"
  icon={ <img src="https://img.logo.dev/axiom.com?token=pk_dfXfZBoKQMGDTIgqu7LvYg" /> }
></Card>

<Card
  title="Azure Monitor"
  href="/providers/documentation/azuremonitoring-provider"
  icon={ <img src="https://img.logo.dev/azure.com?token=pk_dfXfZBoKQMGDTIgqu7LvYg" /> }
></Card>

<Card
  title="Bash"
  href="/providers/documentation/bash-provider"
  icon={ <img src="https://img.logo.dev/bash.com?token=pk_dfXfZBoKQMGDTIgqu7LvYg" /> }
></Card>

<Card
  title="BigQuery"
  href="/providers/documentation/bigquery-provider"
  icon={ <img src="https://img.logo.dev/bigquery.com?token=pk_dfXfZBoKQMGDTIgqu7LvYg" /> }
></Card>

<Card
  title="Centreon"
  href="/providers/documentation/centreon-provider"
  icon={ <img src="https://img.logo.dev/centreon.com?token=pk_dfXfZBoKQMGDTIgqu7LvYg" /> }
></Card>

<Card
  title="Checkmk"
  href="/providers/documentation/checkmk-provider"
  icon={ <img src="https://img.logo.dev/checkmk.com?token=pk_dfXfZBoKQMGDTIgqu7LvYg" /> }
></Card>

<Card
  title="Checkly"
  href="/providers/documentation/checkly-provider"
  icon={ <img src="https://img.logo.dev/checkly.com?token=pk_dfXfZBoKQMGDTIgqu7LvYg" /> }
></Card>

<Card
  title="Cilium"
  href="/providers/documentation/cilium-provider"
  icon={ <img src="https://img.logo.dev/cilium.io?token=pk_dfXfZBoKQMGDTIgqu7LvYg" /> }
></Card>

<Card
  title="ClickHouse"
  href="/providers/documentation/clickhouse-provider"
  icon={ <img src="https://img.logo.dev/clickhouse.com?token=pk_dfXfZBoKQMGDTIgqu7LvYg" /> }
></Card>

<Card
  title="CloudWatch"
  href="/providers/documentation/cloudwatch-provider"
  icon={ <img src="https://img.logo.dev/cloudwatch.com?token=pk_dfXfZBoKQMGDTIgqu7LvYg" /> }
></Card>

<Card
  title="Console"
  href="/providers/documentation/console-provider"
  icon={ <img src="https://img.logo.dev/console.com?token=pk_dfXfZBoKQMGDTIgqu7LvYg" /> }
></Card>

<Card
  title="Coralogix"
  href="/providers/documentation/coralogix-provider"
  icon={ <img src="https://img.logo.dev/coralogix.com?token=pk_dfXfZBoKQMGDTIgqu7LvYg" /> }
></Card>

<Card
  title="Datadog"
  href="/providers/documentation/datadog-provider"
  icon={ <img src="https://img.logo.dev/datadoghq.com?token=pk_dfXfZBoKQMGDTIgqu7LvYg" /> }
></Card>

<Card
  title="DeepSeek"
  href="/providers/documentation/deepseek-provider"
  icon={ <img src="https://img.logo.dev/deepseek.com?token=pk_dfXfZBoKQMGDTIgqu7LvYg" /> }
></Card>

<Card
  title="Discord"
  href="/providers/documentation/discord-provider"
  icon={ <img src="https://img.logo.dev/discord.com?token=pk_dfXfZBoKQMGDTIgqu7LvYg" /> }
></Card>

<Card
  title="Dynatrace"
  href="/providers/documentation/dynatrace-provider"
  icon={ <img src="https://img.logo.dev/dynatrace.com?token=pk_dfXfZBoKQMGDTIgqu7LvYg" /> }
></Card>

<Card
  title="EKS"
  href="/providers/documentation/eks-provider"
  icon={ <img src="https://img.logo.dev/amazon.com?token=pk_dfXfZBoKQMGDTIgqu7LvYg" /> }
></Card>


<Card
  title="Elastic"
  href="/providers/documentation/elastic-provider"
  icon={ <img src="https://img.logo.dev/elastic.co?token=pk_dfXfZBoKQMGDTIgqu7LvYg" /> }
></Card>

<Card
  title="GCP Monitoring"
  href="/providers/documentation/gcpmonitoring-provider"
  icon={ <img src="https://img.logo.dev/googlecloudpresscorner.com?token=pk_dfXfZBoKQMGDTIgqu7LvYg" /> }
></Card>

<Card
  title="Gemini"
  href="/providers/documentation/gemini-provider"
  icon={ <img src="https://img.logo.dev/gemini.com?token=pk_dfXfZBoKQMGDTIgqu7LvYg" /> }
></Card>

<Card
  title="GitHub"
  href="/providers/documentation/github-provider"
  icon={ <img src="https://img.logo.dev/github.com?token=pk_dfXfZBoKQMGDTIgqu7LvYg" /> }
></Card>

<Card
  title="Github Workflows"
  href="/providers/documentation/github_workflows_provider"
  icon={ <img src="https://img.logo.dev/github.com?token=pk_dfXfZBoKQMGDTIgqu7LvYg" /> }
></Card>

<Card
  title="GitLab"
  href="/providers/documentation/gitlab-provider"
  icon={ <img src="https://img.logo.dev/gitlab.com?token=pk_dfXfZBoKQMGDTIgqu7LvYg" /> }
></Card>

<Card
  title="Gitlab Pipelines"
  href="/providers/documentation/gitlabpipelines-provider"
  icon={ <img src="https://img.logo.dev/gitlab.com?token=pk_dfXfZBoKQMGDTIgqu7LvYg" /> }
></Card>

<Card
  title="Google Kubernetes Engine"
  href="/providers/documentation/gke-provider"
  icon={ <img src="https://img.logo.dev/google.com?token=pk_dfXfZBoKQMGDTIgqu7LvYg" /> }
></Card>

<Card
  title="Google Chat"
  href="/providers/documentation/google_chat-provider"
  icon={ <img src="https://img.logo.dev/google.com?token=pk_dfXfZBoKQMGDTIgqu7LvYg" /> }
></Card>

<Card
  title="Grafana"
  href="/providers/documentation/grafana-provider"
  icon={ <img src="https://img.logo.dev/grafana.com?token=pk_dfXfZBoKQMGDTIgqu7LvYg" /> }
></Card>

<Card
  title="Grafana Incident"
  href="/providers/documentation/grafana_incident-provider"
  icon={ <img src="https://img.logo.dev/grafana.com?token=pk_dfXfZBoKQMGDTIgqu7LvYg" /> }
></Card>

<Card
  title="Grafana OnCall"
  href="/providers/documentation/grafana_oncall-provider"
  icon={ <img src="https://img.logo.dev/grafana.com?token=pk_dfXfZBoKQMGDTIgqu7LvYg" /> }
></Card>

<Card
  title="Graylog"
  href="/providers/documentation/graylog-provider"
  icon={ <img src="https://img.logo.dev/graylog.com?token=pk_dfXfZBoKQMGDTIgqu7LvYg" /> }
></Card>

<Card
  title="Grok"
  href="/providers/documentation/grok-provider"
  icon={ <img src="https://img.logo.dev/grok.com?token=pk_dfXfZBoKQMGDTIgqu7LvYg" /> }
></Card>

<Card
  title="HTTP"
  href="/providers/documentation/http-provider"
  icon={ <img src="https://img.logo.dev/http.com?token=pk_dfXfZBoKQMGDTIgqu7LvYg" /> }
></Card>

<Card
  title="ilert"
  href="/providers/documentation/ilert-provider"
  icon={ <img src="https://img.logo.dev/ilert.com?token=pk_dfXfZBoKQMGDTIgqu7LvYg" /> }
></Card>

<Card
  title="Incident.io"
  href="/providers/documentation/incidentio-provider"
  icon={ <img src="https://img.logo.dev/incident.io?token=pk_dfXfZBoKQMGDTIgqu7LvYg" /> }
></Card>

<Card
  title="Incident Manager"
  href="/providers/documentation/incidentmanager-provider"
  icon={ <img src="https://img.logo.dev/incident.com?token=pk_dfXfZBoKQMGDTIgqu7LvYg" /> }
></Card>

<Card
  title="Jira On-Prem"
  href="/providers/documentation/jira-on-prem-provider"
  icon={ <img src="https://img.logo.dev/jira.com?token=pk_dfXfZBoKQMGDTIgqu7LvYg" /> }
></Card>

<Card
  title="Jira Cloud"
  href="/providers/documentation/jira-provider"
  icon={ <img src="https://img.logo.dev/jira.com?token=pk_dfXfZBoKQMGDTIgqu7LvYg" /> }
></Card>

<Card
  title="Kafka"
  href="/providers/documentation/kafka-provider"
  icon={ <img src="https://img.logo.dev/kafka.com?token=pk_dfXfZBoKQMGDTIgqu7LvYg" /> }
></Card>

<Card
  title="Keep"
  href="/providers/documentation/keep-provider"
  icon={ <img src="https://img.logo.dev/keep.com?token=pk_dfXfZBoKQMGDTIgqu7LvYg" /> }
></Card>

<Card
  title="Kibana"
  href="/providers/documentation/kibana-provider"
  icon={ <img src="https://img.logo.dev/kibana.com?token=pk_dfXfZBoKQMGDTIgqu7LvYg" /> }
></Card>

<Card
  title="Kubernetes"
  href="/providers/documentation/kubernetes-provider"
  icon={ <img src="https://img.logo.dev/kubernetes.io?token=pk_dfXfZBoKQMGDTIgqu7LvYg" /> }
></Card>

<Card
  title="Linear"
  href="/providers/documentation/linear_provider"
  icon={ <img src="https://img.logo.dev/linear.com?token=pk_dfXfZBoKQMGDTIgqu7LvYg" /> }
></Card>

<Card
  title="LinearB"
  href="/providers/documentation/linearb-provider"
  icon={ <img src="https://img.logo.dev/linearb.com?token=pk_dfXfZBoKQMGDTIgqu7LvYg" /> }
></Card>

<Card
  title="Llama.cpp"
  href="/providers/documentation/llamacpp-provider"
  icon={ <img src="https://img.logo.dev/llama.cpp.com?token=pk_dfXfZBoKQMGDTIgqu7LvYg" /> }
></Card>

<Card
  title="Mailchimp"
  href="/providers/documentation/mailchimp-provider"
  icon={ <img src="https://img.logo.dev/mailchimp.com?token=pk_dfXfZBoKQMGDTIgqu7LvYg" /> }
></Card>

<Card
  title="Mailgun"
  href="/providers/documentation/mailgun-provider"
  icon={ <img src="https://img.logo.dev/mailgun.com?token=pk_dfXfZBoKQMGDTIgqu7LvYg" /> }
></Card>

<Card
  title="Mattermost"
  href="/providers/documentation/mattermost-provider"
  icon={ <img src="https://img.logo.dev/mattermost.com?token=pk_dfXfZBoKQMGDTIgqu7LvYg" /> }
></Card>

<Card
  title="Microsoft Planner"
  href="/providers/documentation/microsoft-planner-provider"
  icon={ <img src="https://img.logo.dev/microsoft.com?token=pk_dfXfZBoKQMGDTIgqu7LvYg" /> }
></Card>

<Card
  title="Monday"
  href="/providers/documentation/monday-provider"
  icon={ <img src="https://img.logo.dev/monday.com?token=pk_dfXfZBoKQMGDTIgqu7LvYg" /> }
></Card>

<Card
  title="MongoDB"
  href="/providers/documentation/mongodb-provider"
  icon={ <img src="https://img.logo.dev/mongodb.com?token=pk_dfXfZBoKQMGDTIgqu7LvYg" /> }
></Card>

<Card
  title="MySQL"
  href="/providers/documentation/mysql-provider"
  icon={ <img src="https://img.logo.dev/mysql.com?token=pk_dfXfZBoKQMGDTIgqu7LvYg" /> }
></Card>

<Card
  title="Netdata"
  href="/providers/documentation/netdata-provider"
  icon={ <img src="https://img.logo.dev/netdata.com?token=pk_dfXfZBoKQMGDTIgqu7LvYg" /> }
></Card>

<Card
  title="New Relic"
  href="/providers/documentation/new-relic-provider"
  icon={ <img src="https://img.logo.dev/new.com?token=pk_dfXfZBoKQMGDTIgqu7LvYg" /> }
></Card>

<Card
  title="Ntfy.sh"
  href="/providers/documentation/ntfy-provider"
  icon={ <img src="https://img.logo.dev/ntfy.sh.com?token=pk_dfXfZBoKQMGDTIgqu7LvYg" /> }
></Card>

<Card
  title="Ollama"
  href="/providers/documentation/ollama-provider"
  icon={ <img src="https://img.logo.dev/ollama.com?token=pk_dfXfZBoKQMGDTIgqu7LvYg" /> }
></Card>

<Card
  title="OpenAI"
  href="/providers/documentation/openai-provider"
  icon={ <img src="https://img.logo.dev/openai.com?token=pk_dfXfZBoKQMGDTIgqu7LvYg" /> }
></Card>

<Card
  title="OpenObserve"
  href="/providers/documentation/openobserve-provider"
  icon={ <img src="https://img.logo.dev/openobserve.com?token=pk_dfXfZBoKQMGDTIgqu7LvYg" /> }
></Card>

<Card
  title="Openshift"
  href="/providers/documentation/openshift-provider"
  icon={ <img src="https://img.logo.dev/openshift.com?token=pk_dfXfZBoKQMGDTIgqu7LvYg" /> }
></Card>

<Card
  title="Opsgenie"
  href="/providers/documentation/opsgenie-provider"
  icon={ <img src="https://img.logo.dev/opsgenie.com?token=pk_dfXfZBoKQMGDTIgqu7LvYg" /> }
></Card>

<Card
  title="Pagerduty"
  href="/providers/documentation/pagerduty-provider"
  icon={ <img src="https://img.logo.dev/pagerduty.com?token=pk_dfXfZBoKQMGDTIgqu7LvYg" /> }
></Card>

<Card
  title="Pagertree"
  href="/providers/documentation/pagertree-provider"
  icon={ <img src="https://img.logo.dev/pagertree.com?token=pk_dfXfZBoKQMGDTIgqu7LvYg" /> }
></Card>

<Card
  title="Parseable"
  href="/providers/documentation/parseable-provider"
  icon={ <img src="https://img.logo.dev/parseable.com?token=pk_dfXfZBoKQMGDTIgqu7LvYg" /> }
></Card>

<Card
  title="Pingdom"
  href="/providers/documentation/pingdom-provider"
  icon={ <img src="https://img.logo.dev/pingdom.com?token=pk_dfXfZBoKQMGDTIgqu7LvYg" /> }
></Card>

<Card
  title="PostgreSQL"
  href="/providers/documentation/postgresql-provider"
  icon={ <img src="https://img.logo.dev/postgresql.com?token=pk_dfXfZBoKQMGDTIgqu7LvYg" /> }
></Card>

<Card
  title="Prometheus"
  href="/providers/documentation/prometheus-provider"
  icon={ <img src="https://img.logo.dev/prometheus.com?token=pk_dfXfZBoKQMGDTIgqu7LvYg" /> }
></Card>

<Card
  title="Pushover"
  href="/providers/documentation/pushover-provider"
  icon={ <img src="https://img.logo.dev/pushover.com?token=pk_dfXfZBoKQMGDTIgqu7LvYg" /> }
></Card>

<Card
  title="Python"
  href="/providers/documentation/python-provider"
  icon={ <img src="https://img.logo.dev/python.com?token=pk_dfXfZBoKQMGDTIgqu7LvYg" /> }
></Card>

<Card
  title="QuickChart"
  href="/providers/documentation/quickchart-provider"
  icon={ <img src="https://img.logo.dev/quickchart.com?token=pk_dfXfZBoKQMGDTIgqu7LvYg" /> }
></Card>

<Card
  title="Redmine"
  href="/providers/documentation/redmine-provider"
  icon={ <img src="https://img.logo.dev/redmine.com?token=pk_dfXfZBoKQMGDTIgqu7LvYg" /> }
></Card>

<Card
  title="Resend"
  href="/providers/documentation/resend-provider"
  icon={ <img src="https://img.logo.dev/resend.com?token=pk_dfXfZBoKQMGDTIgqu7LvYg" /> }
></Card>

<Card
  title="Rollbar"
  href="/providers/documentation/rollbar-provider"
  icon={ <img src="https://img.logo.dev/rollbar.com?token=pk_dfXfZBoKQMGDTIgqu7LvYg" /> }
></Card>

<Card
  title="AWS S3"
  href="/providers/documentation/s3-provider"
  icon={ <img src="https://img.logo.dev/aws.com?token=pk_dfXfZBoKQMGDTIgqu7LvYg" /> }
></Card>

<Card
  title="SendGrid"
  href="/providers/documentation/sendgrid-provider"
  icon={ <img src="https://img.logo.dev/sendgrid.com?token=pk_dfXfZBoKQMGDTIgqu7LvYg" /> }
></Card>

<Card
  title="Sentry"
  href="/providers/documentation/sentry-provider"
  icon={ <img src="https://img.logo.dev/sentry.io?token=pk_dfXfZBoKQMGDTIgqu7LvYg" /> }
></Card>

<Card
  title="Service Now"
  href="/providers/documentation/service-now-provider"
  icon={ <img src="https://img.logo.dev/servicenow.com?token=pk_dfXfZBoKQMGDTIgqu7LvYg" /> }
></Card>

<Card
  title="SignalFX"
  href="/providers/documentation/signalfx-provider"
  icon={ <img src="https://img.logo.dev/signalfx.com?token=pk_dfXfZBoKQMGDTIgqu7LvYg" /> }
></Card>

<Card
  title="SIGNL4"
  href="/providers/documentation/signl4-provider"
  icon={ <img src="https://img.logo.dev/signl4.com?token=pk_dfXfZBoKQMGDTIgqu7LvYg" /> }
></Card>

<Card
  title="Site24x7"
  href="/providers/documentation/site24x7-provider"
  icon={ <img src="https://img.logo.dev/site24x7.com?token=pk_dfXfZBoKQMGDTIgqu7LvYg" /> }
></Card>

<Card
  title="Slack"
  href="/providers/documentation/slack-provider"
  icon={ <img src="https://img.logo.dev/slack.com?token=pk_dfXfZBoKQMGDTIgqu7LvYg" /> }
></Card>

<Card
  title="SMTP"
  href="/providers/documentation/smtp-provider"
  icon={ <img src="https://img.logo.dev/smtp.com?token=pk_dfXfZBoKQMGDTIgqu7LvYg" /> }
></Card>

<Card
  title="Snowflake"
  href="/providers/documentation/snowflake-provider"
  icon={ <img src="https://img.logo.dev/snowflake.com?token=pk_dfXfZBoKQMGDTIgqu7LvYg" /> }
></Card>

<Card
  title="Splunk"
  href="/providers/documentation/splunk-provider"
  icon={ <img src="https://img.logo.dev/splunk.com?token=pk_dfXfZBoKQMGDTIgqu7LvYg" /> }
></Card>

<Card
  title="Squadcast"
  href="/providers/documentation/squadcast-provider"
  icon={ <img src="https://img.logo.dev/squadcast.com?token=pk_dfXfZBoKQMGDTIgqu7LvYg" /> }
></Card>

<Card
  title="SSH"
  href="/providers/documentation/ssh-provider"
  icon={ <img src="https://img.logo.dev/ssh.com?token=pk_dfXfZBoKQMGDTIgqu7LvYg" /> }
></Card>

<Card
  title="StatusCake"
  href="/providers/documentation/statuscake-provider"
  icon={ <img src="https://img.logo.dev/statuscake.com?token=pk_dfXfZBoKQMGDTIgqu7LvYg" /> }
></Card>

<Card
  title="SumoLogic"
  href="/providers/documentation/sumologic-provider"
  icon={ <img src="https://img.logo.dev/sumologic.com?token=pk_dfXfZBoKQMGDTIgqu7LvYg" /> }
></Card>

<Card
  title="Microsoft Teams"
  href="/providers/documentation/teams-provider"
  icon={ <img src="https://img.logo.dev/microsoft.com?token=pk_dfXfZBoKQMGDTIgqu7LvYg" /> }
></Card>

<Card
  title="Telegram"
  href="/providers/documentation/telegram-provider"
  icon={ <img src="https://img.logo.dev/telegram.com?token=pk_dfXfZBoKQMGDTIgqu7LvYg" /> }
></Card>

<Card
  title="Template"
  href="/providers/documentation/template"
  icon={ <img src="https://img.logo.dev/template.com?token=pk_dfXfZBoKQMGDTIgqu7LvYg" /> }
></Card>

<Card
  title="Trello"
  href="/providers/documentation/trello-provider"
  icon={ <img src="https://img.logo.dev/trello.com?token=pk_dfXfZBoKQMGDTIgqu7LvYg" /> }
></Card>

<Card
  title="Twilio"
  href="/providers/documentation/twilio-provider"
  icon={ <img src="https://img.logo.dev/twilio.com?token=pk_dfXfZBoKQMGDTIgqu7LvYg" /> }
></Card>

<Card
  title="UptimeKuma"
  href="/providers/documentation/uptimekuma-provider"
  icon={ <img src="https://img.logo.dev/uptimekuma.com?token=pk_dfXfZBoKQMGDTIgqu7LvYg" /> }
></Card>

<Card
  title="Victoriametrics"
  href="/providers/documentation/victoriametrics-provider"
  icon={ <img src="https://img.logo.dev/victoriametrics.com?token=pk_dfXfZBoKQMGDTIgqu7LvYg" /> }
></Card>

<Card
<<<<<<< HEAD
  title="Wazuh"
  href="/providers/documentation/wazuh-provider"
  icon={
    <img src="https://img.logo.dev/wazuh.com?token=pk_dfXfZBoKQMGDTIgqu7LvYg" />
  }
=======
  title="vLLM"
  href="/providers/documentation/vllm-provider"
  icon={ <img src="https://img.logo.dev/docs.vllm.ai?token=pk_dfXfZBoKQMGDTIgqu7LvYg" /> }
>>>>>>> eecab864
></Card>

<Card
  title="Webhook"
  href="/providers/documentation/webhook-provider"
  icon={ <img src="https://img.logo.dev/webhook.com?token=pk_dfXfZBoKQMGDTIgqu7LvYg" /> }
></Card>

<Card
  title="Websocket"
  href="/providers/documentation/websocket-provider"
  icon={ <img src="https://img.logo.dev/websocket.com?token=pk_dfXfZBoKQMGDTIgqu7LvYg" /> }
></Card>

<Card
  title="Zabbix"
  href="/providers/documentation/zabbix-provider"
  icon={ <img src="https://img.logo.dev/zabbix.com?token=pk_dfXfZBoKQMGDTIgqu7LvYg" /> }
></Card>

<Card
  title="Zenduty"
  href="/providers/documentation/zenduty-provider"
  icon={ <img src="https://img.logo.dev/zenduty.com?token=pk_dfXfZBoKQMGDTIgqu7LvYg" /> }
></Card>
</CardGroup><|MERGE_RESOLUTION|>--- conflicted
+++ resolved
@@ -608,17 +608,17 @@
 ></Card>
 
 <Card
-<<<<<<< HEAD
+  title="vLLM"
+  href="/providers/documentation/vllm-provider"
+  icon={ <img src="https://img.logo.dev/docs.vllm.ai?token=pk_dfXfZBoKQMGDTIgqu7LvYg" /> }
+></Card>
+
+<Card
   title="Wazuh"
   href="/providers/documentation/wazuh-provider"
   icon={
     <img src="https://img.logo.dev/wazuh.com?token=pk_dfXfZBoKQMGDTIgqu7LvYg" />
   }
-=======
-  title="vLLM"
-  href="/providers/documentation/vllm-provider"
-  icon={ <img src="https://img.logo.dev/docs.vllm.ai?token=pk_dfXfZBoKQMGDTIgqu7LvYg" /> }
->>>>>>> eecab864
 ></Card>
 
 <Card
