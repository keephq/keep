--- conflicted
+++ resolved
@@ -80,13 +80,6 @@
         {
           "group": "Syntax",
           "pages": [
-<<<<<<< HEAD
-            "deployment/provision/overview",
-            "deployment/provision/provider",
-            "deployment/provision/workflow",
-            "deployment/provision/dashboard",
-            "deployment/provision/deduplication-rule"
-=======
             "workflows/syntax/triggers",
             "workflows/syntax/steps-and-actions",
             "workflows/syntax/conditions",
@@ -95,7 +88,6 @@
             "workflows/syntax/providers",
             "workflows/syntax/foreach",
             "workflows/syntax/enrichment"
->>>>>>> 75099988
           ]
         },
         {
@@ -238,7 +230,8 @@
             "deployment/provision/overview",
             "deployment/provision/provider",
             "deployment/provision/workflow",
-            "deployment/provision/dashboard"
+            "deployment/provision/dashboard",
+            "deployment/provision/deduplication-rule"
           ]
         },
         "deployment/secret-store",
