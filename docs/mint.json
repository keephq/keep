--- conflicted
+++ resolved
@@ -233,11 +233,8 @@
             "providers/documentation/twilio-provider",
             "providers/documentation/uptimekuma-provider",
             "providers/documentation/victoriametrics-provider",
-<<<<<<< HEAD
+            "providers/documentation/vllm-provider",
             "providers/documentation/wazuh-provider",
-=======
-            "providers/documentation/vllm-provider",
->>>>>>> eecab864
             "providers/documentation/webhook-provider",
             "providers/documentation/websocket-provider",
             "providers/documentation/zabbix-provider",
