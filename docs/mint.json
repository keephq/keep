--- conflicted
+++ resolved
@@ -126,16 +126,12 @@
             "providers/documentation/telegram-provider",
             "providers/documentation/trello-provider",
             "providers/documentation/twilio-provider",
-<<<<<<< HEAD
             "providers/documentation/zenduty-provider",
             "providers/documentation/resend-provider",
             "providers/documentation/websocket-provider",
-            "providers/documentation/incidentmanager-provider"
-=======
-            "providers/documentation/websocket-provider",
+            "providers/documentation/incidentmanager-provider",
             "providers/documentation/zabbix-provider",
             "providers/documentation/zenduty-provider"
->>>>>>> ef04c8be
           ]
         }
       ]
