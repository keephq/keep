--- conflicted
+++ resolved
@@ -55,17 +55,9 @@
                     "last_workflow_results" in workflow_str
                 )
                 if last_workflow_results_in_workflow:
-<<<<<<< HEAD
                     last_workflow_execution = asyncio.run(get_last_workflow_execution_by_workflow_id(
-                        tenant_id, workflow_id
+                        tenant_id, workflow_id, status="success"
                     ))
-=======
-                    last_workflow_execution = (
-                        get_last_workflow_execution_by_workflow_id(
-                            tenant_id, workflow_id, status="success"
-                        )
-                    )
->>>>>>> de742bda
                     if last_workflow_execution is not None:
                         self.last_workflow_execution_results = (
                             last_workflow_execution.results
