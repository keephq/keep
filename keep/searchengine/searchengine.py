--- conflicted
+++ resolved
@@ -174,13 +174,9 @@
         # if internal
         if self.search_mode == SearchMode.INTERNAL:
             # get the alerts
-<<<<<<< HEAD
             alerts_dto = self._get_last_alerts(time_stamp=time_stamp)
-=======
-            alerts_dto = self._get_last_alerts()
             # performance optimization: get the alerts activation once
             alerts_activation = self.rule_engine.get_alerts_activation(alerts_dto)
->>>>>>> fb72f73a
             for preset in presets:
                 filtered_alerts = self.rule_engine.filter_alerts(
                     alerts_dto, preset.cel_query, alerts_activation
