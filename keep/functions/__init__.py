import copy
import datetime
import json
import logging
import re
import urllib.parse
from datetime import timedelta
from itertools import groupby

import json5
import pytz
from dateutil import parser
from dateutil.parser import ParserError

from keep.api.core.db import get_alerts_by_fingerprint
from keep.api.models.alert import AlertStatus
from keep.api.utils.enrichment_helpers import convert_db_alerts_to_dto_alerts

logger = logging.getLogger(__name__)

_len = len


def all(iterable) -> bool:
    # https://stackoverflow.com/questions/3844801/check-if-all-elements-in-a-list-are-identical
    g = groupby(iterable)
    return next(g, True) and not next(g, False)


def diff(iterable: iter) -> bool:
    # Opposite of all - returns True if any element is different
    return not all(iterable)


def len(iterable=[]) -> int:
    return _len(iterable)


def uppercase(string) -> str:
    return string.upper()


def lowercase(string) -> str:
    return string.lower()


def split(string, delimeter) -> list:
    return string.strip().split(delimeter)


def index(iterable, index) -> any:
    return iterable[index]


def strip(string) -> str:
    return string.strip()


def remove_newlines(string: str = "") -> str:
    return string.replace("\r\n", "").replace("\n", "").replace("\t", "")


def first(iterable):
    return iterable[0]


def last(iterable):
    return iterable[-1]


def utcnow() -> datetime.datetime:
    dt = datetime.datetime.now(datetime.timezone.utc)
    return dt


def utcnowtimestamp() -> int:
    return int(utcnow().timestamp())


def utcnowiso() -> str:
    return utcnow().isoformat()


def substract_minutes(dt: datetime.datetime, minutes: int) -> datetime.datetime:
    """
    Substract minutes from a datetime object

    Args:
        dt (datetime.datetime): The datetime object
        minutes (int): The number of minutes to substract

    Returns:
        datetime.datetime: The new datetime object
    """
    return dt - datetime.timedelta(minutes=minutes)


def to_utc(dt: datetime.datetime | str = "") -> datetime.datetime:
    if isinstance(dt, str):
        try:
            dt = parser.parse(dt.strip())
        except ParserError:
            # Failed to parse the date
            return ""
    utc_dt = dt.astimezone(pytz.utc)
    return utc_dt


def to_timestamp(dt: datetime.datetime | str = "") -> int:
    if isinstance(dt, str):
        try:
            dt = parser.parse(dt.strip())
        except ParserError:
            # Failed to parse the date
            return 0
    return int(dt.timestamp())


def datetime_compare(t1: datetime = None, t2: datetime = None) -> float:
    if not t1 or not t2:
        return 0
    diff = (t1 - t2).total_seconds() / 3600
    return diff


def json_dumps(data: str | dict) -> str:
    if isinstance(data, str):
        data = json.loads(data)
    return json.dumps(data, indent=4, default=str)


def json_loads(data: str) -> dict:
    def parse_bad_json(bad_json):
        # Remove or replace control characters
        control_char_regex = re.compile(r"[\x00-\x1f\x7f-\x9f]")

        def replace_control_char(match):
            char = match.group(0)
            return f"\\u{ord(char):04x}"

        cleaned_json = control_char_regex.sub(replace_control_char, bad_json)

        # Parse the cleaned JSON
        return json.loads(cleaned_json)

    # in most cases, we don't need escaping
    try:
        d = json.loads(data)
    except json.JSONDecodeError:
        try:
            d = parse_bad_json(data)
        except json.JSONDecodeError:
            logger.exception('Failed to parse "bad" JSON')
            d = {}
    # catch any other exceptions
    except Exception:
        logger.exception("Failed to parse JSON")
        d = {}

    return d


def replace(string: str, old: str, new: str) -> str:
    return string.replace(old, new)


def encode(string) -> str:
    return urllib.parse.quote(string)


def dict_to_key_value_list(d: dict) -> list:
    return [f"{k}:{v}" for k, v in d.items()]


def slice(str_to_slice: str, start: int = 0, end: int = 0) -> str:
    if end == 0 or end == "0":
        return str_to_slice[int(start) :]
    return str_to_slice[int(start) : int(end)]


def join(
    iterable: list | dict | str, delimiter: str = ",", prefix: str | None = None
) -> str:
    if isinstance(iterable, str):
        iterable = json5.loads(iterable)

    if isinstance(iterable, dict):
        if prefix:
            return delimiter.join([f"{prefix}{k}={v}" for k, v in iterable.items()])
        return delimiter.join([f"{k}={v}" for k, v in iterable.items()])

    if prefix:
        return delimiter.join([f"{prefix}{item}" for item in iterable])
    return delimiter.join([str(item) for item in iterable])


def dict_pop(data: str | dict, *args) -> dict:
    if isinstance(data, str):
        data = json.loads(data)
    dict_copy = copy.deepcopy(data)
    for arg in args:
        dict_copy.pop(arg, None)
    return dict_copy


<<<<<<< HEAD
=======
def dict_filter_by_prefix(data: str | dict, prefix: str) -> dict:
    """
    This function filters a dictionary and returns only keys with the given prefix.

    Args:
        data (str | dict): the dictionary to filter
        prefix (str): the prefix to filter by

    Returns:
        dict: the filtered dictionary
    """
    if isinstance(data, str):
        data = json.loads(data)
    return {k: v for k, v in data.items() if k.startswith(prefix)}


def run_mapping(
    id: int, lst: str | list, search_key: str, matcher: str, key: str, **kwargs
) -> list:
    """
    Run a mapping rule by ID

    For example, given the following lst:
    [
        {"firstName": "John"},
        {"firstName": "Jane"}
    ]
    and the following mapping rule rows:
    [
            {"name": "John", "age": 30},
            {"name": "Jane", "age": 25}
    ]
    The following search_key, matcher and key:
    search_key = "firstName"
    matcher = "name"
    key = "age"
    The function will return: [30, 25]

    Args:
        id (int): The rule ID from the database
        lst (str | list): The list of dictionaries to search
        search_key (str): The key to search in the list
        matcher (str): The key to match in the mapping rule
        key (str): The key to return from the mapping rule

    Returns:
        list: The list of values from the mapping rule
    """
    if isinstance(lst, str):
        lst = lst.strip()
        from asteval import Interpreter

        aeval = Interpreter()
        lst = aeval(lst)

    if not lst:
        return []

    tenant_id = kwargs.get("tenant_id")
    if not tenant_id:
        return []

    enrichments_bl = EnrichmentsBl(tenant_id)
    result = enrichments_bl.run_mapping_rule_by_id(id, lst, search_key, matcher, key)
    return result


>>>>>>> b5066c2d
def add_time_to_date(date, date_format, time_str):
    """
    Add time to a date based on a given time string (e.g., '1w', '2d').

    Args:
        date (str or datetime.datetime): The date to which the time will be added.
        date_format (str): The format of the date string if the date is provided as a string.
        time_str (str): The time to add (e.g., '1w', '2d').

    Returns:
        datetime.datetime: The new datetime object with the added time.
    """
    if isinstance(date, str):
        date = datetime.datetime.strptime(date, date_format)

    time_units = {
        "w": "weeks",
        "d": "days",
        "h": "hours",
        "m": "minutes",
        "s": "seconds",
    }

    time_dict = {unit: 0 for unit in time_units.values()}

    matches = re.findall(r"(\d+)([wdhms])", time_str)
    for value, unit in matches:
        time_dict[time_units[unit]] += int(value)

    new_date = date + datetime.timedelta(**time_dict)
    return new_date


def get_firing_time(alert: dict, time_unit: str, **kwargs) -> str:
    """
    Get the firing time of an alert.

    Args:
        alert (dict): The alert dictionary.
        time_unit (str): The time unit to return the result in ('m', 's', or 'h').
        **kwargs: Additional keyword arguments.

    Returns:
        str: The firing time of the alert in the specified time unit.
    """
    tenant_id = kwargs.get("tenant_id")
    if not tenant_id:
        raise ValueError("tenant_id is required")

    try:
        alert = json.loads(alert) if isinstance(alert, str) else alert
    except Exception:
        raise ValueError("alert is not a valid JSON")

    fingerprint = alert.get("fingerprint")
    if not fingerprint:
        raise ValueError("fingerprint is required")

    alert_from_db = get_alerts_by_fingerprint(
        tenant_id=tenant_id,
        fingerprint=fingerprint,
        limit=1,
    )
    if alert_from_db:
        alert_dto = convert_db_alerts_to_dto_alerts(alert_from_db)[0]
        # if the alert is not firing, there is no start firing time
        if alert_dto.status != AlertStatus.FIRING.value:
            return "0.00"
        firing = datetime.datetime.now(
            tz=datetime.timezone.utc
        ) - datetime.datetime.fromisoformat(alert_dto.firingStartTime)
    else:
        return "0.00"

    if time_unit in ["m", "minutes"]:
        result = firing.total_seconds() / 60
    elif time_unit in ["h", "hours"]:
        result = firing.total_seconds() / 3600
    elif time_unit in ["s", "seconds"]:
        result = firing.total_seconds()
    else:
        raise ValueError(
            "Invalid time_unit. Use 'minutes', 'hours', 'seconds', 'm', 'h', or 's'."
        )

    return f"{result:.2f}"


def is_first_time(fingerprint: str, since: str = None, **kwargs) -> str:
    """
    Get the firing time of an alert.

    Args:
        alert (dict): The alert dictionary.
        **kwargs: Additional keyword arguments.

    Returns:
        str: The firing time of the alert in the specified time unit.
    """
    tenant_id = kwargs.get("tenant_id")
    if not tenant_id:
        raise ValueError("tenant_id is required")

    if not fingerprint:
        raise ValueError("fingerprint is required")

    prev_alerts = get_alerts_by_fingerprint(
        tenant_id=tenant_id, fingerprint=fingerprint, limit=2, status="firing"
    )

    if not prev_alerts:
        # this should not happen since workflows are running only after the alert is saved in the database
        raise ValueError("No previous alerts found for the given fingerprint.")

    # if there is only one alert, it is the first time 100%
    if len(prev_alerts) == 1:
        return True
    # if there is more than one alert and no 'since' specified, it is not the first time
    elif not since:
        return False

    # since is "24h" or "1d" or "1w" etc.
    prevAlert = prev_alerts[1]

    if since[-1] == "d":
        time_delta = timedelta(days=int(since[:-1]))
    elif since[-1] == "w":
        time_delta = timedelta(weeks=int(since[:-1]))
    elif since[-1] == "h":
        time_delta = timedelta(hours=int(since[:-1]))
    elif since[-1] == "m":
        time_delta = timedelta(minutes=int(since[:-1]))
    else:
        raise ValueError("Invalid time unit. Use 'm', 'h', 'd', or 'w'.")

    current_time = datetime.datetime.utcnow()
    if current_time - prevAlert.timestamp > time_delta:
        return True
    else:
        return False


def is_business_hours(
    time_to_check=None,
    start_hour=8,
    end_hour=20,
    business_days=(0, 1, 2, 3, 4),  # Mon = 0, Sun = 6
    timezone="UTC",
):
    """
    Check if the given time or current time is between start_hour and end_hour
    and falls on a business day

    Args:
        time_to_check (str | datetime.datetime, optional): Time to check.
            If None, current UTC time will be used.
        start_hour (int, optional): Start hour in 24-hour format. Defaults to 8 (8:00 AM)
        end_hour (int, optional): End hour in 24-hour format. Defaults to 20 (8:00 PM)
        business_days (tuple, optional): Days of week considered as business days.
            Monday=0 through Sunday=6. Defaults to Mon-Fri (0,1,2,3,4)
        timezone (str, optional): Timezone name (e.g., 'UTC', 'America/New_York', 'Europe/London').
            Defaults to 'UTC'.

    Returns:
        bool: True if time is between start_hour and end_hour on a business day

    Raises:
        ValueError: If start_hour or end_hour are not between 0 and 23
        ValueError: If business_days contains invalid day numbers
        ValueError: If timezone string is invalid
    """
    # Validate hour inputs
    start_hour = int(start_hour)
    end_hour = int(end_hour)
    if not (0 <= start_hour <= 23 and 0 <= end_hour <= 23):
        raise ValueError("Hours must be between 0 and 23")

    # Strict validation for business_days
    try:
        invalid_days = [day for day in business_days if not (0 <= day <= 6)]
        if invalid_days:
            raise ValueError(
                f"Invalid business days: {invalid_days}. Days must be between 0 (Monday) and 6 (Sunday)"
            )
    except TypeError:
        raise ValueError(
            "business_days must be an iterable of integers between 0 and 6"
        )

    # Validate and convert timezone string to pytz timezone
    try:
        tz = pytz.timezone(timezone)
    except pytz.exceptions.UnknownTimeZoneError:
        raise ValueError(f"Invalid timezone: {timezone}")

    # If no time provided, use current UTC time
    if time_to_check is None:
        dt = utcnow()
    else:
        # Convert string to datetime if needed
        dt = to_utc(time_to_check) if isinstance(time_to_check, str) else time_to_check

    if not dt:  # Handle case where parsing failed
        return False

    # Convert to specified timezone
    dt = dt.astimezone(tz)

    # Get weekday (Monday = 0, Sunday = 6)
    weekday = dt.weekday()

    # Check if it's a business day
    if weekday not in business_days:
        return False

    # Get just the hour (in 24-hour format)
    hour = dt.hour

    # Check if hour is between start_hour and end_hour
    return start_hour <= hour < end_hour


def dictget(data: str | dict, key: str, default: any = None) -> any:
    """
    Get a value from a dictionary with a default fallback.

    Args:
        data (str | dict): The dictionary to search in. Can be a JSON string or dict.
        key (str): The key to look up
        default (any): The default value to return if key is not found

    Returns:
        any: The value found in the dictionary or the default value

    Example:
        >>> d = {"s1": "critical", "s2": "error"}
        >>> dictget(d, "s1", "info")
        'critical'
        >>> dictget(d, "s3", "info")
        'info'
    """
    if isinstance(data, str):
        try:
            data = json_loads(data)
        except Exception:
            return default

    if not isinstance(data, dict):
        return default

    return data.get(key, default)<|MERGE_RESOLUTION|>--- conflicted
+++ resolved
@@ -202,9 +202,6 @@
         dict_copy.pop(arg, None)
     return dict_copy
 
-
-<<<<<<< HEAD
-=======
 def dict_filter_by_prefix(data: str | dict, prefix: str) -> dict:
     """
     This function filters a dictionary and returns only keys with the given prefix.
@@ -220,59 +217,6 @@
         data = json.loads(data)
     return {k: v for k, v in data.items() if k.startswith(prefix)}
 
-
-def run_mapping(
-    id: int, lst: str | list, search_key: str, matcher: str, key: str, **kwargs
-) -> list:
-    """
-    Run a mapping rule by ID
-
-    For example, given the following lst:
-    [
-        {"firstName": "John"},
-        {"firstName": "Jane"}
-    ]
-    and the following mapping rule rows:
-    [
-            {"name": "John", "age": 30},
-            {"name": "Jane", "age": 25}
-    ]
-    The following search_key, matcher and key:
-    search_key = "firstName"
-    matcher = "name"
-    key = "age"
-    The function will return: [30, 25]
-
-    Args:
-        id (int): The rule ID from the database
-        lst (str | list): The list of dictionaries to search
-        search_key (str): The key to search in the list
-        matcher (str): The key to match in the mapping rule
-        key (str): The key to return from the mapping rule
-
-    Returns:
-        list: The list of values from the mapping rule
-    """
-    if isinstance(lst, str):
-        lst = lst.strip()
-        from asteval import Interpreter
-
-        aeval = Interpreter()
-        lst = aeval(lst)
-
-    if not lst:
-        return []
-
-    tenant_id = kwargs.get("tenant_id")
-    if not tenant_id:
-        return []
-
-    enrichments_bl = EnrichmentsBl(tenant_id)
-    result = enrichments_bl.run_mapping_rule_by_id(id, lst, search_key, matcher, key)
-    return result
-
-
->>>>>>> b5066c2d
 def add_time_to_date(date, date_format, time_str):
     """
     Add time to a date based on a given time string (e.g., '1w', '2d').
