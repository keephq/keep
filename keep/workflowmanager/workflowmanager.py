--- conflicted
+++ resolved
@@ -56,17 +56,11 @@
             self.logger.info("Workflow manager already started")
             return
 
-<<<<<<< HEAD
-        if self.scheduler is None:
+        if not self.scheduler:
             self.logger.warning(
                 "Workflow manager does not have a scheduler and cannot be started"
             )
             return
-=======
-        if not self.scheduler:
-            self.logger.debug("Scheduler was stopped, reinitializing it") 
-            self.scheduler = WorkflowScheduler(self)
->>>>>>> 0fab394a
 
         await self.scheduler.start()
         self.started = True
@@ -76,7 +70,7 @@
         if not self.started:
             return
 
-        if self.scheduler is None:
+        if not self.scheduler:
             self.logger.warning(
                 "Workflow manager does not have a scheduler, looks like it was already stopped"
             )
