import enum
import hashlib
import logging
import threading
import time
import typing
import uuid
from threading import Lock

from sqlalchemy.exc import IntegrityError

from keep.api.core.config import config
from keep.api.core.db import create_workflow_execution
from keep.api.core.db import finish_workflow_execution as finish_workflow_execution_db
from keep.api.core.db import get_previous_execution_id
from keep.api.core.db import get_workflow as get_workflow_db
from keep.api.core.db import get_workflows_that_should_run
from keep.api.models.alert import AlertDto
from keep.api.utils.email_utils import EmailTemplates, send_email
from keep.providers.providers_factory import ProviderConfigurationException
from keep.workflowmanager.workflow import Workflow
from keep.workflowmanager.workflowstore import WorkflowStore


class WorkflowStatus(enum.Enum):
    SUCCESS = "success"
    ERROR = "error"
    PROVIDERS_NOT_CONFIGURED = "providers_not_configured"


class WorkflowScheduler:
    MAX_SIZE_SIGNED_INT = 2147483647

    def __init__(self, workflow_manager):
        self.logger = logging.getLogger(__name__)
        self.threads = []
        self.workflow_manager = workflow_manager
        self.workflow_store = WorkflowStore()
        # all workflows that needs to be run due to alert event
        self.workflows_to_run = []
        self._stop = False
        self.lock = Lock()

    async def start(self):
        self.logger.info("Starting workflows scheduler")
        thread = threading.Thread(target=self._start)
        thread.start()
        self.threads.append(thread)
        self.logger.info("Workflows scheduler started")

    def _handle_interval_workflows(self):
        workflows = []
        try:
            # get all workflows that should run due to interval
            workflows = get_workflows_that_should_run()
        except Exception as e:
            self.logger.error(f"Error getting workflows that should run: {e}")
            pass
        for workflow in workflows:
            self.logger.debug("Running workflow on background")
            try:
                workflow_execution_id = workflow.get("workflow_execution_id")
                tenant_id = workflow.get("tenant_id")
                workflow_id = workflow.get("workflow_id")
                workflow = self.workflow_store.get_workflow(tenant_id, workflow_id)
            except ProviderConfigurationException as e:
                self.logger.error(f"Provider configuration is invalid: {e}")
                self._finish_workflow_execution(
                    tenant_id=tenant_id,
                    workflow_id=workflow_id,
                    workflow_execution_id=workflow_execution_id,
                    status=WorkflowStatus.PROVIDERS_NOT_CONFIGURED,
                    error=f"Providers are not configured for workflow {workflow_id}, please configure it so Keep will be able to run it",
                )
                continue
            except Exception as e:
                self.logger.error(f"Error getting workflow: {e}")
                self._finish_workflow_execution(
                    tenant_id=tenant_id,
                    workflow_id=workflow_id,
                    workflow_execution_id=workflow_execution_id,
                    status=WorkflowStatus.ERROR,
                    error=f"Error getting workflow: {e}",
                )
                continue
            thread = threading.Thread(
                target=self._run_workflow,
                args=[tenant_id, workflow_id, workflow, workflow_execution_id],
            )
            thread.start()
            self.threads.append(thread)

    def _run_workflow(
        self,
        tenant_id,
        workflow_id,
        workflow: Workflow,
        workflow_execution_id: str,
        event_context=None,
    ):
        self.logger.info(f"Running workflow {workflow.workflow_id}...")
        try:
            # set the event context, e.g. the event that triggered the workflow
            workflow.context_manager.set_event_context(event_context)
            errors = self.workflow_manager._run_workflow(
                workflow, workflow_execution_id
            )
        except Exception as e:
            self.logger.exception(f"Failed to run workflow {workflow.workflow_id}...")
            self._finish_workflow_execution(
                tenant_id=tenant_id,
                workflow_id=workflow_id,
                workflow_execution_id=workflow_execution_id,
                status=WorkflowStatus.ERROR,
                error=str(e),
            )
            return

        if any(errors):
            self.logger.info(msg=f"Workflow {workflow.workflow_id} ran with errors")
            self._finish_workflow_execution(
                tenant_id=tenant_id,
                workflow_id=workflow_id,
                workflow_execution_id=workflow_execution_id,
                status=WorkflowStatus.ERROR,
                error=",".join(str(e) for e in errors),
            )
        else:
            self._finish_workflow_execution(
                tenant_id=tenant_id,
                workflow_id=workflow_id,
                workflow_execution_id=workflow_execution_id,
                status=WorkflowStatus.SUCCESS,
                error=None,
            )
        self.logger.info(f"Workflow {workflow.workflow_id} ran")

    def handle_manual_event_workflow(
        self, workflow_id, tenant_id, triggered_by_user, alert: AlertDto
    ):
        self.logger.info(f"Running manual event workflow {workflow_id}...")
        try:
<<<<<<< HEAD
            # if the event is not defined, add some entropy
            if not event:
                event = {
                    "workflow_id": workflow_id,
                    "triggered_by_user": triggered_by_user,
                    "trigger": "manual",
                    "time": time.time(),
                }
            else:
                # so unique_execution_number will be different
                event["time"] = time.time()
            unique_execution_number = self._get_unique_execution_number(
                json.dumps(event).encode()
            )
=======
            unique_execution_number = self._get_unique_execution_number()
>>>>>>> 440f552c
            self.logger.info(f"Unique execution number: {unique_execution_number}")
            workflow_execution_id = create_workflow_execution(
                workflow_id=workflow_id,
                tenant_id=tenant_id,
                triggered_by=f"manually by {triggered_by_user}",
                execution_number=unique_execution_number,
                fingerprint=alert.fingerprint,
            )
            self.logger.info(f"Workflow execution id: {workflow_execution_id}")
        # This is kinda WTF exception since create_workflow_execution shouldn't fail for manual
        except Exception as e:
            self.logger.error(f"WTF: error creating workflow execution: {e}")
            raise e
        self.logger.info(
            "Adding workflow to run",
            extra={
                "workflow_id": workflow_id,
                "workflow_execution_id": workflow_execution_id,
                "tenant_id": tenant_id,
                "triggered_by": "manual",
                "triggered_by_user": triggered_by_user,
            },
        )
        with self.lock:
            self.workflows_to_run.append(
                {
                    "workflow_id": workflow_id,
                    "workflow_execution_id": workflow_execution_id,
                    "tenant_id": tenant_id,
                    "triggered_by": "manual",
                    "triggered_by_user": triggered_by_user,
<<<<<<< HEAD
                    "event": event,
=======
                    "event": alert,
>>>>>>> 440f552c
                }
            )
        return workflow_execution_id

    def _get_unique_execution_number(self):
        """
        Returns:
            int: an int represents unique execution number
        """
        payload = str(uuid.uuid4()).encode()
        return int(hashlib.sha256(payload).hexdigest(), 16) % (
            WorkflowScheduler.MAX_SIZE_SIGNED_INT + 1
        )

    def _handle_event_workflows(self):
        # TODO - event workflows should be in DB too, to avoid any state problems.

        # take out all items from the workflows to run and run them, also, clean the self.workflows_to_run list
        with self.lock:
            workflows_to_run, self.workflows_to_run = self.workflows_to_run, []
        for workflow_to_run in workflows_to_run:
            self.logger.info(
                "Running event workflow on background",
                extra={
                    "workflow_id": workflow_to_run.get("workflow_id"),
                    "workflow_execution_id": workflow_to_run.get(
                        "workflow_execution_id"
                    ),
                    "tenant_id": workflow_to_run.get("tenant_id"),
                },
            )
            workflow = workflow_to_run.get("workflow")
            workflow_id = workflow_to_run.get("workflow_id")
            tenant_id = workflow_to_run.get("tenant_id")
            workflow_execution_id = workflow_to_run.get("workflow_execution_id")
            if not workflow:
                self.logger.info("Loading workflow")
                try:
                    workflow = self.workflow_store.get_workflow(
                        workflow_id=workflow_id, tenant_id=tenant_id
                    )
                # In case the provider are not configured properly
                except ProviderConfigurationException as e:
                    self.logger.error(f"Error getting workflow: {e}")
                    self._finish_workflow_execution(
                        tenant_id=tenant_id,
                        workflow_id=workflow_id,
                        workflow_execution_id=workflow_execution_id,
                        status=WorkflowStatus.PROVIDERS_NOT_CONFIGURED,
                        error=f"Providers are not configured for workflow {workflow_id}, please configure it so Keep will be able to run it",
                    )
                    continue
                except Exception as e:
                    self.logger.error(f"Error getting workflow: {e}")
                    self._finish_workflow_execution(
                        tenant_id=tenant_id,
                        workflow_id=workflow_id,
                        workflow_execution_id=workflow_execution_id,
                        status=WorkflowStatus.ERROR,
                        error=f"Error getting workflow: {e}",
                    )
                    continue

            event = workflow_to_run.get("event")
            triggered_by = workflow_to_run.get("triggered_by")
            if triggered_by == "manual":
                triggered_by_user = workflow_to_run.get("triggered_by_user")
                triggered_by = f"manually by {triggered_by_user}"
            else:
                triggered_by = f"type:alert name:{event.name} id:{event.id}"

            # In manual, we create the workflow execution id sync so it could be tracked by the caller (UI)
            # In event (e.g. alarm), we will create it here
            # TODO: one more robust way to do it
            if not workflow_execution_id:
                try:
                    workflow_execution_number = self._get_unique_execution_number(
                        event.json().encode()
                    )
                    workflow_execution_id = create_workflow_execution(
                        workflow_id=workflow_id,
                        tenant_id=tenant_id,
                        triggered_by=triggered_by,
                        execution_number=workflow_execution_number,
                        fingerprint=event.fingerprint,
                    )
                # This is kinda wtf exception since create workflow execution shouldn't fail for events other than interval
                except IntegrityError:
                    self.logger.exception(
                        "Collision with workflow execution! will retry next time"
                    )
                    continue
                except Exception as e:
                    self.logger.error(f"Error creating workflow execution: {e}")
                    continue
            thread = threading.Thread(
                target=self._run_workflow,
                args=[tenant_id, workflow_id, workflow, workflow_execution_id, event],
            )
            thread.start()
            self.threads.append(thread)

    def _start(self):
        self.logger.info("Starting workflows scheduler")
        while not self._stop:
            # get all workflows that should run now
            self.logger.debug("Getting workflows that should run...")
            try:
                self._handle_interval_workflows()
                self._handle_event_workflows()
            except Exception as e:
                # This is the "mainloop" of the scheduler, we don't want to crash it
                # But any exception here should be investigated
                self.logger.error(f"Error getting workflows that should run: {e}")
                pass
            self.logger.debug("Sleeping until next iteration")
            time.sleep(1)
        self.logger.info("Workflows scheduler stopped")

    def run_workflows(self, workflows: typing.List[Workflow]):
        for workflow in workflows:
            thread = threading.Thread(
                target=self._run_workflows_with_interval,
                args=[workflow],
                daemon=True,
            )
            thread.start()
            self.threads.append(thread)
        # as long as the stop flag is not set, sleep
        while not self._stop:
            time.sleep(1)

    def stop(self):
        self.logger.info("Stopping scheduled workflows")
        self._stop = True
        # Now wait for the threads to finish
        for thread in self.threads:
            thread.join()
        self.logger.info("Scheduled workflows stopped")

    def _run_workflows_with_interval(
        self,
        workflow: Workflow,
    ):
        """Simple scheduling of workflows with interval

        TODO: Use https://github.com/agronholm/apscheduler

        Args:
            workflow (Workflow): The workflow to run.
        """
        while True and not self._stop:
            self.logger.info(f"Running workflow {workflow.workflow_id}...")
            try:
                self.workflow_manager._run_workflow(workflow, uuid.uuid4())
            except Exception:
                self.logger.exception(
                    f"Failed to run workflow {workflow.workflow_id}..."
                )
            self.logger.info(f"Workflow {workflow.workflow_id} ran")
            if workflow.workflow_interval > 0:
                self.logger.info(
                    f"Sleeping for {workflow.workflow_interval} seconds..."
                )
                time.sleep(workflow.workflow_interval)
            else:
                self.logger.info("Workflow will not run again")
                break

    def _finish_workflow_execution(
        self,
        tenant_id: str,
        workflow_id: str,
        workflow_execution_id: str,
        status: WorkflowStatus,
        error=None,
    ):
        # mark the workflow execution as finished in the db
        finish_workflow_execution_db(
            tenant_id=tenant_id,
            workflow_id=workflow_id,
            execution_id=workflow_execution_id,
            status=status.value,
            error=error,
        )
        # get the previous workflow execution id
        previous_execution = get_previous_execution_id(
            tenant_id, workflow_id, workflow_execution_id
        )
        # if error, send an email
        if status == WorkflowStatus.ERROR and (
            previous_execution
            is None  # this means this is the first execution, for example
            or previous_execution.status != WorkflowStatus.ERROR.value
        ):
            workflow = get_workflow_db(tenant_id=tenant_id, workflow_id=workflow_id)
            self.logger.info(
                f"Sending email to {workflow.created_by} for failed workflow {workflow_id}"
            )
            # TODO - should be handled
            keep_platform_url = config(
                "KEEP_PLATFORM_URL", default="https://platform.keephq.dev"
            )
            error_logs_url = f"{keep_platform_url}/workflows/{workflow_id}/runs/{workflow_execution_id}"
            # send the email
            try:
                send_email(
                    to_email=workflow.created_by,
                    template_id=EmailTemplates.WORKFLOW_RUN_FAILED,
                    workflow_id=workflow_id,
                    workflow_name=workflow.name,
                    workflow_execution_id=workflow_execution_id,
                    error=error,
                    url=error_logs_url,
                )
                self.logger.info(
                    f"Email sent to {workflow.created_by} for failed workflow {workflow_id}"
                )
            except Exception as e:
                self.logger.error(
                    f"Failed to send email to {workflow.created_by} for failed workflow {workflow_id}: {e}"
                )<|MERGE_RESOLUTION|>--- conflicted
+++ resolved
@@ -140,24 +140,7 @@
     ):
         self.logger.info(f"Running manual event workflow {workflow_id}...")
         try:
-<<<<<<< HEAD
-            # if the event is not defined, add some entropy
-            if not event:
-                event = {
-                    "workflow_id": workflow_id,
-                    "triggered_by_user": triggered_by_user,
-                    "trigger": "manual",
-                    "time": time.time(),
-                }
-            else:
-                # so unique_execution_number will be different
-                event["time"] = time.time()
-            unique_execution_number = self._get_unique_execution_number(
-                json.dumps(event).encode()
-            )
-=======
             unique_execution_number = self._get_unique_execution_number()
->>>>>>> 440f552c
             self.logger.info(f"Unique execution number: {unique_execution_number}")
             workflow_execution_id = create_workflow_execution(
                 workflow_id=workflow_id,
@@ -189,11 +172,7 @@
                     "tenant_id": tenant_id,
                     "triggered_by": "manual",
                     "triggered_by_user": triggered_by_user,
-<<<<<<< HEAD
-                    "event": event,
-=======
                     "event": alert,
->>>>>>> 440f552c
                 }
             )
         return workflow_execution_id
