import time
from enum import Enum

from keep.conditions.condition_factory import ConditionFactory
from keep.contextmanager.contextmanager import ContextManager
from keep.exceptions.action_error import ActionError
from keep.iohandler.iohandler import IOHandler
from keep.providers.base.base_provider import BaseProvider
from keep.step.step_provider_parameter import StepProviderParameter
from keep.throttles.throttle_factory import ThrottleFactory


class StepType(Enum):
    STEP = "step"
    ACTION = "action"


class Step:
    def __init__(
        self,
        context_manager,
        step_id: str,
        config: dict,
        step_type: StepType,
        provider: BaseProvider,
        provider_parameters: dict,
    ):
        self.config = config
        self.step_id = step_id
        self.step_type = step_type
        self.provider = provider
        self.provider_parameters: dict[str, str | StepProviderParameter] = (
            provider_parameters
        )
        self.on_failure = self.config.get("provider", {}).get("on-failure", {})
        self.context_manager: ContextManager = context_manager
        self.io_handler = IOHandler(context_manager)
        self.conditions = self.config.get("condition", [])
        self.vars = self.config.get("vars", {})
        self.conditions_results = {}
        self.logger = context_manager.get_logger()
        self.__retry = self.on_failure.get("retry", {})
        self.__retry_count = self.__retry.get("count", 0)
        self.__retry_interval = self.__retry.get("interval", 0)
        self.__continue_to_next_step = self.config.get("continue", True)

    @property
    def foreach(self):
        return self.config.get("foreach")

    @property
    def name(self):
        return self.step_id

<<<<<<< HEAD
    async def run(self):
=======
    @property
    def continue_to_next_step(self):
        return self.__continue_to_next_step

    def run(self):
>>>>>>> de742bda
        try:
            if self.config.get("foreach"):
                did_action_run = await self._run_foreach()
            else:
                did_action_run = await self._run_single()
            return did_action_run
        except Exception as e:
            self.logger.error(
                "Failed to run step %s with error %s", self.step_id, e, exc_info=True
            )
            raise ActionError(e)

    def _check_throttling(self, action_name):
        throttling = self.config.get("throttle")
        # if there is no throttling, return
        if not throttling:
            return False

        throttling_type = throttling.get("type")
        throttling_config = throttling.get("with")
        throttle = ThrottleFactory.get_instance(
            self.context_manager, throttling_type, throttling_config
        )
        workflow_id = self.context_manager.get_workflow_id()
        event_id = self.context_manager.event_context.event_id
        return throttle.check_throttling(action_name, workflow_id, event_id)

    def _get_foreach_items(self) -> list | list[list]:
        """Get the items to iterate over, when using the `foreach` attribute (see foreach.md)"""
        # TODO: this should be part of iohandler?

        # the item holds the value we are going to iterate over
        # TODO: currently foreach will support only {{ a.b.c }} and not functions and other things (which make sense)
        foreach_split = self.config.get("foreach").split("&&")
        foreach_items = []
        for foreach in foreach_split:
            index = foreach.replace("{{", "").replace("}}", "").split(".")
            index = [i.strip() for i in index]
            items = self.context_manager.get_full_context()
            for i in index:
                if isinstance(items, dict):
                    items = items.get(i, {})
                else:
                    items = getattr(items, i, {})
            foreach_items.append(items)
        if not foreach_items:
            return []
        return len(foreach_items) == 1 and foreach_items[0] or zip(*foreach_items)

    async def _run_foreach(self):
        """Evaluate the action for each item, when using the `foreach` attribute (see foreach.md)"""
        # the item holds the value we are going to iterate over
        items = self._get_foreach_items()
        any_action_run = False
        # apply ALL conditions (the decision whether to run or not is made in the end)
        for item in items:
            self.context_manager.set_for_each_context(item)
            try:
                did_action_run = await self._run_single()
            except Exception as e:
                self.logger.error(f"Failed to run action with error {e}")
                continue
            # If at least one item triggered an action, return True
            # TODO - do it per item
            if did_action_run:
                any_action_run = True
        return any_action_run

    async def _run_single(self):
        # Initialize all conditions
        conditions = []
        self.context_manager.set_step_vars(self.step_id, _vars=self.vars)

        for condition in self.conditions:
            condition_name = condition.get("name", None)

            if not condition_name:
                raise Exception("Condition must have a name")

            conditions.append(
                ConditionFactory.get_condition(
                    self.context_manager,
                    condition.get("type"),
                    condition_name,
                    condition,
                )
            )

        for condition in conditions:
            condition_compare_to = condition.get_compare_to()
            condition_compare_value = condition.get_compare_value()
            try:
                condition_result = condition.apply(
                    condition_compare_to, condition_compare_value
                )
            except Exception as e:
                self.logger.error(
                    "Failed to apply condition %s with error %s",
                    condition.condition_name,
                    e,
                )
                raise
            self.context_manager.set_condition_results(
                self.step_id,
                condition.condition_name,
                condition.condition_type,
                condition_compare_to,
                condition_compare_value,
                condition_result,
                condition_alias=condition.condition_alias,
                **condition.condition_context,
            )

        # Second, decide if need to run
        # after all conditions are applied, check if we need to run
        # there are 2 cases:
        # 1. a "if" block is supplied, then use it
        # 2. no "if" block is supplied, then use the AND between all conditions
        if self.config.get("if"):
            if_conf = self.config.get("if")
        else:
            # create a string of all conditions, separated by "and"
            if_conf = " and ".join(
                [f"{{{{ {condition.condition_alias} }}}} " for condition in conditions]
            )

        # Now check it
        if if_conf:
            if_conf = self.io_handler.quote(if_conf)
            if_met = self.io_handler.render(if_conf, safe=False)
            # Evaluate the condition string
            from asteval import Interpreter

            aeval = Interpreter()
            evaluated_if_met = aeval(if_met)
            # tb: when Shahar and I debugged, conclusion was:
            if isinstance(evaluated_if_met, str):
                evaluated_if_met = aeval(evaluated_if_met)
            # if the evaluation failed, raise an exception
            if aeval.error_msg:
                self.logger.error(
                    f"Failed to evaluate if condition, you probably used a variable that doesn't exist. Condition: {if_conf}, Rendered: {if_met}, Error: {aeval.error_msg}",
                    extra={
                        "condition": if_conf,
                        "rendered": if_met,
                    },
                )
                raise Exception(
                    f"Failed to evaluate if condition, you probably used a variable that doesn't exist. Condition: {if_conf}, Rendered: {if_met}, Error: {aeval.error_msg}"
                )

        else:
            evaluated_if_met = True

        action_name = self.config.get("name")
        if not evaluated_if_met:
            self.logger.info(
                f"Action {action_name} evaluated NOT to run, Reason: {if_met} evaluated to false.",
                extra={
                    "condition": if_conf,
                    "rendered": if_met,
                },
            )
            return

        if if_conf:
            self.logger.info(
                f"Action {action_name} evaluated to run! Reason: {if_met} evaluated to true.",
                extra={
                    "condition": if_conf,
                    "rendered": if_met,
                },
            )
        else:
            self.logger.info(
                "Action %s evaluated to run! Reason: no condition, hence true.",
                self.config.get("name"),
            )

        # Third, check throttling
        # Now check if throttling is enabled
        self.logger.info("Checking throttling for action %s", self.config.get("name"))
        throttled = self._check_throttling(self.config.get("name"))
        if throttled:
            self.logger.info("Action %s is throttled", self.config.get("name"))
            return
        self.logger.info("Action %s is not throttled", self.config.get("name"))

        # Last, run the action
        try:
            rendered_providers_parameters = self.io_handler.render_context(
                self.provider_parameters
            )

            for curr_retry_count in range(self.__retry_count + 1):
                self.logger.info(
                    f"Running {self.step_id} {self.step_type}, current retry: {curr_retry_count}"
                )
                try:
                    if self.step_type == StepType.STEP:
                        step_output = await self.provider.query(
                            **rendered_providers_parameters
                        )
                    else:
                        step_output = await self.provider.notify(
                            **rendered_providers_parameters
                        )
                    # exiting the loop as step/action execution was successful
                    self.context_manager.set_step_context(
                        self.step_id, results=step_output, foreach=self.foreach
                    )
                    break
                except Exception as e:
                    if curr_retry_count == self.__retry_count:
                        raise StepError(e)
                    else:
                        self.logger.info(
                            "Retrying running %s step after %s second(s)...",
                            self.step_id,
                            self.__retry_interval,
                        )

                        time.sleep(self.__retry_interval)

            extra_context = self.provider.expose()
            rendered_providers_parameters.update(extra_context)
            self.context_manager.set_step_provider_paremeters(
                self.step_id, rendered_providers_parameters
            )
        except Exception as e:
            raise StepError(e)

        return True


class StepError(Exception):
    pass<|MERGE_RESOLUTION|>--- conflicted
+++ resolved
@@ -52,15 +52,11 @@
     def name(self):
         return self.step_id
 
-<<<<<<< HEAD
-    async def run(self):
-=======
     @property
     def continue_to_next_step(self):
         return self.__continue_to_next_step
 
-    def run(self):
->>>>>>> de742bda
+    async def run(self):
         try:
             if self.config.get("foreach"):
                 did_action_run = await self._run_foreach()
