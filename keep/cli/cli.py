import json
import logging
import logging.config
import os
import sys
import typing
from collections import OrderedDict
from dataclasses import fields
from importlib import metadata

import click
import requests
import yaml
from dotenv import find_dotenv, load_dotenv
from prettytable import PrettyTable

from keep.api.core.db import get_api_key, try_create_single_tenant
from keep.api.core.dependencies import SINGLE_TENANT_UUID
from keep.cli.click_extensions import NotRequiredIf
from keep.posthog.posthog import get_posthog_client, get_random_user_id
from keep.providers.providers_factory import ProvidersFactory
from keep.workflowmanager.workflowmanager import WorkflowManager
from keep.workflowmanager.workflowstore import WorkflowStore

load_dotenv(find_dotenv())
posthog_client = get_posthog_client()

RANDOM_USER_ID = get_random_user_id()


logging_config = {
    "version": 1,
    "disable_existing_loggers": False,
    "formatters": {
        "standard": {"format": "%(asctime)s [%(levelname)s] %(name)s: %(message)s"},
        "json": {
            "format": "%(asctime)s %(message)s %(levelname)s %(name)s %(filename)s %(lineno)d",
            "class": "pythonjsonlogger.jsonlogger.JsonFormatter",
        },
    },
    "handlers": {
        "default": {
            "level": "DEBUG",
            "formatter": "standard",
            "class": "logging.StreamHandler",
            "stream": "ext://sys.stdout",
        }
    },
    "loggers": {
        "": {  # root logger
            "handlers": ["default"],
            "level": "INFO",
            "propagate": False,
        }
    },
}
logger = logging.getLogger(__name__)

DEFAULT_CONF_FILE = ".keep.yaml"


def make_keep_request(method, url, **kwargs):
    try:
        response = requests.request(method, url, **kwargs)
        if response.status_code == 401:
            click.echo(
                click.style(
                    "Authentication failed. Please check your API key.",
                    fg="red",
                    bold=True,
                )
            )
            sys.exit(401)
        return response
    except requests.exceptions.RequestException as e:
        click.echo(click.style(f"Request failed: {e}", fg="red", bold=True))
        sys.exit(1)


class Info:
    """An information object to pass data between CLI functions."""

    KEEP_MANAGED_API_URL = "https://api.keephq.dev"

    def __init__(self):  # Note: This object must have an empty constructor.
        """Create a new instance."""
        self.verbose: int = 0
        self.config = {}
        self.json = False
        self.logger = logging.getLogger(__name__)

    def set_config(self, keep_config: str):
        """Set the config file."""
        try:
            with open(file=keep_config, mode="r") as f:
                self.logger.debug("Loading configuration file.")
                self.config = yaml.safe_load(f) or {}
                self.logger.debug("Configuration file loaded.")

        except FileNotFoundError:
            logger.debug(
                "Configuration file could not be found. Running without configuration."
            )
            pass
        self.api_key = self.config.get("api_key") or os.getenv("KEEP_API_KEY") or ""
        self.keep_api_url = (
            self.config.get("keep_api_url")
            or os.getenv("KEEP_API_URL")
            or Info.KEEP_MANAGED_API_URL
        )

<<<<<<< HEAD
        arguments = sys.argv

        # if we auth, we don't need to check for api key
        if "auth" in arguments or "api" in arguments:
=======
        # the server doesn't need an api key
        if "api" in sys.argv:
>>>>>>> e5cac3f7
            return

        if not self.api_key:
            click.echo(
                click.style(
                    "No api key found. Please run `keep config` to set the api key or set KEEP_API_KEY env variable.",
                    bold=True,
                )
            )
            sys.exit(2)

        if not self.keep_api_url:
            click.echo(
                click.style(
                    "No keep api url found. Please run `keep config` to set the keep api url or set KEEP_API_URL env variable.",
                    bold=True,
                )
            )
            sys.exit(2)

        click.echo(
            click.style(
                f"Using keep api url: {self.keep_api_url}",
                bold=True,
            )
        )


# pass_info is a decorator for functions that pass 'Info' objects.
#: pylint: disable=invalid-name
pass_info = click.make_pass_decorator(Info, ensure=True)


# Change the options to below to suit the actual options for your task (or
# tasks).
@click.group()
@click.option("--verbose", "-v", count=True, help="Enable verbose output.")
@click.option("--json", "-j", default=False, is_flag=True, help="Enable json output.")
@click.option(
    "--keep-config",
    "-c",
    help=f"The path to the keep config file (default {DEFAULT_CONF_FILE}",
    required=False,
    default=f"{DEFAULT_CONF_FILE}",
)
@pass_info
@click.pass_context
def cli(ctx, info: Info, verbose: int, json: bool, keep_config: str):
    """Run Keep CLI."""
    # https://posthog.com/tutorials/identifying-users-guide#identifying-and-setting-user-ids-for-every-other-library
    # random user id
    posthog_client.capture(
        RANDOM_USER_ID,
        "keep-cli-started",
        properties={
            "args": sys.argv,
        },
    )
    # Use the verbosity count to determine the logging level...
    if verbose > 0:
        # set the verbosity level to debug
        logging_config["loggers"][""]["level"] = "DEBUG"

    if json:
        logging_config["handlers"]["default"]["formatter"] = "json"
    logging.config.dictConfig(logging_config)
    info.verbose = verbose
    info.set_config(keep_config)
    info.json = json

    @ctx.call_on_close
    def cleanup():
        if posthog_client:
            posthog_client.flush()


@cli.command()
def version():
    """Get the library version."""
    click.echo(click.style(f"{metadata.version('keep')}", bold=True))


@cli.command()
@pass_info
def config(info: Info):
    """Get the config."""
    keep_url = click.prompt("Enter your keep url", default="http://localhost:8080")
    api_key = click.prompt(
        "Enter your api key (leave blank for localhost)", hide_input=True, default=""
    )
    with open(f"{DEFAULT_CONF_FILE}", "w") as f:
        f.write(f"api_key: {api_key}\n")
        f.write(f"keep_api_url: {keep_url}\n")
    click.echo(click.style(f"Config file created at {DEFAULT_CONF_FILE}", bold=True))


@cli.command()
@pass_info
def whoami(info: Info):
    """Verify the api key auth."""
    try:
        resp = make_keep_request(
            "GET",
            info.keep_api_url + "/whoami",
            headers={"x-api-key": info.api_key, "accept": "application/json"},
        )
    except requests.exceptions.ConnectionError as e:
        click.echo(click.style(f"Timeout connecting to {info.keep_api_url}"))
        sys.exit(1)

    if resp.status_code == 401:
        click.echo(click.style("Api key invalid"))

    elif resp.ok:
        click.echo(click.style("Api key valid"))
        click.echo(resp.json())
    else:
        click.echo(click.style("Api key invalid [unknown error]"))


@cli.command()
@click.option("--multi-tenant", is_flag=True, help="Enable multi-tenant mode")
def api(multi_tenant: bool):
    """Start the API."""
    from keep.api import api

    ctx = click.get_current_context()
    if multi_tenant:
        auth_type = "MULTI_TENANT"
    else:
        auth_type = "NO_AUTH"
    app = api.get_app(auth_type=auth_type)
    logger.info(f"App initialized, multi tenancy: {multi_tenant}")
    app.dependency_overrides[click.get_current_context] = lambda: ctx
    api.run(app)


@cli.command()
@click.option(
    "--alerts-directory",
    "--alerts-file",
    "-af",
    type=click.Path(exists=True, dir_okay=True, file_okay=True),
    help="The path to the alert yaml/alerts directory",
)
@click.option(
    "--alert-url",
    "-au",
    help="A url that can be used to download an alert yaml",
    cls=NotRequiredIf,
    multiple=True,
    not_required_if="alerts_directory",
)
@click.option(
    "--interval",
    "-i",
    type=int,
    help="When interval is set, Keep will run the alert every INTERVAL seconds",
    required=False,
    default=0,
)
@click.option(
    "--providers-file",
    "-p",
    type=click.Path(exists=False),
    help="The path to the providers yaml",
    required=False,
    default="providers.yaml",
)
@click.option(
    "--tenant-id",
    "-t",
    help="The tenant id",
    required=False,
    default=SINGLE_TENANT_UUID,
)
@click.option("--api-key", help="The API key for keep's API", required=False)
@click.option(
    "--api-url",
    help="The URL for keep's API",
    required=False,
    default="https://s.keephq.dev",
)
@pass_info
def run(
    info: Info,
    alerts_directory: str,
    alert_url: list[str],
    interval: int,
    providers_file,
    tenant_id,
    api_key,
    api_url,
):
    """Run a workflow."""
    logger.debug(f"Running alert in {alerts_directory or alert_url}")
    posthog_client.capture(
        RANDOM_USER_ID,
        "keep-run-alert-started",
        properties={
            "args": sys.argv,
        },
    )
    # this should be fixed
    workflow_manager = WorkflowManager.get_instance()
    workflow_store = WorkflowStore()
    if tenant_id == SINGLE_TENANT_UUID:
        try_create_single_tenant(SINGLE_TENANT_UUID)
    workflows = workflow_store.get_workflows_from_path(
        tenant_id, alerts_directory or alert_url, providers_file
    )
    try:
        workflow_manager.run(workflows)
    except KeyboardInterrupt:
        logger.info("Keep stopped by user, stopping the scheduler")
        posthog_client.capture(
            RANDOM_USER_ID,
            "keep-run-stopped-by-user",
            properties={
                "args": sys.argv,
            },
        )
        workflow_manager.stop()
        logger.info("Scheduler stopped")
    except Exception as e:
        posthog_client.capture(
            RANDOM_USER_ID,
            "keep-run-unexpected-error",
            properties={
                "args": sys.argv,
                "error": str(e),
            },
        )
        logger.error(f"Error running alert {alerts_directory or alert_url}: {e}")
        if info.verbose:
            raise e
        sys.exit(1)
    posthog_client.capture(
        RANDOM_USER_ID,
        "keep-run-alert-finished",
        properties={
            "args": sys.argv,
        },
    )
    logger.debug(f"Alert in {alerts_directory or alert_url} ran successfully")


@cli.group()
@pass_info
def workflow(info: Info):
    """Manage workflows."""
    pass


@workflow.command(name="list")
@pass_info
def list_workflows(info: Info):
    """List workflows."""
    resp = make_keep_request(
        "GET",
        info.keep_api_url + "/workflows",
        headers={"x-api-key": info.api_key, "accept": "application/json"},
    )
    if not resp.ok:
        raise Exception(f"Error getting workflows: {resp.text}")

    workflows = resp.json()
    # Create a new table
    table = PrettyTable()
    # Add column headers
    table.field_names = [
        "ID",
        "Name",
        "Description",
        "Revision",
        "Created By",
        "Creation Time",
        "Update Time",
        "Last Execution Time",
        "Last Execution Status",
    ]
    # TODO - add triggers, steps, actions -> the table format should be better
    # Add rows for each workflow
    for workflow in workflows:
        table.add_row(
            [
                workflow["id"],
                workflow["name"],
                workflow["description"],
                workflow["revision"],
                workflow["created_by"],
                workflow["creation_time"],
                workflow["last_updated"],
                workflow["last_execution_time"],
                workflow["last_execution_status"],
            ]
        )
    print(table)


def apply_workflow(file: str, info: Info):
    """Helper function to apply a single workflow."""
    with open(file, "rb") as f:
        files = {"file": (os.path.basename(file), f)}
        workflow_endpoint = info.keep_api_url + "/workflows"
        response = make_keep_request(
            "POST",
            workflow_endpoint,
            headers={"x-api-key": info.api_key, "accept": "application/json"},
            files=files,
        )
        return response


@workflow.command()
@click.option(
    "--file",
    "-f",
    type=click.Path(exists=True),
    help="The workflow file or directory containing workflow files",
    required=True,
)
@pass_info
def apply(info: Info, file: str):
    """Apply a workflow or multiple workflows from a directory."""
    if os.path.isdir(file):
        for filename in os.listdir(file):
            if filename.endswith(".yml") or filename.endswith(".yaml"):
                click.echo(click.style(f"Applying workflow {filename}", bold=True))
                full_path = os.path.join(file, filename)
                response = apply_workflow(full_path, info)
                # Handle response for each file
                if response.ok:
                    click.echo(
                        click.style(
                            f"Workflow {filename} applied successfully", bold=True
                        )
                    )
                else:
                    click.echo(
                        click.style(
                            f"Error applying workflow {filename}: {response.text}",
                            bold=True,
                        )
                    )
    else:
        response = apply_workflow(file, info)
        if response.ok:
            click.echo(click.style(f"Workflow {file} applied successfully", bold=True))
        else:
            click.echo(
                click.style(
                    f"Error applying workflow {file}: {response.text}", bold=True
                )
            )


@workflow.command(name="run")
@click.option(
    "--workflow-id",
    type=str,
    help="The ID (UUID or name) of the workflow to run",
    required=True,
)
@click.option(
    "--fingerprint",
    type=str,
    help="The fingerprint to query the payload",
    required=True,
)
@pass_info
def run_workflow(info: Info, workflow_id: str, fingerprint: str):
    """Run a workflow with a specified ID and fingerprint."""
    # Query the server for payload based on the fingerprint
    # Replace the following line with your actual logic to fetch the payload
    payload = _get_alert_by_fingerprint(info.keep_api_url, info.api_key, fingerprint)

    if not payload.ok:
        click.echo(click.style("Error: Failed to fetch alert payload", bold=True))
        return

    payload = payload.json()

    # Run the workflow with the fetched payload as the request body
    workflow_endpoint = info.keep_api_url + f"/workflows/{workflow_id}/run"
    response = make_keep_request(
        "POST",
        workflow_endpoint,
        headers={"x-api-key": info.api_key, "accept": "application/json"},
        json=payload,
    )
    # Check the response
    if response.ok:
        response = response.json()
        click.echo(click.style(f"Workflow {workflow_id} run successfully", bold=True))
        click.echo(
            click.style(
                f"Workflow Run ID {response.get('workflow_execution_id')}", bold=True
            )
        )
    else:
        click.echo(
            click.style(
                f"Error running workflow {workflow_id}: {response.text}", bold=True
            )
        )


@workflow.group(name="runs")
@pass_info
def workflow_executions(info: Info):
    """Manage workflows executions."""
    pass


@workflow_executions.command(name="list")
@pass_info
def list_workflow_executions(info: Info):
    """List workflow executions."""
    resp = make_keep_request(
        "GET",
        info.keep_api_url + "/workflows/executions/list",
        headers={"x-api-key": info.api_key, "accept": "application/json"},
    )
    if not resp.ok:
        raise Exception(f"Error getting workflow executions: {resp.text}")

    workflow_executions = resp.json()
    # Create a new table
    table = PrettyTable()
    # Add column headers
    table.field_names = [
        "ID",
        "Workflow ID",
        "Start Time",
        "Triggered By",
        "Status",
        "Error",
        "Execution Time",
    ]
    table.max_width["Error"] = 50
    table.align["Error"] = "l"
    # Add rows for each workflow execution
    for workflow_execution in workflow_executions:
        table.add_row(
            [
                workflow_execution["id"],
                workflow_execution["workflow_id"],
                workflow_execution["started"],
                workflow_execution["triggered_by"],
                workflow_execution["status"],
                workflow_execution.get("error", "N/A"),
                workflow_execution["execution_time"],
            ]
        )
    print(table)


@workflow_executions.command(name="logs")
@click.argument(
    "workflow_execution_id",
    required=True,
    type=str,
)
@pass_info
def get_workflow_execution_logs(info: Info, workflow_execution_id: str):
    """Get workflow execution logs."""
    resp = make_keep_request(
        "GET",
        info.keep_api_url
        + "/workflows/executions/list?workflow_execution_id="
        + workflow_execution_id,
        headers={"x-api-key": info.api_key, "accept": "application/json"},
    )
    if not resp.ok:
        raise Exception(f"Error getting workflow executions: {resp.text}")

    workflow_executions = resp.json()

    workflow_execution_logs = workflow_executions[0].get("logs", [])
    # Create a new table
    table = PrettyTable()
    # Add column headers
    table.field_names = [
        "ID",
        "Timestamp",
        "Message",
    ]
    table.align["Message"] = "l"
    # Add rows for each workflow execution
    for log in workflow_execution_logs:
        table.add_row([log["id"], log["timestamp"], log["message"]])
    print(table)


@cli.group()
@pass_info
def provider(info: Info):
    """Manage providers."""
    pass


@provider.command(name="list")
@click.option(
    "--available",
    "-a",
    default=False,
    is_flag=True,
    help="List provider that you can install.",
)
@pass_info
def list_providers(info: Info, available: bool):
    """List providers."""
    resp = make_keep_request(
        "GET",
        info.keep_api_url + "/providers",
        headers={"x-api-key": info.api_key, "accept": "application/json"},
    )
    if not resp.ok:
        raise Exception(f"Error getting providers: {resp.text}")

    providers = resp.json()
    # Create a new table
    table = PrettyTable()
    # Add column headers
    if available:
        available_providers = providers.get("providers", [])
        # sort alphabetically by type
        available_providers.sort(key=lambda x: x.get("type"))
        table.field_names = ["Provider", "Description"]
        for provider in available_providers:
            provider_type = provider.get("type")
            provider_docs = provider.get("docs", "")
            if provider_docs:
                provider_docs = provider_docs.replace("\n", " ").strip()
            else:
                provider_docs = ""
            table.add_row(
                [
                    provider_type,
                    provider_docs,
                ]
            )
    else:
        table.field_names = ["ID", "Type", "Name", "Installed by", "Installation time"]
        installed_providers = providers.get("installed_providers", [])
        installed_providers.sort(key=lambda x: x.get("type"))
        for provider in installed_providers:
            table.add_row(
                [
                    provider["id"],
                    provider["type"],
                    provider["details"]["name"],
                    provider["installed_by"],
                    provider["installation_time"],
                ]
            )
    print(table)


@provider.command(context_settings=dict(ignore_unknown_options=True))
@click.option(
    "--help",
    "-h",
    default=False,
    is_flag=True,
    help="Help on how to install this provider.",
)
@click.option(
    "--provider-name",
    "-n",
    required=False,
    help="Every provider shuold have a name.",
)
@click.argument("provider_type")
@click.argument("params", nargs=-1, type=click.UNPROCESSED)
@click.pass_context
def connect(ctx, help: bool, provider_name, provider_type, params):
    info = ctx.ensure_object(Info)
    resp = make_keep_request(
        "GET",
        info.keep_api_url + "/providers",
        headers={"x-api-key": info.api_key, "accept": "application/json"},
    )
    if not resp.ok:
        raise Exception(f"Error getting providers: {resp.text}")

    available_providers = providers = resp.json().get("providers")

    provider = [p for p in available_providers if p.get("type") == provider_type]
    if not provider:
        click.echo(
            click.style(
                f"Provider {provider_type} not found, you can open an issue and we will create it within a blink of an eye https://github.com/keephq/keep",
                bold=True,
            )
        )
        return
    provider = provider[0]
    if help:
        table = PrettyTable()
        table.field_names = [
            "Provider",
            "Config Param",
            "Required",
            "Description",
        ]
        provider_type = provider.get("type")
        for param, details in provider["config"].items():
            table.add_row(
                [
                    provider_type,
                    param,
                    details.get("required", False),
                    details.get("description", "no description"),
                ]
            )
            # Reset the provider_type for subsequent rows of the same provider to avoid repetition
            provider_type = ""
        print(table)
        return

    if not provider_name:
        # exit with error
        raise click.BadOptionUsage(
            "--provider-name",
            f"Required option --provider-name not provided for provider {provider_type}",
        )

    # Connect the provider
    raw_opts = ctx.args
    options_dict = {params[i]: params[i + 1] for i in range(0, len(params), 2)}
    # Verify the provided options against the expected ones for the provider

    provider_install_payload = {
        "provider_id": provider["type"],
        "provider_name": provider_name,
    }
    for config in provider["config"]:
        config_as_flag = f"--{config.replace('_', '-')}"
        if config_as_flag not in options_dict and provider["config"][config].get(
            "required", True
        ):
            raise click.BadOptionUsage(
                config_as_flag,
                f"Required option --{config} not provided for provider {provider_name}",
            )
        if config_as_flag in options_dict:
            provider_install_payload[config] = options_dict[config_as_flag]
    # Install the provider
    resp = make_keep_request(
        "POST",
        info.keep_api_url + "/providers/install",
        headers={"x-api-key": info.api_key, "accept": "application/json"},
        json=provider_install_payload,
    )
    if not resp.ok:
        # installation failed because the credentials are invalid
        if resp.status_code == 412:
            click.echo(
                click.style(f"Failed to install provider: invalid scopes", bold=True)
            )
            table = PrettyTable()
            table.field_names = ["Scope Name", "Status"]
            for scope, value in resp.json().get("detail").items():
                table.add_row([scope, value])
            print(table)
        else:
            click.echo(
                click.style(
                    f"Error installing provider {provider_name}: {resp.text}", bold=True
                )
            )
    else:
        resp = resp.json()
        click.echo(
            click.style(f"Provider {provider_name} installed successfully", bold=True)
        )
        click.echo(click.style(f"Provider id: {resp.get('id')}", bold=True))


@provider.command()
@click.argument(
    "provider_id",
    required=False,
)
@click.pass_context
def delete(ctx, provider_id):
    info = ctx.ensure_object(Info)
    dummy_provider_type = "dummy"
    resp = make_keep_request(
        "DELETE",
        info.keep_api_url + f"/providers/{dummy_provider_type}/{provider_id}",
        headers={"x-api-key": info.api_key, "accept": "application/json"},
    )
    if not resp.ok:
        if resp.status_code == 404:
            click.echo(
                click.style(f"Provider {provider_id} not found", bold=True, fg="red")
            )
        else:
            click.echo(
                click.style(
                    f"Error deleting provider {provider_id}: {resp.text}", bold=True
                )
            )
    else:
        click.echo(
            click.style(f"Provider {provider_id} deleted successfully", bold=True)
        )


def _get_alert_by_fingerprint(keep_url, api_key, fingerprint: str):
    """Get an alert by fingerprint."""
    resp = make_keep_request(
        "GET",
        keep_url + f"/alerts/{fingerprint}",
        headers={"x-api-key": api_key, "accept": "application/json"},
    )
    return resp


@cli.group()
@pass_info
def alert(info: Info):
    """Manage alerts."""
    pass


@alert.command(name="get")
@click.argument(
    "fingerprint",
    required=True,
    type=str,
)
@pass_info
def get_alert(info: Info, fingerprint: str):
    resp = _get_alert_by_fingerprint(info.keep_api_url, info.api_key, fingerprint)
    if not resp.ok:
        raise Exception(f"Error getting alert: {resp.text}")
    else:
        alert = resp.json()
        print(json.dumps(alert, indent=4))


@alert.command(name="list")
@click.option(
    "--filter",
    "-f",
    type=str,
    multiple=True,
    help="Filter alerts based on specific attributes. E.g., --filter source=datadog",
)
@click.option(
    "--export", type=click.Path(), help="Export alerts to a specified JSON file."
)
@pass_info
def list_alerts(info: Info, filter: typing.List[str], export: bool):
    """List alerts."""
    resp = make_keep_request(
        "GET",
        info.keep_api_url + "/alerts",
        headers={"x-api-key": info.api_key, "accept": "application/json"},
    )
    if not resp.ok:
        raise Exception(f"Error getting providers: {resp.text}")

    alerts = resp.json()

    # aggregate by fingerprint
    aggregated_alerts = OrderedDict()
    for alert in sorted(alerts, key=lambda x: x["lastReceived"]):
        if alert["fingerprint"] not in aggregated_alerts:
            aggregated_alerts[alert["fingerprint"]] = alert

    alerts = aggregated_alerts.values()
    # Apply all provided filters
    for filt in filter:
        key, value = filt.split("=")
        _alerts = []
        for alert in alerts:
            val = alert.get(key)
            if isinstance(val, list):
                if value in val:
                    _alerts.append(alert)
            else:
                if val == value:
                    _alerts.append(alert)
        alerts = _alerts

    # If --export option is provided
    if export:
        with open(export, "w") as outfile:
            json.dump(alerts, outfile, indent=4)
        click.echo(f"Alerts exported to {export}")
        return

    # Create a new table
    table = PrettyTable()
    table.field_names = [
        "ID",
        "Fingerprint",
        "Name",
        "Severity",
        "Status",
        "Environment",
        "Service",
        "Source",
        "Last Received",
    ]
    table.max_width["ID"] = 20
    table.max_width["Name"] = 30
    table.max_width["Status"] = 10
    table.max_width["Environment"] = 15
    table.max_width["Service"] = 15
    table.max_width["Source"] = 15
    table.max_width["Last Received"] = 30
    for alert in alerts:
        table.add_row(
            [
                alert["id"],
                alert["fingerprint"],
                alert["name"],
                alert["severity"],
                alert["status"],
                alert["environment"],
                alert["service"],
                alert["source"],
                alert["lastReceived"],
            ]
        )
    print(table)


@alert.command()
@click.option(
    "--fingerprint", required=True, help="The fingerprint of the alert to enrich."
)
@click.argument("params", nargs=-1, type=click.UNPROCESSED)
@pass_info
def enrich(info: Info, fingerprint, params):
    """Enrich an alert."""

    # Convert arguments to dictionary
    for param in params:
        # validate the all params are key/value pairs
        if len(param.split("=")) != 2:
            raise click.BadArgumentUsage("Parameters must be given in key=value pairs")

    params_dict = {param.split("=")[0]: param.split("=")[1] for param in params}
    params_dict = {
        "fingerprint": fingerprint,
        "enrichments": params_dict,
    }
    # Make the API request
    resp = make_keep_request(
        "POST",
        f"{info.keep_api_url}/alerts/enrich",
        headers={"x-api-key": info.api_key, "accept": "application/json"},
        json=params_dict,
    )

    # Check the response
    if not resp.ok:
        click.echo(
            click.style(f"Error enriching alert {fingerprint}: {resp.text}", bold=True)
        )
    else:
        click.echo(click.style(f"Alert {fingerprint} enriched successfully", bold=True))


@cli.group()
@pass_info
def auth(info: Info):
    """Manage auth."""
    pass


# global token will be populated in the callback
token = None


@auth.command()
@pass_info
def login(info: Info):
    # first, prepare the oauth2 session:
    import multiprocessing
    import os
    import threading
    import time
    import webbrowser

    import uvicorn
    from fastapi import FastAPI
    from requests_oauthlib import OAuth2Session

    app = FastAPI()

    @app.get("/callback")
    def callback(code: str, state: str):
        global token
        token_url = "https://auth.keephq.dev/oauth/token"
        token = oauth_session.fetch_token(
            token_url,
            code=code,
            client_secret="",
            include_client_id=True,
            authorization_response=redirect_uri,
        )
        print("Got the token")
        return "Authenticated!"

    # https://github.com/encode/uvicorn/discussions/1103#discussioncomment-1389875
    class UvicornServer:
        def __init__(self):
            super().__init__()

        def start(self):
            # Define the FastAPI app running logic here
            print("PID of the server process: {}".format(os.getpid()))
            uvicorn.run(app, host="127.0.0.1", port=8085, log_level="info")

    client_id = "P7zzubZGLNe8BQ4HRzvrhT5qPgRFa0BL"
    authorization_base_url = "https://auth.keephq.dev/authorize"
    scope = ["openid", "profile", "email"]
    redirect_uri = "http://localhost:8085/callback"
    oauth_session = OAuth2Session(client_id, scope=scope, redirect_uri=redirect_uri)
    # now that we have the state parameter, we can start the fast api server
    print("PID of the main process: {}".format(os.getpid()))
    # start the server on another process
    server_thread = threading.Thread(target=UvicornServer().start)
    server_thread.start()
    # now, open the browser and wait for the authentication
    webbrowser.open(oauth_session.authorization_url(authorization_base_url)[0])

    # Now wait for the callback
    timeout = 60 * 2  # 2 minutes
    times = 0
    time_start = time.time()
    while not token:
        if time.time() - time_start > timeout:
            print("Timeout waiting for callback")
            os.exit(1)
        # print every 15 seconds
        if times % 15 == 0:
            print("Waiting for callback")
        time.sleep(1)

    # get the api key
    print("Got the token, getting the api key")
    id_token = token["id_token"]
    api_key_resp = make_keep_request(
        "GET",
        info.keep_api_url + "/settings/apikey",
        headers={"accept": "application/json", "Authorization": f"Bearer {id_token}"},
    )
    if not api_key_resp.ok:
        raise Exception(f"Error getting api key: {api_key_resp.text}")

    api_key = api_key_resp.json().get("apiKey")
    # keep it in the config file
    with open(f"{DEFAULT_CONF_FILE}", "w") as f:
        f.write(f"api_key: {api_key}\n")
    # Authenticated successfully
    print("Authenticated successfully!")
    # Check that we can get whoami
    resp = make_keep_request(
        "GET",
        # info.keep_api_url + "/whoami",
        "http://localhost:8080/whoami",
        headers={"x-api-key": api_key, "accept": "application/json"},
    )
    if not resp.ok:
        raise Exception(f"Error getting whoami: {resp.text}")
    print("Authenticated to Keep successfully!")
    print(resp.json())
    # kills the server also
    os._exit(0)


if __name__ == "__main__":
    cli(auto_envvar_prefix="KEEP")<|MERGE_RESOLUTION|>--- conflicted
+++ resolved
@@ -109,15 +109,10 @@
             or Info.KEEP_MANAGED_API_URL
         )
 
-<<<<<<< HEAD
         arguments = sys.argv
 
         # if we auth, we don't need to check for api key
         if "auth" in arguments or "api" in arguments:
-=======
-        # the server doesn't need an api key
-        if "api" in sys.argv:
->>>>>>> e5cac3f7
             return
 
         if not self.api_key:
@@ -1086,8 +1081,7 @@
     # Check that we can get whoami
     resp = make_keep_request(
         "GET",
-        # info.keep_api_url + "/whoami",
-        "http://localhost:8080/whoami",
+        info.keep_api_url + "/whoami",
         headers={"x-api-key": api_key, "accept": "application/json"},
     )
     if not resp.ok:
