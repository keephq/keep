--- conflicted
+++ resolved
@@ -345,123 +345,6 @@
     api.run(app)
 
 
-<<<<<<< HEAD
-@cli.command()
-@click.option(
-    "--alerts-directory",
-    "--alerts-file",
-    "-af",
-    type=click.Path(exists=True, dir_okay=True, file_okay=True),
-    help="The path to the alert yaml/alerts directory",
-)
-@click.option(
-    "--alert-url",
-    "-au",
-    help="A url that can be used to download an alert yaml",
-    cls=NotRequiredIf,
-    multiple=True,
-    not_required_if="alerts_directory",
-)
-@click.option(
-    "--interval",
-    "-i",
-    type=int,
-    help="When interval is set, Keep will run the alert every INTERVAL seconds",
-    required=False,
-    default=0,
-)
-@click.option(
-    "--providers-file",
-    "-p",
-    type=click.Path(exists=False),
-    help="The path to the providers yaml",
-    required=False,
-    default="providers.yaml",
-)
-@click.option(
-    "--tenant-id",
-    "-t",
-    help="The tenant id",
-    required=False,
-    default=SINGLE_TENANT_UUID,
-)
-@click.option("--api-key", help="The API key for keep's API", required=False)
-@click.option(
-    "--api-url",
-    help="The URL for keep's API",
-    required=False,
-    default="https://s.keephq.dev",
-)
-@pass_info
-def run(
-    info: Info,
-    alerts_directory: str,
-    alert_url: list[str],
-    interval: int,
-    providers_file,
-    tenant_id,
-    api_key,
-    api_url,
-):
-    """Run a workflow."""
-    logger.debug(f"Running alert in {alerts_directory or alert_url}")
-    posthog_client.capture(
-        info.random_user_id,
-        "keep-run-alert-started",
-        properties={
-            "args": sys.argv,
-            "keep_version": KEEP_VERSION,
-        },
-    )
-    # this should be fixed
-    workflow_manager = WorkflowManager.get_instance()
-    workflow_store = WorkflowStore()
-    if tenant_id == SINGLE_TENANT_UUID:
-        try_create_single_tenant(SINGLE_TENANT_UUID)
-    workflows = workflow_store.get_workflows_from_path(
-        tenant_id, alerts_directory or alert_url, providers_file
-    )
-    try:
-        workflow_manager.run(workflows)
-    except KeyboardInterrupt:
-        logger.info("Keep stopped by user, stopping the scheduler")
-        posthog_client.capture(
-            info.random_user_id,
-            "keep-run-stopped-by-user",
-            properties={
-                "args": sys.argv,
-                "keep_version": KEEP_VERSION,
-            },
-        )
-        asyncio.run(workflow_manager.stop())
-        logger.info("Scheduler stopped")
-    except Exception as e:
-        posthog_client.capture(
-            info.random_user_id,
-            "keep-run-unexpected-error",
-            properties={
-                "args": sys.argv,
-                "error": str(e),
-                "keep_version": KEEP_VERSION,
-            },
-        )
-        logger.error(f"Error running alert {alerts_directory or alert_url}: {e}")
-        if info.verbose:
-            raise e
-        sys.exit(1)
-    posthog_client.capture(
-        info.random_user_id,
-        "keep-run-alert-finished",
-        properties={
-            "args": sys.argv,
-            "keep_version": KEEP_VERSION,
-        },
-    )
-    logger.debug(f"Alert in {alerts_directory or alert_url} ran successfully")
-
-
-=======
->>>>>>> 59cae592
 @cli.group()
 @pass_info
 def workflow(info: Info):
