import enum
import logging
import typing

from pydantic.dataclasses import dataclass

from keep.action.action import Action
from keep.contextmanager.contextmanager import ContextManager
from keep.iohandler.iohandler import IOHandler
from keep.statemanager.statemanager import StateManager
from keep.step.step import Step, StepError


<<<<<<< HEAD
@dataclass
=======
class AlertStatus(enum.Enum):
    RESOLVED = "resolved"
    FIRING = "firing"


>>>>>>> d6782f92
class Alert:
    alert_id: str
    alert_owners: typing.List[str]
    alert_tags: typing.List[str]
    alert_steps: typing.List[Step]
    alert_actions: typing.List[Action]

    def __post_init__(self):
        self.logger = logging.getLogger(__name__)
        self.io_nandler = IOHandler()
        self.context_manager = ContextManager.get_instance()
        self.state_manager = StateManager.get_instance()

    @property
    def last_step(self):
        return self.alert_steps[-1]

    def _get_alert_context(self):
        return {
            "alert_id": self.alert_id,
            "alert_owners": self.alert_owners,
            "alert_tags": self.alert_tags,
        }

    def run(self):
        self.logger.debug(f"Running alert {self.alert_id}")
        self.context_manager.set_alert_context(self._get_alert_context())
        for step in self.alert_steps:
            try:
                self.logger.info("Running step %s", step.step_id)
                step.run()
                self.logger.info("Step %s ran successfully", step.step_id)
                # If we need to halt the alert, stop here
                if step.action_needed:
                    self.logger.info(
                        f"Step {str(step.step_id)} got positive output, running actions and stopping"
                    )
                    self._handle_actions()
                    break  # <--- stop HERE
            except StepError as e:
                self.logger.error(f"Step {step.step_id} failed: {e}")
                self._handle_failure(step, e)
                raise

        alert_status = (
            AlertStatus.RESOLVED.value
            if not self.last_step.action_needed
            else AlertStatus.FIRING.value
        )
        self.state_manager.set_last_alert_run(
            alert_id=self.alert_id,
            alert_context=self._get_alert_context(),
            alert_status=alert_status,
        )
        self.logger.debug(f"Alert {self.alert_id} ran successfully")

    def _handle_failure(self, step: Step, exc):
        # if the step has failure strategy, handle it
        if step.failure_strategy:
            step.handle_failure_strategy(step)
        else:
            self.logger.exception("Failed to run step")
            raise StepError(
                f"Step {step.step_id} failed to execute without error handling strategy - {str(exc)}"
            )

    def _handle_actions(self):
        self.logger.debug(f"Handling actions for alert {self.alert_id}")
        for action in self.alert_actions:
            action.run()
        self.logger.debug(f"Actions handled for alert {self.alert_id}")<|MERGE_RESOLUTION|>--- conflicted
+++ resolved
@@ -11,15 +11,11 @@
 from keep.step.step import Step, StepError
 
 
-<<<<<<< HEAD
-@dataclass
-=======
 class AlertStatus(enum.Enum):
     RESOLVED = "resolved"
     FIRING = "firing"
 
-
->>>>>>> d6782f92
+@dataclass
 class Alert:
     alert_id: str
     alert_owners: typing.List[str]
