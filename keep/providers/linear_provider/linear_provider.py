import dataclasses

import pydantic
import requests

from keep.contextmanager.contextmanager import ContextManager
from keep.exceptions.provider_exception import ProviderException
from keep.providers.base.base_provider import BaseProvider
from keep.providers.models.provider_config import ProviderConfig


@pydantic.dataclasses.dataclass
class LinearProviderAuthConfig:
    """Linear authentication configuration."""

    api_token: str = dataclasses.field(
        metadata={
            "required": True,
            "description": "Linear API Token",
            "sensitive": True,
        }
    )



class LinearProvider(BaseProvider):
<<<<<<< HEAD
    """Enrich alerts with Linear tickets."""
=======
    LINEAR_GRAPHQL_URL = "https://api.linear.app/graphql"
>>>>>>> 7a13202f

    def __init__(
        self, context_manager: ContextManager, provider_id: str, config: ProviderConfig
    ):
        super().__init__(context_manager, provider_id, config)
        self.__headers = {"Authorization": f"{self.authentication_config.api_token}"}

    def validate_config(self):
        self.authentication_config = LinearProviderAuthConfig(
            **self.config.authentication
        )

    def dispose(self):
        """
        No need to dispose of anything, so just do nothing.
        """
        pass

    def __query_linear_projects(self, team_name=""):
        """Helper method to fetch the linear projects by team."""

        try:
            self.logger.info(f"Fetching projects for linear team:{team_name}...")

            query = f"""
                query {{
                    teams(filter: {{name: {{eq: "{team_name}"}}}}) {{
                        nodes {{
                            id
                            name
                            projects {{
                                nodes {{
                                    id
                                    name
                                }}
                            }}
                        }}
                    }}
                }}
            """

            response = requests.post(
                url=self.LINEAR_GRAPHQL_URL,
                json={"query": query},
                headers=self.__headers,
            )

            response.raise_for_status()

            data: dict = response.json().get("data")
            if data is None:
                # if data is None the response.json() has error details
                raise ProviderException(response.json())

            team_nodes = data.get("teams", {}).get("nodes", [])
            # note: "team_name" are unique, so it's ok to select the first team node
            team_node = team_nodes[0] if len(team_nodes) > 0 else {}

            projects = team_node.get("projects", {}).get("nodes", [])

            self.logger.info(f"Fetched projects for linear team:{team_name}!")

            return {"projects": projects}
        except Exception as e:
            raise ProviderException(f"Failed to fetch linear projects: {e}")

    def __query_linear_data(self, team_name="", project_name=""):
        """Helper method to fetch the linear team and project data."""

        try:
            self.logger.info(
                f"Fetching linear data for team: {team_name} and project: {project_name}..."
            )

            query = f"""
                    query {{
                        teams(filter: {{name: {{eq: "{team_name}"}}}}) {{
                            nodes {{
                                id
                                name
                                projects(filter: {{ name: {{ eq: "{project_name}" }} }}) {{
                                    nodes {{
                                        id
                                        name
                                    }}
                                }}
                            }}
                        }}
                    }}
                """

            response = requests.post(
                url=self.LINEAR_GRAPHQL_URL,
                json={"query": query},
                headers=self.__headers,
            )

            response.raise_for_status()

            data: dict = response.json().get("data")
            if data is None:
                # if data is None the response.json() has error details
                raise ProviderException(response.json())

            team_nodes = data.get("teams", {}).get("nodes", [])
            # note: "team_name" are unique, so it's ok to select the first team node
            team_node = team_nodes[0] if len(team_nodes) > 0 else {}
            team_id = team_node.get("id", "")

            project_nodes = team_node.get("projects", {}).get("nodes", [])
            # note: there can be multiple projects with same "project_name", so we select the first
            project_node = project_nodes[0] if len(project_nodes) > 0 else {}
            project_id = project_node.get("id", "")

            if project_id == "" or team_id == "":
                raise ProviderException(
                    f"Linear team:{team_name} or project:{project_name}, doesn't exists"
                )

            self.logger.info(
                f"Fetched linear data for team: {team_name} and project: {project_name}!"
            )

            return {"project_id": project_id, "team_id": team_id}
        except Exception as e:
            self.logger.error(e)
            raise ProviderException(
                f"Failed to fetch linear data for team:{team_name}, project:{project_name} : {e}"
            )

    def __create_issue(
        self,
        team_name="",
        project_name="",
        title="",
        description="",
        priority=0,
        **kwargs: dict,
    ):
        """
        Create an issue inside a linear project for given team.
        """
        try:
            self.logger.info(f"Creating an issue with title:{title} ...")

            linear_data = self.__query_linear_data(
                team_name=team_name, project_name=project_name
            )

            query = f"""
                mutation {{
                    issueCreate(
                        input: {{
                            title: "{title}"
                            description: "{description}"
                            priority: {priority}
                            teamId: "{linear_data["team_id"]}"
                            projectId: "{linear_data["project_id"]}"
                        }}
                    ) {{
                        success
                        issue {{
                            id
                            title
                        }}
                    }}
                }}
            """

            response = requests.post(
                url=self.LINEAR_GRAPHQL_URL,
                json={"query": query},
                headers=self.__headers,
            )

            response.raise_for_status()

            data: dict = response.json().get("data")

            if data is None:
                raise ProviderException(response.json())

            issue = data.get("issueCreate", {}).get("issue", {})

            self.logger.info(f"Created an issue with title:{title} !")

            return {"issue": issue}
        except Exception as e:
            raise ProviderException(f"Failed to create an issue in linear: {e}")

    def _notify(self, **kwargs: dict):
        """
        Notify linear by creating an issue.
        """
        try:
            self.logger.info("Notifying linear...")

            result = self.__create_issue(
                team_name=kwargs["team_name"],
                project_name=kwargs["project_name"],
                title=kwargs["title"],
                description=kwargs["description"],
                priority=kwargs["priority"],
            )

            self.logger.info("Notified linear!")

            return result
        except Exception as e:
            raise ProviderException(f"Failed to notify linear: {e}")

    def _query(self, **kwargs: dict):
        """
        Query linear data for given team.
        """
        try:
            self.logger.info("Querying from linear...")

            result = self.__query_linear_projects(team_name=kwargs["team_name"])

            self.logger.info("Queried from linear!")

            return result
        except Exception as e:
            raise ProviderException(f"Failed to query linear: {e}")



if __name__ == "__main__":
    # Output debug messages
    import logging

    logging.basicConfig(level=logging.DEBUG, handlers=[logging.StreamHandler()])
    context_manager = ContextManager(
        tenant_id="singletenant",
        workflow_id="test",
    )
    # Load environment variables
    import os

    linear_api_token = os.environ.get("LINEAR_API_TOKEN")

    # Initialize the provider and provider config
    config = ProviderConfig(
        description="Linear Input Provider",
        authentication={
            "api_token": linear_api_token,
        },
    )
    provider = LinearProvider(context_manager, provider_id="linear", config=config)
<<<<<<< HEAD
    provider.query()
=======
    provider.query(team_name="Keep")
    provider.notify(
        team_name="Keep",
        project_name="keep",
        title="ISSUE1",
        description="some description",
        priority=2,
    )
>>>>>>> 7a13202f
<|MERGE_RESOLUTION|>--- conflicted
+++ resolved
@@ -22,19 +22,15 @@
     )
 
 
+class LinearProvider(BaseProvider):
+    """Enrich alerts with Linear tickets."""
 
-class LinearProvider(BaseProvider):
-<<<<<<< HEAD
-    """Enrich alerts with Linear tickets."""
-=======
     LINEAR_GRAPHQL_URL = "https://api.linear.app/graphql"
->>>>>>> 7a13202f
 
     def __init__(
         self, context_manager: ContextManager, provider_id: str, config: ProviderConfig
     ):
         super().__init__(context_manager, provider_id, config)
-        self.__headers = {"Authorization": f"{self.authentication_config.api_token}"}
 
     def validate_config(self):
         self.authentication_config = LinearProviderAuthConfig(
@@ -47,214 +43,36 @@
         """
         pass
 
-    def __query_linear_projects(self, team_name=""):
-        """Helper method to fetch the linear projects by team."""
+    def _query(self, **kwargs: dict):
+        """
+        API for fetching Linear data.
 
-        try:
-            self.logger.info(f"Fetching projects for linear team:{team_name}...")
+        Args:
+            kwargs (dict): Additional parameters for the request.
+        """
+        self.logger.debug("Fetching data from Linear")
 
-            query = f"""
-                query {{
-                    teams(filter: {{name: {{eq: "{team_name}"}}}}) {{
-                        nodes {{
-                            id
-                            name
-                            projects {{
-                                nodes {{
-                                    id
-                                    name
-                                }}
-                            }}
-                        }}
-                    }}
-                }}
-            """
+        linear_api_token = self.authentication_config.api_token
+        project_id = self.authentication_config.project_id
 
-            response = requests.post(
-                url=self.LINEAR_GRAPHQL_URL,
-                json={"query": query},
-                headers=self.__headers,
+        # Construct the request URL and headers based on the Linear API documentation
+        request_url = f"https://api.linear.app/v1/projects/{project_id}"
+        headers = {
+            "Authorization": f"Bearer {linear_api_token}",
+            "Content-Type": "application/json",
+        }
+
+        response = requests.get(request_url, headers=headers)
+
+        if not response.ok:
+            raise ProviderException(
+                f"{self.__class__.__name__} failed to fetch data from Linear: {response.text}"
             )
 
-            response.raise_for_status()
+        self.logger.debug("Fetched data from Linear")
 
-            data: dict = response.json().get("data")
-            if data is None:
-                # if data is None the response.json() has error details
-                raise ProviderException(response.json())
-
-            team_nodes = data.get("teams", {}).get("nodes", [])
-            # note: "team_name" are unique, so it's ok to select the first team node
-            team_node = team_nodes[0] if len(team_nodes) > 0 else {}
-
-            projects = team_node.get("projects", {}).get("nodes", [])
-
-            self.logger.info(f"Fetched projects for linear team:{team_name}!")
-
-            return {"projects": projects}
-        except Exception as e:
-            raise ProviderException(f"Failed to fetch linear projects: {e}")
-
-    def __query_linear_data(self, team_name="", project_name=""):
-        """Helper method to fetch the linear team and project data."""
-
-        try:
-            self.logger.info(
-                f"Fetching linear data for team: {team_name} and project: {project_name}..."
-            )
-
-            query = f"""
-                    query {{
-                        teams(filter: {{name: {{eq: "{team_name}"}}}}) {{
-                            nodes {{
-                                id
-                                name
-                                projects(filter: {{ name: {{ eq: "{project_name}" }} }}) {{
-                                    nodes {{
-                                        id
-                                        name
-                                    }}
-                                }}
-                            }}
-                        }}
-                    }}
-                """
-
-            response = requests.post(
-                url=self.LINEAR_GRAPHQL_URL,
-                json={"query": query},
-                headers=self.__headers,
-            )
-
-            response.raise_for_status()
-
-            data: dict = response.json().get("data")
-            if data is None:
-                # if data is None the response.json() has error details
-                raise ProviderException(response.json())
-
-            team_nodes = data.get("teams", {}).get("nodes", [])
-            # note: "team_name" are unique, so it's ok to select the first team node
-            team_node = team_nodes[0] if len(team_nodes) > 0 else {}
-            team_id = team_node.get("id", "")
-
-            project_nodes = team_node.get("projects", {}).get("nodes", [])
-            # note: there can be multiple projects with same "project_name", so we select the first
-            project_node = project_nodes[0] if len(project_nodes) > 0 else {}
-            project_id = project_node.get("id", "")
-
-            if project_id == "" or team_id == "":
-                raise ProviderException(
-                    f"Linear team:{team_name} or project:{project_name}, doesn't exists"
-                )
-
-            self.logger.info(
-                f"Fetched linear data for team: {team_name} and project: {project_name}!"
-            )
-
-            return {"project_id": project_id, "team_id": team_id}
-        except Exception as e:
-            self.logger.error(e)
-            raise ProviderException(
-                f"Failed to fetch linear data for team:{team_name}, project:{project_name} : {e}"
-            )
-
-    def __create_issue(
-        self,
-        team_name="",
-        project_name="",
-        title="",
-        description="",
-        priority=0,
-        **kwargs: dict,
-    ):
-        """
-        Create an issue inside a linear project for given team.
-        """
-        try:
-            self.logger.info(f"Creating an issue with title:{title} ...")
-
-            linear_data = self.__query_linear_data(
-                team_name=team_name, project_name=project_name
-            )
-
-            query = f"""
-                mutation {{
-                    issueCreate(
-                        input: {{
-                            title: "{title}"
-                            description: "{description}"
-                            priority: {priority}
-                            teamId: "{linear_data["team_id"]}"
-                            projectId: "{linear_data["project_id"]}"
-                        }}
-                    ) {{
-                        success
-                        issue {{
-                            id
-                            title
-                        }}
-                    }}
-                }}
-            """
-
-            response = requests.post(
-                url=self.LINEAR_GRAPHQL_URL,
-                json={"query": query},
-                headers=self.__headers,
-            )
-
-            response.raise_for_status()
-
-            data: dict = response.json().get("data")
-
-            if data is None:
-                raise ProviderException(response.json())
-
-            issue = data.get("issueCreate", {}).get("issue", {})
-
-            self.logger.info(f"Created an issue with title:{title} !")
-
-            return {"issue": issue}
-        except Exception as e:
-            raise ProviderException(f"Failed to create an issue in linear: {e}")
-
-    def _notify(self, **kwargs: dict):
-        """
-        Notify linear by creating an issue.
-        """
-        try:
-            self.logger.info("Notifying linear...")
-
-            result = self.__create_issue(
-                team_name=kwargs["team_name"],
-                project_name=kwargs["project_name"],
-                title=kwargs["title"],
-                description=kwargs["description"],
-                priority=kwargs["priority"],
-            )
-
-            self.logger.info("Notified linear!")
-
-            return result
-        except Exception as e:
-            raise ProviderException(f"Failed to notify linear: {e}")
-
-    def _query(self, **kwargs: dict):
-        """
-        Query linear data for given team.
-        """
-        try:
-            self.logger.info("Querying from linear...")
-
-            result = self.__query_linear_projects(team_name=kwargs["team_name"])
-
-            self.logger.info("Queried from linear!")
-
-            return result
-        except Exception as e:
-            raise ProviderException(f"Failed to query linear: {e}")
-
+        linear_data = response.json()
+        return {"linear_data": linear_data}
 
 
 if __name__ == "__main__":
@@ -270,18 +88,17 @@
     import os
 
     linear_api_token = os.environ.get("LINEAR_API_TOKEN")
+    linear_project_id = os.environ.get("LINEAR_PROJECT_ID")
 
     # Initialize the provider and provider config
     config = ProviderConfig(
         description="Linear Input Provider",
         authentication={
             "api_token": linear_api_token,
+            "project_id": linear_project_id,
         },
     )
     provider = LinearProvider(context_manager, provider_id="linear", config=config)
-<<<<<<< HEAD
-    provider.query()
-=======
     provider.query(team_name="Keep")
     provider.notify(
         team_name="Keep",
@@ -289,5 +106,4 @@
         title="ISSUE1",
         description="some description",
         priority=2,
-    )
->>>>>>> 7a13202f
+    )