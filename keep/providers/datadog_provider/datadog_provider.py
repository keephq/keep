"""
Datadog Provider is a class that allows to ingest/digest data from Datadog.
"""

import dataclasses
import datetime
import json
import logging
import os
import time
from typing import Optional

import pydantic
import requests
from datadog_api_client import ApiClient, Configuration
from datadog_api_client.api_client import Endpoint
from datadog_api_client.exceptions import (
    ApiException,
    ForbiddenException,
    NotFoundException,
)
from datadog_api_client.v1.api.events_api import EventsApi
from datadog_api_client.v1.api.logs_api import LogsApi
from datadog_api_client.v1.api.metrics_api import MetricsApi
from datadog_api_client.v1.api.monitors_api import MonitorsApi
from datadog_api_client.v1.api.webhooks_integration_api import WebhooksIntegrationApi
from datadog_api_client.v1.model.monitor import Monitor
from datadog_api_client.v1.model.monitor_options import MonitorOptions
from datadog_api_client.v1.model.monitor_thresholds import MonitorThresholds
from datadog_api_client.v1.model.monitor_type import MonitorType
from datadog_api_client.v2.api.service_definition_api import ServiceDefinitionApi

from keep.api.models.alert import AlertDto, AlertSeverity, AlertStatus
from keep.api.models.db.topology import TopologyServiceInDto
from keep.contextmanager.contextmanager import ContextManager
from keep.providers.base.base_provider import BaseTopologyProvider
from keep.providers.base.provider_exceptions import GetAlertException
from keep.providers.datadog_provider.datadog_alert_format_description import (
    DatadogAlertFormatDescription,
)
from keep.providers.models.provider_config import ProviderConfig, ProviderScope
from keep.providers.models.provider_method import ProviderMethod
from keep.providers.providers_factory import ProvidersFactory

logger = logging.getLogger(__name__)


@pydantic.dataclasses.dataclass
class DatadogProviderAuthConfig:
    """
    Datadog authentication configuration.
    """

    KEEP_DATADOG_WEBHOOK_INTEGRATION_NAME = "keep-datadog-webhook-integration"

    api_key: str = dataclasses.field(
        metadata={
            "required": True,
            "description": "Datadog Api Key",
            "hint": "https://docs.datadoghq.com/account_management/api-app-keys/#api-keys",
            "sensitive": True,
        },
        default="",
    )
    app_key: str = dataclasses.field(
        metadata={
            "required": True,
            "description": "Datadog App Key",
            "hint": "https://docs.datadoghq.com/account_management/api-app-keys/#application-keys",
            "sensitive": True,
        },
        default="",
    )
    domain: str = dataclasses.field(
        metadata={
            "required": False,
            "description": "Datadog API domain",
            "sensitive": False,
            "hint": "https://api.datadoghq.com",
        },
        default="https://api.datadoghq.com",
    )
    environment: str = dataclasses.field(
        metadata={
            "required": False,
            "description": "Topology environment name",
            "sensitive": False,
            "hint": "Defaults to *",
        },
        default="*",
    )
    oauth_token: dict = dataclasses.field(
        metadata={
            "description": "For OAuth flow",
            "required": False,
            "sensitive": True,
            "hidden": True,
        },
        default_factory=dict,
    )


class DatadogProvider(BaseTopologyProvider):
    """Pull/push alerts from Datadog."""

    OAUTH2_URL = os.environ.get("DATADOG_OAUTH2_URL")
    DATADOG_CLIENT_ID = os.environ.get("DATADOG_CLIENT_ID")
    DATADOG_CLIENT_SECRET = os.environ.get("DATADOG_CLIENT_SECRET")

    PROVIDER_SCOPES = [
        ProviderScope(
            name="events_read",
            description="Read events data.",
            mandatory=True,
            alias="Events Data Read",
        ),
        ProviderScope(
            name="monitors_read",
            description="Read monitors",
            mandatory=True,
            mandatory_for_webhook=True,
            documentation_url="https://docs.datadoghq.com/account_management/rbac/permissions/#monitors",
            alias="Monitors Read",
        ),
        ProviderScope(
            name="monitors_write",
            description="Write monitors",
            mandatory=False,
            mandatory_for_webhook=True,
            documentation_url="https://docs.datadoghq.com/account_management/rbac/permissions/#monitors",
            alias="Monitors Write",
        ),
        ProviderScope(
            name="create_webhooks",
            description="Create webhooks integrations",
            mandatory=False,
            mandatory_for_webhook=True,
            alias="Integrations Manage",
        ),
        ProviderScope(
            name="metrics_read",
            description="View custom metrics.",
            mandatory=False,
        ),
        ProviderScope(
            name="logs_read",
            description="Read log data.",
            mandatory=False,
            alias="Logs Read Data",
        ),
        ProviderScope(
            name="apm_read",
            description="Read APM data for Topology creation.",
            mandatory=False,
            alias="Read APM Data",
        ),
        ProviderScope(
            name="apm_service_catalog_read",
            description="Read APM service catalog for Topology creation.",
            mandatory=False,
            alias="Read APM service catalog Data",
        ),
    ]
    PROVIDER_METHODS = [
        ProviderMethod(
            name="Mute a Monitor",
            func_name="mute_monitor",
            scopes=["monitors_write"],
            description="Mute a monitor",
            type="action",
        ),
        ProviderMethod(
            name="Unmute a Monitor",
            func_name="unmute_monitor",
            scopes=["monitors_write"],
            description="Unmute a monitor",
            type="action",
        ),
        ProviderMethod(
            name="Get Monitor Events",
            func_name="get_monitor_events",
            scopes=["events_read"],
            description="Get all events related to this monitor",
            type="view",
        ),
    ]
    FINGERPRINT_FIELDS = ["groups", "monitor_id"]
    WEBHOOK_PAYLOAD = json.dumps(
        {
            "body": "$EVENT_MSG",
            "last_updated": "$LAST_UPDATED",
            "event_type": "$EVENT_TYPE",
            "title": "$EVENT_TITLE",
            "severity": "$ALERT_PRIORITY",
            "alert_type": "$ALERT_TYPE",
            "alert_query": "$ALERT_QUERY",
            "alert_transition": "$ALERT_TRANSITION",
            "date": "$DATE",
            "scopes": "$ALERT_SCOPE",
            "org": {"id": "$ORG_ID", "name": "$ORG_NAME"},
            "url": "$LINK",
            "tags": "$TAGS",
            "id": "$ID",
            "monitor_id": "$ALERT_ID",
        }
    )

    SEVERITIES_MAP = {
        "P4": AlertSeverity.INFO,
        "P3": AlertSeverity.WARNING,
        "P2": AlertSeverity.HIGH,
        "P1": AlertSeverity.CRITICAL,
    }

    STATUS_MAP = {
        "Triggered": AlertStatus.FIRING,
        "Recovered": AlertStatus.RESOLVED,
        "Muted": AlertStatus.SUPPRESSED,
    }

    def convert_to_seconds(s):
        seconds_per_unit = {"s": 1, "m": 60, "h": 3600, "d": 86400, "w": 604800}
        return int(s[:-1]) * seconds_per_unit[s[-1]]

    def __init__(
        self, context_manager: ContextManager, provider_id: str, config: ProviderConfig
    ):
        super().__init__(context_manager, provider_id, config)
        self.configuration = Configuration(request_timeout=5)
        if self.authentication_config.api_key and self.authentication_config.app_key:
            self.configuration.api_key["apiKeyAuth"] = (
                self.authentication_config.api_key
            )
            self.configuration.api_key["appKeyAuth"] = (
                self.authentication_config.app_key
            )
            domain = self.authentication_config.domain or "https://api.datadoghq.com"
            self.configuration.host = domain
        elif self.authentication_config.oauth_token:
            domain = self.authentication_config.oauth_token.get(
                "domain", "datadoghq.com"
            )
            response = requests.post(
                f"https://api.{domain}/oauth2/v1/token",
                data={
                    "grant_type": "refresh_token",
                    "client_id": DatadogProvider.DATADOG_CLIENT_ID,
                    "client_secret": DatadogProvider.DATADOG_CLIENT_SECRET,
                    "redirect_uri": self.authentication_config.oauth_token.get(
                        "redirect_uri"
                    ),
                    "code_verifier": self.authentication_config.oauth_token.get(
                        "verifier"
                    ),
                    "code": self.authentication_config.oauth_token.get("code"),
                    "refresh_token": self.authentication_config.oauth_token.get(
                        "refresh_token"
                    ),
                },
            )
            if not response.ok:
                raise Exception("Could not refresh token, need to re-authenticate")
            response_json = response.json()
            self.configuration.access_token = response_json.get("access_token")
            self.configuration.host = f"https://api.{domain}"
            # update the oauth_token refresh_token for next run
            self.config.authentication["oauth_token"]["refresh_token"] = response_json[
                "refresh_token"
            ]
        else:
            raise Exception("No authentication provided")
        # to be exposed
        self.to = None
        self._from = None

    @staticmethod
    def oauth2_logic(**payload) -> dict:
        """
        Logic for handling oauth2 callback.

        Returns:
            dict: access token to Datadog.
        """
        domain = payload.pop("domain", "datadoghq.com")
        verifier = payload.pop("verifier", None)
        if not verifier:
            raise Exception("No verifier provided")
        code = payload.pop("code", None)
        if not code:
            raise Exception("No code provided")

        token = requests.post(
            f"https://api.{domain}/oauth2/v1/token",
            data={
                "grant_type": "authorization_code",
                "client_id": payload["client_id"],
                "client_secret": DatadogProvider.DATADOG_CLIENT_SECRET,
                "redirect_uri": payload["redirect_uri"],
                "code_verifier": verifier,
                "code": code,
            },
        ).json()

        access_token = token.get("access_token")
        if not access_token:
            raise Exception("No access token provided")

        return {
            "oauth_token": {
                **token,
                "verifier": verifier,
                "code": code,
                "redirect_uri": payload["redirect_uri"],
                "domain": domain,
            }
        }

    def mute_monitor(
        self,
        monitor_id: str,
        groups: list = [],
        end: datetime.datetime = datetime.datetime.now() + datetime.timedelta(days=1),
    ):
        self.logger.info("Muting monitor", extra={"monitor_id": monitor_id, "end": end})
        if isinstance(end, str):
            end = datetime.datetime.fromisoformat(end)

        groups = ",".join(groups)
        if groups == "*":
            groups = ""

        with ApiClient(self.configuration) as api_client:
            endpoint = Endpoint(
                settings={
                    "auth": ["apiKeyAuth", "appKeyAuth", "AuthZ"],
                    "endpoint_path": "/api/v1/monitor/{monitor_id}/mute",
                    "response_type": (dict,),
                    "operation_id": "mute_monitor",
                    "http_method": "POST",
                    "version": "v1",
                },
                params_map={
                    "monitor_id": {
                        "required": True,
                        "openapi_types": (int,),
                        "attribute": "monitor_id",
                        "location": "path",
                    },
                    "scope": {
                        "openapi_types": (str,),
                        "attribute": "scope",
                        "location": "query",
                    },
                    "end": {
                        "openapi_types": (int,),
                        "attribute": "end",
                        "location": "query",
                    },
                },
                headers_map={
                    "accept": ["application/json"],
                    "content_type": ["application/json"],
                },
                api_client=api_client,
            )
            endpoint.call_with_http_info(
                monitor_id=int(monitor_id),
                end=int(end.timestamp()),
                scope=groups,
            )
        self.logger.info("Monitor muted", extra={"monitor_id": monitor_id})

    def unmute_monitor(
        self,
        monitor_id: str,
        groups: list = [],
    ):
        self.logger.info("Unmuting monitor", extra={"monitor_id": monitor_id})

        groups = ",".join(groups)

        with ApiClient(self.configuration) as api_client:
            endpoint = Endpoint(
                settings={
                    "auth": ["apiKeyAuth", "appKeyAuth", "AuthZ"],
                    "endpoint_path": "/api/v1/monitor/{monitor_id}/unmute",
                    "response_type": (dict,),
                    "operation_id": "mute_monitor",
                    "http_method": "POST",
                    "version": "v1",
                },
                params_map={
                    "monitor_id": {
                        "required": True,
                        "openapi_types": (int,),
                        "attribute": "monitor_id",
                        "location": "path",
                    },
                    "scope": {
                        "openapi_types": (str,),
                        "attribute": "scope",
                        "location": "query",
                    },
                },
                headers_map={
                    "accept": ["application/json"],
                    "content_type": ["application/json"],
                },
                api_client=api_client,
            )
            endpoint.call_with_http_info(
                monitor_id=int(monitor_id),
                scope=groups,
            )
        self.logger.info("Monitor unmuted", extra={"monitor_id": monitor_id})

    def get_monitor_events(self, monitor_id: str):
        self.logger.info("Getting monitor events", extra={"monitor_id": monitor_id})
        with ApiClient(self.configuration) as api_client:
            # tb: when it's out of beta, we should move to api v2
            api = EventsApi(api_client)
            end = datetime.datetime.now()
            # tb: we can make timedelta configurable by the user if we want
            start = datetime.datetime.now() - datetime.timedelta(days=1)
            results = api.list_events(
                start=int(start.timestamp()),
                end=int(end.timestamp()),
                tags="source:alert",
            )
            # Filter out events that are related to this monitor only
            # tb: We might want to exclude some fields from event.to_dict() but let's wait for user feedback
            results = [
                event.to_dict()
                for event in results.get("events", [])
                if str(event.monitor_id) == str(monitor_id)
            ]
            self.logger.info(
                "Monitor events retrieved", extra={"monitor_id": monitor_id}
            )
            return results

    def dispose(self):
        """
        Dispose the provider.
        """
        pass

    def validate_config(self):
        """
        Validates required configuration for Datadog provider.

        """
        self.authentication_config = DatadogProviderAuthConfig(
            **self.config.authentication
        )

    def validate_scopes(self):
        scopes = {}
        self.logger.info("Validating scopes")
        with ApiClient(self.configuration) as api_client:
            for scope in self.PROVIDER_SCOPES:
                try:
                    if scope.name == "monitors_read":
                        api = MonitorsApi(api_client)
                        api.list_monitors()
                    elif scope.name == "monitors_write":
                        api = MonitorsApi(api_client)
                        body = Monitor(
                            name="Example-Monitor",
                            type=MonitorType.RUM_ALERT,
                            query='formula("1 * 100").last("15m") >= 200',
                            message="some message Notify: @hipchat-channel",
                            tags=[
                                "test:examplemonitor",
                                "env:ci",
                            ],
                            priority=3,
                            options=MonitorOptions(
                                thresholds=MonitorThresholds(
                                    critical=200,
                                ),
                                variables=[],
                            ),
                        )
                        monitor = api.create_monitor(body)
                        api.delete_monitor(monitor.id)
                    elif scope.name == "create_webhooks":
                        api = WebhooksIntegrationApi(api_client)
                        # We check if we have permissions to query webhooks, this means we have the create_webhooks scope
                        try:
                            api.create_webhooks_integration(
                                body={
                                    "name": "keep-webhook-scope-validation",
                                    "url": "https://example.com",
                                }
                            )
                            # for some reason create_webhooks does not allow to delete: api.delete_webhooks_integration(webhook_name), no scope for deletion
                        except ApiException as e:
                            # If it's something different from 403 it means we have access! (for example, already exists because we created it once)
                            if e.status == 403:
                                raise e
                    elif scope.name == "metrics_read":
                        api = MetricsApi(api_client)
                        api.query_metrics(
                            query="system.cpu.idle{*}",
                            _from=int((datetime.datetime.now()).timestamp()),
                            to=int(datetime.datetime.now().timestamp()),
                        )
                    elif scope.name == "logs_read":
                        self._query(
                            query="*",
                            timeframe="1h",
                            query_type="logs",
                        )
                    elif scope.name == "events_read":
                        api = EventsApi(api_client)
                        end = datetime.datetime.now()
                        start = datetime.datetime.now() - datetime.timedelta(hours=1)
                        api.list_events(
                            start=int(start.timestamp()), end=int(end.timestamp())
                        )
                    elif scope.name == "apm_read":
                        api_instance = ServiceDefinitionApi(api_client)
                        api_instance.list_service_definitions(schema_version="v1")
                    elif scope.name == "apm_service_catalog_read":
                        endpoint = self.__get_service_deps_endpoint(api_client)
                        epoch_time_one_year_ago = self.__get_epoch_one_year_ago()
                        endpoint.call_with_http_info(
                            env=self.authentication_config.environment,
                            start=str(epoch_time_one_year_ago),
                        )
                except ApiException as e:
                    # API failed and it means we're probably lacking some permissions
                    # perhaps we should check if status code is 403 and otherwise mark as valid?
                    self.logger.warning(
                        f"Failed to validate scope {scope.name}",
                        extra={"reason": e.reason, "code": e.status},
                    )
                    scopes[scope.name] = str(e.reason)
                    continue
                scopes[scope.name] = True
        self.logger.info("Scopes validated", extra=scopes)
        return scopes

    def expose(self):
        return {
            "to": int(self.to.timestamp()) * 1000,
            "from": int(self._from.timestamp()) * 1000,
        }

    def _query(self, query="", timeframe="", query_type="", **kwargs: dict):
        timeframe_in_seconds = DatadogProvider.convert_to_seconds(timeframe)
        self.to = datetime.datetime.fromtimestamp(time.time())
        self._from = datetime.datetime.fromtimestamp(
            time.time() - (timeframe_in_seconds)
        )
        if query_type == "logs":
            with ApiClient(self.configuration) as api_client:
                api = LogsApi(api_client)
                results = api.list_logs(
                    body={
                        "query": query,
                        "time": {
                            "_from": self._from,
                            "to": self.to,
                        },
                    }
                )
        elif query_type == "metrics":
            with ApiClient(self.configuration) as api_client:
                api = MetricsApi(api_client)
                results = api.query_metrics(
                    query=query,
                    _from=time.time() - (timeframe_in_seconds * 1000),
                    to=time.time(),
                )
        return results

    def get_alerts_configuration(self, alert_id: str | None = None):
        with ApiClient(self.configuration) as api_client:
            api = MonitorsApi(api_client)
            try:
                monitors = api.list_monitors()
            except Exception as e:
                raise GetAlertException(message=str(e), status_code=e.status)
            monitors = [
                json.dumps(monitor.to_dict(), default=str) for monitor in monitors
            ]
            if alert_id:
                monitors = list(
                    filter(lambda monitor: monitor["id"] == alert_id, monitors)
                )
        return monitors

    def _get_alerts(self) -> list[AlertDto]:
        formatted_alerts = []
        with ApiClient(self.configuration) as api_client:
            # tb: when it's out of beta, we should move to api v2
            # https://docs.datadoghq.com/api/latest/events/
            monitors_api = MonitorsApi(api_client)
            all_monitors = {
                monitor.id: monitor
                for monitor in monitors_api.list_monitors(with_downtimes=True)
            }
            api = EventsApi(api_client)
            end = datetime.datetime.now()
            # tb: we can make timedelta configurable by the user if we want
            start = datetime.datetime.now() - datetime.timedelta(days=14)
            results = api.list_events(
                start=int(start.timestamp()),
                end=int(end.timestamp()),
                tags="source:alert",
            )
            events = results.get("events", [])
            for event in events:
                try:
                    tags = {
                        k: v
                        for k, v in map(
                            lambda tag: tag.split(":", 1),
                            [tag for tag in event.tags if ":" in tag],
                        )
                    }
                    severity, status, title = event.title.split(" ", 2)
                    severity = severity.lstrip("[").rstrip("]")
                    severity = DatadogProvider.SEVERITIES_MAP.get(
                        severity, AlertSeverity.INFO
                    )
                    status = status.lstrip("[").rstrip("]")
                    received = datetime.datetime.fromtimestamp(
                        event.get("date_happened")
                    )
                    monitor = all_monitors.get(event.monitor_id)
                    is_muted = (
                        False
                        if not monitor
                        else any(
                            [
                                downtime
                                for downtime in monitor.matching_downtimes
                                if downtime.groups == event.monitor_groups
                                or downtime.scope == ["*"]
                            ]
                        )
                    )

                    status = (
                        DatadogProvider.STATUS_MAP.get(status, AlertStatus.FIRING)
                        if not is_muted
                        else AlertStatus.SUPPRESSED
                    )

                    alert = AlertDto(
                        id=event.id,
                        name=title,
                        status=status,
                        lastReceived=received.isoformat(),
                        severity=severity,
                        message=event.text,
                        monitor_id=event.monitor_id,
                        # tb: sometimes referred as scopes
                        groups=event.monitor_groups,
                        source=["datadog"],
                        tags=tags,
                        environment=tags.get("environment", "undefined"),
                        service=tags.get("service"),
                        created_by=(
                            monitor.creator.email
                            if monitor and monitor.creator
                            else None
                        ),
                    )
                    alert.fingerprint = self.get_alert_fingerprint(
                        alert, self.fingerprint_fields
                    )
                    formatted_alerts.append(alert)
                except Exception:
                    self.logger.exception(
                        "Could not parse alert event",
                        extra={"event_id": event.id, "monitor_id": event.monitor_id},
                    )
                    continue
        return formatted_alerts

    def setup_webhook(
        self, tenant_id: str, keep_api_url: str, api_key: str, setup_alerts: bool = True
    ):
        self.logger.info("Creating or updating webhook")
        webhook_name = f"{DatadogProviderAuthConfig.KEEP_DATADOG_WEBHOOK_INTEGRATION_NAME}-{tenant_id}"
        with ApiClient(self.configuration) as api_client:
            api = WebhooksIntegrationApi(api_client)
            try:
                webhook = api.get_webhooks_integration(webhook_name=webhook_name)
                if webhook.url != keep_api_url:
                    api.update_webhooks_integration(
                        webhook.name,
                        body={
                            "url": keep_api_url,
                            "custom_headers": json.dumps(
                                {
                                    "Content-Type": "application/json",
                                    "X-API-KEY": api_key,
                                }
                            ),
                            "payload": DatadogProvider.WEBHOOK_PAYLOAD,
                        },
                    )
                    self.logger.info(
                        "Webhook updated",
                    )
            except (NotFoundException, ForbiddenException):
                try:
                    webhook = api.create_webhooks_integration(
                        body={
                            "name": webhook_name,
                            "url": keep_api_url,
                            "custom_headers": json.dumps(
                                {
                                    "Content-Type": "application/json",
                                    "X-API-KEY": api_key,
                                }
                            ),
                            "encode_as": "json",
                            "payload": DatadogProvider.WEBHOOK_PAYLOAD,
                        }
                    )
                    self.logger.info("Webhook created")
                except ApiException as exc:
                    if "Webhook already exists" in exc.body.get("errors"):
                        self.logger.info(
                            "Webhook already exists when trying to add, updating"
                        )
                        try:
                            api.update_webhooks_integration(
                                webhook_name,
                                body={
                                    "url": keep_api_url,
                                    "custom_headers": json.dumps(
                                        {
                                            "Content-Type": "application/json",
                                            "X-API-KEY": api_key,
                                        }
                                    ),
                                    "payload": DatadogProvider.WEBHOOK_PAYLOAD,
                                },
                            )
                        except ApiException:
                            self.logger.exception("Failed to update webhook")
                    else:
                        raise
            self.logger.info("Webhook created or updated")
            if setup_alerts:
                self.logger.info("Updating monitors")
                api = MonitorsApi(api_client)
                monitors = api.list_monitors()
                for monitor in monitors:
                    try:
                        self.logger.info(
                            "Updating monitor",
                            extra={
                                "monitor_id": monitor.id,
                                "monitor_name": monitor.name,
                            },
                        )
                        monitor_message = monitor.message
                        if f"@webhook-{webhook_name}" not in monitor_message:
                            monitor_message = (
                                f"{monitor_message} @webhook-{webhook_name}"
                            )
                            api.update_monitor(
                                monitor.id, body={"message": monitor_message}
                            )
                            self.logger.info(
                                "Monitor updated",
                                extra={
                                    "monitor_id": monitor.id,
                                    "monitor_name": monitor.name,
                                },
                            )
                    except Exception:
                        self.logger.exception(
                            "Could not update monitor",
                            extra={
                                "monitor_id": monitor.id,
                                "monitor_name": monitor.name,
                            },
                        )
                self.logger.info("Monitors updated")

    @staticmethod
    def _format_alert(
        event: dict, provider_instance: Optional["DatadogProvider"] = None
    ) -> AlertDto:
        tags_list = event.get("tags", "").split(",")
        tags_list.remove("monitor")

        try:
            tags = {k: v for k, v in map(lambda tag: tag.split(":"), tags_list)}
        except Exception as e:
            logger.error(
                "Failed to parse tags", extra={"error": str(e), "tags": tags_list}
            )
            tags = {}

        event_time = datetime.datetime.fromtimestamp(
            int(event.get("last_updated")) / 1000, tz=datetime.timezone.utc
        )
        title = event.get("title")
        # format status and severity to Keep's format
        status = DatadogProvider.STATUS_MAP.get(
            event.get("alert_transition"), AlertStatus.FIRING
        )
        severity = DatadogProvider.SEVERITIES_MAP.get(
            event.get("severity"), AlertSeverity.INFO
        )
        service = tags.get("service")

        url = event.pop("url", None)

        # https://docs.datadoghq.com/integrations/webhooks/#variables
        groups = event.get("scopes", "")
        if not groups:
            groups = ["*"]
        else:
            groups = groups.split(",")

        alert = AlertDto(
            id=event.get("id"),
            name=title,
            status=status,
            lastReceived=str(event_time),
            source=["datadog"],
            message=event.get("body"),
            groups=groups,
            severity=severity,
            service=service,
            url=url,
            tags=tags,
            monitor_id=event.get("monitor_id"),
        )
        alert.fingerprint = DatadogProvider.get_alert_fingerprint(
            alert, DatadogProvider.FINGERPRINT_FIELDS
        )
        return alert

    def deploy_alert(self, alert: dict, alert_id: str | None = None):
        body = Monitor(**alert)
        with ApiClient(self.configuration) as api_client:
            api_instance = MonitorsApi(api_client)
            try:
                response = api_instance.create_monitor(body=body)
            except Exception as e:
                raise Exception({"message": e.body["errors"][0]})
        return response

    def get_logs(self, limit: int = 5) -> list:
        # Logs from the last 7 days
        timeframe_in_seconds = DatadogProvider.convert_to_seconds("7d")
        _from = datetime.datetime.fromtimestamp(time.time() - (timeframe_in_seconds))
        to = datetime.datetime.fromtimestamp(time.time())
        with ApiClient(self.configuration) as api_client:
            api = LogsApi(api_client)
            results = api.list_logs(
                body={"limit": limit, "time": {"_from": _from, "to": to}}
            )
        return [log.to_dict() for log in results["logs"]]

    @staticmethod
    def get_alert_schema():
        return DatadogAlertFormatDescription.schema()

    @staticmethod
    def __get_epoch_one_year_ago() -> int:
        # Get the current time
        current_time = datetime.datetime.now()

        # Calculate the time one year ago
        one_year_ago = current_time - datetime.timedelta(days=365)

        # Convert the time one year ago to epoch time
        return int(time.mktime(one_year_ago.timetuple()))

    @staticmethod
    def __get_service_deps_endpoint(api_client) -> Endpoint:
        return Endpoint(
            settings={
                "auth": ["apiKeyAuth", "appKeyAuth", "AuthZ"],
                "endpoint_path": "/api/v1/service_dependencies",
                "response_type": (dict,),
                "http_method": "GET",
                "operation_id": "get_service_dependencies",
                "version": "v1",
            },
            params_map={
                "start": {
                    "openapi_types": (str,),
                    "attribute": "start",
                    "location": "query",
                },
                "env": {
                    "openapi_types": (str,),
                    "attribute": "env",
                    "location": "query",
                },
            },
            headers_map={
                "accept": ["application/json"],
                "content_type": ["application/json"],
            },
            api_client=api_client,
        )

    @classmethod
    def simulate_alert(cls) -> dict:
        # Choose a random alert type
        import hashlib
        import random

        from keep.providers.datadog_provider.alerts_mock import ALERTS

        alert_type = random.choice(list(ALERTS.keys()))
        alert_data = ALERTS[alert_type]

        # Start with the base payload
        simulated_alert = alert_data["payload"].copy()

        # Apply variability based on parameters
        for param, choices in alert_data.get("parameters", {}).items():
            # Split param on '.' for nested parameters (if any)
            param_parts = param.split(".")
            target = simulated_alert
            for part in param_parts[:-1]:
                target = target.setdefault(part, {})

            # Choose a random value for the parameter
            target[param_parts[-1]] = random.choice(choices)

        simulated_alert["last_updated"] = int(time.time() * 1000)
        simulated_alert["alert_transition"] = random.choice(
            list(DatadogProvider.STATUS_MAP.keys())
        )
        simulated_alert["id"] = hashlib.sha256(
            str(simulated_alert).encode()
        ).hexdigest()
        return simulated_alert

<<<<<<< HEAD
    def get_topology(self) -> list[TopologyServiceInDto]:
=======
    def pull_topology(self) -> list[TopologyServiceInDto]:
>>>>>>> d07c7c08
        services = {}
        with ApiClient(self.configuration) as api_client:
            api_instance = ServiceDefinitionApi(api_client)
            service_definitions = api_instance.list_service_definitions(
                schema_version="v1"
            )
            epoch_time_one_year_ago = self.__get_epoch_one_year_ago()
            endpoint = self.__get_service_deps_endpoint(api_client)
            service_dependencies = endpoint.call_with_http_info(
                env=self.authentication_config.environment,
                start=str(epoch_time_one_year_ago),
            )

        # Parse data
        environment = self.authentication_config.environment
        if environment == "*":
            environment = "unknown"
        for service_definition in service_definitions.data:
            name = service_definition.attributes.schema.info.dd_service
            services[name] = TopologyServiceInDto(
                source_provider_id=self.provider_id,
                repository=service_definition.attributes.schema.integrations.github,
                tags=service_definition.attributes.schema.tags,
                service=name,
                display_name=service_definition.attributes.schema.info.display_name,
                environment=environment,
                description=service_definition.attributes.schema.info.description,
                team=service_definition.attributes.schema.org.team,
                application=service_definition.attributes.schema.org.application,
                email=service_definition.attributes.schema.contact.email,
                slack=service_definition.attributes.schema.contact.slack,
            )
        for service_dep in service_dependencies:
            service = services.get(service_dep)
            if not service:
                service = TopologyServiceInDto(
                    source_provider_id=self.provider_id,
                    service=service_dep,
                    display_name=service_dep,
                    environment=environment,
                )
            dependencies = service_dependencies[service_dep].get("calls", [])
            service.dependencies = {
                dependency: "unknown" for dependency in dependencies
            }
            services[service_dep] = service
        return list(services.values())


if __name__ == "__main__":
    # Output debug messages
    import logging

    logging.basicConfig(level=logging.DEBUG, handlers=[logging.StreamHandler()])
    context_manager = ContextManager(
        tenant_id="singletenant",
        workflow_id="test",
    )
    # Load environment variables
    import os

    api_key = os.environ.get("DATADOG_API_KEY")
    app_key = os.environ.get("DATADOG_APP_KEY")

    provider_config = {
        "authentication": {"api_key": api_key, "app_key": app_key},
    }
    provider: BaseTopologyProvider = ProvidersFactory.get_provider(
        context_manager=context_manager,
        provider_id="datadog-keephq",
        provider_type="datadog",
        provider_config=provider_config,
    )
<<<<<<< HEAD
    result = provider.get_topology()
=======
    result = provider.pull_topology()
>>>>>>> d07c7c08
    print(result)<|MERGE_RESOLUTION|>--- conflicted
+++ resolved
@@ -944,11 +944,7 @@
         ).hexdigest()
         return simulated_alert
 
-<<<<<<< HEAD
-    def get_topology(self) -> list[TopologyServiceInDto]:
-=======
     def pull_topology(self) -> list[TopologyServiceInDto]:
->>>>>>> d07c7c08
         services = {}
         with ApiClient(self.configuration) as api_client:
             api_instance = ServiceDefinitionApi(api_client)
@@ -1022,9 +1018,5 @@
         provider_type="datadog",
         provider_config=provider_config,
     )
-<<<<<<< HEAD
-    result = provider.get_topology()
-=======
     result = provider.pull_topology()
->>>>>>> d07c7c08
     print(result)