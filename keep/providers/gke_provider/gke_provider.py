--- conflicted
+++ resolved
@@ -43,9 +43,8 @@
 
 
 class GkeProvider(BaseProvider):
-<<<<<<< HEAD
     """Enrich alerts with data from GKE."""
-=======
+
     PROVIDER_SCOPES = [
         ProviderScope(
             name="roles/container.viewer",
@@ -54,7 +53,6 @@
             alias="Kubernetes Engine Viewer",
         ),
     ]
->>>>>>> fceaeb6d
 
     def __init__(
         self, context_manager: ContextManager, provider_id: str, config: ProviderConfig
