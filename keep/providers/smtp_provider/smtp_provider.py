--- conflicted
+++ resolved
@@ -18,28 +18,7 @@
 
 @pydantic.dataclasses.dataclass
 class SmtpProviderAuthConfig:
-<<<<<<< HEAD
-    smtp_username: str = dataclasses.field(
-        metadata={
-            "required": True,
-            "description": "SMTP username",
-            "config_main_group": "authentication",
-        }
-    )
-
-    smtp_password: str = dataclasses.field(
-        metadata={
-            "required": True,
-            "sensitive": True,
-            "description": "SMTP password",
-            "config_main_group": "authentication",
-        }
-    )
-
     smtp_server: NoSchemeUrl = dataclasses.field(
-=======
-    smtp_server: str = dataclasses.field(
->>>>>>> a234cdfc
         metadata={
             "required": True,
             "description": "SMTP Server Address",
@@ -53,13 +32,9 @@
             "required": True,
             "description": "SMTP port",
             "config_main_group": "authentication",
-<<<<<<< HEAD
             "validation": "port",
-        }
-=======
         },
         default=587,
->>>>>>> a234cdfc
     )
 
     encryption: typing.Literal["SSL", "TLS"] = dataclasses.field(
@@ -141,24 +116,14 @@
 
         if encryption == "SSL":
             smtp = SMTP_SSL(smtp_server, smtp_port)
-<<<<<<< HEAD
-            smtp.login(smtp_username, smtp_password)
-            return smtp
-
-=======
->>>>>>> a234cdfc
         elif encryption == "TLS":
             smtp = SMTP(smtp_server, smtp_port)
             smtp.starttls()
 
         if smtp_username and smtp_password:
             smtp.login(smtp_username, smtp_password)
-<<<<<<< HEAD
-            return smtp
-=======
 
         return smtp
->>>>>>> a234cdfc
 
     def send_email(
         self, from_email: str, from_name: str, to_email: str, subject: str, body: str
