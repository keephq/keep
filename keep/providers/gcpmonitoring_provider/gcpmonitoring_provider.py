"""
PrometheusProvider is a class that provides a way to read data from Prometheus.
"""

import datetime
from typing import Optional

from keep.api.models.alert import AlertDto, AlertSeverity, AlertStatus
from keep.contextmanager.contextmanager import ContextManager
from keep.providers.base.base_provider import BaseProvider
from keep.providers.models.provider_config import ProviderConfig


class GcpmonitoringProvider(BaseProvider):
    """Get alerts from Azure Monitor into Keep."""

    webhook_description = ""
    webhook_template = ""
    webhook_markdown = """
💡 For more details on how to configure GCP Monitoring to send alerts to Keep, see the [Keep documentation](https://docs.keephq.dev/providers/documentation/gcpmonitoring-provider). 💡

To send alerts from GCP Monitoring to Keep, Use the following webhook url to configure GCP Monitoring send alerts to Keep:

1. In GCP Monitoring, go to Notification Channels.
2. In the Webhooks section click "ADD NEW".
3. In the Endpoint URL, configure:
- **Endpoint URL**: {keep_webhook_api_url}
- **Display Name**: keep-gcpmonitoring-webhook-integration
4. Click on "Use HTTP Basic Auth"
- **Auth Username**: api_key
- **Auth Password**: {api_key}
5. Click on "Save".
6. Go the the Alert Policy that you want to send to Keep and click on "Edit".
7. Go to "Notifications and name"
8. Click on "Notification Channels" and select the "keep-gcpmonitoring-webhook-integration" that you created in step 3.
9. Click on "SAVE POLICY".
"""

    # https://github.com/hashicorp/terraform-provider-google/blob/main/google/services/monitoring/resource_monitoring_alert_policy.go#L963
    SEVERITIES_MAP = {
        "CRITICAL": AlertSeverity.CRITICAL,
        "ERROR": AlertSeverity.HIGH,
        "WARNING": AlertSeverity.WARNING,
    }

    STATUS_MAP = {
        "CLOSED": AlertStatus.RESOLVED,
        "OPEN": AlertStatus.FIRING,
    }

    PROVIDER_DISPLAY_NAME = "GCP Monitoring"
    FINGERPRINT_FIELDS = ["incident_id"]

    def __init__(
        self, context_manager: ContextManager, provider_id: str, config: ProviderConfig
    ):
        super().__init__(context_manager, provider_id, config)

    def validate_config(self):
        """
        Validates required configuration for Prometheus's provider.
        """
        # no config
        pass

    @staticmethod
    def _format_alert(
        event: dict, provider_instance: Optional["GcpmonitoringProvider"] = None
    ) -> AlertDto:
        incident = event.get("incident", {})
        description = incident.pop("summary", "")
        status = GcpmonitoringProvider.STATUS_MAP.get(
            incident.pop("state", "").upper(), AlertStatus.FIRING
        )
        url = incident.pop("url", "")
        documentation = incident.pop("documentation", {})
        if isinstance(documentation, dict):
            name = documentation.get("subject")
        else:
            name = "Test notification"
        incident_id = incident.get("incident_id", "")
        # Get the severity
        if "severity" in incident:
            severity = GcpmonitoringProvider.SEVERITIES_MAP.get(
                incident.pop("severity").upper(), AlertSeverity.INFO
            )
        # In some cases (this is from the terraform provider) the severity is in the policy_user_labels
        else:
            severity = GcpmonitoringProvider.SEVERITIES_MAP.get(
                incident.get("policy_user_labels", {}).get("severity"),
                AlertSeverity.INFO,
            )
        # Parse and format the timestamp
        event_time = incident.get("started_at")
        if event_time:
            event_time = datetime.datetime.fromtimestamp(
                event_time, tz=datetime.timezone.utc
            )
            # replace timezone to utc

        else:
            event_time = datetime.datetime.now(tz=datetime.timezone.utc)

        event_time = event_time.isoformat(timespec="milliseconds").replace(
            "+00:00", "Z"
        )
<<<<<<< HEAD
        incident_id = incident.get("incident_id")
=======

>>>>>>> 10a1e3c8
        # Construct the alert object
        alert = AlertDto(
            id=incident_id,
            name=name,
            status=status,
            lastReceived=event_time,
            source=["gcpmonitoring"],
            description=description,
            severity=severity,
            url=url,
            incident_id=incident_id,
            gcp=incident,  # rest of the fields
        )

        # Set fingerprint if applicable
        alert.fingerprint = BaseProvider.get_alert_fingerprint(
            alert, GcpmonitoringProvider.FINGERPRINT_FIELDS
        )
        return alert


if __name__ == "__main__":
    pass<|MERGE_RESOLUTION|>--- conflicted
+++ resolved
@@ -104,11 +104,7 @@
         event_time = event_time.isoformat(timespec="milliseconds").replace(
             "+00:00", "Z"
         )
-<<<<<<< HEAD
-        incident_id = incident.get("incident_id")
-=======
 
->>>>>>> 10a1e3c8
         # Construct the alert object
         alert = AlertDto(
             id=incident_id,
