import json
import logging
import os
import time
import uuid
from typing import Any, Dict, List

from fastapi import HTTPException
from sqlalchemy.exc import IntegrityError
from sqlmodel import Session, select

from keep.api.alert_deduplicator.deduplication_rules_provisioning import (
    provision_deduplication_rules,
)
from keep.api.core.config import config
from keep.api.core.db import (
    engine,
    get_all_provisioned_providers,
    get_provider_by_name,
    get_provider_logs,
)
from keep.api.models.db.provider import Provider, ProviderExecutionLog
from keep.api.models.provider import Provider as ProviderModel
from keep.contextmanager.contextmanager import ContextManager
from keep.event_subscriber.event_subscriber import EventSubscriber
from keep.functions import cyaml
from keep.providers.base.base_provider import BaseProvider
from keep.providers.providers_factory import ProvidersFactory
from keep.secretmanager.secretmanagerfactory import SecretManagerFactory

logger = logging.getLogger(__name__)


class ProvidersService:
    @staticmethod
    def get_all_providers() -> List[ProviderModel]:
        return ProvidersFactory.get_all_providers()

    @staticmethod
    def get_installed_providers(
        tenant_id: str, include_details: bool = True
    ) -> List[ProviderModel]:
        all_providers = ProvidersService.get_all_providers()
        return ProvidersFactory.get_installed_providers(
            tenant_id, all_providers, include_details
        )

    @staticmethod
    def get_linked_providers(tenant_id: str) -> List[ProviderModel]:
        return ProvidersFactory.get_linked_providers(tenant_id)

    @staticmethod
    def validate_scopes(
        provider: BaseProvider, validate_mandatory=True
    ) -> dict[str, bool | str]:
        logger.info("Validating provider scopes")
        try:
            validated_scopes = provider.validate_scopes()
        except Exception as e:
            logger.exception("Failed to validate provider scopes")
            raise HTTPException(
                status_code=412,
                detail=str(e),
            )
        if validate_mandatory:
            mandatory_scopes_validated = True
            if provider.PROVIDER_SCOPES and validated_scopes:
                # All of the mandatory scopes must be validated
                for scope in provider.PROVIDER_SCOPES:
                    if scope.mandatory and (
                        scope.name not in validated_scopes
                        or validated_scopes[scope.name] is not True
                    ):
                        mandatory_scopes_validated = False
                        break
            # Otherwise we fail the installation
            if not mandatory_scopes_validated:
                logger.warning(
                    "Failed to validate mandatory provider scopes",
                    extra={"validated_scopes": validated_scopes},
                )
                raise HTTPException(
                    status_code=412,
                    detail=validated_scopes,
                )
        logger.info(
            "Validated provider scopes", extra={"validated_scopes": validated_scopes}
        )
        return validated_scopes

    @staticmethod
    def prepare_provider(
        provider_id: str,
        provider_name: str,
        provider_type: str,
        provider_config: Dict[str, Any],
        validate_scopes: bool = True,
    ) -> Dict[str, Any]:
        provider_unique_id = uuid.uuid4().hex
        logger.info(
            "Installing provider",
            extra={
                "provider_id": provider_id,
                "provider_type": provider_type,
            },
        )

        config = {
            "authentication": provider_config,
            "name": provider_name,
        }
        tenant_id = None
        context_manager = ContextManager(tenant_id=tenant_id)
        try:
            provider = ProvidersFactory.get_provider(
                context_manager, provider_id, provider_type, config
            )
        except Exception as e:
            raise HTTPException(status_code=400, detail=str(e))

        if validate_scopes:
            ProvidersService.validate_scopes(provider)

        secret_manager = SecretManagerFactory.get_secret_manager(context_manager)
        secret_name = f"{tenant_id}_{provider_type}_{provider_unique_id}"
        secret_manager.write_secret(
            secret_name=secret_name,
            secret_value=json.dumps(config),
        )

        try:
            secret_manager.delete_secret(
                secret_name=secret_name,
            )
            logger.warning("Secret deleted")
        except Exception:
            logger.exception("Failed to delete the secret")
            pass

        return provider

    @staticmethod
    def install_provider(
        tenant_id: str,
        installed_by: str,
        provider_id: str,
        provider_name: str,
        provider_type: str,
        provider_config: Dict[str, Any],
        provisioned: bool = False,
        validate_scopes: bool = True,
        pulling_enabled: bool = True,
    ) -> Dict[str, Any]:
        provider_unique_id = uuid.uuid4().hex
        logger.info(
            "Installing provider",
            extra={
                "provider_id": provider_id,
                "provider_type": provider_type,
                "tenant_id": tenant_id,
            },
        )

        config = {
            "authentication": provider_config,
            "name": provider_name,
        }

        context_manager = ContextManager(tenant_id=tenant_id)
        try:
            provider = ProvidersFactory.get_provider(
                context_manager, provider_id, provider_type, config
            )
        except Exception as e:
            raise HTTPException(status_code=400, detail=str(e))

        if validate_scopes:
            validated_scopes = ProvidersService.validate_scopes(provider)
        else:
            validated_scopes = {}

        secret_manager = SecretManagerFactory.get_secret_manager(context_manager)
        secret_name = f"{tenant_id}_{provider_type}_{provider_unique_id}"
        secret_manager.write_secret(
            secret_name=secret_name,
            secret_value=json.dumps(config),
        )

        with Session(engine) as session:
            provider_model = Provider(
                id=provider_unique_id,
                tenant_id=tenant_id,
                name=provider_name,
                type=provider_type,
                installed_by=installed_by,
                installation_time=time.time(),
                configuration_key=secret_name,
                validatedScopes=validated_scopes,
                consumer=provider.is_consumer,
                provisioned=provisioned,
                pulling_enabled=pulling_enabled,
            )
            try:
                session.add(provider_model)
                session.commit()
            except IntegrityError as e:
                if "FOREIGN KEY constraint" in str(e):
                    raise
                try:
                    # if the provider is already installed, delete the secret
                    logger.warning(
                        "Provider already installed, deleting secret",
                        extra={"error": str(e)},
                    )
                    secret_manager.delete_secret(
                        secret_name=secret_name,
                    )
                    logger.warning("Secret deleted")
                except Exception:
                    logger.exception("Failed to delete the secret")
                    pass
                raise HTTPException(
                    status_code=409, detail="Provider already installed"
                )

            if provider_model.consumer:
                try:
                    event_subscriber = EventSubscriber.get_instance()
                    event_subscriber.add_consumer(provider)
                except Exception:
                    logger.exception("Failed to register provider as a consumer")

            return {
                "type": provider_type,
                "id": provider_unique_id,
                "details": config,
                "validatedScopes": validated_scopes,
            }

    @staticmethod
    def update_provider(
        tenant_id: str,
        provider_id: str,
        provider_info: Dict[str, Any],
        updated_by: str,
        session: Session,
    ) -> Dict[str, Any]:
        provider = session.exec(
            select(Provider).where(
                (Provider.tenant_id == tenant_id) & (Provider.id == provider_id)
            )
        ).one_or_none()

        if not provider:
            raise HTTPException(404, detail="Provider not found")

        if provider.provisioned:
            raise HTTPException(403, detail="Cannot update a provisioned provider")

        pulling_enabled = provider_info.pop("pulling_enabled", True)

        # if pulling_enabled is "true" or "false" cast it to boolean
        if isinstance(pulling_enabled, str):
            pulling_enabled = pulling_enabled.lower() == "true"

        provider_config = {
            "authentication": provider_info,
            "name": provider.name,
        }

        context_manager = ContextManager(tenant_id=tenant_id)
        try:
            provider_instance = ProvidersFactory.get_provider(
                context_manager, provider_id, provider.type, provider_config
            )
        except Exception as e:
            raise HTTPException(status_code=400, detail=str(e))

        validated_scopes = provider_instance.validate_scopes()

        secret_manager = SecretManagerFactory.get_secret_manager(context_manager)
        secret_manager.write_secret(
            secret_name=provider.configuration_key,
            secret_value=json.dumps(provider_config),
        )

        provider.installed_by = updated_by
        provider.validatedScopes = validated_scopes
        provider.pulling_enabled = pulling_enabled
        session.commit()

        return {
            "details": provider_config,
            "validatedScopes": validated_scopes,
        }

    @staticmethod
    def delete_provider(
        tenant_id: str, provider_id: str, session: Session, allow_provisioned=False
    ):
        provider_model: Provider = session.exec(
            select(Provider).where(
                (Provider.tenant_id == tenant_id) & (Provider.id == provider_id)
            )
        ).one_or_none()

        if not provider_model:
            raise HTTPException(404, detail="Provider not found")

        if provider_model.provisioned and not allow_provisioned:
            raise HTTPException(403, detail="Cannot delete a provisioned provider")

        context_manager = ContextManager(tenant_id=tenant_id)
        secret_manager = SecretManagerFactory.get_secret_manager(context_manager)
        config = secret_manager.read_secret(
            provider_model.configuration_key, is_json=True
        )

        try:
            secret_manager.delete_secret(provider_model.configuration_key)
        except Exception:
            logger.exception("Failed to delete the provider secret")

        if provider_model.consumer:
            try:
                event_subscriber = EventSubscriber.get_instance()
                event_subscriber.remove_consumer(provider_model)
            except Exception:
                logger.exception("Failed to unregister provider as a consumer")

        try:
            provider = ProvidersFactory.get_provider(
                context_manager, provider_model.id, provider_model.type, config
            )
            provider.clean_up()
        except NotImplementedError:
            logger.info(
                "Being deleted provider of type %s does not have a clean_up method",
                provider_model.type,
            )
        except Exception:
            logger.exception(msg="Provider deleted but failed to clean up provider")

        session.delete(provider_model)
        session.commit()

    @staticmethod
    def validate_provider_scopes(
        tenant_id: str, provider_id: str, session: Session
    ) -> Dict[str, bool | str]:
        provider = session.exec(
            select(Provider).where(
                (Provider.tenant_id == tenant_id) & (Provider.id == provider_id)
            )
        ).one_or_none()

        if not provider:
            raise HTTPException(404, detail="Provider not found")

        context_manager = ContextManager(tenant_id=tenant_id)
        secret_manager = SecretManagerFactory.get_secret_manager(context_manager)
        provider_config = secret_manager.read_secret(
            provider.configuration_key, is_json=True
        )
        provider_instance = ProvidersFactory.get_provider(
            context_manager, provider_id, provider.type, provider_config
        )
        validated_scopes = provider_instance.validate_scopes()

        if validated_scopes != provider.validatedScopes:
            provider.validatedScopes = validated_scopes
            session.commit()

        return validated_scopes

    @staticmethod
    def is_provider_installed(tenant_id: str, provider_name: str) -> bool:
        provider = get_provider_by_name(tenant_id, provider_name)
        return provider is not None

    @staticmethod
    def provision_providers(tenant_id: str):
        """
        Provision providers from a directory or env variable.

        Args:
            tenant_id (str): The tenant ID.
        """
        logger = logging.getLogger(__name__)

        provisioned_providers_dir = os.environ.get("KEEP_PROVIDERS_DIRECTORY")
        provisioned_providers_json = os.environ.get("KEEP_PROVIDERS")

        if not (provisioned_providers_dir or provisioned_providers_json):
            logger.info("No providers for provisioning found")
            return

        if (
            provisioned_providers_dir is not None
            and provisioned_providers_json is not None
        ):
            raise Exception(
                "Providers provisioned via env var and directory at the same time. Please choose one."
            )

        if provisioned_providers_dir is not None and not os.path.isdir(
            provisioned_providers_dir
        ):
            raise FileNotFoundError(
                f"Directory {provisioned_providers_dir} does not exist"
            )

        # Get all existing provisioned providers
        provisioned_providers = get_all_provisioned_providers(tenant_id)

        ### Provisioning from env var
        if provisioned_providers_json is not None:
            # Avoid circular import
            from keep.parser.parser import Parser

            parser = Parser()
            context_manager = ContextManager(tenant_id=tenant_id)
            parser._parse_providers_from_env(context_manager)
            env_providers = context_manager.providers_context

            # Un-provisioning other providers.
            for provider in provisioned_providers:
                if provider.name not in env_providers:
                    with Session(engine) as session:
<<<<<<< HEAD
                        logger.info(f"Deleting provider {provider.name}")
                        try:
=======
                        try:
                            logger.info(f"Deleting provider {provider.name}")
>>>>>>> 511c2861
                            ProvidersService.delete_provider(
                                tenant_id, provider.id, session, allow_provisioned=True
                            )
                            logger.info(f"Provider {provider.name} deleted")
                        except Exception as e:
                            logger.exception(
                                "Failed to delete provisioned provider that does not exist in the env var",
                                extra={"exception": e},
                            )
                            continue

            for provider_name, provider_config in env_providers.items():
                logger.info(f"Provisioning provider {provider_name}")
                if ProvidersService.is_provider_installed(tenant_id, provider_name):
                    logger.info(f"Provider {provider_name} already installed")
                    continue

                logger.info(f"Installing provider {provider_name}")
                try:
                    ProvidersService.install_provider(
                        tenant_id=tenant_id,
                        installed_by="system",
                        provider_id=provider_config["type"],
                        provider_name=provider_name,
                        provider_type=provider_config["type"],
                        provider_config=provider_config["authentication"],
                        provisioned=True,
                        validate_scopes=False,
                    )
                    logger.info(f"Provider {provider_name} provisioned successfully")
                except Exception as e:
                    logger.error(
                        "Error provisioning provider from env var",
                        extra={"exception": e},
                    )

        ### Provisioning from the directory
        if provisioned_providers_dir is not None:
            installed_providers = []
            for file in os.listdir(provisioned_providers_dir):
                if file.endswith((".yaml", ".yml")):
                    logger.info(f"Provisioning provider from {file}")
                    provider_path = os.path.join(provisioned_providers_dir, file)

                    try:
                        with open(provider_path, "r") as yaml_file:
                            provider_yaml = cyaml.safe_load(yaml_file.read())
                            provider_name = provider_yaml["name"]
                            provider_type = provider_yaml["type"]
                            provider_config = provider_yaml.get("authentication", {})

                            # Skip if already installed
                            if ProvidersService.is_provider_installed(
                                tenant_id, provider_name
                            ):
                                logger.info(
                                    f"Provider {provider_name} already installed"
                                )
                                # Add to installed providers list. This is necessary, otherwise the provider
                                # will be un-provisioned on the process un-provisioning outdated providers.
                                installed_providers.append(provider_name)
                                continue

                            logger.info(f"Installing provider {provider_name}")
                            ProvidersService.install_provider(
                                tenant_id=tenant_id,
                                installed_by="system",
                                provider_id=provider_type,
                                provider_name=provider_name,
                                provider_type=provider_type,
                                provider_config=provider_config,
                                provisioned=True,
                                validate_scopes=False,
                            )
                            logger.info(
                                f"Provider {provider_name} provisioned successfully"
                            )
                            installed_providers.append(provider_name)

                            # Configure deduplication rules
                            deduplication_rules = provider_yaml.get(
                                "deduplication_rules", {}
                            )
                            if deduplication_rules:
                                logger.info(
                                    f"Provisioning deduplication rules for provider {provider_name}"
                                )

                                deduplication_rules_dict: dict[str, dict] = {}
                                for (
                                    rule_name,
                                    rule_config,
                                ) in deduplication_rules.items():
                                    logger.info(
                                        f"Provisioning deduplication rule {rule_name}"
                                    )
                                    rule_config["name"] = rule_name
                                    rule_config["provider_name"] = provider_name
                                    rule_config["provider_type"] = provider_type
                                    deduplication_rules_dict[rule_name] = rule_config

                                # Provision deduplication rules
                                provision_deduplication_rules(
                                    deduplication_rules=deduplication_rules_dict,
                                    tenant_id=tenant_id,
                                )
                    except Exception as e:
                        logger.error(
                            "Error provisioning provider from directory",
                            extra={"exception": e},
                        )

            # Un-provisioning other providers.
            for provider in provisioned_providers:
                if provider.name not in installed_providers:
                    with Session(engine) as session:
                        logger.info(
                            f"Deprovisioning provider {provider.name} as its file no longer exists or is outside the providers directory"
                        )
                        ProvidersService.delete_provider(
                            tenant_id, provider.id, session, allow_provisioned=True
                        )
                        logger.info(
                            f"Provider {provider.name} deprovisioned successfully"
                        )

    @staticmethod
    def get_provider_logs(
        tenant_id: str, provider_id: str
    ) -> List[ProviderExecutionLog]:
        if not config("KEEP_STORE_PROVIDER_LOGS", cast=bool, default=False):
            raise HTTPException(404, detail="Provider logs are not enabled")

        return get_provider_logs(tenant_id, provider_id)<|MERGE_RESOLUTION|>--- conflicted
+++ resolved
@@ -427,13 +427,8 @@
             for provider in provisioned_providers:
                 if provider.name not in env_providers:
                     with Session(engine) as session:
-<<<<<<< HEAD
-                        logger.info(f"Deleting provider {provider.name}")
-                        try:
-=======
                         try:
                             logger.info(f"Deleting provider {provider.name}")
->>>>>>> 511c2861
                             ProvidersService.delete_provider(
                                 tenant_id, provider.id, session, allow_provisioned=True
                             )
