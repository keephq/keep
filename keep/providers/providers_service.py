import json
import logging
import os
import time
import uuid
from typing import Any, Dict, List

from fastapi import HTTPException
from sqlalchemy.exc import IntegrityError
from sqlmodel import Session, select

<<<<<<< HEAD
from keep.api.alert_deduplicator.deduplication_rules_provisioning import (
    provision_deduplication_rules,
)
=======
>>>>>>> 7ef59176
from keep.api.core.config import config
from keep.api.core.db import (
    engine,
    get_all_provisioned_providers,
    get_provider_by_name,
    get_provider_logs,
)
from keep.api.models.db.provider import Provider, ProviderExecutionLog
from keep.api.models.provider import Provider as ProviderModel
from keep.contextmanager.contextmanager import ContextManager
from keep.event_subscriber.event_subscriber import EventSubscriber
from keep.functions import cyaml
from keep.providers.base.base_provider import BaseProvider
from keep.providers.providers_factory import ProvidersFactory
from keep.secretmanager.secretmanagerfactory import SecretManagerFactory

logger = logging.getLogger(__name__)


class ProvidersService:
    @staticmethod
    def get_all_providers() -> List[ProviderModel]:
        return ProvidersFactory.get_all_providers()

    @staticmethod
    def get_installed_providers(
        tenant_id: str, include_details: bool = True
    ) -> List[ProviderModel]:
        all_providers = ProvidersService.get_all_providers()
        return ProvidersFactory.get_installed_providers(
            tenant_id, all_providers, include_details
        )

    @staticmethod
    def get_linked_providers(tenant_id: str) -> List[ProviderModel]:
        return ProvidersFactory.get_linked_providers(tenant_id)

    @staticmethod
    def validate_scopes(
        provider: BaseProvider, validate_mandatory=True
    ) -> dict[str, bool | str]:
        logger.info("Validating provider scopes")
        try:
            validated_scopes = provider.validate_scopes()
        except Exception as e:
            logger.exception("Failed to validate provider scopes")
            raise HTTPException(
                status_code=412,
                detail=str(e),
            )
        if validate_mandatory:
            mandatory_scopes_validated = True
            if provider.PROVIDER_SCOPES and validated_scopes:
                # All of the mandatory scopes must be validated
                for scope in provider.PROVIDER_SCOPES:
                    if scope.mandatory and (
                        scope.name not in validated_scopes
                        or validated_scopes[scope.name] is not True
                    ):
                        mandatory_scopes_validated = False
                        break
            # Otherwise we fail the installation
            if not mandatory_scopes_validated:
                logger.warning(
                    "Failed to validate mandatory provider scopes",
                    extra={"validated_scopes": validated_scopes},
                )
                raise HTTPException(
                    status_code=412,
                    detail=validated_scopes,
                )
        logger.info(
            "Validated provider scopes", extra={"validated_scopes": validated_scopes}
        )
        return validated_scopes

    @staticmethod
    def prepare_provider(
        provider_id: str,
        provider_name: str,
        provider_type: str,
        provider_config: Dict[str, Any],
        validate_scopes: bool = True,
    ) -> Dict[str, Any]:
        provider_unique_id = uuid.uuid4().hex
        logger.info(
            "Installing provider",
            extra={
                "provider_id": provider_id,
                "provider_type": provider_type,
            },
        )

        config = {
            "authentication": provider_config,
            "name": provider_name,
        }
        tenant_id = None
        context_manager = ContextManager(tenant_id=tenant_id)
        try:
            provider = ProvidersFactory.get_provider(
                context_manager, provider_id, provider_type, config
            )
        except Exception as e:
            raise HTTPException(status_code=400, detail=str(e))

        if validate_scopes:
            ProvidersService.validate_scopes(provider)

        secret_manager = SecretManagerFactory.get_secret_manager(context_manager)
        secret_name = f"{tenant_id}_{provider_type}_{provider_unique_id}"
        secret_manager.write_secret(
            secret_name=secret_name,
            secret_value=json.dumps(config),
        )

        try:
            secret_manager.delete_secret(
                secret_name=secret_name,
            )
            logger.warning("Secret deleted")
        except Exception:
            logger.exception("Failed to delete the secret")
            pass

        return provider

    @staticmethod
    def install_provider(
        tenant_id: str,
        installed_by: str,
        provider_id: str,
        provider_name: str,
        provider_type: str,
        provider_config: Dict[str, Any],
        provisioned: bool = False,
        validate_scopes: bool = True,
        pulling_enabled: bool = True,
    ) -> Dict[str, Any]:
        provider_unique_id = uuid.uuid4().hex
        logger.info(
            "Installing provider",
            extra={
                "provider_id": provider_id,
                "provider_type": provider_type,
                "tenant_id": tenant_id,
            },
        )

        config = {
            "authentication": provider_config,
            "name": provider_name,
        }

        context_manager = ContextManager(tenant_id=tenant_id)
        try:
            provider = ProvidersFactory.get_provider(
                context_manager, provider_id, provider_type, config
            )
        except Exception as e:
            raise HTTPException(status_code=400, detail=str(e))

        if validate_scopes:
            validated_scopes = ProvidersService.validate_scopes(provider)
        else:
            validated_scopes = {}

        secret_manager = SecretManagerFactory.get_secret_manager(context_manager)
        secret_name = f"{tenant_id}_{provider_type}_{provider_unique_id}"
        secret_manager.write_secret(
            secret_name=secret_name,
            secret_value=json.dumps(config),
        )

        with Session(engine) as session:
            provider_model = Provider(
                id=provider_unique_id,
                tenant_id=tenant_id,
                name=provider_name,
                type=provider_type,
                installed_by=installed_by,
                installation_time=time.time(),
                configuration_key=secret_name,
                validatedScopes=validated_scopes,
                consumer=provider.is_consumer,
                provisioned=provisioned,
                pulling_enabled=pulling_enabled,
            )
            try:
                session.add(provider_model)
                session.commit()
            except IntegrityError as e:
                if "FOREIGN KEY constraint" in str(e):
                    raise
                try:
                    # if the provider is already installed, delete the secret
                    logger.warning(
                        "Provider already installed, deleting secret",
                        extra={"error": str(e)},
                    )
                    secret_manager.delete_secret(
                        secret_name=secret_name,
                    )
                    logger.warning("Secret deleted")
                except Exception:
                    logger.exception("Failed to delete the secret")
                    pass
                raise HTTPException(
                    status_code=409, detail="Provider already installed"
                )

            if provider_model.consumer:
                try:
                    event_subscriber = EventSubscriber.get_instance()
                    event_subscriber.add_consumer(provider)
                except Exception:
                    logger.exception("Failed to register provider as a consumer")

            return {
                "type": provider_type,
                "id": provider_unique_id,
                "details": config,
                "validatedScopes": validated_scopes,
            }

    @staticmethod
    def update_provider(
        tenant_id: str,
        provider_id: str,
        provider_info: Dict[str, Any],
        updated_by: str,
        session: Session,
    ) -> Dict[str, Any]:
        provider = session.exec(
            select(Provider).where(
                (Provider.tenant_id == tenant_id) & (Provider.id == provider_id)
            )
        ).one_or_none()

        if not provider:
            raise HTTPException(404, detail="Provider not found")

        if provider.provisioned:
            raise HTTPException(403, detail="Cannot update a provisioned provider")

        pulling_enabled = provider_info.pop("pulling_enabled", True)

        # if pulling_enabled is "true" or "false" cast it to boolean
        if isinstance(pulling_enabled, str):
            pulling_enabled = pulling_enabled.lower() == "true"

        provider_config = {
            "authentication": provider_info,
            "name": provider.name,
        }

        context_manager = ContextManager(tenant_id=tenant_id)
        try:
            provider_instance = ProvidersFactory.get_provider(
                context_manager, provider_id, provider.type, provider_config
            )
        except Exception as e:
            raise HTTPException(status_code=400, detail=str(e))

        validated_scopes = provider_instance.validate_scopes()

        secret_manager = SecretManagerFactory.get_secret_manager(context_manager)
        secret_manager.write_secret(
            secret_name=provider.configuration_key,
            secret_value=json.dumps(provider_config),
        )

        provider.installed_by = updated_by
        provider.validatedScopes = validated_scopes
        provider.pulling_enabled = pulling_enabled
        session.commit()

        return {
            "details": provider_config,
            "validatedScopes": validated_scopes,
        }

    @staticmethod
    def delete_provider(
        tenant_id: str, provider_id: str, session: Session, allow_provisioned=False
    ):
        provider_model: Provider = session.exec(
            select(Provider).where(
                (Provider.tenant_id == tenant_id) & (Provider.id == provider_id)
            )
        ).one_or_none()

        if not provider_model:
            raise HTTPException(404, detail="Provider not found")

        if provider_model.provisioned and not allow_provisioned:
            raise HTTPException(403, detail="Cannot delete a provisioned provider")

        context_manager = ContextManager(tenant_id=tenant_id)
        secret_manager = SecretManagerFactory.get_secret_manager(context_manager)
        config = secret_manager.read_secret(
            provider_model.configuration_key, is_json=True
        )

        try:
            secret_manager.delete_secret(provider_model.configuration_key)
        except Exception:
            logger.exception("Failed to delete the provider secret")

        if provider_model.consumer:
            try:
                event_subscriber = EventSubscriber.get_instance()
                event_subscriber.remove_consumer(provider_model)
            except Exception:
                logger.exception("Failed to unregister provider as a consumer")

        try:
            provider = ProvidersFactory.get_provider(
                context_manager, provider_model.id, provider_model.type, config
            )
            provider.clean_up()
        except NotImplementedError:
            logger.info(
                "Being deleted provider of type %s does not have a clean_up method",
                provider_model.type,
            )
        except Exception:
            logger.exception(msg="Provider deleted but failed to clean up provider")

        session.delete(provider_model)
        session.commit()

    @staticmethod
    def validate_provider_scopes(
        tenant_id: str, provider_id: str, session: Session
    ) -> Dict[str, bool | str]:
        provider = session.exec(
            select(Provider).where(
                (Provider.tenant_id == tenant_id) & (Provider.id == provider_id)
            )
        ).one_or_none()

        if not provider:
            raise HTTPException(404, detail="Provider not found")

        context_manager = ContextManager(tenant_id=tenant_id)
        secret_manager = SecretManagerFactory.get_secret_manager(context_manager)
        provider_config = secret_manager.read_secret(
            provider.configuration_key, is_json=True
        )
        provider_instance = ProvidersFactory.get_provider(
            context_manager, provider_id, provider.type, provider_config
        )
        validated_scopes = provider_instance.validate_scopes()

        if validated_scopes != provider.validatedScopes:
            provider.validatedScopes = validated_scopes
            session.commit()

        return validated_scopes

    @staticmethod
    def is_provider_installed(tenant_id: str, provider_name: str) -> bool:
        provider = get_provider_by_name(tenant_id, provider_name)
        return provider is not None

    @staticmethod
    def provision_providers(tenant_id: str):
        """
        Provision providers from a directory or env variable.

        Args:
            tenant_id (str): The tenant ID.
        """
        logger = logging.getLogger(__name__)

        provisioned_providers_dir = os.environ.get("KEEP_PROVIDERS_DIRECTORY")
        provisioned_providers_json = os.environ.get("KEEP_PROVIDERS")

        if not (provisioned_providers_dir or provisioned_providers_json):
            logger.info("No providers for provisioning found")
            return

        if (
            provisioned_providers_dir is not None
            and provisioned_providers_json is not None
        ):
            raise Exception(
                "Providers provisioned via env var and directory at the same time. Please choose one."
            )

        if provisioned_providers_dir is not None and not os.path.isdir(
            provisioned_providers_dir
        ):
            raise FileNotFoundError(
                f"Directory {provisioned_providers_dir} does not exist"
            )

        # Get all existing provisioned providers
        provisioned_providers = get_all_provisioned_providers(tenant_id)

        ### Provisioning from env var
        if provisioned_providers_json is not None:
            # Avoid circular import
            from keep.parser.parser import Parser

            parser = Parser()
            context_manager = ContextManager(tenant_id=tenant_id)
            parser._parse_providers_from_env(context_manager)
            env_providers = context_manager.providers_context

            # Un-provisioning other providers.
            for provider in provisioned_providers:
                if provider.name not in env_providers:
                    with Session(engine) as session:
                        logger.info(f"Deleting provider {provider.name}")
                        ProvidersService.delete_provider(
                            tenant_id, provider.id, session, allow_provisioned=True
                        )
                        logger.info(f"Provider {provider.name} deleted")

            for provider_name, provider_config in env_providers.items():
                logger.info(f"Provisioning provider {provider_name}")
                if ProvidersService.is_provider_installed(tenant_id, provider_name):
                    logger.info(f"Provider {provider_name} already installed")
                    continue

                logger.info(f"Installing provider {provider_name}")
                try:
                    ProvidersService.install_provider(
                        tenant_id=tenant_id,
                        installed_by="system",
                        provider_id=provider_config["type"],
                        provider_name=provider_name,
                        provider_type=provider_config["type"],
                        provider_config=provider_config["authentication"],
                        provisioned=True,
                        validate_scopes=False,
                    )
                    logger.info(f"Provider {provider_name} provisioned successfully")
                except Exception as e:
                    logger.error(
                        "Error provisioning provider from env var",
                        extra={"exception": e},
                    )

        ### Provisioning from the directory
        if provisioned_providers_dir is not None:
            installed_providers = []
            for file in os.listdir(provisioned_providers_dir):
                if file.endswith((".yaml", ".yml")):
                    logger.info(f"Provisioning provider from {file}")
                    provider_path = os.path.join(provisioned_providers_dir, file)

                    try:
                        with open(provider_path, "r") as yaml_file:
                            provider_yaml = cyaml.safe_load(yaml_file.read())
                            provider_name = provider_yaml["name"]
                            provider_type = provider_yaml["type"]
                            provider_config = provider_yaml.get("authentication", {})

                            # Skip if already installed
                            if ProvidersService.is_provider_installed(
                                tenant_id, provider_name
                            ):
                                logger.info(
                                    f"Provider {provider_name} already installed"
                                )
                                # Add to installed providers list. This is necessary, otherwise the provider
                                # will be un-provisioned on the process un-provisioning outdated providers.
                                installed_providers.append(provider_name)
                                continue

                            logger.info(f"Installing provider {provider_name}")
                            ProvidersService.install_provider(
                                tenant_id=tenant_id,
                                installed_by="system",
                                provider_id=provider_type,
                                provider_name=provider_name,
                                provider_type=provider_type,
                                provider_config=provider_config,
                                provisioned=True,
                                validate_scopes=False,
                            )
                            logger.info(
                                f"Provider {provider_name} provisioned successfully"
                            )
                            installed_providers.append(provider_name)

                            # Configure deduplication rules
                            deduplication_rules = provider_yaml.get(
                                "deduplication_rules", {}
                            )
                            if deduplication_rules:
                                logger.info(
                                    f"Provisioning deduplication rules for provider {provider_name}"
                                )

                                deduplication_rules_dict: dict[str, dict] = {}
                                for (
                                    rule_name,
                                    rule_config,
                                ) in deduplication_rules.items():
                                    logger.info(
                                        f"Provisioning deduplication rule {rule_name}"
                                    )
                                    rule_config["name"] = rule_name
                                    rule_config["provider_name"] = provider_name
                                    rule_config["provider_type"] = provider_type
                                    deduplication_rules_dict[rule_name] = rule_config

                                # Provision deduplication rules
                                provision_deduplication_rules(
                                    deduplication_rules=deduplication_rules_dict,
                                    tenant_id=tenant_id,
                                )
                    except Exception as e:
                        logger.error(
                            "Error provisioning provider from directory",
                            extra={"exception": e},
                        )

            # Un-provisioning other providers.
            for provider in provisioned_providers:
                if provider.name not in installed_providers:
                    with Session(engine) as session:
                        logger.info(
                            f"Deprovisioning provider {provider.name} as its file no longer exists or is outside the providers directory"
                        )
                        ProvidersService.delete_provider(
                            tenant_id, provider.id, session, allow_provisioned=True
                        )
                        logger.info(
                            f"Provider {provider.name} deprovisioned successfully"
                        )

    @staticmethod
    def get_provider_logs(
        tenant_id: str, provider_id: str
    ) -> List[ProviderExecutionLog]:
        if not config("KEEP_STORE_PROVIDER_LOGS", cast=bool, default=False):
            raise HTTPException(404, detail="Provider logs are not enabled")

        return get_provider_logs(tenant_id, provider_id)<|MERGE_RESOLUTION|>--- conflicted
+++ resolved
@@ -9,12 +9,9 @@
 from sqlalchemy.exc import IntegrityError
 from sqlmodel import Session, select
 
-<<<<<<< HEAD
 from keep.api.alert_deduplicator.deduplication_rules_provisioning import (
     provision_deduplication_rules,
 )
-=======
->>>>>>> 7ef59176
 from keep.api.core.config import config
 from keep.api.core.db import (
     engine,
