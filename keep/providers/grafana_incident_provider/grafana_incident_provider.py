--- conflicted
+++ resolved
@@ -15,25 +15,19 @@
 from keep.validation.fields import HttpsUrl
 
 
-
 @pydantic.dataclasses.dataclass
 class GrafanaIncidentProviderAuthConfig:
     """
     GrafanaIncidentProviderAuthConfig is a class that allows to authenticate in Grafana Incident.
     """
 
-<<<<<<< HEAD
     host_url: HttpsUrl = dataclasses.field(
-=======
-    host_url: str = dataclasses.field(
->>>>>>> 411f6407
         metadata={
             "required": True,
             "description": "Grafana Host URL",
             "sensitive": False,
             "validation": "https_url",
         },
-        default=None,
     )
 
     service_account_token: str = dataclasses.field(
