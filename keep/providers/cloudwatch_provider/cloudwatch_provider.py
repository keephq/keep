--- conflicted
+++ resolved
@@ -49,8 +49,6 @@
             "sensitive": True,
         },
     )
-<<<<<<< HEAD
-=======
     cloudwatch_sns_topic: str = dataclasses.field(
         default=None,
         metadata={
@@ -60,7 +58,6 @@
             "sensitive": False,
         },
     )
->>>>>>> ca9bef9c
 
 
 class CloudwatchProvider(BaseProvider):
