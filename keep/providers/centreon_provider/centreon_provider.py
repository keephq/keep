"""
Centreon is a class that provides a set of methods to interact with the Centreon API.
"""

import dataclasses
import datetime

import pydantic
import requests

from keep.api.models.alert import AlertDto, AlertSeverity, AlertStatus
from keep.contextmanager.contextmanager import ContextManager
from keep.exceptions.provider_exception import ProviderException
from keep.providers.base.base_provider import BaseProvider
from keep.providers.models.provider_config import ProviderConfig, ProviderScope


@pydantic.dataclasses.dataclass
class CentreonProviderAuthConfig:
    """
    CentreonProviderAuthConfig is a class that holds the authentication information for the CentreonProvider.
    """

<<<<<<< HEAD
    host_url: pydantic.AnyHttpUrl | None = dataclasses.field(
=======
    host_url: str = dataclasses.field(
>>>>>>> 411f6407
        metadata={
            "required": True,
            "description": "Centreon Host URL",
            "sensitive": False,
<<<<<<< HEAD
            "validation": "any_http_url",
=======
>>>>>>> 411f6407
        },
        default=None,
    )

    api_token: str = dataclasses.field(
        metadata={
            "required": True,
            "description": "Centreon API Token",
            "sensitive": True,
        },
        default=None,
    )


class CentreonProvider(BaseProvider):
    PROVIDER_DISPLAY_NAME = "Centreon"
    PROVIDER_TAGS = ["alert"]
<<<<<<< HEAD
=======
    PROVIDER_CATEGORY = ["Monitoring"]
>>>>>>> 411f6407

    PROVIDER_SCOPES = [
        ProviderScope(name="authenticated", description="User is authenticated"),
    ]

    """
  Centreon only supports the following host state (UP = 0, DOWN = 2, UNREA = 3)
  https://docs.centreon.com/docs/api/rest-api-v1/#realtime-information
  """

    STATUS_MAP = {
        2: AlertStatus.FIRING,
        3: AlertStatus.FIRING,
        0: AlertStatus.RESOLVED,
    }

    SEVERITY_MAP = {
        "CRITICAL": AlertSeverity.CRITICAL,
        "WARNING": AlertSeverity.WARNING,
        "UNKNOWN": AlertSeverity.INFO,
        "OK": AlertSeverity.LOW,
        "PENDING": AlertSeverity.INFO,
    }

    def __init__(
        self, context_manager: ContextManager, provider_id: str, config: ProviderConfig
    ):
        super().__init__(context_manager, provider_id, config)

    def dispose(self):
        pass

    def validate_config(self):
        """
        Validates the configuration of the Centreon provider.
        """
        self.authentication_config = CentreonProviderAuthConfig(
            **self.config.authentication
        )

    def __get_url(self, params: str):
        url = self.authentication_config.host_url + "/centreon/api/index.php?" + params
        return url

    def __get_headers(self):
        return {
            "Content-Type": "application/json",
            "centreon-auth-token": self.authentication_config.api_token,
        }

    def validate_scopes(self) -> dict[str, bool | str]:
        """
        Validate the scopes of the provider.
        """
        try:
            response = requests.get(
                self.__get_url("object=centreon_realtime_hosts&action=list"),
                headers=self.__get_headers(),
            )
            if response.ok:
                scopes = {"authenticated": True}
            else:
                scopes = {
                    "authenticated": f"Error validating scopes: {response.status_code} {response.text}"
                }
        except Exception as e:
            scopes = {
                "authenticated": f"Error validating scopes: {e}",
            }

        return scopes

    def __get_host_status(self) -> list[AlertDto]:
        try:
            url = self.__get_url("object=centreon_realtime_hosts&action=list")
            response = requests.get(url, headers=self.__get_headers())

            if not response.ok:
                self.logger.error(
                    "Failed to get host status from Centreon: %s", response.json()
                )
                raise ProviderException("Failed to get host status from Centreon")

            return [
                AlertDto(
                    id=host["id"],
                    name=host["name"],
                    address=host["address"],
                    description=host["output"],
                    status=host["state"],
                    severity=host["output"].split()[0],
                    instance_name=host["instance_name"],
                    acknowledged=host["acknowledged"],
                    max_check_attempts=host["max_check_attempts"],
                    lastReceived=datetime.datetime.fromtimestamp(
                        host["last_check"]
                    ).isoformat(),
                    source=["centreon"],
                )
                for host in response.json()
            ]

        except Exception as e:
            self.logger.error("Error getting host status from Centreon: %s", e)
<<<<<<< HEAD
            raise ProviderException(f"Error getting host status from Centreon: {e}") from e
=======
            raise ProviderException(f"Error getting host status from Centreon: {e}")
>>>>>>> 411f6407

    def __get_service_status(self) -> list[AlertDto]:
        try:
            url = self.__get_url("object=centreon_realtime_services&action=list")
            response = requests.get(url, headers=self.__get_headers())

            if not response.ok:
                self.logger.error(
                    "Failed to get service status from Centreon: %s", response.json()
                )
                raise ProviderException("Failed to get service status from Centreon")

            return [
                AlertDto(
                    id=service["service_id"],
                    host_id=service["host_id"],
                    name=service["name"],
                    description=service["description"],
                    status=service["state"],
                    severity=service["output"].split(":")[0],
                    acknowledged=service["acknowledged"],
                    max_check_attempts=service["max_check_attempts"],
                    lastReceived=datetime.datetime.fromtimestamp(
                        service["last_check"]
                    ).isoformat(),
                    source=["centreon"],
                )
                for service in response.json()
            ]

        except Exception as e:
            self.logger.error("Error getting service status from Centreon: %s", e)
<<<<<<< HEAD
            raise ProviderException(f"Error getting service status from Centreon: {e}") from e
=======
            raise ProviderException(f"Error getting service status from Centreon: {e}")
>>>>>>> 411f6407

    def _get_alerts(self) -> list[AlertDto]:
        alerts = []
        try:
            self.logger.info("Collecting alerts (host status) from Centreon")
            host_status_alerts = self.__get_host_status()
            alerts.extend(host_status_alerts)
        except Exception as e:
            self.logger.error("Error getting host status from Centreon: %s", e)

        try:
            self.logger.info("Collecting alerts (service status) from Centreon")
            service_status_alerts = self.__get_service_status()
            alerts.extend(service_status_alerts)
        except Exception as e:
            self.logger.error("Error getting service status from Centreon: %s", e)

        return alerts


if __name__ == "__main__":
    import logging

    logging.basicConfig(level=logging.DEBUG, handlers=[logging.StreamHandler()])
    context_manager = ContextManager(
        tenant_id="singletenant",
        workflow_id="test",
    )

    import os

    host_url = os.environ.get("CENTREON_HOST_URL")
    api_token = os.environ.get("CENTREON_API_TOKEN")

    if host_url is None:
        raise ProviderException("CENTREON_HOST_URL is not set")

    config = ProviderConfig(
        description="Centreon Provider",
        authentication={
            "host_url": host_url,
            "api_token": api_token,
        },
    )

    provider = CentreonProvider(
        context_manager,
        provider_id="centreon",
        config=config,
    )

    provider._get_alerts()<|MERGE_RESOLUTION|>--- conflicted
+++ resolved
@@ -21,21 +21,13 @@
     CentreonProviderAuthConfig is a class that holds the authentication information for the CentreonProvider.
     """
 
-<<<<<<< HEAD
-    host_url: pydantic.AnyHttpUrl | None = dataclasses.field(
-=======
-    host_url: str = dataclasses.field(
->>>>>>> 411f6407
+    host_url: pydantic.AnyHttpUrl = dataclasses.field(
         metadata={
             "required": True,
             "description": "Centreon Host URL",
             "sensitive": False,
-<<<<<<< HEAD
             "validation": "any_http_url",
-=======
->>>>>>> 411f6407
         },
-        default=None,
     )
 
     api_token: str = dataclasses.field(
@@ -51,11 +43,7 @@
 class CentreonProvider(BaseProvider):
     PROVIDER_DISPLAY_NAME = "Centreon"
     PROVIDER_TAGS = ["alert"]
-<<<<<<< HEAD
-=======
     PROVIDER_CATEGORY = ["Monitoring"]
->>>>>>> 411f6407
-
     PROVIDER_SCOPES = [
         ProviderScope(name="authenticated", description="User is authenticated"),
     ]
@@ -159,11 +147,9 @@
 
         except Exception as e:
             self.logger.error("Error getting host status from Centreon: %s", e)
-<<<<<<< HEAD
-            raise ProviderException(f"Error getting host status from Centreon: {e}") from e
-=======
-            raise ProviderException(f"Error getting host status from Centreon: {e}")
->>>>>>> 411f6407
+            raise ProviderException(
+                f"Error getting host status from Centreon: {e}"
+            ) from e
 
     def __get_service_status(self) -> list[AlertDto]:
         try:
@@ -196,11 +182,9 @@
 
         except Exception as e:
             self.logger.error("Error getting service status from Centreon: %s", e)
-<<<<<<< HEAD
-            raise ProviderException(f"Error getting service status from Centreon: {e}") from e
-=======
-            raise ProviderException(f"Error getting service status from Centreon: {e}")
->>>>>>> 411f6407
+            raise ProviderException(
+                f"Error getting service status from Centreon: {e}"
+            ) from e
 
     def _get_alerts(self) -> list[AlertDto]:
         alerts = []
