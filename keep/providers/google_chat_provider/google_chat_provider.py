--- conflicted
+++ resolved
@@ -1,13 +1,9 @@
-<<<<<<< HEAD
-import dataclasses
-import os
-=======
 import http
 import os
 import time
->>>>>>> 4463c01b
 
 import pydantic
+import dataclasses
 import requests
 
 from keep.contextmanager.contextmanager import ContextManager
