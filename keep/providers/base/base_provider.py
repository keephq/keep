"""
Base class for all providers.
"""

import abc
import copy
import datetime
import hashlib
import itertools
import json
import logging
import operator
import os
import re
import uuid
from typing import Literal, Optional

import opentelemetry.trace as trace
import requests

from keep.api.bl.enrichments_bl import EnrichmentsBl
<<<<<<< HEAD
from keep.api.core.db import (get_custom_deduplication_rule, get_enrichments,
                              get_provider_by_name, is_linked_provider)
from keep.api.models.alert import AlertDto, AlertSeverity, AlertStatus
=======
from keep.api.core.db import (
    get_custom_deduplication_rule,
    get_enrichments,
    is_linked_provider,
)
from keep.api.models.alert import AlertDto, AlertSeverity, AlertStatus, IncidentDto
>>>>>>> 5051a0fd
from keep.api.models.db.alert import AlertActionType
from keep.api.models.db.topology import TopologyServiceInDto
from keep.api.utils.enrichment_helpers import \
    parse_and_enrich_deleted_and_assignees
from keep.contextmanager.contextmanager import ContextManager
from keep.providers.models.provider_config import ProviderConfig, ProviderScope
from keep.providers.models.provider_method import ProviderMethod

tracer = trace.get_tracer(__name__)


class BaseProvider(metaclass=abc.ABCMeta):
    OAUTH2_URL = None
    PROVIDER_SCOPES: list[ProviderScope] = []
    PROVIDER_METHODS: list[ProviderMethod] = []
    FINGERPRINT_FIELDS: list[str] = []
    PROVIDER_TAGS: list[
        Literal["alert", "ticketing", "messaging", "data", "queue", "topology"]
    ] = []
    WEBHOOK_INSTALLATION_REQUIRED = False  # webhook installation is required for this provider, making it required in the UI

    def __init__(
        self,
        context_manager: ContextManager,
        provider_id: str,
        config: ProviderConfig,
        webhooke_template: Optional[str] = None,
        webhook_description: Optional[str] = None,
        webhook_markdown: Optional[str] = None,
        provider_description: Optional[str] = None,
    ):
        """
        Initialize a provider.

        Args:
            provider_id (str): The provider id.
            **kwargs: Provider configuration loaded from the provider yaml file.
        """
        self.provider_id = provider_id

        self.config = config
        self.webhooke_template = webhooke_template
        self.webhook_description = webhook_description
        self.webhook_markdown = webhook_markdown
        self.provider_description = provider_description
        self.context_manager = context_manager
        self.logger = context_manager.get_logger(self.provider_id)
        self.logger.setLevel(
            os.environ.get(
                "KEEP_{}_PROVIDER_LOG_LEVEL".format(self.provider_id.upper()),
                os.environ.get("LOG_LEVEL", "INFO"),
            )
        )
        self.validate_config()
        self.logger.debug(
            "Base provider initialized", extra={"provider": self.__class__.__name__}
        )
        self.provider_type = self._extract_type()
        self.results = []
        # tb: we can have this overriden by customer configuration, when initializing the provider
        self.fingerprint_fields = self.FINGERPRINT_FIELDS

    def _extract_type(self):
        """
        Extract the provider type from the provider class name.

        Returns:
            str: The provider type.
        """
        name = self.__class__.__name__
        name_without_provider = name.replace("Provider", "")
        name_with_spaces = (
            re.sub("([A-Z])", r" \1", name_without_provider).lower().strip()
        )
        return name_with_spaces.replace(" ", ".")

    @abc.abstractmethod
    def dispose(self):
        """
        Dispose of the provider.
        """
        raise NotImplementedError("dispose() method not implemented")

    @abc.abstractmethod
    def validate_config():
        """
        Validate provider configuration.
        """
        raise NotImplementedError("validate_config() method not implemented")

    def validate_scopes(self) -> dict[str, bool | str]:
        """
        Validate provider scopes.

        Returns:
            dict: where key is the scope name and value is whether the scope is valid (True boolean) or string with error message.
        """
        return {}

    def notify(self, **kwargs):
        """
        Output alert message.

        Args:
            **kwargs (dict): The provider context (with statement)
        """
        # trigger the provider
        results = self._notify(**kwargs)
        self.results.append(results)
        # if the alert should be enriched, enrich it
        enrich_alert = kwargs.get("enrich_alert", [])
        if not enrich_alert or results is None:
            return results if results else None

        audit_enabled = bool(kwargs.get("audit_enabled", True))

        self._enrich_alert(enrich_alert, results, audit_enabled=audit_enabled)
        return results

    def _enrich_alert(self, enrichments, results, audit_enabled=True):
        """
        Enrich alert with provider specific data.

        """
        self.logger.debug("Extracting the fingerprint from the alert")
        event = None
        if "fingerprint" in results:
            fingerprint = results["fingerprint"]
        elif self.context_manager.foreach_context.get("value", {}):
            foreach_context: dict | tuple = self.context_manager.foreach_context.get(
                "value", {}
            )
            if isinstance(foreach_context, tuple):
                # This is when we are in a foreach context that is zipped
                foreach_context: dict = foreach_context[0]
                event = foreach_context

            if isinstance(foreach_context, AlertDto):
                fingerprint = foreach_context.fingerprint
            else:
                fingerprint = foreach_context.get("fingerprint")
        # else, if we are in an event context, use the event fingerprint
        elif self.context_manager.event_context:
            # TODO: map all casses event_context is dict and update them to the DTO
            #       and remove this if statement
            event = self.context_manager.event_context
            if isinstance(self.context_manager.event_context, dict):
                fingerprint = self.context_manager.event_context.get("fingerprint")
            # Alert DTO
            else:
                fingerprint = self.context_manager.event_context.fingerprint
        else:
            fingerprint = None

        if not fingerprint:
            self.logger.error(
                "No fingerprint found for alert enrichment",
                extra={"provider": self.provider_id},
            )
            raise Exception("No fingerprint found for alert enrichment")
        self.logger.debug("Fingerprint extracted", extra={"fingerprint": fingerprint})

        _enrichments = {}
        disposable_enrichments = {}
        # enrich only the requested fields
        for enrichment in enrichments:
            try:
                value = enrichment["value"]
                disposable = bool(enrichment.get("disposable", False))
                if value.startswith("results."):
                    val = enrichment["value"].replace("results.", "")
                    parts = val.split(".")
                    r = copy.copy(results)
                    for part in parts:
                        r = r[part]
                    value = r
                if disposable:
                    disposable_enrichments[enrichment["key"]] = value
                else:
                    _enrichments[enrichment["key"]] = value
                if event is not None:
                    if isinstance(event, dict):
                        event[enrichment["key"]] = value
                    else:
                        setattr(event, enrichment["key"], value)
            except Exception:
                self.logger.error(
                    f"Failed to enrich alert - enrichment: {enrichment}",
                    extra={"fingerprint": fingerprint, "provider": self.provider_id},
                )
                continue
        self.logger.info("Enriching alert", extra={"fingerprint": fingerprint})
        try:
            enrichments_bl = EnrichmentsBl(self.context_manager.tenant_id)
            enrichment_string = ""
            for key, value in _enrichments.items():
                enrichment_string += f"{key}={value}, "
            # remove the last comma
            enrichment_string = enrichment_string[:-2]
            # enrich the alert with _enrichments
            enrichments_bl.enrich_alert(
                fingerprint,
                _enrichments,
                action_type=AlertActionType.WORKFLOW_ENRICH,  # shahar: todo: should be specific, good enough for now
                action_callee="system",
                action_description=f"Workflow enriched the alert with {enrichment_string}",
                audit_enabled=audit_enabled,
            )
            # enrich with disposable enrichments
            enrichment_string = ""
            for key, value in disposable_enrichments.items():
                enrichment_string += f"{key}={value}, "
            # remove the last comma
            enrichment_string = enrichment_string[:-2]
            enrichments_bl.enrich_alert(
                fingerprint,
                disposable_enrichments,
                action_type=AlertActionType.WORKFLOW_ENRICH,
                action_callee="system",
                action_description=f"Workflow enriched the alert with {enrichment_string}",
                dispose_on_new_alert=True,
                audit_enabled=audit_enabled,
            )

        except Exception as e:
            self.logger.error(
                "Failed to enrich alert in db",
                extra={"fingerprint": fingerprint, "provider": self.provider_id},
            )
            raise e
        self.logger.info("Alert enriched", extra={"fingerprint": fingerprint})

    def _notify(self, **kwargs):
        """
        Output alert message.

        Args:
            **kwargs (dict): The provider context (with statement)
        """
        raise NotImplementedError("notify() method not implemented")

    def _query(self, **kwargs: dict):
        """
        Query the provider using the given query

        Args:
            kwargs (dict): The provider context (with statement)

        Raises:
            NotImplementedError: _description_
        """
        raise NotImplementedError("query() method not implemented")

    def query(self, **kwargs: dict):
        # just run the query
        results = self._query(**kwargs)
        self.results.append(results)
        # now add the type of the results to the global context
        if results and isinstance(results, list):
            self.context_manager.dependencies.add(results[0].__class__)
        elif results:
            self.context_manager.dependencies.add(results.__class__)

        enrich_alert = kwargs.get("enrich_alert", [])
        if enrich_alert:
            audit_enabled = bool(kwargs.get("audit_enabled", True))
            self._enrich_alert(enrich_alert, results, audit_enabled=audit_enabled)
        # and return the results
        return results

    @staticmethod
    def _format_alert(
        event: dict, provider_instance: "BaseProvider" = None
    ) -> AlertDto | list[AlertDto]:
        """
        Format an incoming alert.

        Args:
            event (dict): The raw provider event payload.

        Raises:
            NotImplementedError: For providers who does not implement this method.

        Returns:
            AlertDto | list[AlertDto]: The formatted alert(s).
        """
        raise NotImplementedError("format_alert() method not implemented")

    @classmethod
    def format_alert(
        cls,
        event: dict,
        tenant_id: str | None,
        provider_type: str | None,
        provider_id: str | None,
    ) -> AlertDto | list[AlertDto] | None:
        logger = logging.getLogger(__name__)

        provider_instance: BaseProvider | None = None
        if provider_id and provider_type and tenant_id:
            try:
                if is_linked_provider(tenant_id, provider_id):
                    logger.debug(
                        "Provider is linked, skipping loading provider instance"
                    )
                    provider_instance = None
                else:
                    # To prevent circular imports
                    from keep.providers.providers_factory import \
                        ProvidersFactory

                    provider_instance: BaseProvider = (
                        ProvidersFactory.get_installed_provider(
                            tenant_id, provider_id, provider_type
                        )
                    )
            except Exception:
                logger.exception(
                    "Failed loading provider instance although all parameters were given",
                    extra={
                        "tenant_id": tenant_id,
                        "provider_id": provider_id,
                        "provider_type": provider_type,
                    },
                )
        logger.debug("Formatting alert")
        formatted_alert = cls._format_alert(event, provider_instance)
        if formatted_alert is None:
            logger.debug(
                "Provider returned None, which means it decided not to format the alert"
            )
            return None
        logger.debug("Alert formatted")
        # after the provider calculated the default fingerprint
        #   check if there is a custom deduplication rule and apply
        custom_deduplication_rule = get_custom_deduplication_rule(
            tenant_id=tenant_id,
            provider_id=provider_id,
            provider_type=provider_type,
        )

        if not isinstance(formatted_alert, list):
            formatted_alert.providerId = provider_id
            formatted_alert.providerType = provider_type
            formatted_alert = [formatted_alert]

        else:
            for alert in formatted_alert:
                alert.providerId = provider_id
                alert.providerType = provider_type

        # if there is no custom deduplication rule, return the formatted alert
        if not custom_deduplication_rule:
            return formatted_alert
        # if there is a custom deduplication rule, apply it
        # apply the custom deduplication rule to calculate the fingerprint
        for alert in formatted_alert:
            logger.info(
                "Applying custom deduplication rule",
                extra={
                    "tenant_id": tenant_id,
                    "provider_id": provider_id,
                    "alert_id": alert.id,
                },
            )
            alert.fingerprint = cls.get_alert_fingerprint(
                alert, custom_deduplication_rule.fingerprint_fields
            )
        return formatted_alert

    @staticmethod
    def get_alert_fingerprint(alert: AlertDto, fingerprint_fields: list = []) -> str:
        """
        Get the fingerprint of an alert.

        Args:
            event (AlertDto): The alert to get the fingerprint of.
            fingerprint_fields (list, optional): The fields we calculate the fingerprint upon. Defaults to [].

        Returns:
            str: hexdigest of the fingerprint or the event.name if no fingerprint_fields were given.
        """
        if not fingerprint_fields:
            return alert.name
        fingerprint = hashlib.sha256()
        event_dict = alert.dict()
        for fingerprint_field in fingerprint_fields:
            keys = fingerprint_field.split(".")
            fingerprint_field_value = event_dict
            for key in keys:
                if isinstance(fingerprint_field_value, dict):
                    fingerprint_field_value = fingerprint_field_value.get(key, None)
                else:
                    fingerprint_field_value = None
                    break
            if isinstance(fingerprint_field_value, (list, dict)):
                fingerprint_field_value = json.dumps(fingerprint_field_value)
            if fingerprint_field_value is not None:
                fingerprint.update(str(fingerprint_field_value).encode())
        return fingerprint.hexdigest()

    def get_alerts_configuration(self, alert_id: Optional[str] = None):
        """
        Get configuration of alerts from the provider.

        Args:
            alert_id (Optional[str], optional): If given, gets a specific alert by id. Defaults to None.
        """
        # todo: we'd want to have a common alert model for all providers (also for consistent output from GPT)
        raise NotImplementedError("get_alerts() method not implemented")

    def deploy_alert(self, alert: dict, alert_id: Optional[str] = None):
        """
        Deploy an alert to the provider.

        Args:
            alert (dict): The alert to deploy.
            alert_id (Optional[str], optional): If given, deploys a specific alert by id. Defaults to None.
        """
        raise NotImplementedError("deploy_alert() method not implemented")

    def _get_alerts(self) -> list[AlertDto]:
        """
        Get alerts from the provider.
        """
        raise NotImplementedError("get_alerts() method not implemented")

    def get_alerts(self) -> list[AlertDto]:
        """
        Get alerts from the provider.
        """
        with tracer.start_as_current_span(f"{self.__class__.__name__}-get_alerts"):
            alerts = self._get_alerts()
            # enrich alerts with provider id
            for alert in alerts:
                alert.providerId = self.provider_id
                alert.providerType = self.provider_type
            return alerts

    def get_alerts_by_fingerprint(self, tenant_id: str) -> dict[str, list[AlertDto]]:
        """
        Get alerts from the provider grouped by fingerprint, sorted by lastReceived.

        Returns:
            dict[str, list[AlertDto]]: A dict of alerts grouped by fingerprint, sorted by lastReceived.
        """
        try:
            alerts = self.get_alerts()
        except NotImplementedError:
            return {}

        if not alerts:
            return {}

        # get alerts, group by fingerprint and sort them by lastReceived
        with tracer.start_as_current_span(f"{self.__class__.__name__}-get_last_alerts"):
            get_attr = operator.attrgetter("fingerprint")
            grouped_alerts = {
                fingerprint: list(alerts)
                for fingerprint, alerts in itertools.groupby(
                    sorted(
                        alerts,
                        key=get_attr,
                    ),
                    get_attr,
                )
            }

        # enrich alerts
        with tracer.start_as_current_span(f"{self.__class__.__name__}-enrich_alerts"):
            pulled_alerts_enrichments = get_enrichments(
                tenant_id=tenant_id,
                fingerprints=grouped_alerts.keys(),
            )
            for alert_enrichment in pulled_alerts_enrichments:
                if alert_enrichment:
                    alerts_to_enrich = grouped_alerts.get(
                        alert_enrichment.alert_fingerprint
                    )
                    for alert_to_enrich in alerts_to_enrich:
                        parse_and_enrich_deleted_and_assignees(
                            alert_to_enrich, alert_enrichment.enrichments
                        )
                        for enrichment in alert_enrichment.enrichments:
                            # set the enrichment
                            setattr(
                                alert_to_enrich,
                                enrichment,
                                alert_enrichment.enrichments[enrichment],
                            )

        return grouped_alerts

    def setup_webhook(
        self, tenant_id: str, keep_api_url: str, api_key: str, setup_alerts: bool = True
    ) -> dict | None:
        """
        Setup a webhook for the provider.

        Args:
            tenant_id (str): _description_
            keep_api_url (str): _description_
            api_key (str): _description_
            setup_alerts (bool, optional): _description_. Defaults to True.

        Returns:
            dict | None: If some secrets needs to be saved, return them in a dict.

        Raises:
            NotImplementedError: _description_
        """
        raise NotImplementedError("setup_webhook() method not implemented")

    @staticmethod
    def get_alert_schema() -> dict:
        """
        Get the alert schema description for the provider.
            e.g. How to define an alert for the provider that can be pushed via the API.

        Returns:
            str: The alert format description.
        """
        raise NotImplementedError(
            "get_alert_format_description() method not implemented"
        )

    @staticmethod
    def oauth2_logic(**payload) -> dict:
        """
        Logic for oauth2 authentication.

        For example, in Slack oauth2, we need to get the code from the payload and exchange it for a token.

        return: dict: The secrets to be saved as the provider configuration. (e.g. the Slack access token)
        """
        raise NotImplementedError("oauth2_logic() method not implemented")

    @staticmethod
    def parse_event_raw_body(raw_body: bytes | dict) -> dict:
        """
        Parse the raw body of an event and create an ingestable dict from it.

        For instance, in parseable, the "event" is just a string
        > b'Alert: Server side error triggered on teststream1\nMessage: server reporting status as 500\nFailing Condition: status column equal to abcd, 2 times'
        and we want to return an object
        > b"{'alert': 'Server side error triggered on teststream1', 'message': 'server reporting status as 500', 'failing_condition': 'status column equal to abcd, 2 times'}"

        If this method is not implemented for a provider, just return the raw body.

        Args:
            raw_body (bytes): The raw body of the incoming event (/event endpoint in alerts.py)

        Returns:
            dict: Ingestable event
        """
        return raw_body

    def get_logs(self, limit: int = 5) -> list:
        """
        Get logs from the provider.

        Args:
            limit (int): The number of logs to get.
        """
        raise NotImplementedError("get_logs() method not implemented")

    def expose(self):
        """Expose parameters that were calculated during query time.

        Each provider can expose parameters that were calculated during query time.
        E.g. parameters that were supplied by the user and were rendered by the provider.

        A concrete example is the "_from" and "to" of the Datadog Provider which are calculated during execution.
        """
        # TODO - implement dynamically using decorators and
        return {}

    def start_consume(self):
        """Get the consumer for the provider.

        should be implemented by the provider if it has a consumer.

        for an example, see Kafka Provider

        Returns:
            Consumer: The consumer for the provider.
        """
        return

    def status(self) -> bool:
        """Return the status of the provider.

        Returns:
            bool: The status of the provider.
        """
        return {
            "status": "should be implemented by the provider if it has a consumer",
            "error": "",
        }

    @property
    def is_consumer(self) -> bool:
        """Return consumer if the inherited class has a start_consume method.

        Returns:
            bool: _description_
        """
        return self.start_consume.__qualname__ != "BaseProvider.start_consume"

    def _push_alert(self, alert: dict):
        """
        Push an alert to the provider.

        Args:
            alert (dict): The alert to push.
        """
        # if this is not a dict, try to convert it to a dict
        if not isinstance(alert, dict):
            try:
                alert_data = json.loads(alert)
            except Exception:
                alert_data = alert_data
        else:
            alert_data = alert

        # if this is still not a dict, we can't push it
        if not isinstance(alert_data, dict):
            self.logger.warning(
                "We currently support only alert represented as a dict, dismissing alert",
                extra={"alert": alert},
            )
            return
        # now try to build the alert model
        # we will have a lot of default values here to support all providers and all cases, the
        # way to fine tune those would be to use the provider specific model or enforce that the event from the queue will be casted into the fields
        alert_model = AlertDto(
            id=alert_data.get("id", str(uuid.uuid4())),
            name=alert_data.get("name", "alert-from-event-queue"),
            status=alert_data.get("status", AlertStatus.FIRING),
            lastReceived=alert_data.get("lastReceived", datetime.datetime.now()),
            environment=alert_data.get("environment", "alert-from-event-queue"),
            isDuplicate=alert_data.get("isDuplicate", False),
            duplicateReason=alert_data.get("duplicateReason", None),
            service=alert_data.get("service", "alert-from-event-queue"),
            source=alert_data.get("source", [self.provider_type]),
            message=alert_data.get("message", "alert-from-event-queue"),
            description=alert_data.get("description", "alert-from-event-queue"),
            severity=alert_data.get("severity", AlertSeverity.INFO),
            pushed=alert_data.get("pushed", False),
            event_id=alert_data.get("event_id", str(uuid.uuid4())),
            url=alert_data.get("url", None),
            fingerprint=alert_data.get("fingerprint", None),
        )
        # push the alert to the provider
        url = f'{os.environ["KEEP_API_URL"]}/alerts/event'
        headers = {
            "Content-Type": "application/json",
            "Accept": "application/json",
            "X-API-KEY": self.context_manager.api_key,
        }
        response = requests.post(url, json=alert_model.dict(), headers=headers)
        try:
            response.raise_for_status()
            self.logger.info("Alert pushed successfully")
        except Exception:
            self.logger.error(
                f"Failed to push alert to {self.provider_id}: {response.content}"
            )

    @classmethod
    def simulate_alert(cls) -> dict:
        # can be overridden by the provider
        import importlib
        import random

        module_path = ".".join(cls.__module__.split(".")[0:-1]) + ".alerts_mock"
        module = importlib.import_module(module_path)

        ALERTS = getattr(module, "ALERTS", None)

        alert_type = random.choice(list(ALERTS.keys()))
        alert_data = ALERTS[alert_type]

        # Start with the base payload
        simulated_alert = alert_data["payload"].copy()

        return simulated_alert

    @property
    def is_installed(self) -> bool:
        """
        Check if provider has been recorded in the database.
        """
        provider = get_provider_by_name(self.context_manager.tenant_id, self.config.name)
        return provider is not None

    @property
    def is_provisioned(self) -> bool:
        """
        Check if provider exist in env provisioning.
        """
        from keep.parser.parser import Parser
        parser = Parser()
        parser._parse_providers_from_env(self.context_manager)
        return self.config.name in self.context_manager.providers_context


class BaseTopologyProvider(BaseProvider):
    def pull_topology(self) -> list[TopologyServiceInDto]:
        raise NotImplementedError("get_topology() method not implemented")


class BaseIncidentProvider(BaseProvider):
    def _get_incidents(self) -> list[IncidentDto]:
        raise NotImplementedError("_get_incidents() in not implemented")

    def get_incidents(self) -> list[IncidentDto]:
        return self._get_incidents()

    @staticmethod
    def _format_incident(
        event: dict, provider_instance: "BaseProvider" = None
    ) -> IncidentDto | list[IncidentDto]:
        raise NotImplementedError("_format_incidents() not implemented")

    @classmethod
    def format_incident(
        cls,
        event: dict,
        tenant_id: str | None,
        provider_type: str | None,
        provider_id: str | None,
    ) -> IncidentDto | list[IncidentDto]:
        logger = logging.getLogger(__name__)

        provider_instance: BaseProvider | None = None
        if provider_id and provider_type and tenant_id:
            try:
                # To prevent circular imports
                from keep.providers.providers_factory import ProvidersFactory

                provider_instance: BaseProvider = (
                    ProvidersFactory.get_installed_provider(
                        tenant_id, provider_id, provider_type
                    )
                )
            except Exception:
                logger.exception(
                    "Failed loading provider instance although all parameters were given",
                    extra={
                        "tenant_id": tenant_id,
                        "provider_id": provider_id,
                        "provider_type": provider_type,
                    },
                )
        logger.debug("Formatting Incident")
        return cls._format_incident(event, provider_instance)

    def setup_incident_webhook(
        self,
        tenant_id: str,
        keep_api_url: str,
        api_key: str,
        setup_alerts: bool = True,
    ) -> dict | None:
        """
        Setup a webhook for the provider.

        Args:
            tenant_id (str): _description_
            keep_api_url (str): _description_
            api_key (str): _description_
            setup_alerts (bool, optional): _description_. Defaults to True.

        Returns:
            dict | None: If some secrets needs to be saved, return them in a dict.

        Raises:
            NotImplementedError: _description_
        """
        raise NotImplementedError("setup_webhook() method not implemented")<|MERGE_RESOLUTION|>--- conflicted
+++ resolved
@@ -19,18 +19,10 @@
 import requests
 
 from keep.api.bl.enrichments_bl import EnrichmentsBl
-<<<<<<< HEAD
 from keep.api.core.db import (get_custom_deduplication_rule, get_enrichments,
                               get_provider_by_name, is_linked_provider)
-from keep.api.models.alert import AlertDto, AlertSeverity, AlertStatus
-=======
-from keep.api.core.db import (
-    get_custom_deduplication_rule,
-    get_enrichments,
-    is_linked_provider,
-)
-from keep.api.models.alert import AlertDto, AlertSeverity, AlertStatus, IncidentDto
->>>>>>> 5051a0fd
+from keep.api.models.alert import (AlertDto, AlertSeverity, AlertStatus,
+                                   IncidentDto)
 from keep.api.models.db.alert import AlertActionType
 from keep.api.models.db.topology import TopologyServiceInDto
 from keep.api.utils.enrichment_helpers import \
