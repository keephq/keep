--- conflicted
+++ resolved
@@ -25,10 +25,7 @@
     get_provider_by_name,
     is_linked_provider,
 )
-<<<<<<< HEAD
 from keep.api.logging import ProviderLoggerAdapter
-=======
->>>>>>> 609ca7d8
 from keep.api.models.alert import AlertDto, AlertSeverity, AlertStatus, IncidentDto
 from keep.api.models.db.alert import AlertActionType
 from keep.api.models.db.topology import TopologyServiceInDto
