--- conflicted
+++ resolved
@@ -19,22 +19,17 @@
 import requests
 
 from keep.api.bl.enrichments_bl import EnrichmentsBl
-<<<<<<< HEAD
-from keep.api.core.db import get_custom_deduplication_rule, get_enrichments
+from keep.api.core.db import (
+    get_custom_deduplication_rule,
+    get_enrichments,
+    is_linked_provider,
+)
 from keep.api.models.alert import (
     AlertDto,
     AlertSeverity,
     AlertStatus,
     IncidentDto,
 )
-=======
-from keep.api.core.db import (
-    get_custom_deduplication_rule,
-    get_enrichments,
-    is_linked_provider,
-)
-from keep.api.models.alert import AlertDto, AlertSeverity, AlertStatus
->>>>>>> e5500b2e
 from keep.api.models.db.alert import AlertActionType
 from keep.api.models.db.topology import TopologyServiceInDto
 from keep.api.utils.enrichment_helpers import parse_and_enrich_deleted_and_assignees
