"""
Base class for all providers.
"""

import abc
import copy
import datetime
import hashlib
import itertools
import json
import logging
import operator
import os
import re
import uuid
from typing import Literal, Optional

import opentelemetry.trace as trace
import requests

from keep.api.bl.enrichments import EnrichmentsBl
from keep.api.core.db import get_enrichments
from keep.api.models.alert import AlertDto, AlertSeverity, AlertStatus, IncidentDto
from keep.api.models.db.alert import AlertActionType
from keep.api.models.db.topology import TopologyServiceInDto
from keep.api.utils.enrichment_helpers import parse_and_enrich_deleted_and_assignees
from keep.contextmanager.contextmanager import ContextManager
from keep.providers.models.provider_config import ProviderConfig, ProviderScope
from keep.providers.models.provider_method import ProviderMethod

tracer = trace.get_tracer(__name__)


class BaseProvider(metaclass=abc.ABCMeta):
    OAUTH2_URL = None
    PROVIDER_SCOPES: list[ProviderScope] = []
    PROVIDER_METHODS: list[ProviderMethod] = []
    FINGERPRINT_FIELDS: list[str] = []
    PROVIDER_TAGS: list[Literal["alert", "ticketing", "messaging", "data", "queue"]] = (
        []
    )

    def __init__(
        self,
        context_manager: ContextManager,
        provider_id: str,
        config: ProviderConfig,
        webhooke_template: Optional[str] = None,
        webhook_description: Optional[str] = None,
        webhook_markdown: Optional[str] = None,
        provider_description: Optional[str] = None,
    ):
        """
        Initialize a provider.

        Args:
            provider_id (str): The provider id.
            **kwargs: Provider configuration loaded from the provider yaml file.
        """
        self.provider_id = provider_id

        self.config = config
        self.webhooke_template = webhooke_template
        self.webhook_description = webhook_description
        self.webhook_markdown = webhook_markdown
        self.provider_description = provider_description
        self.context_manager = context_manager
        self.logger = context_manager.get_logger()
        self.validate_config()
        self.logger.debug(
            "Base provider initalized", extra={"provider": self.__class__.__name__}
        )
        self.provider_type = self._extract_type()
        self.results = []
        # tb: we can have this overriden by customer configuration, when initializing the provider
        self.fingerprint_fields = self.FINGERPRINT_FIELDS

    def _extract_type(self):
        """
        Extract the provider type from the provider class name.

        Returns:
            str: The provider type.
        """
        name = self.__class__.__name__
        name_without_provider = name.replace("Provider", "")
        name_with_spaces = (
            re.sub("([A-Z])", r" \1", name_without_provider).lower().strip()
        )
        return name_with_spaces.replace(" ", ".")

    @abc.abstractmethod
    def dispose(self):
        """
        Dispose of the provider.
        """
        raise NotImplementedError("dispose() method not implemented")

    @abc.abstractmethod
    def validate_config():
        """
        Validate provider configuration.
        """
        raise NotImplementedError("validate_config() method not implemented")

    def validate_scopes(self) -> dict[str, bool | str]:
        """
        Validate provider scopes.

        Returns:
            dict: where key is the scope name and value is whether the scope is valid (True boolean) or string with error message.
        """
        return {}

    def notify(self, **kwargs):
        """
        Output alert message.

        Args:
            **kwargs (dict): The provider context (with statement)
        """
        # trigger the provider
        results = self._notify(**kwargs)
        self.results.append(results)
        # if the alert should be enriched, enrich it
        enrich_alert = kwargs.get("enrich_alert", [])
        if not enrich_alert or results is None:
            return results if results else None

        self._enrich_alert(enrich_alert, results)
        return results

    def _enrich_alert(self, enrichments, results):
        """
        Enrich alert with provider specific data.

        """
        self.logger.debug("Extracting the fingerprint from the alert")
        event = None
        if "fingerprint" in results:
            fingerprint = results["fingerprint"]
        elif self.context_manager.foreach_context.get("value", {}):
            foreach_context: dict | tuple = self.context_manager.foreach_context.get(
                "value", {}
            )
            if isinstance(foreach_context, tuple):
                # This is when we are in a foreach context that is zipped
                foreach_context: dict = foreach_context[0]
                event = foreach_context
            fingerprint = foreach_context.get("fingerprint")
        # else, if we are in an event context, use the event fingerprint
        elif self.context_manager.event_context:
            # TODO: map all casses event_context is dict and update them to the DTO
            #       and remove this if statement
            event = self.context_manager.event_context
            if isinstance(self.context_manager.event_context, dict):
                fingerprint = self.context_manager.event_context.get("fingerprint")
            # Alert DTO
            else:
                fingerprint = self.context_manager.event_context.fingerprint
        else:
            fingerprint = None

        if not fingerprint:
            self.logger.error(
                "No fingerprint found for alert enrichment",
                extra={"provider": self.provider_id},
            )
            raise Exception("No fingerprint found for alert enrichment")
        self.logger.debug("Fingerprint extracted", extra={"fingerprint": fingerprint})

        _enrichments = {}
        # enrich only the requested fields
        for enrichment in enrichments:
            try:
                value = enrichment["value"]
                if value.startswith("results."):
                    val = enrichment["value"].replace("results.", "")
                    parts = val.split(".")
                    r = copy.copy(results)
                    for part in parts:
                        r = r[part]
                    value = r
                _enrichments[enrichment["key"]] = value
                if event is not None:
                    if isinstance(event, dict):
                        event[enrichment["key"]] = value
                    else:
                        setattr(event, enrichment["key"], value)
            except Exception:
                self.logger.error(
                    f"Failed to enrich alert - enrichment: {enrichment}",
                    extra={"fingerprint": fingerprint, "provider": self.provider_id},
                )
                continue
        self.logger.info("Enriching alert", extra={"fingerprint": fingerprint})
        try:
            enrichments_bl = EnrichmentsBl(self.context_manager.tenant_id)
            enrichment_string = ""
            for key, value in _enrichments.items():
                enrichment_string += f"{key}={value}, "
            # remove the last comma
            enrichment_string = enrichment_string[:-2]
            enrichments_bl.enrich_alert(
                fingerprint,
                _enrichments,
                action_type=AlertActionType.WORKFLOW_ENRICH,  # shahar: todo: should be specific, good enough for now
                action_callee="system",
                action_description=f"Workflow enriched the alert with {enrichment_string}",
            )

        except Exception as e:
            self.logger.error(
                "Failed to enrich alert in db",
                extra={"fingerprint": fingerprint, "provider": self.provider_id},
            )
            raise e
        self.logger.info("Alert enriched", extra={"fingerprint": fingerprint})

    def _notify(self, **kwargs):
        """
        Output alert message.

        Args:
            **kwargs (dict): The provider context (with statement)
        """
        raise NotImplementedError("notify() method not implemented")

    def _query(self, **kwargs: dict):
        """
        Query the provider using the given query

        Args:
            kwargs (dict): The provider context (with statement)

        Raises:
            NotImplementedError: _description_
        """
        raise NotImplementedError("query() method not implemented")

    def query(self, **kwargs: dict):
        # just run the query
        results = self._query(**kwargs)
        self.results.append(results)
        # now add the type of the results to the global context
        if results and isinstance(results, list):
            self.context_manager.dependencies.add(results[0].__class__)
        elif results:
            self.context_manager.dependencies.add(results.__class__)

        enrich_alert = kwargs.get("enrich_alert", [])
        if enrich_alert:
            self._enrich_alert(enrich_alert, results)
        # and return the results
        return results

    @staticmethod
    def _format_alert(
        event: dict, provider_instance: Optional["BaseProvider"] = None
    ) -> AlertDto | list[AlertDto]:
        """
        Format an incoming alert.

        Args:
            event (dict): The raw provider event payload.
            provider_instance (Optional[&quot;BaseProvider&quot;]): The tenant provider instance if it was successfully loaded.

        Raises:
            NotImplementedError: For providers who does not implement this method.

        Returns:
            AlertDto | list[AlertDto]: The formatted alert(s).
        """
        raise NotImplementedError("format_alert() method not implemented")

    @classmethod
    def format_alert(
        cls,
        event: dict,
        provider_instance: Optional["BaseProvider"],
    ) -> AlertDto | list[AlertDto]:
        logger = logging.getLogger(__name__)
        logger.debug("Formatting alert")
        formatted_alert = cls._format_alert(event, provider_instance)
        logger.debug("Alert formatted")
        return formatted_alert

    @staticmethod
    def get_alert_fingerprint(alert: AlertDto, fingerprint_fields: list = []) -> str:
        """
        Get the fingerprint of an alert.

        Args:
            event (AlertDto): The alert to get the fingerprint of.
            fingerprint_fields (list, optional): The fields we calculate the fingerprint upon. Defaults to [].

        Returns:
            str: hexdigest of the fingerprint or the event.name if no fingerprint_fields were given.
        """
        if not fingerprint_fields:
            return alert.name
        fingerprint = hashlib.sha256()
        event_dict = alert.dict()
        for fingerprint_field in fingerprint_fields:
            fingerprint_field_value = event_dict.get(fingerprint_field, None)
            if isinstance(fingerprint_field_value, (list, dict)):
                fingerprint_field_value = json.dumps(fingerprint_field_value)
            if fingerprint_field_value:
                fingerprint.update(str(fingerprint_field_value).encode())
        return fingerprint.hexdigest()

    def get_alerts_configuration(self, alert_id: Optional[str] = None):
        """
        Get configuration of alerts from the provider.

        Args:
            alert_id (Optional[str], optional): If given, gets a specific alert by id. Defaults to None.
        """
        # todo: we'd want to have a common alert model for all providers (also for consistent output from GPT)
        raise NotImplementedError("get_alerts() method not implemented")

    def deploy_alert(self, alert: dict, alert_id: Optional[str] = None):
        """
        Deploy an alert to the provider.

        Args:
            alert (dict): The alert to deploy.
            alert_id (Optional[str], optional): If given, deploys a specific alert by id. Defaults to None.
        """
        raise NotImplementedError("deploy_alert() method not implemented")

    def _get_alerts(self) -> list[AlertDto]:
        """
        Get alerts from the provider.
        """
        raise NotImplementedError("get_alerts() method not implemented")

    def get_alerts(self) -> list[AlertDto]:
        """
        Get alerts from the provider.
        """
        with tracer.start_as_current_span(f"{self.__class__.__name__}-get_alerts"):
            alerts = self._get_alerts()
            # enrich alerts with provider id
            for alert in alerts:
                alert.providerId = self.provider_id
                alert.providerType = self.provider_type
            return alerts

    def get_alerts_by_fingerprint(self, tenant_id: str) -> dict[str, list[AlertDto]]:
        """
        Get alerts from the provider grouped by fingerprint, sorted by lastReceived.

        Returns:
            dict[str, list[AlertDto]]: A dict of alerts grouped by fingerprint, sorted by lastReceived.
        """
        try:
            alerts = self.get_alerts()
        except NotImplementedError:
            return {}

        if not alerts:
            return {}

        # get alerts, group by fingerprint and sort them by lastReceived
        with tracer.start_as_current_span(f"{self.__class__.__name__}-get_last_alerts"):
            get_attr = operator.attrgetter("fingerprint")
            grouped_alerts = {
                fingerprint: list(alerts)
                for fingerprint, alerts in itertools.groupby(
                    sorted(
                        alerts,
                        key=get_attr,
                    ),
                    get_attr,
                )
            }

        # enrich alerts
        with tracer.start_as_current_span(f"{self.__class__.__name__}-enrich_alerts"):
            pulled_alerts_enrichments = get_enrichments(
                tenant_id=tenant_id,
                fingerprints=grouped_alerts.keys(),
            )
            for alert_enrichment in pulled_alerts_enrichments:
                if alert_enrichment:
                    alerts_to_enrich = grouped_alerts.get(
                        alert_enrichment.alert_fingerprint
                    )
                    for alert_to_enrich in alerts_to_enrich:
                        parse_and_enrich_deleted_and_assignees(
                            alert_to_enrich, alert_enrichment.enrichments
                        )
                        for enrichment in alert_enrichment.enrichments:
                            # set the enrichment
                            setattr(
                                alert_to_enrich,
                                enrichment,
                                alert_enrichment.enrichments[enrichment],
                            )

        return grouped_alerts

    def setup_webhook(
        self, tenant_id: str, keep_api_url: str, api_key: str, setup_alerts: bool = True
    ):
        """
        Setup a webhook for the provider.

        Args:
            tenant_id (str): _description_
            keep_api_url (str): _description_
            api_key (str): _description_
            setup_alerts (bool, optional): _description_. Defaults to True.

        Raises:
            NotImplementedError: _description_
        """
        raise NotImplementedError("setup_webhook() method not implemented")

    @staticmethod
    def get_alert_schema() -> dict:
        """
        Get the alert schema description for the provider.
            e.g. How to define an alert for the provider that can be pushed via the API.

        Returns:
            str: The alert format description.
        """
        raise NotImplementedError(
            "get_alert_format_description() method not implemented"
        )

    @staticmethod
    def oauth2_logic(**payload) -> dict:
        """
        Logic for oauth2 authentication.

        For example, in Slack oauth2, we need to get the code from the payload and exchange it for a token.

        return: dict: The secrets to be saved as the provider configuration. (e.g. the Slack access token)
        """
        raise NotImplementedError("oauth2_logic() method not implemented")

    @staticmethod
    def parse_event_raw_body(raw_body: bytes | dict) -> dict:
        """
        Parse the raw body of an event and create an ingestable dict from it.

        For instance, in parseable, the "event" is just a string
        > b'Alert: Server side error triggered on teststream1\nMessage: server reporting status as 500\nFailing Condition: status column equal to abcd, 2 times'
        and we want to return an object
        > b"{'alert': 'Server side error triggered on teststream1', 'message': 'server reporting status as 500', 'failing_condition': 'status column equal to abcd, 2 times'}"

        If this method is not implemented for a provider, just return the raw body.

        Args:
            raw_body (bytes): The raw body of the incoming event (/event endpoint in alerts.py)

        Returns:
            dict: Ingestable event
        """
        return raw_body

    def get_logs(self, limit: int = 5) -> list:
        """
        Get logs from the provider.

        Args:
            limit (int): The number of logs to get.
        """
        raise NotImplementedError("get_logs() method not implemented")

    def expose(self):
        """Expose parameters that were calculated during query time.

        Each provider can expose parameters that were calculated during query time.
        E.g. parameters that were supplied by the user and were rendered by the provider.

        A concrete example is the "_from" and "to" of the Datadog Provider which are calculated during execution.
        """
        # TODO - implement dynamically using decorators and
        return {}

    def start_consume(self):
        """Get the consumer for the provider.

        should be implemented by the provider if it has a consumer.

        for an example, see Kafka Provider

        Returns:
            Consumer: The consumer for the provider.
        """
        return

    def status(self) -> bool:
        """Return the status of the provider.

        Returns:
            bool: The status of the provider.
        """
        return {
            "status": "should be implemented by the provider if it has a consumer",
            "error": "",
        }

    @property
    def is_consumer(self) -> bool:
        """Return consumer if the inherited class has a start_consume method.

        Returns:
            bool: _description_
        """
        return self.start_consume.__qualname__ != "BaseProvider.start_consume"

    def _push_alert(self, alert: dict):
        """
        Push an alert to the provider.

        Args:
            alert (dict): The alert to push.
        """
        # if this is not a dict, try to convert it to a dict
        if not isinstance(alert, dict):
            try:
                alert_data = json.loads(alert)
            except Exception:
                alert_data = alert_data
        else:
            alert_data = alert

        # if this is still not a dict, we can't push it
        if not isinstance(alert_data, dict):
            self.logger.warning(
                "We currently support only alert represented as a dict, dismissing alert",
                extra={"alert": alert},
            )
            return
        # now try to build the alert model
        # we will have a lot of default values here to support all providers and all cases, the
        # way to fine tune those would be to use the provider specific model or enforce that the event from the queue will be casted into the fields
        alert_model = AlertDto(
            id=alert_data.get("id", str(uuid.uuid4())),
            name=alert_data.get("name", "alert-from-event-queue"),
            status=alert_data.get("status", AlertStatus.FIRING),
            lastReceived=alert_data.get("lastReceived", datetime.datetime.now()),
            environment=alert_data.get("environment", "alert-from-event-queue"),
            isDuplicate=alert_data.get("isDuplicate", False),
            duplicateReason=alert_data.get("duplicateReason", None),
            service=alert_data.get("service", "alert-from-event-queue"),
            source=alert_data.get("source", [self.provider_type]),
            message=alert_data.get("message", "alert-from-event-queue"),
            description=alert_data.get("description", "alert-from-event-queue"),
            severity=alert_data.get("severity", AlertSeverity.INFO),
            pushed=alert_data.get("pushed", False),
            event_id=alert_data.get("event_id", str(uuid.uuid4())),
            url=alert_data.get("url", None),
            fingerprint=alert_data.get("fingerprint", None),
        )
        # push the alert to the provider
        url = f'{os.environ["KEEP_API_URL"]}/alerts/event'
        headers = {
            "Content-Type": "application/json",
            "Accept": "application/json",
            "X-API-KEY": self.context_manager.api_key,
        }
        response = requests.post(url, json=alert_model.dict(), headers=headers)
        try:
            response.raise_for_status()
            self.logger.info("Alert pushed successfully")
        except Exception:
            self.logger.error(
                f"Failed to push alert to {self.provider_id}: {response.content}"
            )

    @classmethod
    def simulate_alert(cls) -> dict:
        # can be overridden by the provider
        import importlib
        import random

        module_path = ".".join(cls.__module__.split(".")[0:-1]) + ".alerts_mock"
        module = importlib.import_module(module_path)

        ALERTS = getattr(module, "ALERTS", None)

        alert_type = random.choice(list(ALERTS.keys()))
        alert_data = ALERTS[alert_type]

        # Start with the base payload
        simulated_alert = alert_data["payload"].copy()

        return simulated_alert


class BaseTopologyProvider(BaseProvider):
<<<<<<< HEAD
    def get_topology(self) -> list[TopologyServiceInDto]:
        raise NotImplementedError("get_topology() method not implemented")


class BaseIncidentProvider(BaseProvider):
    def __init__(self, *args, **kwargs):
        super().__init__(*args, **kwargs)

    @abc.abstractmethod
    def pull_incidents() -> list[IncidentDto]:
        """
        Validate provider configuration.
        """
        raise NotImplementedError("validate_config() method not implemented")
=======
    def pull_topology(self) -> list[TopologyServiceInDto]:
        raise NotImplementedError("get_topology() method not implemented")
>>>>>>> d07c7c08
<|MERGE_RESOLUTION|>--- conflicted
+++ resolved
@@ -595,8 +595,8 @@
 
 
 class BaseTopologyProvider(BaseProvider):
-<<<<<<< HEAD
-    def get_topology(self) -> list[TopologyServiceInDto]:
+    @abc.abstractmethod
+    def pull_topology(self) -> list[TopologyServiceInDto]:
         raise NotImplementedError("get_topology() method not implemented")
 
 
@@ -609,8 +609,4 @@
         """
         Validate provider configuration.
         """
-        raise NotImplementedError("validate_config() method not implemented")
-=======
-    def pull_topology(self) -> list[TopologyServiceInDto]:
-        raise NotImplementedError("get_topology() method not implemented")
->>>>>>> d07c7c08
+        raise NotImplementedError("validate_config() method not implemented")