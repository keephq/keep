import json
import logging
import os
from datetime import datetime, timedelta
from typing import Dict, List, Optional

from fastapi import APIRouter, Depends, HTTPException
from pydantic import BaseModel

from keep.api.core.db import (
    create_dashboard as create_dashboard_db,
    get_provider_distribution,
    get_incidents_created_distribution,
    get_combined_workflow_execution_distribution,
    calc_incidents_mttr,
)
from keep.api.core.db import delete_dashboard as delete_dashboard_db
from keep.api.core.db import get_dashboards as get_dashboards_db
from keep.api.core.db import update_dashboard as update_dashboard_db
from keep.api.models.time_stamp import TimeStampFilter, _get_time_stamp_filter
from keep.identitymanager.authenticatedentity import AuthenticatedEntity
from keep.identitymanager.identitymanagerfactory import IdentityManagerFactory


class DashboardCreateDTO(BaseModel):
    dashboard_name: str
    dashboard_config: Dict


class DashboardUpdateDTO(BaseModel):
    dashboard_config: Optional[Dict] = None  # Allow partial updates
    dashboard_name: Optional[str] = None


class DashboardResponseDTO(BaseModel):
    id: str
    dashboard_name: str
    dashboard_config: Dict
    created_at: datetime
    updated_at: datetime


class GuestTokenResponse(BaseModel):
    token: str


router = APIRouter()
logger = logging.getLogger(__name__)


def provision_dashboards(tenant_id: str):
    try:
        dashboards_raw = json.loads(os.environ.get("KEEP_DASHBOARDS", "[]"))
    except Exception:
        logger.exception("Failed to load dashboards from environment variable")
        return
    if not dashboards_raw:
        logger.debug("No dashboards to provision")
        return
    logger.info(
        "Provisioning Dashboards", extra={"num_of_dashboards": len(dashboards_raw)}
    )
    dashboards_to_provision = [
        DashboardCreateDTO.parse_obj(dashboard) for dashboard in dashboards_raw
    ]
    for dashboard in dashboards_to_provision:
        logger.info(
            "Provisioning Dashboard",
            extra={"dashboard_name": dashboard.dashboard_name},
        )
        try:
            create_dashboard_db(
                tenant_id,
                dashboard.dashboard_name,
                "system",
                dashboard.dashboard_config,
            )
            logger.info(
                "Provisioned Dashboard",
                extra={"dashboard_name": dashboard.dashboard_name},
            )
        except Exception:
            logger.exception(
                "Failed to provision dashboard",
                extra={"dashboard_name": dashboard.dashboard_name},
            )
    logger.info(
        "Provisioned Dashboards", extra={"num_of_dashboards": len(dashboards_raw)}
    )


@router.get("", response_model=List[DashboardResponseDTO])
def read_dashboards(
    authenticated_entity: AuthenticatedEntity = Depends(
        IdentityManagerFactory.get_auth_verifier(["read:dashboards"])
    ),
):
    dashboards = get_dashboards_db(authenticated_entity.tenant_id)
    return dashboards


@router.post("", response_model=DashboardResponseDTO)
def create_dashboard(
    dashboard_dto: DashboardCreateDTO,
    authenticated_entity: AuthenticatedEntity = Depends(
        IdentityManagerFactory.get_auth_verifier(["write:dashboards"])
    ),
):
    email = authenticated_entity.email
    dashboard = create_dashboard_db(
        tenant_id=authenticated_entity.tenant_id,
        dashboard_name=dashboard_dto.dashboard_name,
        dashboard_config=dashboard_dto.dashboard_config,
        created_by=email,
    )
    return dashboard


@router.put("/{dashboard_id}", response_model=DashboardResponseDTO)
def update_dashboard(
    dashboard_id: str,
    dashboard_dto: DashboardUpdateDTO,
    authenticated_entity: AuthenticatedEntity = Depends(
        IdentityManagerFactory.get_auth_verifier(["write:dashboards"])
    ),
):
    # update the dashboard in the database
    dashboard = update_dashboard_db(
        tenant_id=authenticated_entity.tenant_id,
        dashboard_id=dashboard_id,
        dashboard_name=dashboard_dto.dashboard_name,
        dashboard_config=dashboard_dto.dashboard_config,
        updated_by=authenticated_entity.email,
    )
    return dashboard


@router.delete("/{dashboard_id}")
def delete_dashboard(
    dashboard_id: str,
    authenticated_entity: AuthenticatedEntity = Depends(
        IdentityManagerFactory.get_auth_verifier(["write:dashboards"])
    ),
):
    # delete the dashboard from the database
    dashboard = delete_dashboard_db(authenticated_entity.tenant_id, dashboard_id)
    if not dashboard:
        raise HTTPException(status_code=404, detail="Dashboard not found")
    return {"ok": True}


<<<<<<< HEAD
@router.get("/token", response_model=GuestTokenResponse)
def get_guest_token_route(
=======
@router.get("/metric-widgets")
def get_metric_widgets(
    time_stamp: TimeStampFilter = Depends(_get_time_stamp_filter),
    mttr: bool = True,
    apd: bool = True,
    ipd: bool = True,
    wpd: bool = True,
>>>>>>> c0e2aa88
    authenticated_entity: AuthenticatedEntity = Depends(
        IdentityManagerFactory.get_auth_verifier(["read:dashboards"])
    ),
):
<<<<<<< HEAD
    import requests

    SUPERSET_URL = "http://localhost:8088"
    # Authenticate with Superset
    auth_response = requests.post(
        f"{SUPERSET_URL}/api/v1/security/login",
        json={
            "username": "admin",
            "password": "admin",
            "provider": "db",
        },
    )
    auth_response.raise_for_status()
    access_token = auth_response.json()["access_token"]

    # Step 2: Get the CSRF token
    csrf_response = requests.get(
        f"{SUPERSET_URL}/api/v1/security/csrf_token/",
        headers={
            "Authorization": f"Bearer {access_token}",
        },
    )
    csrf_response.raise_for_status()
    csrf_token = csrf_response.json()["result"]
    session = csrf_response.cookies.get("session")

    # Step 3: Request guest token from Superset
    headers = {
        "Authorization": f"Bearer {access_token}",
        "X-CSRFToken": csrf_token,
    }
    cookies = {"session": session}
    try:
        guest_token_response = requests.post(
            f"{SUPERSET_URL}/api/v1/security/guest_token/",
            headers=headers,
            cookies=cookies,
            json={
                "user": {"username": "apiuser"},
                "resources": [{"type": "dashboard", "id": "2"}],
                "rls": [],  # Add RLS rule
            },
        )
        guest_token_response.raise_for_status()
        guest_token = guest_token_response.json()["token"]
        print("Guest token:", guest_token)
    except requests.exceptions.HTTPError as e:
        error_message = guest_token_response.json()
        print("Error:", error_message)
        if "message" in error_message and "rls" in error_message["message"]:
            print("RLS error:", error_message["message"]["rls"])
        raise e

    if not guest_token:
        raise HTTPException(status_code=500, detail="Failed to generate guest token")
    return GuestTokenResponse(token=guest_token)
=======
    data = {}
    tenant_id = authenticated_entity.tenant_id
    if not time_stamp.lower_timestamp or not time_stamp.upper_timestamp:
        time_stamp = TimeStampFilter(
            upper_timestamp=datetime.utcnow(),
            lower_timestamp=datetime.utcnow() - timedelta(hours=24),
        )
    if apd:
        data["apd"] = get_provider_distribution(
            tenant_id=tenant_id, aggregate_all=True, timestamp_filter=time_stamp
        )
    if ipd:
        data["ipd"] = get_incidents_created_distribution(
            tenant_id=tenant_id, timestamp_filter=time_stamp
        )
    if wpd:
        data["wpd"] = get_combined_workflow_execution_distribution(
            tenant_id=tenant_id, timestamp_filter=time_stamp
        )
    if mttr:
        data["mttr"] = calc_incidents_mttr(
            tenant_id=tenant_id, timestamp_filter=time_stamp
        )
    return data
>>>>>>> c0e2aa88
<|MERGE_RESOLUTION|>--- conflicted
+++ resolved
@@ -1,23 +1,16 @@
 import json
 import logging
 import os
-from datetime import datetime, timedelta
+from datetime import datetime
 from typing import Dict, List, Optional
 
 from fastapi import APIRouter, Depends, HTTPException
 from pydantic import BaseModel
 
-from keep.api.core.db import (
-    create_dashboard as create_dashboard_db,
-    get_provider_distribution,
-    get_incidents_created_distribution,
-    get_combined_workflow_execution_distribution,
-    calc_incidents_mttr,
-)
+from keep.api.core.db import create_dashboard as create_dashboard_db
 from keep.api.core.db import delete_dashboard as delete_dashboard_db
 from keep.api.core.db import get_dashboards as get_dashboards_db
 from keep.api.core.db import update_dashboard as update_dashboard_db
-from keep.api.models.time_stamp import TimeStampFilter, _get_time_stamp_filter
 from keep.identitymanager.authenticatedentity import AuthenticatedEntity
 from keep.identitymanager.identitymanagerfactory import IdentityManagerFactory
 
@@ -146,105 +139,4 @@
     dashboard = delete_dashboard_db(authenticated_entity.tenant_id, dashboard_id)
     if not dashboard:
         raise HTTPException(status_code=404, detail="Dashboard not found")
-    return {"ok": True}
-
-
-<<<<<<< HEAD
-@router.get("/token", response_model=GuestTokenResponse)
-def get_guest_token_route(
-=======
-@router.get("/metric-widgets")
-def get_metric_widgets(
-    time_stamp: TimeStampFilter = Depends(_get_time_stamp_filter),
-    mttr: bool = True,
-    apd: bool = True,
-    ipd: bool = True,
-    wpd: bool = True,
->>>>>>> c0e2aa88
-    authenticated_entity: AuthenticatedEntity = Depends(
-        IdentityManagerFactory.get_auth_verifier(["read:dashboards"])
-    ),
-):
-<<<<<<< HEAD
-    import requests
-
-    SUPERSET_URL = "http://localhost:8088"
-    # Authenticate with Superset
-    auth_response = requests.post(
-        f"{SUPERSET_URL}/api/v1/security/login",
-        json={
-            "username": "admin",
-            "password": "admin",
-            "provider": "db",
-        },
-    )
-    auth_response.raise_for_status()
-    access_token = auth_response.json()["access_token"]
-
-    # Step 2: Get the CSRF token
-    csrf_response = requests.get(
-        f"{SUPERSET_URL}/api/v1/security/csrf_token/",
-        headers={
-            "Authorization": f"Bearer {access_token}",
-        },
-    )
-    csrf_response.raise_for_status()
-    csrf_token = csrf_response.json()["result"]
-    session = csrf_response.cookies.get("session")
-
-    # Step 3: Request guest token from Superset
-    headers = {
-        "Authorization": f"Bearer {access_token}",
-        "X-CSRFToken": csrf_token,
-    }
-    cookies = {"session": session}
-    try:
-        guest_token_response = requests.post(
-            f"{SUPERSET_URL}/api/v1/security/guest_token/",
-            headers=headers,
-            cookies=cookies,
-            json={
-                "user": {"username": "apiuser"},
-                "resources": [{"type": "dashboard", "id": "2"}],
-                "rls": [],  # Add RLS rule
-            },
-        )
-        guest_token_response.raise_for_status()
-        guest_token = guest_token_response.json()["token"]
-        print("Guest token:", guest_token)
-    except requests.exceptions.HTTPError as e:
-        error_message = guest_token_response.json()
-        print("Error:", error_message)
-        if "message" in error_message and "rls" in error_message["message"]:
-            print("RLS error:", error_message["message"]["rls"])
-        raise e
-
-    if not guest_token:
-        raise HTTPException(status_code=500, detail="Failed to generate guest token")
-    return GuestTokenResponse(token=guest_token)
-=======
-    data = {}
-    tenant_id = authenticated_entity.tenant_id
-    if not time_stamp.lower_timestamp or not time_stamp.upper_timestamp:
-        time_stamp = TimeStampFilter(
-            upper_timestamp=datetime.utcnow(),
-            lower_timestamp=datetime.utcnow() - timedelta(hours=24),
-        )
-    if apd:
-        data["apd"] = get_provider_distribution(
-            tenant_id=tenant_id, aggregate_all=True, timestamp_filter=time_stamp
-        )
-    if ipd:
-        data["ipd"] = get_incidents_created_distribution(
-            tenant_id=tenant_id, timestamp_filter=time_stamp
-        )
-    if wpd:
-        data["wpd"] = get_combined_workflow_execution_distribution(
-            tenant_id=tenant_id, timestamp_filter=time_stamp
-        )
-    if mttr:
-        data["mttr"] = calc_incidents_mttr(
-            tenant_id=tenant_id, timestamp_filter=time_stamp
-        )
-    return data
->>>>>>> c0e2aa88
+    return {"ok": True}