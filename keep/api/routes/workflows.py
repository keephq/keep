--- conflicted
+++ resolved
@@ -27,12 +27,8 @@
     get_last_workflow_workflow_to_alert_executions,
     get_session,
     get_workflow,
-<<<<<<< HEAD
-    get_workflow_by_name,
     get_workflow_versions,
     update_workflow_by_id as update_workflow_by_id_db,
-=======
->>>>>>> 796cdbd5
 )
 from keep.api.core.db import get_workflow_executions as get_workflow_executions_db
 from keep.api.core.workflows import (
