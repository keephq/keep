--- conflicted
+++ resolved
@@ -570,11 +570,7 @@
         passCount=pass_count,
         failCount=fail_count,
         avgDuration=avgDuration,
-<<<<<<< HEAD
         workflow=final_workflow
-=======
-        workflow=workflow,
->>>>>>> 6bee31bd
     )
 
 
