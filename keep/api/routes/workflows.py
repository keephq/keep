import datetime
import os
import logging
import os
from typing import Any, Dict, List, Optional

import validators
import yaml
from fastapi import (
    APIRouter,
    Body,
    Depends,
    HTTPException,
    Query,
    Request,
    UploadFile,
    status,
)
from fastapi.responses import JSONResponse
from opentelemetry import trace
from sqlmodel import Session

from keep.api.core.db import (
    get_installed_providers,
    get_last_workflow_executions,
    get_last_workflow_workflow_to_alert_executions,
    get_session,
    get_workflow,
)
from keep.api.core.db import get_workflow_executions as get_workflow_executions_db
from keep.api.core.db import get_workflow_id_by_name
from keep.api.core.dependencies import AuthenticatedEntity, AuthVerifier
from keep.api.models.alert import AlertDto
from keep.api.models.workflow import (
    ProviderDTO,
    WorkflowCreateOrUpdateDTO,
    WorkflowDTO,
    WorkflowExecutionDTO,
    WorkflowExecutionLogsDTO,
    WorkflowToAlertExecutionDTO,
)
from keep.parser.parser import Parser
from keep.providers.providers_factory import ProvidersFactory
from keep.workflowmanager.workflowmanager import WorkflowManager
from keep.workflowmanager.workflowstore import WorkflowStore

router = APIRouter()
logger = logging.getLogger(__name__)
tracer = trace.get_tracer(__name__)


# Redesign the workflow Card
#   The workflow card needs execution records (currently limited to 15) for the graph. To achieve this, the following changes
#   were made in the backend:
#   1. Query Search Parameter: A new query search parameter called is_v2 has been added, which accepts a boolean
#     (default is false).
#   2. Grouped Workflow Executions: When a request is made with /workflows?is_v2=true, workflow executions are grouped
#      by workflow.id.
#   3. Response Updates: The response includes the following new keys and their respective information:
#       -> last_executions: Used for the workflow execution graph.
<<<<<<< HEAD
#       ->last_execution_started: Used for showing the start time of execution in real-time. 
=======
#       ->last_execution_started: Used for showing the start time of execution in real-time.
>>>>>>> da4b2dd7
@router.get(
    "",
    description="Get workflows",
)
def get_workflows(
    authenticated_entity: AuthenticatedEntity = Depends(
        AuthVerifier(["read:workflows"])
    ),
    is_v2: Optional[bool] = Query(False, alias="is_v2", type=bool),
) -> list[WorkflowDTO] | list[dict]:
    tenant_id = authenticated_entity.tenant_id
    workflowstore = WorkflowStore()
    parser = Parser()
    workflows_dto = []
    installed_providers = get_installed_providers(tenant_id)
    installed_providers_by_type = {}
    for installed_provider in installed_providers:
        if installed_provider.type not in installed_providers_by_type:
            installed_providers_by_type[installed_provider.type] = {
                installed_provider.name: installed_provider
            }
        else:
            installed_providers_by_type[installed_provider.type][
                installed_provider.name
            ] = installed_provider
    # get all workflows
<<<<<<< HEAD
    workflows = workflowstore.get_all_workflows_with_last_execution(tenant_id=tenant_id, is_v2=is_v2)

    # Group last workflow executions by workflow
    if is_v2:
        workflows= workflowstore.group_last_workflow_executions(workflows=workflows)
=======
    workflows = workflowstore.get_all_workflows_with_last_execution(
        tenant_id=tenant_id, is_v2=is_v2
    )

    # Group last workflow executions by workflow
    if is_v2:
        workflows = workflowstore.group_last_workflow_executions(workflows=workflows)
>>>>>>> da4b2dd7

    # iterate workflows
    for _workflow in workflows:
        # extract the providers
        if is_v2:
<<<<<<< HEAD
           workflow = _workflow['workflow']
           workflow_last_run_time = _workflow['workflow_last_run_time']
           workflow_last_run_status = _workflow['workflow_last_run_status']
           last_executions = _workflow['workflow_last_executions']
           last_execution_started = _workflow['workflow_last_run_started']
        else:    
            workflow, workflow_last_run_time, workflow_last_run_status = _workflow
            last_executions = None
            last_execution_started=None
=======
            workflow = _workflow["workflow"]
            workflow_last_run_time = _workflow["workflow_last_run_time"]
            workflow_last_run_status = _workflow["workflow_last_run_status"]
            last_executions = _workflow["workflow_last_executions"]
            last_execution_started = _workflow["workflow_last_run_started"]
        else:
            workflow, workflow_last_run_time, workflow_last_run_status = _workflow
            last_executions = None
            last_execution_started = None
>>>>>>> da4b2dd7

        try:
            workflow_yaml = yaml.safe_load(workflow.workflow_raw)
            providers = parser.get_providers_from_workflow(workflow_yaml)
        except Exception:
            logger.exception("Failed to parse workflow", extra={"workflow": workflow})
            continue
        providers_dto = []
        # get the provider details
        for provider in providers:
            try:
                provider = installed_providers_by_type[provider.get("type")][
                    provider.get("name")
                ]
                provider_dto = ProviderDTO(
                    name=provider.name,
                    type=provider.type,
                    id=provider.id,
                    installed=True,
                )
                providers_dto.append(provider_dto)
            except KeyError:
                # the provider is not installed, now we want to check:
                # 1. if the provider requires any config - so its not instaleld
                # 2. if the provider does not require any config - consider it as installed
                try:
                    conf = ProvidersFactory.get_provider_required_config(
                        provider.get("type")
                    )
                except ModuleNotFoundError:
                    logger.warning(
                        "Someone tried to use a non-existing provider in a workflow",
                        extra={"provider": provider.get("type")},
                    )
                    conf = None
                if conf:
                    provider_dto = ProviderDTO(
                        name=provider.get("name"),
                        type=provider.get("type"),
                        id=None,
                        installed=False,
                    )
                # if the provider does not require any config, consider it as installed
                else:
                    provider_dto = ProviderDTO(
                        name=provider.get("name"),
                        type=provider.get("type"),
                        id=None,
                        installed=True,
                    )
                providers_dto.append(provider_dto)

        triggers = parser.get_triggers_from_workflow(workflow_yaml)
        # create the workflow DTO
        workflow_dto = WorkflowDTO(
            id=workflow.id,
            name=workflow.name,
            description=workflow.description or "[This workflow has no description]",
            created_by=workflow.created_by,
            creation_time=workflow.creation_time,
            last_execution_time=workflow_last_run_time,
            last_execution_status=workflow_last_run_status,
            interval=workflow.interval,
            providers=providers_dto,
            triggers=triggers,
            workflow_raw=workflow.workflow_raw,
            revision=workflow.revision,
            last_updated=workflow.last_updated,
            last_executions=last_executions,
<<<<<<< HEAD
            last_execution_started=last_execution_started
=======
            last_execution_started=last_execution_started,
>>>>>>> da4b2dd7
        )
        workflows_dto.append(workflow_dto)
    return workflows_dto


@router.get(
    "/export",
    description="export all workflow Yamls",
)
def export_workflows(
    authenticated_entity: AuthenticatedEntity = Depends(
        AuthVerifier(["read:workflows"])
    ),
) -> list[str]:
    tenant_id = authenticated_entity.tenant_id
    workflowstore = WorkflowStore()
    # get all workflows
    workflows = workflowstore.get_all_workflows_yamls(tenant_id=tenant_id)
    return workflows


@router.post(
    "/{workflow_id}/run",
    description="Run a workflow",
)
def run_workflow(
    workflow_id: str,
    body: Optional[Dict[Any, Any]] = Body(None),
    authenticated_entity: AuthenticatedEntity = Depends(
        AuthVerifier(["write:workflows"])
    ),
) -> dict:
    tenant_id = authenticated_entity.tenant_id
    created_by = authenticated_entity.email
    logger.info("Running workflow", extra={"workflow_id": workflow_id})
    # if the workflow id is the name of the workflow (e.g. the CLI has only the name)
    if not validators.uuid(workflow_id):
        logger.info("Workflow ID is not a UUID, trying to get the ID by name")
        workflow_id = get_workflow_id_by_name(tenant_id, workflow_id)
    workflowmanager = WorkflowManager.get_instance()

    # Finally, run it
    try:
        # if its event that was triggered by the UI with the Modal
        if "test-workflow" in body.get("fingerprint", "") or not body:
            # some random
            body["id"] = body.get("fingerprint", "manual-run")
            body["name"] = body.get("fingerprint", "manual-run")
            body["lastReceived"] = datetime.datetime.now(
                tz=datetime.timezone.utc
            ).isoformat()
        try:
            alert = AlertDto(**body)
        except TypeError:
            raise HTTPException(
                status_code=400,
                detail="Invalid alert format",
            )
        workflow_execution_id = workflowmanager.scheduler.handle_manual_event_workflow(
            workflow_id, tenant_id, created_by, alert
        )
    except Exception as e:
        logger.exception(
            "Failed to run workflow",
            extra={"workflow_id": workflow_id},
        )
        raise HTTPException(
            status_code=500,
            detail=f"Failed to run workflow {workflow_id}: {e}",
        )
    logger.info(
        "Workflow ran successfully",
        extra={
            "workflow_id": workflow_id,
        },
    )
    return {
        "workflow_id": workflow_id,
        "workflow_execution_id": workflow_execution_id,
        "status": "success",
    }


@router.post(
    "/test",
    description="Test run a workflow from a definition",
)
async def run_workflow_from_definition(
    request: Request,
    file: UploadFile = None,
    authenticated_entity: AuthenticatedEntity = Depends(
        AuthVerifier(["write:workflows"])
    ),
) -> dict:
    tenant_id = authenticated_entity.tenant_id
    created_by = authenticated_entity.email
    workflow = await __get_workflow_raw_data(request, file)
    workflowstore = WorkflowStore()
    workflowmanager = WorkflowManager.get_instance()
    try:
        workflow = workflowstore.get_workflow_from_dict(
            tenant_id=tenant_id, workflow=workflow
        )
    except Exception as e:
        logger.exception(
            "Failed to parse workflow",
            extra={"tenant_id": tenant_id, "workflow": workflow},
        )
        raise HTTPException(
            status_code=400,
            detail=f"Failed to parse test workflow: {e}",
        )

    try:
        workflow_execution = workflowmanager.scheduler.handle_workflow_test(
            workflow, tenant_id, created_by
        )
    except Exception as e:
        logger.exception(
            "Failed to run test workflow",
        )
        raise HTTPException(
            status_code=500,
            detail=f"Failed to run test workflow: {e}",
        )
    logger.info(
        "Workflow ran successfully",
        extra={"workflow_execution": workflow_execution},
    )
    return workflow_execution


async def __get_workflow_raw_data(request: Request, file: UploadFile) -> dict:
    try:
        # we support both File upload (from frontend) or raw yaml (e.g. curl)
        if file:
            workflow_raw_data = await file.read()
        else:
            workflow_raw_data = await request.body()
        workflow_data = yaml.safe_load(workflow_raw_data)
        # backward comptability
        if "alert" in workflow_data:
            workflow_data = workflow_data.pop("alert")
        #
        elif "workflow" in workflow_data:
            workflow_data = workflow_data.pop("workflow")

    except yaml.YAMLError:
        logger.exception("Invalid YAML format")
        raise HTTPException(status_code=400, detail="Invalid YAML format")
    return workflow_data


@router.post(
    "", description="Create or update a workflow", status_code=status.HTTP_201_CREATED
)
async def create_workflow(
    file: UploadFile,
    authenticated_entity: AuthenticatedEntity = Depends(
        AuthVerifier(["write:workflows"])
    ),
) -> WorkflowCreateOrUpdateDTO:
    tenant_id = authenticated_entity.tenant_id
    created_by = authenticated_entity.email
    workflow = await __get_workflow_raw_data(request=None, file=file)
    workflowstore = WorkflowStore()
    # Create the workflow
    try:
        workflow = workflowstore.create_workflow(
            tenant_id=tenant_id, created_by=created_by, workflow=workflow
        )
    except Exception:
        logger.exception(
            "Failed to create workflow",
            extra={"tenant_id": tenant_id, "workflow": workflow},
        )
        raise HTTPException(
            status_code=400,
            detail="Failed to upload workflow. Please contact us via Slack for help.",
        )
    if workflow.revision == 1:
        return WorkflowCreateOrUpdateDTO(
            workflow_id=workflow.id, status="created", revision=workflow.revision
        )
    else:
        return WorkflowCreateOrUpdateDTO(
            workflow_id=workflow.id, status="updated", revision=workflow.revision
        )


@router.post(
    "/json",
    description="Create or update a workflow",
    status_code=status.HTTP_201_CREATED,
)
async def create_workflow_from_body(
    request: Request,
    authenticated_entity: AuthenticatedEntity = Depends(
        AuthVerifier(["write:workflows"])
    ),
) -> WorkflowCreateOrUpdateDTO:
    tenant_id = authenticated_entity.tenant_id
    created_by = authenticated_entity.email
    workflow = await __get_workflow_raw_data(request, None)
    workflowstore = WorkflowStore()
    # Create the workflow
    try:
        workflow = workflowstore.create_workflow(
            tenant_id=tenant_id, created_by=created_by, workflow=workflow
        )
    except Exception:
        logger.exception(
            "Failed to create workflow",
            extra={"tenant_id": tenant_id, "workflow": workflow},
        )
        raise HTTPException(
            status_code=400,
            detail="Failed to upload workflow. Please contact us via Slack for help.",
        )
    if workflow.revision == 1:
        return WorkflowCreateOrUpdateDTO(
            workflow_id=workflow.id, status="created", revision=workflow.revision
        )
    else:
        return WorkflowCreateOrUpdateDTO(
            workflow_id=workflow.id, status="updated", revision=workflow.revision
        )

#Add Mock Workflows (6 Random Workflows on Every Request)
#    To add mock workflows, a new backend API endpoint has been created: /workflows/random-templates.
#      1. Fetching Random Templates: When a request is made to this endpoint, all workflow YAML/YML files are read and
#         shuffled randomly.
#      2. Response: Only the first 6 files are parsed and sent in the response.
@router.get("/random-templates", description="Get random workflow templates")
def get_random_workflow_templates(
    authenticated_entity: AuthenticatedEntity = Depends(AuthVerifier(["read:workflows"]))
) -> list[dict]:
    tenant_id = authenticated_entity.tenant_id 
    workflowstore = WorkflowStore()
    default_directory = os.path.join(os.path.dirname(__file__), '../../../examples/workflows')
    workflows = workflowstore.get_random_workflow_templates(tenant_id=tenant_id, workflows_dir=default_directory, limit=6)
    return workflows

# Add Mock Workflows (6 Random Workflows on Every Request)
#    To add mock workflows, a new backend API endpoint has been created: /workflows/random-templates.
#      1. Fetching Random Templates: When a request is made to this endpoint, all workflow YAML/YML files are read and
#         shuffled randomly.
#      2. Response: Only the first 6 files are parsed and sent in the response.
@router.get("/random-templates", description="Get random workflow templates")
def get_random_workflow_templates(
    authenticated_entity: AuthenticatedEntity = Depends(
        AuthVerifier(["read:workflows"])
    ),
) -> list[dict]:
    tenant_id = authenticated_entity.tenant_id
    workflowstore = WorkflowStore()
    default_directory = os.environ.get(
        "KEEP_WORKFLOWS_PATH",
        os.path.join(os.path.dirname(__file__), "../../../examples/workflows"),
    )
    workflows = workflowstore.get_random_workflow_templates(
        tenant_id=tenant_id, workflows_dir=default_directory, limit=6
    )
    return workflows


@router.put(
    "/{workflow_id}",
    description="Update a workflow",
    status_code=status.HTTP_201_CREATED,
)
async def update_workflow_by_id(
    workflow_id: str,
    request: Request,
    authenticated_entity: AuthenticatedEntity = Depends(
        AuthVerifier(["write:workflows"])
    ),
    session: Session = Depends(get_session),
) -> WorkflowCreateOrUpdateDTO:
    """
    Update a workflow

    Args:
        workflow_id (str): The workflow ID
        request (Request): The FastAPI Request object
        file (UploadFile, optional): File if was uploaded via file. Defaults to File(...).
        tenant_id (str, optional): The tenant ID. Defaults to Depends(verify_bearer_token).
        session (Session, optional): DB Session object injected via DI. Defaults to Depends(get_session).

    Raises:
        HTTPException: If the workflow was not found

    Returns:
        Workflow: The updated workflow
    """
    tenant_id = authenticated_entity.tenant_id
    logger.info(f"Updating workflow {workflow_id}", extra={"tenant_id": tenant_id})
    workflow_from_db = get_workflow(tenant_id=tenant_id, workflow_id=workflow_id)
    if not workflow_from_db:
        logger.warning(
            f"Tenant tried to update workflow {workflow_id} that does not exist",
            extra={"tenant_id": tenant_id},
        )
        raise HTTPException(404, "Workflow not found")
    workflow = await __get_workflow_raw_data(request, None)
    parser = Parser()
    workflow_interval = parser.parse_interval(workflow)
    # In case the workflow name changed to empty string, keep the old name
    if workflow.get("name") != "":
        workflow_from_db.name = workflow.get("name")
    else:
        workflow["name"] = workflow_from_db.name
    workflow_from_db.description = workflow.get("description")
    workflow_from_db.interval = workflow_interval
    workflow_from_db.workflow_raw = yaml.dump(workflow)
    workflow_from_db.last_updated = datetime.datetime.now()
    session.add(workflow_from_db)
    session.commit()
    session.refresh(workflow_from_db)
    logger.info(f"Updated workflow {workflow_id}", extra={"tenant_id": tenant_id})
    return WorkflowCreateOrUpdateDTO(workflow_id=workflow_id, status="updated")


@router.get("/{workflow_id}/raw", description="Get workflow executions by ID")
def get_raw_workflow_by_id(
    workflow_id: str,
    authenticated_entity: AuthenticatedEntity = Depends(
        AuthVerifier(["read:workflows"])
    ),
) -> str:
    tenant_id = authenticated_entity.tenant_id
    workflowstore = WorkflowStore()
    return JSONResponse(
        status_code=200,
        content={
            "workflow_raw": workflowstore.get_raw_workflow(
                tenant_id=tenant_id, workflow_id=workflow_id
            )
        },
    )


@router.get("/executions", description="Get workflow executions by alert fingerprint")
def get_workflow_executions_by_alert_fingerprint(
    authenticated_entity: AuthenticatedEntity = Depends(
        AuthVerifier(["read:workflows"])
    ),
    session: Session = Depends(get_session),
) -> list[WorkflowToAlertExecutionDTO]:
    with tracer.start_as_current_span("get_workflow_executions_by_alert_fingerprint"):
        latest_workflow_to_alert_executions = (
            get_last_workflow_workflow_to_alert_executions(
                session=session, tenant_id=authenticated_entity.tenant_id
            )
        )

    return [
        WorkflowToAlertExecutionDTO(
            workflow_id=workflow_execution.workflow_execution.workflow_id,
            workflow_execution_id=workflow_execution.workflow_execution_id,
            alert_fingerprint=workflow_execution.alert_fingerprint,
            workflow_status=workflow_execution.workflow_execution.status,
            workflow_started=workflow_execution.workflow_execution.started,
        )
        for workflow_execution in latest_workflow_to_alert_executions
    ]


@router.get("/{workflow_id}", description="Get workflow executions by ID")
def get_workflow_by_id(
    workflow_id: str,
    authenticated_entity: AuthenticatedEntity = Depends(
        AuthVerifier(["read:workflows"])
    ),
) -> List[WorkflowExecutionDTO]:
    tenant_id = authenticated_entity.tenant_id
    with tracer.start_as_current_span("get_workflow_executions"):
        workflow_executions = get_workflow_executions_db(tenant_id, workflow_id)
    workflow_executions_dtos = []
    with tracer.start_as_current_span("create_workflow_dtos"):
        for workflow_execution in workflow_executions:
            workflow_execution_dto = {
                "id": workflow_execution.id,
                "workflow_id": workflow_execution.workflow_id,
                "status": workflow_execution.status,
                "started": workflow_execution.started.isoformat(),
                "triggered_by": workflow_execution.triggered_by,
                "error": workflow_execution.error,
                "execution_time": workflow_execution.execution_time,
            }
            workflow_executions_dtos.append(workflow_execution_dto)

    return JSONResponse(content=workflow_executions_dtos)


@router.delete("/{workflow_id}", description="Delete workflow")
def delete_workflow_by_id(
    workflow_id: str,
    authenticated_entity: AuthenticatedEntity = Depends(
        AuthVerifier(["delete:workflows"])
    ),
):
    tenant_id = authenticated_entity.tenant_id
    workflowstore = WorkflowStore()
    workflowstore.delete_workflow(workflow_id=workflow_id, tenant_id=tenant_id)
    return {"workflow_id": workflow_id, "status": "deleted"}


@router.get(
    "/{workflow_id}/runs/{workflow_execution_id}",
    description="Get a workflow execution status",
)
def get_workflow_execution_status(
    workflow_execution_id: str,
    authenticated_entity: AuthenticatedEntity = Depends(
        AuthVerifier(["read:workflows"])
    ),
) -> WorkflowExecutionDTO:
    tenant_id = authenticated_entity.tenant_id
    workflowstore = WorkflowStore()
    workflow_execution = workflowstore.get_workflow_execution(
        workflow_execution_id=workflow_execution_id,
        tenant_id=tenant_id,
    )

    if not workflow_execution:
        raise HTTPException(
            status_code=404,
            detail=f"Workflow execution {workflow_execution_id} not found",
        )

    workflow_execution_dto = WorkflowExecutionDTO(
        id=workflow_execution.id,
        workflow_id=workflow_execution.workflow_id,
        status=workflow_execution.status,
        started=workflow_execution.started,
        triggered_by=workflow_execution.triggered_by,
        error=workflow_execution.error,
        execution_time=workflow_execution.execution_time,
        logs=[
            WorkflowExecutionLogsDTO(
                id=log.id,
                timestamp=log.timestamp,
                message=log.message,
                context=log.context if log.context else {},
            )
            for log in workflow_execution.logs
        ],
        results=workflow_execution.results,
    )
    return workflow_execution_dto


# todo: move to better URL
# I can't use "/executions" since we already have "/{workflow_id}" endpoint
@router.get(
    "/executions/list",
    description="List last workflow executions",
)
def get_workflow_executions(
    authenticated_entity: AuthenticatedEntity = Depends(
        AuthVerifier(["read:workflows"])
    ),
    workflow_execution_id: Optional[str] = Query(
        None, description="Workflow execution ID"
    ),
) -> List[WorkflowExecutionDTO]:
    tenant_id = authenticated_entity.tenant_id
    # if specific execution
    if workflow_execution_id:
        workflowstore = WorkflowStore()
        workflow_executions = [
            workflowstore.get_workflow_execution(
                workflow_execution_id=workflow_execution_id,
                tenant_id=tenant_id,
            )
        ]
    else:
        workflow_executions = get_last_workflow_executions(tenant_id=tenant_id)
    workflow_executions_dtos = []
    for workflow_execution in workflow_executions:
        workflow_execution_dto = WorkflowExecutionDTO(
            id=workflow_execution.id,
            workflow_id=workflow_execution.workflow_id,
            status=workflow_execution.status,
            started=workflow_execution.started,
            triggered_by=workflow_execution.triggered_by,
            error=workflow_execution.error,
            execution_time=workflow_execution.execution_time,
            logs=[
                WorkflowExecutionLogsDTO(
                    id=log.id,
                    timestamp=log.timestamp,
                    message=log.message,
                    context=log.context if log.context else {},
                )
                for log in workflow_execution.logs
            ],
            results=workflow_execution.results,
        )
        workflow_executions_dtos.append(workflow_execution_dto)
    return workflow_executions_dtos<|MERGE_RESOLUTION|>--- conflicted
+++ resolved
@@ -58,11 +58,7 @@
 #      by workflow.id.
 #   3. Response Updates: The response includes the following new keys and their respective information:
 #       -> last_executions: Used for the workflow execution graph.
-<<<<<<< HEAD
-#       ->last_execution_started: Used for showing the start time of execution in real-time. 
-=======
 #       ->last_execution_started: Used for showing the start time of execution in real-time.
->>>>>>> da4b2dd7
 @router.get(
     "",
     description="Get workflows",
@@ -89,13 +85,6 @@
                 installed_provider.name
             ] = installed_provider
     # get all workflows
-<<<<<<< HEAD
-    workflows = workflowstore.get_all_workflows_with_last_execution(tenant_id=tenant_id, is_v2=is_v2)
-
-    # Group last workflow executions by workflow
-    if is_v2:
-        workflows= workflowstore.group_last_workflow_executions(workflows=workflows)
-=======
     workflows = workflowstore.get_all_workflows_with_last_execution(
         tenant_id=tenant_id, is_v2=is_v2
     )
@@ -103,23 +92,11 @@
     # Group last workflow executions by workflow
     if is_v2:
         workflows = workflowstore.group_last_workflow_executions(workflows=workflows)
->>>>>>> da4b2dd7
 
     # iterate workflows
     for _workflow in workflows:
         # extract the providers
         if is_v2:
-<<<<<<< HEAD
-           workflow = _workflow['workflow']
-           workflow_last_run_time = _workflow['workflow_last_run_time']
-           workflow_last_run_status = _workflow['workflow_last_run_status']
-           last_executions = _workflow['workflow_last_executions']
-           last_execution_started = _workflow['workflow_last_run_started']
-        else:    
-            workflow, workflow_last_run_time, workflow_last_run_status = _workflow
-            last_executions = None
-            last_execution_started=None
-=======
             workflow = _workflow["workflow"]
             workflow_last_run_time = _workflow["workflow_last_run_time"]
             workflow_last_run_status = _workflow["workflow_last_run_status"]
@@ -129,8 +106,6 @@
             workflow, workflow_last_run_time, workflow_last_run_status = _workflow
             last_executions = None
             last_execution_started = None
->>>>>>> da4b2dd7
-
         try:
             workflow_yaml = yaml.safe_load(workflow.workflow_raw)
             providers = parser.get_providers_from_workflow(workflow_yaml)
@@ -199,11 +174,7 @@
             revision=workflow.revision,
             last_updated=workflow.last_updated,
             last_executions=last_executions,
-<<<<<<< HEAD
-            last_execution_started=last_execution_started
-=======
             last_execution_started=last_execution_started,
->>>>>>> da4b2dd7
         )
         workflows_dto.append(workflow_dto)
     return workflows_dto
