import base64
import hashlib
import hmac
import json
import logging
import os
from typing import Optional

import celpy
from arq import ArqRedis
from fastapi import (
    APIRouter,
    BackgroundTasks,
    Depends,
    HTTPException,
    Query,
    Request,
    Response,
)
from fastapi.responses import JSONResponse
from pusher import Pusher

from keep.api.arq_worker import get_pool
from keep.api.bl.enrichments import EnrichmentsBl
from keep.api.core.config import config
from keep.api.core.db import get_alert_audit as get_alert_audit_db
from keep.api.core.db import get_alerts_by_fingerprint, get_enrichment, get_last_alerts
from keep.api.core.dependencies import get_pusher_client
from keep.api.core.elastic import ElasticClient
from keep.api.models.alert import (
    AlertDto,
    DeleteRequestBody,
    EnrichAlertRequestBody,
    UnEnrichAlertRequestBody,
)
from keep.api.models.db.alert import AlertActionType
from keep.api.models.search_alert import SearchAlertsRequest
from keep.api.tasks.process_event_task import process_event
from keep.api.utils.email_utils import EmailTemplates, send_email
from keep.api.utils.enrichment_helpers import convert_db_alerts_to_dto_alerts
from keep.identitymanager.authenticatedentity import AuthenticatedEntity
from keep.identitymanager.identitymanagerfactory import IdentityManagerFactory
from keep.providers.providers_factory import ProvidersFactory
from keep.searchengine.searchengine import SearchEngine

router = APIRouter()
logger = logging.getLogger(__name__)

REDIS = os.environ.get("REDIS", "false") == "true"


@router.get(
    "",
    description="Get last alerts occurrence",
)
def get_all_alerts(
    authenticated_entity: AuthenticatedEntity = Depends(
        IdentityManagerFactory.get_auth_verifier(["read:alert"])
    ),
    limit: int = 1000,
) -> list[AlertDto]:
    tenant_id = authenticated_entity.tenant_id
    logger.info(
        "Fetching alerts from DB",
        extra={
            "tenant_id": tenant_id,
        },
    )
    db_alerts = get_last_alerts(tenant_id=tenant_id, limit=limit)
    enriched_alerts_dto = convert_db_alerts_to_dto_alerts(db_alerts)
    logger.info(
        "Fetched alerts from DB",
        extra={
            "tenant_id": tenant_id,
        },
    )

    return enriched_alerts_dto


@router.get("/{fingerprint}/history", description="Get alert history")
def get_alert_history(
    fingerprint: str,
<<<<<<< HEAD
    provider_id: str | None = None,
    provider_type: str | None = None,
    authenticated_entity: AuthenticatedEntity = Depends(
        IdentityManagerFactory.get_auth_verifier(["read:alert"])
    ),
=======
    authenticated_entity: AuthenticatedEntity = Depends(AuthVerifier(["read:alert"])),
>>>>>>> 9f86a0d1
) -> list[AlertDto]:
    logger.info(
        "Fetching alert history",
        extra={
            "fingerprint": fingerprint,
            "tenant_id": authenticated_entity.tenant_id,
        },
    )
    db_alerts = get_alerts_by_fingerprint(
        tenant_id=authenticated_entity.tenant_id, fingerprint=fingerprint, limit=1000
    )
    enriched_alerts_dto = convert_db_alerts_to_dto_alerts(db_alerts)

    logger.info(
        "Fetched alert history",
        extra={
            "tenant_id": authenticated_entity.tenant_id,
            "fingerprint": fingerprint,
        },
    )
    return enriched_alerts_dto


@router.delete("", description="Delete alert by finerprint and last received time")
def delete_alert(
    delete_alert: DeleteRequestBody,
    authenticated_entity: AuthenticatedEntity = Depends(
        IdentityManagerFactory.get_auth_verifier(["delete:alert"])
    ),
) -> dict[str, str]:
    tenant_id = authenticated_entity.tenant_id
    user_email = authenticated_entity.email

    logger.info(
        "Deleting alert",
        extra={
            "fingerprint": delete_alert.fingerprint,
            "restore": delete_alert.restore,
            "lastReceived": delete_alert.lastReceived,
            "tenant_id": tenant_id,
        },
    )

    deleted_last_received = []  # the last received(s) that are deleted
    assignees_last_receievd = {}  # the last received(s) that are assigned to someone

    # If we enriched before, get the enrichment
    enrichment = get_enrichment(tenant_id, delete_alert.fingerprint)
    if enrichment:
        deleted_last_received = enrichment.enrichments.get("deletedAt", [])
        assignees_last_receievd = enrichment.enrichments.get("assignees", {})

    if (
        delete_alert.restore is True
        and delete_alert.lastReceived in deleted_last_received
    ):
        # Restore deleted alert
        deleted_last_received.remove(delete_alert.lastReceived)
    elif (
        delete_alert.restore is False
        and delete_alert.lastReceived not in deleted_last_received
    ):
        # Delete the alert if it's not already deleted (wtf basically, shouldn't happen)
        deleted_last_received.append(delete_alert.lastReceived)

    if delete_alert.lastReceived not in assignees_last_receievd:
        # auto-assign the deleting user to the alert
        assignees_last_receievd[delete_alert.lastReceived] = user_email

    # overwrite the enrichment
    enrichment_bl = EnrichmentsBl(tenant_id)
    enrichment_bl.enrich_alert(
        fingerprint=delete_alert.fingerprint,
        enrichments={
            "deletedAt": deleted_last_received,
            "assignees": assignees_last_receievd,
        },
        action_type=AlertActionType.DELETE_ALERT,
        action_description=f"Alert deleted by {user_email}",
        action_callee=user_email,
    )

    logger.info(
        "Deleted alert successfully",
        extra={
            "tenant_id": tenant_id,
            "restore": delete_alert.restore,
            "fingerprint": delete_alert.fingerprint,
        },
    )
    return {"status": "ok"}


@router.post(
    "/{fingerprint}/assign/{last_received}", description="Assign alert to user"
)
def assign_alert(
    fingerprint: str,
    last_received: str,
    unassign: bool = False,
    authenticated_entity: AuthenticatedEntity = Depends(
        IdentityManagerFactory.get_auth_verifier(["write:alert"])
    ),
) -> dict[str, str]:
    tenant_id = authenticated_entity.tenant_id
    user_email = authenticated_entity.email
    logger.info(
        "Assigning alert",
        extra={
            "fingerprint": fingerprint,
            "tenant_id": tenant_id,
        },
    )

    assignees_last_receievd = {}  # the last received(s) that are assigned to someone
    enrichment = get_enrichment(tenant_id, fingerprint)
    if enrichment:
        assignees_last_receievd = enrichment.enrichments.get("assignees", {})

    if unassign:
        assignees_last_receievd.pop(last_received, None)
    else:
        assignees_last_receievd[last_received] = user_email

    enrichment_bl = EnrichmentsBl(tenant_id)
    enrichment_bl.enrich_alert(
        fingerprint=fingerprint,
        enrichments={"assignees": assignees_last_receievd},
        action_type=AlertActionType.ACKNOWLEDGE,
        action_description=f"Alert assigned to {user_email}",
        action_callee=user_email,
    )

    try:
        if not unassign:  # if we're assigning the alert to someone, send email
            logger.info("Sending assign alert email to user")
            # TODO: this should be changed to dynamic url but we don't know what's the frontend URL
            keep_platform_url = config(
                "KEEP_PLATFORM_URL", default="https://platform.keephq.dev"
            )
            url = f"{keep_platform_url}/alerts?fingerprint={fingerprint}"
            send_email(
                to_email=user_email,
                template_id=EmailTemplates.ALERT_ASSIGNED_TO_USER,
                url=url,
            )
            logger.info("Sent assign alert email to user")
    except Exception as e:
        logger.exception(
            "Failed to send email to user",
            extra={
                "error": str(e),
                "tenant_id": tenant_id,
                "user_email": user_email,
            },
        )

    logger.info(
        "Assigned alert successfully",
        extra={
            "tenant_id": tenant_id,
            "fingerprint": fingerprint,
        },
    )
    return {"status": "ok"}


@router.post(
    "/event",
    description="Receive a generic alert event",
    response_model=AlertDto | list[AlertDto],
    status_code=202,
)
async def receive_generic_event(
    event: AlertDto | list[AlertDto] | dict,
    bg_tasks: BackgroundTasks,
    request: Request,
    fingerprint: str | None = None,
    authenticated_entity: AuthenticatedEntity = Depends(
        IdentityManagerFactory.get_auth_verifier(["write:alert"])
    ),
    pusher_client: Pusher = Depends(get_pusher_client),
):
    """
    A generic webhook endpoint that can be used by any provider to send alerts to Keep.

    Args:
        alert (AlertDto | list[AlertDto]): The alert(s) to be sent to Keep.
        bg_tasks (BackgroundTasks): Background tasks handler.
        tenant_id (str, optional): Defaults to Depends(verify_api_key).
    """
    if REDIS:
        redis: ArqRedis = await get_pool()
        await redis.enqueue_job(
            "async_process_event",
            authenticated_entity.tenant_id,
            None,
            None,
            fingerprint,
            authenticated_entity.api_key_name,
            request.state.trace_id,
            event,
        )
    else:
        bg_tasks.add_task(
            process_event,
            {},
            authenticated_entity.tenant_id,
            None,
            None,
            fingerprint,
            authenticated_entity.api_key_name,
            request.state.trace_id,
            event,
        )
    return Response(status_code=202)


# https://learn.netdata.cloud/docs/alerts-&-notifications/notifications/centralized-cloud-notifications/webhook#challenge-secret
@router.get(
    "/event/netdata",
    description="Helper function to complete Netdata webhook challenge",
)
async def webhook_challenge():
    token = Request.query_params.get("token").encode("ascii")
    KEY = "keep-netdata-webhook-integration"

    # creates HMAC SHA-256 hash from incomming token and your consumer secret
    sha256_hash_digest = hmac.new(
        KEY.encode(), msg=token, digestmod=hashlib.sha256
    ).digest()

    # construct response data with base64 encoded hash
    response = {
        "response_token": "sha256="
        + base64.b64encode(sha256_hash_digest).decode("ascii")
    }

    return json.dumps(response)


@router.post(
    "/event/{provider_type}",
    description="Receive an alert event from a provider",
    status_code=202,
)
async def receive_event(
    provider_type: str,
    event: dict | bytes,
    bg_tasks: BackgroundTasks,
    request: Request,
    provider_id: str | None = None,
    fingerprint: str | None = None,
    authenticated_entity: AuthenticatedEntity = Depends(
        IdentityManagerFactory.get_auth_verifier(["write:alert"])
    ),
    pusher_client: Pusher = Depends(get_pusher_client),
) -> dict[str, str]:
    trace_id = request.state.trace_id
    provider_class = ProvidersFactory.get_provider_class(provider_type)
    # Parse the raw body
    event = provider_class.parse_event_raw_body(event)

    if REDIS:
        redis: ArqRedis = await get_pool()
        await redis.enqueue_job(
            "async_process_event",
            authenticated_entity.tenant_id,
            provider_type,
            provider_id,
            fingerprint,
            authenticated_entity.api_key_name,
            trace_id,
            event,
        )
    else:
        bg_tasks.add_task(
            process_event,
            {},
            authenticated_entity.tenant_id,
            provider_type,
            provider_id,
            fingerprint,
            authenticated_entity.api_key_name,
            trace_id,
            event,
        )
    return Response(status_code=202)


@router.get(
    "/{fingerprint}",
    description="Get alert by fingerprint",
)
def get_alert(
    fingerprint: str,
    authenticated_entity: AuthenticatedEntity = Depends(
        IdentityManagerFactory.get_auth_verifier(["read:alert"])
    ),
) -> AlertDto:
    tenant_id = authenticated_entity.tenant_id
    logger.info(
        "Fetching alert",
        extra={
            "fingerprint": fingerprint,
            "tenant_id": tenant_id,
        },
    )
    all_alerts = get_all_alerts(authenticated_entity=authenticated_entity)
    alert = list(filter(lambda alert: alert.fingerprint == fingerprint, all_alerts))
    if alert:
        return alert[0]
    else:
        raise HTTPException(status_code=404, detail="Alert not found")


@router.post(
    "/enrich",
    description="Enrich an alert",
)
def enrich_alert(
    enrich_data: EnrichAlertRequestBody,
    pusher_client: Pusher = Depends(get_pusher_client),
    authenticated_entity: AuthenticatedEntity = Depends(
        IdentityManagerFactory.get_auth_verifier(["write:alert"])
    ),
    dispose_on_new_alert: Optional[bool] = Query(
        False, description="Dispose on new alert"
    ),
) -> dict[str, str]:
    tenant_id = authenticated_entity.tenant_id
    logger.info(
        "Enriching alert",
        extra={
            "fingerprint": enrich_data.fingerprint,
            "tenant_id": tenant_id,
        },
    )

    try:
        enrichement_bl = EnrichmentsBl(tenant_id)
        # Shahar: TODO, change to the specific action type, good enough for now
        if "status" in enrich_data.enrichments:
            action_type = (
                AlertActionType.MANUAL_RESOLVE
                if enrich_data.enrichments["status"] == "resolved"
                else AlertActionType.MANUAL_STATUS_CHANGE
            )
            action_description = f"Alert status was changed to {enrich_data.enrichments['status']} by {authenticated_entity.email}"
        elif "note" in enrich_data.enrichments and enrich_data.enrichments["note"]:
            action_type = AlertActionType.COMMENT
            action_description = f"Comment added by {authenticated_entity.email} - {enrich_data.enrichments['note']}"
        elif "ticket_url" in enrich_data.enrichments:
            action_type = AlertActionType.TICKET_ASSIGNED
            action_description = f"Ticket assigned by {authenticated_entity.email} - {enrich_data.enrichments['ticket_url']}"
        else:
            action_type = AlertActionType.GENERIC_ENRICH
            action_description = f"Alert enriched by {authenticated_entity.email} - {enrich_data.enrichments}"
        enrichement_bl.enrich_alert(
            fingerprint=enrich_data.fingerprint,
            enrichments=enrich_data.enrichments,
            action_type=action_type,
            action_callee=authenticated_entity.email,
            action_description=action_description,
            dispose_on_new_alert=dispose_on_new_alert,
        )
        # get the alert with the new enrichment
        alert = get_alerts_by_fingerprint(
            authenticated_entity.tenant_id, enrich_data.fingerprint, limit=1
        )
        if not alert:
            logger.warning(
                "Alert not found", extra={"fingerprint": enrich_data.fingerprint}
            )
            return {"status": "failed"}

        enriched_alerts_dto = convert_db_alerts_to_dto_alerts(alert)
        # push the enriched alert to the elasticsearch
        try:
            logger.info("Pushing enriched alert to elasticsearch")
            elastic_client = ElasticClient(tenant_id)
            elastic_client.index_alert(
                alert=enriched_alerts_dto[0],
            )
            logger.info("Pushed enriched alert to elasticsearch")
        except Exception:
            logger.exception("Failed to push alert to elasticsearch")
            pass
        # use pusher to push the enriched alert to the client
        if pusher_client:
            logger.info("Telling client to poll alerts")
            try:
                pusher_client.trigger(
                    f"private-{tenant_id}",
                    "poll-alerts",
                    "{}",
                )
                logger.info("Told client to poll alerts")
            except Exception:
                logger.exception("Failed to tell client to poll alerts")
                pass
        logger.info(
            "Alert enriched successfully",
            extra={"fingerprint": enrich_data.fingerprint, "tenant_id": tenant_id},
        )
        return {"status": "ok"}

    except Exception as e:
        logger.exception("Failed to enrich alert", extra={"error": str(e)})
        return {"status": "failed"}


@router.post(
    "/unenrich",
    description="Un-Enrich an alert",
)
def unenrich_alert(
    enrich_data: UnEnrichAlertRequestBody,
    pusher_client: Pusher = Depends(get_pusher_client),
    authenticated_entity: AuthenticatedEntity = Depends(
        IdentityManagerFactory.get_auth_verifier(["write:alert"])
    ),
) -> dict[str, str]:
    tenant_id = authenticated_entity.tenant_id
    logger.info(
        "Un-Enriching alert",
        extra={
            "fingerprint": enrich_data.fingerprint,
            "tenant_id": tenant_id,
        },
    )

    if "assignees" in enrich_data.enrichments:
        return {"status": "failed"}

    alert = get_alerts_by_fingerprint(
        authenticated_entity.tenant_id, enrich_data.fingerprint, limit=1
    )
    if not alert:
        logger.warning(
            "Alert not found", extra={"fingerprint": enrich_data.fingerprint}
        )
        return {"status": "failed"}

    try:
        enrichement_bl = EnrichmentsBl(tenant_id)
        if "status" in enrich_data.enrichments:
            action_type = AlertActionType.STATUS_UNENRICH
            action_description = (
                f"Alert status was un-enriched by {authenticated_entity.email}"
            )
        elif "note" in enrich_data.enrichments:
            action_type = AlertActionType.UNCOMMENT
            action_description = f"Comment removed by {authenticated_entity.email}"
        elif "ticket_url" in enrich_data.enrichments:
            action_type = AlertActionType.TICKET_UNASSIGNED
            action_description = f"Ticket unassigned by {authenticated_entity.email}"
        else:
            action_type = AlertActionType.GENERIC_UNENRICH
            action_description = f"Alert en-enriched by {authenticated_entity.email}"

        enrichments_object = get_enrichment(tenant_id, enrich_data.fingerprint)
        enrichments = enrichments_object.enrichments

        new_enrichments = {
            key: value
            for key, value in enrichments.items()
            if key not in enrich_data.enrichments
        }

        enrichement_bl.enrich_alert(
            fingerprint=enrich_data.fingerprint,
            enrichments=new_enrichments,
            action_type=action_type,
            action_callee=authenticated_entity.email,
            action_description=action_description,
            force=True,
        )

        alert = get_alerts_by_fingerprint(
            authenticated_entity.tenant_id, enrich_data.fingerprint, limit=1
        )

        enriched_alerts_dto = convert_db_alerts_to_dto_alerts(alert)
        # push the enriched alert to the elasticsearch
        try:
            logger.info("Pushing enriched alert to elasticsearch")
            elastic_client = ElasticClient(tenant_id)
            elastic_client.index_alert(
                alert=enriched_alerts_dto[0],
            )
            logger.info("Pushed un-enriched alert to elasticsearch")
        except Exception:
            logger.exception("Failed to push alert to elasticsearch")
            pass
        # use pusher to push the enriched alert to the client
        if pusher_client:
            logger.info("Telling client to poll alerts")
            try:
                pusher_client.trigger(
                    f"private-{tenant_id}",
                    "poll-alerts",
                    "{}",
                )
                logger.info("Told client to poll alerts")
            except Exception:
                logger.exception("Failed to tell client to poll alerts")
                pass
        logger.info(
            "Alert un-enriched successfully",
            extra={"fingerprint": enrich_data.fingerprint, "tenant_id": tenant_id},
        )
        return {"status": "ok"}

    except Exception as e:
        logger.exception("Failed to un-enrich alert", extra={"error": str(e)})
        return {"status": "failed"}


@router.post(
    "/search",
    description="Search alerts",
)
async def search_alerts(
    search_request: SearchAlertsRequest,  # Use the model directly
    authenticated_entity: AuthenticatedEntity = Depends(
        IdentityManagerFactory.get_auth_verifier(["read:alert"])
    ),
) -> list[AlertDto]:
    tenant_id = authenticated_entity.tenant_id
    try:
        logger.info(
            "Searching alerts",
            extra={"tenant_id": tenant_id},
        )
        search_engine = SearchEngine(tenant_id)
        filtered_alerts = search_engine.search_alerts(search_request.query)
        logger.info(
            "Searched alerts",
            extra={"tenant_id": tenant_id},
        )
        return filtered_alerts
    except celpy.celparser.CELParseError as e:
        logger.warning("Failed to parse the search query", extra={"error": str(e)})
        return JSONResponse(
            status_code=400,
            content={
                "error": "Failed to parse the search query",
                "query": search_request.query,
                "line": e.line,
                "column": e.column,
            },
        )
    except HTTPException:
        raise
    except Exception as e:
        logger.exception("Failed to search alerts", extra={"error": str(e)})
        raise HTTPException(status_code=500, detail="Failed to search alerts")


@router.get(
    "/{fingerprint}/audit",
    description="Get alert enrichment",
)
def get_alert_audit(
    fingerprint: str,
    authenticated_entity: AuthenticatedEntity = Depends(
        IdentityManagerFactory.get_auth_verifier(["read:alert"])
    ),
):
    tenant_id = authenticated_entity.tenant_id
    logger.info(
        "Fetching alert audit",
        extra={
            "fingerprint": fingerprint,
            "tenant_id": tenant_id,
        },
    )
    alert_audit = get_alert_audit_db(tenant_id, fingerprint)
    if not alert_audit:
        raise HTTPException(status_code=404, detail="Alert not found")

    grouped_events = []
    previous_event = None
    count = 1

    for event in alert_audit:
        if previous_event and (
            event.user_id == previous_event.user_id
            and event.action == previous_event.action
            and event.description == previous_event.description
        ):
            count += 1
        else:
            if previous_event:
                if count > 1:
                    previous_event.description += f" x{count}"
                grouped_events.append(previous_event.dict())
            previous_event = event
            count = 1

    # Add the last event
    if previous_event:
        if count > 1:
            previous_event.description += f" x{count}"
        grouped_events.append(previous_event.dict())

    return grouped_events<|MERGE_RESOLUTION|>--- conflicted
+++ resolved
@@ -81,15 +81,9 @@
 @router.get("/{fingerprint}/history", description="Get alert history")
 def get_alert_history(
     fingerprint: str,
-<<<<<<< HEAD
-    provider_id: str | None = None,
-    provider_type: str | None = None,
     authenticated_entity: AuthenticatedEntity = Depends(
         IdentityManagerFactory.get_auth_verifier(["read:alert"])
     ),
-=======
-    authenticated_entity: AuthenticatedEntity = Depends(AuthVerifier(["read:alert"])),
->>>>>>> 9f86a0d1
 ) -> list[AlertDto]:
     logger.info(
         "Fetching alert history",
