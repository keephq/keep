--- conflicted
+++ resolved
@@ -6,12 +6,8 @@
 import logging
 import os
 import time
-<<<<<<< HEAD
-from typing import Any, List, Optional
-=======
 from concurrent.futures import Future, ThreadPoolExecutor
 from typing import List, Optional
->>>>>>> b7ebda01
 
 import celpy
 from arq import ArqRedis
