# TODO: this whole file needs to get refactored
# mainly: pusher stuff, enrichment stuff and async stuff
import base64
import hashlib
import hmac
import json
import logging
import os

from arq import ArqRedis
from fastapi import (
    APIRouter,
    BackgroundTasks,
    Depends,
    HTTPException,
    Request,
    Response,
)
from pusher import Pusher

from keep.api.arq_worker import get_pool
from keep.api.bl.enrichments import EnrichmentsBl
from keep.api.core.config import config
from keep.api.core.db import (
    get_alerts_by_fingerprint,
    get_all_presets,
    get_enrichment,
    get_last_alerts,
)
from keep.api.core.dependencies import (
    AuthenticatedEntity,
    AuthVerifier,
    get_pusher_client,
)
from keep.api.core.elastic import ElasticClient
from keep.api.models.alert import (
    AlertDto,
    AlertStatus,
    DeleteRequestBody,
    EnrichAlertRequestBody,
)
from keep.api.models.db.preset import PresetDto
from keep.api.models.search_alert import SearchAlertsRequest
from keep.api.tasks.process_event_task import process_event
from keep.api.utils.email_utils import EmailTemplates, send_email
from keep.api.utils.enrichment_helpers import convert_db_alerts_to_dto_alerts
from keep.contextmanager.contextmanager import ContextManager
from keep.providers.providers_factory import ProvidersFactory
from keep.rulesengine.rulesengine import RulesEngine
from keep.searchengine.searchengine import SearchEngine

router = APIRouter()
logger = logging.getLogger(__name__)

elastic_client = ElasticClient()

REDIS = os.environ.get("REDIS", "false") == "true"


def pull_alerts_from_providers(
    tenant_id: str, pusher_client: Pusher | None, sync: bool = False
) -> list[AlertDto]:
    """
    Pulls alerts from the installed providers.
    tb: THIS FUNCTION NEEDS TO BE REFACTORED!

    Args:
        tenant_id (str): The tenant id.
        pusher_client (Pusher | None): The pusher client.
        sync (bool, optional): Whether the process is sync or not. Defaults to False.

    Raises:
        HTTPException: If the pusher client is None and the process is not sync.

    Returns:
        list[AlertDto]: The pulled alerts.
    """
    if pusher_client is None and sync is False:
        raise HTTPException(500, "Cannot pull alerts async when pusher is disabled.")

    context_manager = ContextManager(
        tenant_id=tenant_id,
        workflow_id=None,
    )

    logger.info(
        f"{'Asynchronously' if sync is False else 'Synchronously'} pulling alerts from installed providers"
    )

    sync_alerts = []  # if we're running in sync mode
    for provider in ProvidersFactory.get_installed_providers(tenant_id=tenant_id):
        provider_class = ProvidersFactory.get_provider(
            context_manager=context_manager,
            provider_id=provider.id,
            provider_type=provider.type,
            provider_config=provider.details,
        )
        try:
            logger.info(
                f"Pulling alerts from provider {provider.type} ({provider.id})",
                extra={
                    "provider_type": provider.type,
                    "provider_id": provider.id,
                    "tenant_id": tenant_id,
                },
            )
            sorted_provider_alerts_by_fingerprint = (
                provider_class.get_alerts_by_fingerprint(tenant_id=tenant_id)
            )
            logger.info(
                f"Pulled alerts from provider {provider.type} ({provider.id})",
                extra={
                    "provider_type": provider.type,
                    "provider_id": provider.id,
                    "tenant_id": tenant_id,
                    "number_of_fingerprints": len(
                        sorted_provider_alerts_by_fingerprint.keys()
                    ),
                },
            )

            if sorted_provider_alerts_by_fingerprint:
                last_alerts = [
                    alerts[0]
                    for alerts in sorted_provider_alerts_by_fingerprint.values()
                ]
                if sync:
                    sync_alerts.extend(last_alerts)
                    logger.info(
                        f"Pulled alerts from provider {provider.type} ({provider.id}) (alerts: {len(sorted_provider_alerts_by_fingerprint)})",
                        extra={
                            "provider_type": provider.type,
                            "provider_id": provider.id,
                            "tenant_id": tenant_id,
                        },
                    )
                    continue

                logger.info("Batch sending pulled alerts via pusher")
                batch_send = []
                previous_compressed_batch = ""
                new_compressed_batch = ""
                number_of_alerts_in_batch = 0
                # tb: this might be too slow in the future and we might need to refactor
                for alert in last_alerts:
                    alert_dict = alert.dict()
                    batch_send.append(alert_dict)
                    new_compressed_batch = json.dumps(batch_send)
                    if len(new_compressed_batch) <= 10240:
                        number_of_alerts_in_batch += 1
                        previous_compressed_batch = new_compressed_batch
                    elif pusher_client:
                        pusher_client.trigger(
                            f"private-{tenant_id}",
                            "async-alerts",
                            previous_compressed_batch,
                        )
                        batch_send = [alert_dict]
                        new_compressed_batch = ""
                        number_of_alerts_in_batch = 1

                # this means we didn't get to this ^ else statement and loop ended
                #   so we need to send the rest of the alerts
                if (
                    new_compressed_batch
                    and len(new_compressed_batch) < 10240
                    and pusher_client
                ):
                    pusher_client.trigger(
                        f"private-{tenant_id}",
                        "async-alerts",
                        new_compressed_batch,
                    )
                logger.info("Sent batch of pulled alerts via pusher")
                # Also update the presets
                try:
                    presets = get_all_presets(tenant_id)
                    presets_do_update = []
                    for preset in presets:
                        # filter the alerts based on the search query
                        preset_dto = PresetDto(**preset.dict())
                        filtered_alerts = RulesEngine.filter_alerts(
                            last_alerts, preset_dto.cel_query
                        )
                        # if not related alerts, no need to update
                        if not filtered_alerts:
                            continue
                        presets_do_update.append(preset_dto)
                        preset_dto.alerts_count = len(filtered_alerts)
                        # update noisy
                        if preset.is_noisy:
                            firing_filtered_alerts = list(
                                filter(
                                    lambda alert: alert.status
                                    == AlertStatus.FIRING.value,
                                    filtered_alerts,
                                )
                            )
                            # if there are firing alerts, then do noise
                            if firing_filtered_alerts:
                                logger.info("Noisy preset is noisy")
                                preset_dto.should_do_noise_now = True
                        # else if at least one of the alerts has .isNoisy
                        elif any(
                            alert.isNoisy and alert.status == AlertStatus.FIRING.value
                            for alert in filtered_alerts
                            if hasattr(alert, "isNoisy")
                        ):
                            logger.info("Noisy preset is noisy")
                            preset_dto.should_do_noise_now = True
                    # send with pusher
                    if pusher_client:
                        try:
                            pusher_client.trigger(
                                f"private-{tenant_id}",
                                "async-presets",
                                json.dumps(
                                    [p.dict() for p in presets_do_update], default=str
                                ),
                            )
                        except Exception:
                            logger.exception("Failed to send presets via pusher")
                except Exception:
                    logger.exception(
                        "Failed to send presets via pusher",
                        extra={
                            "provider_type": provider.type,
                            "provider_id": provider.id,
                            "tenant_id": tenant_id,
                        },
                    )
            logger.info(
                f"Pulled alerts from provider {provider.type} ({provider.id}) (alerts: {len(sorted_provider_alerts_by_fingerprint)})",
                extra={
                    "provider_type": provider.type,
                    "provider_id": provider.id,
                    "tenant_id": tenant_id,
                },
            )
        except Exception as e:
            logger.warning(
                f"Could not fetch alerts from provider due to {e}",
                extra={
                    "provider_id": provider.id,
                    "provider_type": provider.type,
                    "tenant_id": tenant_id,
                },
            )
            pass
    if sync is False and pusher_client:
        pusher_client.trigger(f"private-{tenant_id}", "async-done", {})
    logger.info("Fetched alerts from installed providers")
    return sync_alerts


@router.get(
    "",
    description="Get last alerts occurrence",
)
def get_all_alerts(
    background_tasks: BackgroundTasks,
    sync: bool = False,
    authenticated_entity: AuthenticatedEntity = Depends(AuthVerifier(["read:alert"])),
    pusher_client: Pusher | None = Depends(get_pusher_client),
) -> list[AlertDto]:
    tenant_id = authenticated_entity.tenant_id
    logger.info(
        "Fetching alerts from DB",
        extra={
            "tenant_id": tenant_id,
        },
    )
    db_alerts = get_last_alerts(tenant_id=tenant_id)
    enriched_alerts_dto = convert_db_alerts_to_dto_alerts(db_alerts)
    logger.info(
        "Fetched alerts from DB",
        extra={
            "tenant_id": tenant_id,
        },
    )

    if sync:
        enriched_alerts_dto.extend(
            pull_alerts_from_providers(tenant_id, pusher_client, sync=True)
        )
    else:
        logger.info("Adding task to async fetch alerts from providers")
        background_tasks.add_task(pull_alerts_from_providers, tenant_id, pusher_client)
        logger.info("Added task to async fetch alerts from providers")

    return enriched_alerts_dto


@router.get("/{fingerprint}/history", description="Get alert history")
def get_alert_history(
    fingerprint: str,
    provider_id: str | None = None,
    provider_type: str | None = None,
    authenticated_entity: AuthenticatedEntity = Depends(AuthVerifier(["read:alert"])),
) -> list[AlertDto]:
    logger.info(
        "Fetching alert history",
        extra={
            "fingerprint": fingerprint,
            "tenant_id": authenticated_entity.tenant_id,
        },
    )
    db_alerts = get_alerts_by_fingerprint(
        tenant_id=authenticated_entity.tenant_id, fingerprint=fingerprint, limit=1000
    )
    enriched_alerts_dto = convert_db_alerts_to_dto_alerts(db_alerts)

    if provider_id is not None and provider_type is not None:
        try:
            installed_provider = ProvidersFactory.get_installed_provider(
                tenant_id=authenticated_entity.tenant_id,
                provider_id=provider_id,
                provider_type=provider_type,
            )
            pulled_alerts_history = installed_provider.get_alerts_by_fingerprint(
                tenant_id=authenticated_entity.tenant_id
            ).get(fingerprint, [])
            enriched_alerts_dto.extend(pulled_alerts_history)
        except Exception:
            logger.warning(
                "Failed to pull alerts history from installed provider",
                extra={
                    "provider_id": provider_id,
                    "provider_type": provider_type,
                    "tenant_id": authenticated_entity.tenant_id,
                },
            )

    logger.info(
        "Fetched alert history",
        extra={
            "tenant_id": authenticated_entity.tenant_id,
            "fingerprint": fingerprint,
        },
    )
    return enriched_alerts_dto


@router.delete("", description="Delete alert by finerprint and last received time")
def delete_alert(
    delete_alert: DeleteRequestBody,
    authenticated_entity: AuthenticatedEntity = Depends(AuthVerifier(["delete:alert"])),
) -> dict[str, str]:
    tenant_id = authenticated_entity.tenant_id
    user_email = authenticated_entity.email

    logger.info(
        "Deleting alert",
        extra={
            "fingerprint": delete_alert.fingerprint,
            "restore": delete_alert.restore,
            "lastReceived": delete_alert.lastReceived,
            "tenant_id": tenant_id,
        },
    )

    deleted_last_received = []  # the last received(s) that are deleted
    assignees_last_receievd = {}  # the last received(s) that are assigned to someone

    # If we enriched before, get the enrichment
    enrichment = get_enrichment(tenant_id, delete_alert.fingerprint)
    if enrichment:
        deleted_last_received = enrichment.enrichments.get("deletedAt", [])
        assignees_last_receievd = enrichment.enrichments.get("assignees", {})

    if (
        delete_alert.restore is True
        and delete_alert.lastReceived in deleted_last_received
    ):
        # Restore deleted alert
        deleted_last_received.remove(delete_alert.lastReceived)
    elif (
        delete_alert.restore is False
        and delete_alert.lastReceived not in deleted_last_received
    ):
        # Delete the alert if it's not already deleted (wtf basically, shouldn't happen)
        deleted_last_received.append(delete_alert.lastReceived)

    if delete_alert.lastReceived not in assignees_last_receievd:
        # auto-assign the deleting user to the alert
        assignees_last_receievd[delete_alert.lastReceived] = user_email

    # overwrite the enrichment
    enrichment_bl = EnrichmentsBl(tenant_id)
    enrichment_bl.enrich_alert(
        fingerprint=delete_alert.fingerprint,
        enrichments={
            "deletedAt": deleted_last_received,
            "assignees": assignees_last_receievd,
        },
    )

    logger.info(
        "Deleted alert successfully",
        extra={
            "tenant_id": tenant_id,
            "restore": delete_alert.restore,
            "fingerprint": delete_alert.fingerprint,
        },
    )
    return {"status": "ok"}


@router.post(
    "/{fingerprint}/assign/{last_received}", description="Assign alert to user"
)
def assign_alert(
    fingerprint: str,
    last_received: str,
    unassign: bool = False,
    authenticated_entity: AuthenticatedEntity = Depends(AuthVerifier(["write:alert"])),
) -> dict[str, str]:
    tenant_id = authenticated_entity.tenant_id
    user_email = authenticated_entity.email
    logger.info(
        "Assigning alert",
        extra={
            "fingerprint": fingerprint,
            "tenant_id": tenant_id,
        },
    )

    assignees_last_receievd = {}  # the last received(s) that are assigned to someone
    enrichment = get_enrichment(tenant_id, fingerprint)
    if enrichment:
        assignees_last_receievd = enrichment.enrichments.get("assignees", {})

    if unassign:
        assignees_last_receievd.pop(last_received, None)
    else:
        assignees_last_receievd[last_received] = user_email

    enrichment_bl = EnrichmentsBl(tenant_id)
    enrichment_bl.enrich_alert(
        fingerprint=fingerprint,
        enrichments={"assignees": assignees_last_receievd},
    )

    try:
        if not unassign:  # if we're assigning the alert to someone, send email
            logger.info("Sending assign alert email to user")
            # TODO: this should be changed to dynamic url but we don't know what's the frontend URL
            keep_platform_url = config(
                "KEEP_PLATFORM_URL", default="https://platform.keephq.dev"
            )
            url = f"{keep_platform_url}/alerts?fingerprint={fingerprint}"
            send_email(
                to_email=user_email,
                template_id=EmailTemplates.ALERT_ASSIGNED_TO_USER,
                url=url,
            )
            logger.info("Sent assign alert email to user")
    except Exception as e:
        logger.exception(
            "Failed to send email to user",
            extra={
                "error": str(e),
                "tenant_id": tenant_id,
                "user_email": user_email,
            },
        )

    logger.info(
        "Assigned alert successfully",
        extra={
            "tenant_id": tenant_id,
            "fingerprint": fingerprint,
        },
    )
    return {"status": "ok"}


@router.post(
    "/event",
    description="Receive a generic alert event",
    response_model=AlertDto | list[AlertDto],
    status_code=202,
)
async def receive_generic_event(
    event: AlertDto | list[AlertDto] | dict,
    bg_tasks: BackgroundTasks,
    request: Request,
    fingerprint: str | None = None,
    authenticated_entity: AuthenticatedEntity = Depends(AuthVerifier(["write:alert"])),
):
    """
    A generic webhook endpoint that can be used by any provider to send alerts to Keep.

    Args:
        alert (AlertDto | list[AlertDto]): The alert(s) to be sent to Keep.
        bg_tasks (BackgroundTasks): Background tasks handler.
        tenant_id (str, optional): Defaults to Depends(verify_api_key).
        session (Session, optional): Defaults to Depends(get_session).
    """
    if REDIS:
        redis: ArqRedis = await get_pool()
        await redis.enqueue_job(
            "process_event",
            authenticated_entity.tenant_id,
            None,
            None,
            fingerprint,
            authenticated_entity.api_key_name,
            request.state.trace_id,
            event,
        )
    else:
        bg_tasks.add_task(
            process_event,
            {},
            authenticated_entity.tenant_id,
            None,
            None,
            fingerprint,
            authenticated_entity.api_key_name,
            request.state.trace_id,
            event,
        )
    return Response(status_code=202)


# https://learn.netdata.cloud/docs/alerts-&-notifications/notifications/centralized-cloud-notifications/webhook#challenge-secret
@router.get(
    "/event/netdata",
    description="Helper function to complete Netdata webhook challenge",
)
async def webhook_challenge():
    token = Request.query_params.get("token").encode("ascii")
    KEY = "keep-netdata-webhook-integration"

    # creates HMAC SHA-256 hash from incomming token and your consumer secret
    sha256_hash_digest = hmac.new(
        KEY.encode(), msg=token, digestmod=hashlib.sha256
    ).digest()

    # construct response data with base64 encoded hash
    response = {
        "response_token": "sha256="
        + base64.b64encode(sha256_hash_digest).decode("ascii")
    }

    return json.dumps(response)


@router.post(
    "/event/{provider_type}",
    description="Receive an alert event from a provider",
    status_code=202,
)
async def receive_event(
    provider_type: str,
    event: dict | bytes,
    bg_tasks: BackgroundTasks,
    request: Request,
    provider_id: str | None = None,
    fingerprint: str | None = None,
    authenticated_entity: AuthenticatedEntity = Depends(AuthVerifier(["write:alert"])),
) -> dict[str, str]:
    trace_id = request.state.trace_id
    provider_class = ProvidersFactory.get_provider_class(provider_type)
    # Parse the raw body
    event = provider_class.parse_event_raw_body(event)

    if REDIS:
        redis: ArqRedis = await get_pool()
        await redis.enqueue_job(
            "process_event",
            authenticated_entity.tenant_id,
            provider_type,
            provider_id,
            fingerprint,
            authenticated_entity.api_key_name,
            trace_id,
            event,
        )
    else:
        bg_tasks.add_task(
            process_event,
            {},
            provider_type,
            authenticated_entity.tenant_id,
            provider_id,
            fingerprint,
            authenticated_entity.api_key_name,
            trace_id,
            event,
        )
    return Response(status_code=202)


@router.get(
    "/{fingerprint}",
    description="Get alert by fingerprint",
)
def get_alert(
    fingerprint: str,
    authenticated_entity: AuthenticatedEntity = Depends(AuthVerifier(["read:alert"])),
) -> AlertDto:
    tenant_id = authenticated_entity.tenant_id
    logger.info(
        "Fetching alert",
        extra={
            "fingerprint": fingerprint,
            "tenant_id": tenant_id,
        },
    )
    # TODO: once pulled alerts will be in the db too, this should be changed
    all_alerts = get_all_alerts(
        background_tasks=None, authenticated_entity=authenticated_entity, sync=True
    )
    alert = list(filter(lambda alert: alert.fingerprint == fingerprint, all_alerts))
    if alert:
        return alert[0]
    else:
        raise HTTPException(status_code=404, detail="Alert not found")


@router.post(
    "/enrich",
    description="Enrich an alert",
)
def enrich_alert(
    enrich_data: EnrichAlertRequestBody,
    background_tasks: BackgroundTasks,
    pusher_client: Pusher = Depends(get_pusher_client),
    authenticated_entity: AuthenticatedEntity = Depends(AuthVerifier(["write:alert"])),
) -> dict[str, str]:
    tenant_id = authenticated_entity.tenant_id
    logger.info(
        "Enriching alert",
        extra={
            "fingerprint": enrich_data.fingerprint,
            "tenant_id": tenant_id,
        },
    )

    try:
        enrichement_bl = EnrichmentsBl(tenant_id)
        enrichement_bl.enrich_alert(
            fingerprint=enrich_data.fingerprint,
            enrichments=enrich_data.enrichments,
        )
        # get the alert with the new enrichment
        alert = get_alerts_by_fingerprint(
            authenticated_entity.tenant_id, enrich_data.fingerprint, limit=1
        )
        if not alert:
            logger.warning(
                "Alert not found", extra={"fingerprint": enrich_data.fingerprint}
            )
            return {"status": "failed"}

        enriched_alerts_dto = convert_db_alerts_to_dto_alerts(alert)
        # push the enriched alert to the elasticsearch
        try:
            logger.info("Pushing enriched alert to elasticsearch")
            elastic_client.index_alert(
                tenant_id=tenant_id,
                alert=enriched_alerts_dto[0],
            )
            logger.info("Pushed enriched alert to elasticsearch")
        except Exception:
            logger.exception("Failed to push alert to elasticsearch")
            pass
        # use pusher to push the enriched alert to the client
        if pusher_client:
            logger.info("Pushing enriched alert to the client")
            try:
                pusher_client.trigger(
                    f"private-{tenant_id}",
                    "async-alerts",
                    json.dumps([enriched_alerts_dto[0].dict()]),
                )
                logger.info("Pushed enriched alert to the client")
            except Exception:
                logger.exception("Failed to push alert to the client")
                pass
        logger.info(
            "Alert enriched successfully",
            extra={"fingerprint": enrich_data.fingerprint, "tenant_id": tenant_id},
        )
        return {"status": "ok"}

    except Exception as e:
        logger.exception("Failed to enrich alert", extra={"error": str(e)})
        return {"status": "failed"}


@router.post(
    "/search",
    description="Search alerts",
)
async def search_alerts(
    search_request: SearchAlertsRequest,
    authenticated_entity: AuthenticatedEntity = Depends(AuthVerifier(["read:alert"])),
) -> list[AlertDto]:
    tenant_id = authenticated_entity.tenant_id
    try:
        logger.info(
            "Searching alerts",
            extra={"tenant_id": tenant_id},
        )
        search_engine = SearchEngine(tenant_id)
        filtered_alerts = search_engine.search_alerts(tenant_id, search_request.query)
        logger.info(
            "Searched alerts",
            extra={"tenant_id": tenant_id},
        )
        return filtered_alerts
<<<<<<< HEAD
=======
    except celpy.celparser.CELParseError as e:
        logger.warning("Failed to parse the search query", extra={"error": str(e)})
        return JSONResponse(
            status_code=400,
            content={
                "error": "Failed to parse the search query",
                "query": search_request.query,
                "line": e.line,
                "column": e.column,
            },
        )
    except HTTPException:
        raise
>>>>>>> 6bd719e4
    except Exception as e:
        logger.exception("Failed to search alerts", extra={"error": str(e)})
        raise HTTPException(status_code=500, detail="Failed to search alerts")<|MERGE_RESOLUTION|>--- conflicted
+++ resolved
@@ -7,12 +7,14 @@
 import logging
 import os
 
+import celpy
 from arq import ArqRedis
 from fastapi import (
     APIRouter,
     BackgroundTasks,
     Depends,
     HTTPException,
+    JSONResponse,
     Request,
     Response,
 )
@@ -712,8 +714,6 @@
             extra={"tenant_id": tenant_id},
         )
         return filtered_alerts
-<<<<<<< HEAD
-=======
     except celpy.celparser.CELParseError as e:
         logger.warning("Failed to parse the search query", extra={"error": str(e)})
         return JSONResponse(
@@ -727,7 +727,6 @@
         )
     except HTTPException:
         raise
->>>>>>> 6bd719e4
     except Exception as e:
         logger.exception("Failed to search alerts", extra={"error": str(e)})
         raise HTTPException(status_code=500, detail="Failed to search alerts")