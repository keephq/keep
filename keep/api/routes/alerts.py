import base64
import hashlib
import hmac
import json
import logging
import os
from typing import Optional

import celpy
from arq import ArqRedis
from fastapi import (
    APIRouter,
    BackgroundTasks,
    Depends,
    HTTPException,
    Query,
    Request,
    Response,
)
from fastapi.responses import JSONResponse
from pusher import Pusher

from keep.api.arq_worker import get_pool
from keep.api.bl.enrichments import EnrichmentsBl
from keep.api.core.config import config
from keep.api.core.db import get_alert_audit as get_alert_audit_db
from keep.api.core.db import get_alerts_by_fingerprint, get_enrichment, get_last_alerts
from keep.api.core.dependencies import get_pusher_client
from keep.api.core.elastic import ElasticClient
from keep.api.models.alert import (
    AlertDto,
    DeleteRequestBody,
    EnrichAlertRequestBody,
    UnEnrichAlertRequestBody,
)
from keep.api.models.db.alert import AlertActionType
from keep.api.models.search_alert import SearchAlertsRequest
from keep.api.tasks.process_event_task import process_event
from keep.api.utils.email_utils import EmailTemplates, send_email
from keep.api.utils.enrichment_helpers import convert_db_alerts_to_dto_alerts
from keep.identitymanager.authenticatedentity import AuthenticatedEntity
from keep.identitymanager.identitymanagerfactory import IdentityManagerFactory
from keep.providers.providers_factory import ProvidersFactory
from keep.searchengine.searchengine import SearchEngine

router = APIRouter()
logger = logging.getLogger(__name__)

REDIS = os.environ.get("REDIS", "false") == "true"


@router.get(
    "",
    description="Get last alerts occurrence",
)
def get_all_alerts(
<<<<<<< HEAD
    background_tasks: BackgroundTasks,
    sync: bool = False,
    authenticated_entity: AuthenticatedEntity = Depends(
        IdentityManagerFactory.get_auth_verifier(["read:alert"])
    ),
    pusher_client: Pusher | None = Depends(get_pusher_client),
=======
    authenticated_entity: AuthenticatedEntity = Depends(AuthVerifier(["read:alert"])),
    limit: int = 1000,
>>>>>>> 39f0a111
) -> list[AlertDto]:
    tenant_id = authenticated_entity.tenant_id
    logger.info(
        "Fetching alerts from DB",
        extra={
            "tenant_id": tenant_id,
        },
    )
    db_alerts = get_last_alerts(tenant_id=tenant_id, limit=limit)
    enriched_alerts_dto = convert_db_alerts_to_dto_alerts(db_alerts)
    logger.info(
        "Fetched alerts from DB",
        extra={
            "tenant_id": tenant_id,
        },
    )

    return enriched_alerts_dto


@router.get("/{fingerprint}/history", description="Get alert history")
def get_alert_history(
    fingerprint: str,
    provider_id: str | None = None,
    provider_type: str | None = None,
    authenticated_entity: AuthenticatedEntity = Depends(
        IdentityManagerFactory.get_auth_verifier(["read:alert"])
    ),
) -> list[AlertDto]:
    logger.info(
        "Fetching alert history",
        extra={
            "fingerprint": fingerprint,
            "tenant_id": authenticated_entity.tenant_id,
        },
    )
    db_alerts = get_alerts_by_fingerprint(
        tenant_id=authenticated_entity.tenant_id, fingerprint=fingerprint, limit=1000
    )
    enriched_alerts_dto = convert_db_alerts_to_dto_alerts(db_alerts)

    if provider_id is not None and provider_type is not None:
        try:
            installed_provider = ProvidersFactory.get_installed_provider(
                tenant_id=authenticated_entity.tenant_id,
                provider_id=provider_id,
                provider_type=provider_type,
            )
            pulled_alerts_history = installed_provider.get_alerts_by_fingerprint(
                tenant_id=authenticated_entity.tenant_id
            ).get(fingerprint, [])
            enriched_alerts_dto.extend(pulled_alerts_history)
        except Exception:
            logger.warning(
                "Failed to pull alerts history from installed provider",
                extra={
                    "provider_id": provider_id,
                    "provider_type": provider_type,
                    "tenant_id": authenticated_entity.tenant_id,
                },
            )

    logger.info(
        "Fetched alert history",
        extra={
            "tenant_id": authenticated_entity.tenant_id,
            "fingerprint": fingerprint,
        },
    )
    return enriched_alerts_dto


@router.delete("", description="Delete alert by finerprint and last received time")
def delete_alert(
    delete_alert: DeleteRequestBody,
    authenticated_entity: AuthenticatedEntity = Depends(
        IdentityManagerFactory.get_auth_verifier(["delete:alert"])
    ),
) -> dict[str, str]:
    tenant_id = authenticated_entity.tenant_id
    user_email = authenticated_entity.email

    logger.info(
        "Deleting alert",
        extra={
            "fingerprint": delete_alert.fingerprint,
            "restore": delete_alert.restore,
            "lastReceived": delete_alert.lastReceived,
            "tenant_id": tenant_id,
        },
    )

    deleted_last_received = []  # the last received(s) that are deleted
    assignees_last_receievd = {}  # the last received(s) that are assigned to someone

    # If we enriched before, get the enrichment
    enrichment = get_enrichment(tenant_id, delete_alert.fingerprint)
    if enrichment:
        deleted_last_received = enrichment.enrichments.get("deletedAt", [])
        assignees_last_receievd = enrichment.enrichments.get("assignees", {})

    if (
        delete_alert.restore is True
        and delete_alert.lastReceived in deleted_last_received
    ):
        # Restore deleted alert
        deleted_last_received.remove(delete_alert.lastReceived)
    elif (
        delete_alert.restore is False
        and delete_alert.lastReceived not in deleted_last_received
    ):
        # Delete the alert if it's not already deleted (wtf basically, shouldn't happen)
        deleted_last_received.append(delete_alert.lastReceived)

    if delete_alert.lastReceived not in assignees_last_receievd:
        # auto-assign the deleting user to the alert
        assignees_last_receievd[delete_alert.lastReceived] = user_email

    # overwrite the enrichment
    enrichment_bl = EnrichmentsBl(tenant_id)
    enrichment_bl.enrich_alert(
        fingerprint=delete_alert.fingerprint,
        enrichments={
            "deletedAt": deleted_last_received,
            "assignees": assignees_last_receievd,
        },
        action_type=AlertActionType.DELETE_ALERT,
        action_description=f"Alert deleted by {user_email}",
        action_callee=user_email,
    )

    logger.info(
        "Deleted alert successfully",
        extra={
            "tenant_id": tenant_id,
            "restore": delete_alert.restore,
            "fingerprint": delete_alert.fingerprint,
        },
    )
    return {"status": "ok"}


@router.post(
    "/{fingerprint}/assign/{last_received}", description="Assign alert to user"
)
def assign_alert(
    fingerprint: str,
    last_received: str,
    unassign: bool = False,
    authenticated_entity: AuthenticatedEntity = Depends(
        IdentityManagerFactory.get_auth_verifier(["write:alert"])
    ),
) -> dict[str, str]:
    tenant_id = authenticated_entity.tenant_id
    user_email = authenticated_entity.email
    logger.info(
        "Assigning alert",
        extra={
            "fingerprint": fingerprint,
            "tenant_id": tenant_id,
        },
    )

    assignees_last_receievd = {}  # the last received(s) that are assigned to someone
    enrichment = get_enrichment(tenant_id, fingerprint)
    if enrichment:
        assignees_last_receievd = enrichment.enrichments.get("assignees", {})

    if unassign:
        assignees_last_receievd.pop(last_received, None)
    else:
        assignees_last_receievd[last_received] = user_email

    enrichment_bl = EnrichmentsBl(tenant_id)
    enrichment_bl.enrich_alert(
        fingerprint=fingerprint,
        enrichments={"assignees": assignees_last_receievd},
        action_type=AlertActionType.ACKNOWLEDGE,
        action_description=f"Alert assigned to {user_email}",
        action_callee=user_email,
    )

    try:
        if not unassign:  # if we're assigning the alert to someone, send email
            logger.info("Sending assign alert email to user")
            # TODO: this should be changed to dynamic url but we don't know what's the frontend URL
            keep_platform_url = config(
                "KEEP_PLATFORM_URL", default="https://platform.keephq.dev"
            )
            url = f"{keep_platform_url}/alerts?fingerprint={fingerprint}"
            send_email(
                to_email=user_email,
                template_id=EmailTemplates.ALERT_ASSIGNED_TO_USER,
                url=url,
            )
            logger.info("Sent assign alert email to user")
    except Exception as e:
        logger.exception(
            "Failed to send email to user",
            extra={
                "error": str(e),
                "tenant_id": tenant_id,
                "user_email": user_email,
            },
        )

    logger.info(
        "Assigned alert successfully",
        extra={
            "tenant_id": tenant_id,
            "fingerprint": fingerprint,
        },
    )
    return {"status": "ok"}


@router.post(
    "/event",
    description="Receive a generic alert event",
    response_model=AlertDto | list[AlertDto],
    status_code=202,
)
async def receive_generic_event(
    event: AlertDto | list[AlertDto] | dict,
    bg_tasks: BackgroundTasks,
    request: Request,
    fingerprint: str | None = None,
    authenticated_entity: AuthenticatedEntity = Depends(
        IdentityManagerFactory.get_auth_verifier(["write:alert"])
    ),
    pusher_client: Pusher = Depends(get_pusher_client),
):
    """
    A generic webhook endpoint that can be used by any provider to send alerts to Keep.

    Args:
        alert (AlertDto | list[AlertDto]): The alert(s) to be sent to Keep.
        bg_tasks (BackgroundTasks): Background tasks handler.
        tenant_id (str, optional): Defaults to Depends(verify_api_key).
    """
    if REDIS:
        redis: ArqRedis = await get_pool()
        await redis.enqueue_job(
            "async_process_event",
            authenticated_entity.tenant_id,
            None,
            None,
            fingerprint,
            authenticated_entity.api_key_name,
            request.state.trace_id,
            event,
        )
    else:
        bg_tasks.add_task(
            process_event,
            {},
            authenticated_entity.tenant_id,
            None,
            None,
            fingerprint,
            authenticated_entity.api_key_name,
            request.state.trace_id,
            event,
        )
    return Response(status_code=202)


# https://learn.netdata.cloud/docs/alerts-&-notifications/notifications/centralized-cloud-notifications/webhook#challenge-secret
@router.get(
    "/event/netdata",
    description="Helper function to complete Netdata webhook challenge",
)
async def webhook_challenge():
    token = Request.query_params.get("token").encode("ascii")
    KEY = "keep-netdata-webhook-integration"

    # creates HMAC SHA-256 hash from incomming token and your consumer secret
    sha256_hash_digest = hmac.new(
        KEY.encode(), msg=token, digestmod=hashlib.sha256
    ).digest()

    # construct response data with base64 encoded hash
    response = {
        "response_token": "sha256="
        + base64.b64encode(sha256_hash_digest).decode("ascii")
    }

    return json.dumps(response)


@router.post(
    "/event/{provider_type}",
    description="Receive an alert event from a provider",
    status_code=202,
)
async def receive_event(
    provider_type: str,
    event: dict | bytes,
    bg_tasks: BackgroundTasks,
    request: Request,
    provider_id: str | None = None,
    fingerprint: str | None = None,
    authenticated_entity: AuthenticatedEntity = Depends(
        IdentityManagerFactory.get_auth_verifier(["write:alert"])
    ),
    pusher_client: Pusher = Depends(get_pusher_client),
) -> dict[str, str]:
    trace_id = request.state.trace_id
    provider_class = ProvidersFactory.get_provider_class(provider_type)
    # Parse the raw body
    event = provider_class.parse_event_raw_body(event)

    if REDIS:
        redis: ArqRedis = await get_pool()
        await redis.enqueue_job(
            "async_process_event",
            authenticated_entity.tenant_id,
            provider_type,
            provider_id,
            fingerprint,
            authenticated_entity.api_key_name,
            trace_id,
            event,
        )
    else:
        bg_tasks.add_task(
            process_event,
            {},
            authenticated_entity.tenant_id,
            provider_type,
            provider_id,
            fingerprint,
            authenticated_entity.api_key_name,
            trace_id,
            event,
        )
    return Response(status_code=202)


@router.get(
    "/{fingerprint}",
    description="Get alert by fingerprint",
)
def get_alert(
    fingerprint: str,
    authenticated_entity: AuthenticatedEntity = Depends(
        IdentityManagerFactory.get_auth_verifier(["read:alert"])
    ),
) -> AlertDto:
    tenant_id = authenticated_entity.tenant_id
    logger.info(
        "Fetching alert",
        extra={
            "fingerprint": fingerprint,
            "tenant_id": tenant_id,
        },
    )
    all_alerts = get_all_alerts(authenticated_entity=authenticated_entity)
    alert = list(filter(lambda alert: alert.fingerprint == fingerprint, all_alerts))
    if alert:
        return alert[0]
    else:
        raise HTTPException(status_code=404, detail="Alert not found")


@router.post(
    "/enrich",
    description="Enrich an alert",
)
def enrich_alert(
    enrich_data: EnrichAlertRequestBody,
    pusher_client: Pusher = Depends(get_pusher_client),
    authenticated_entity: AuthenticatedEntity = Depends(
        IdentityManagerFactory.get_auth_verifier(["write:alert"])
    ),
    dispose_on_new_alert: Optional[bool] = Query(
        False, description="Dispose on new alert"
    ),
) -> dict[str, str]:
    tenant_id = authenticated_entity.tenant_id
    logger.info(
        "Enriching alert",
        extra={
            "fingerprint": enrich_data.fingerprint,
            "tenant_id": tenant_id,
        },
    )

    try:
        enrichement_bl = EnrichmentsBl(tenant_id)
        # Shahar: TODO, change to the specific action type, good enough for now
        if "status" in enrich_data.enrichments:
            action_type = (
                AlertActionType.MANUAL_RESOLVE
                if enrich_data.enrichments["status"] == "resolved"
                else AlertActionType.MANUAL_STATUS_CHANGE
            )
            action_description = f"Alert status was changed to {enrich_data.enrichments['status']} by {authenticated_entity.email}"
        elif "note" in enrich_data.enrichments and enrich_data.enrichments["note"]:
            action_type = AlertActionType.COMMENT
            action_description = f"Comment added by {authenticated_entity.email} - {enrich_data.enrichments['note']}"
        elif "ticket_url" in enrich_data.enrichments:
            action_type = AlertActionType.TICKET_ASSIGNED
            action_description = f"Ticket assigned by {authenticated_entity.email} - {enrich_data.enrichments['ticket_url']}"
        else:
            action_type = AlertActionType.GENERIC_ENRICH
            action_description = f"Alert enriched by {authenticated_entity.email} - {enrich_data.enrichments}"
        enrichement_bl.enrich_alert(
            fingerprint=enrich_data.fingerprint,
            enrichments=enrich_data.enrichments,
            action_type=action_type,
            action_callee=authenticated_entity.email,
            action_description=action_description,
            dispose_on_new_alert=dispose_on_new_alert,
        )
        # get the alert with the new enrichment
        alert = get_alerts_by_fingerprint(
            authenticated_entity.tenant_id, enrich_data.fingerprint, limit=1
        )
        if not alert:
            logger.warning(
                "Alert not found", extra={"fingerprint": enrich_data.fingerprint}
            )
            return {"status": "failed"}

        enriched_alerts_dto = convert_db_alerts_to_dto_alerts(alert)
        # push the enriched alert to the elasticsearch
        try:
            logger.info("Pushing enriched alert to elasticsearch")
            elastic_client = ElasticClient(tenant_id)
            elastic_client.index_alert(
                alert=enriched_alerts_dto[0],
            )
            logger.info("Pushed enriched alert to elasticsearch")
        except Exception:
            logger.exception("Failed to push alert to elasticsearch")
            pass
        # use pusher to push the enriched alert to the client
        if pusher_client:
            logger.info("Telling client to poll alerts")
            try:
                pusher_client.trigger(
                    f"private-{tenant_id}",
                    "poll-alerts",
                    "{}",
                )
                logger.info("Told client to poll alerts")
            except Exception:
                logger.exception("Failed to tell client to poll alerts")
                pass
        logger.info(
            "Alert enriched successfully",
            extra={"fingerprint": enrich_data.fingerprint, "tenant_id": tenant_id},
        )
        return {"status": "ok"}

    except Exception as e:
        logger.exception("Failed to enrich alert", extra={"error": str(e)})
        return {"status": "failed"}


@router.post(
    "/unenrich",
    description="Un-Enrich an alert",
)
def unenrich_alert(
    enrich_data: UnEnrichAlertRequestBody,
    pusher_client: Pusher = Depends(get_pusher_client),
    authenticated_entity: AuthenticatedEntity = Depends(
        IdentityManagerFactory.get_auth_verifier(["write:alert"])
    ),
) -> dict[str, str]:
    tenant_id = authenticated_entity.tenant_id
    logger.info(
        "Un-Enriching alert",
        extra={
            "fingerprint": enrich_data.fingerprint,
            "tenant_id": tenant_id,
        },
    )

    if "assignees" in enrich_data.enrichments:
        return {"status": "failed"}

    alert = get_alerts_by_fingerprint(
        authenticated_entity.tenant_id, enrich_data.fingerprint, limit=1
    )
    if not alert:
        logger.warning(
            "Alert not found", extra={"fingerprint": enrich_data.fingerprint}
        )
        return {"status": "failed"}

    try:
        enrichement_bl = EnrichmentsBl(tenant_id)
        if "status" in enrich_data.enrichments:
            action_type = AlertActionType.STATUS_UNENRICH
            action_description = (
                f"Alert status was un-enriched by {authenticated_entity.email}"
            )
        elif "note" in enrich_data.enrichments:
            action_type = AlertActionType.UNCOMMENT
            action_description = f"Comment removed by {authenticated_entity.email}"
        elif "ticket_url" in enrich_data.enrichments:
            action_type = AlertActionType.TICKET_UNASSIGNED
            action_description = f"Ticket unassigned by {authenticated_entity.email}"
        else:
            action_type = AlertActionType.GENERIC_UNENRICH
            action_description = f"Alert en-enriched by {authenticated_entity.email}"

        enrichments_object = get_enrichment(tenant_id, enrich_data.fingerprint)
        enrichments = enrichments_object.enrichments

        new_enrichments = {
            key: value
            for key, value in enrichments.items()
            if key not in enrich_data.enrichments
        }

        enrichement_bl.enrich_alert(
            fingerprint=enrich_data.fingerprint,
            enrichments=new_enrichments,
            action_type=action_type,
            action_callee=authenticated_entity.email,
            action_description=action_description,
            force=True,
        )

        alert = get_alerts_by_fingerprint(
            authenticated_entity.tenant_id, enrich_data.fingerprint, limit=1
        )

        enriched_alerts_dto = convert_db_alerts_to_dto_alerts(alert)
        # push the enriched alert to the elasticsearch
        try:
            logger.info("Pushing enriched alert to elasticsearch")
            elastic_client = ElasticClient(tenant_id)
            elastic_client.index_alert(
                alert=enriched_alerts_dto[0],
            )
            logger.info("Pushed un-enriched alert to elasticsearch")
        except Exception:
            logger.exception("Failed to push alert to elasticsearch")
            pass
        # use pusher to push the enriched alert to the client
        if pusher_client:
            logger.info("Telling client to poll alerts")
            try:
                pusher_client.trigger(
                    f"private-{tenant_id}",
                    "poll-alerts",
                    "{}",
                )
                logger.info("Told client to poll alerts")
            except Exception:
                logger.exception("Failed to tell client to poll alerts")
                pass
        logger.info(
            "Alert un-enriched successfully",
            extra={"fingerprint": enrich_data.fingerprint, "tenant_id": tenant_id},
        )
        return {"status": "ok"}

    except Exception as e:
        logger.exception("Failed to un-enrich alert", extra={"error": str(e)})
        return {"status": "failed"}


@router.post(
    "/search",
    description="Search alerts",
)
async def search_alerts(
    search_request: SearchAlertsRequest,  # Use the model directly
    authenticated_entity: AuthenticatedEntity = Depends(
        IdentityManagerFactory.get_auth_verifier(["read:alert"])
    ),
) -> list[AlertDto]:
    tenant_id = authenticated_entity.tenant_id
    try:
        logger.info(
            "Searching alerts",
            extra={"tenant_id": tenant_id},
        )
        search_engine = SearchEngine(tenant_id)
        filtered_alerts = search_engine.search_alerts(search_request.query)
        logger.info(
            "Searched alerts",
            extra={"tenant_id": tenant_id},
        )
        return filtered_alerts
    except celpy.celparser.CELParseError as e:
        logger.warning("Failed to parse the search query", extra={"error": str(e)})
        return JSONResponse(
            status_code=400,
            content={
                "error": "Failed to parse the search query",
                "query": search_request.query,
                "line": e.line,
                "column": e.column,
            },
        )
    except HTTPException:
        raise
    except Exception as e:
        logger.exception("Failed to search alerts", extra={"error": str(e)})
        raise HTTPException(status_code=500, detail="Failed to search alerts")


@router.get(
    "/{fingerprint}/audit",
    description="Get alert enrichment",
)
def get_alert_audit(
    fingerprint: str,
    authenticated_entity: AuthenticatedEntity = Depends(
        IdentityManagerFactory.get_auth_verifier(["read:alert"])
    ),
):
    tenant_id = authenticated_entity.tenant_id
    logger.info(
        "Fetching alert audit",
        extra={
            "fingerprint": fingerprint,
            "tenant_id": tenant_id,
        },
    )
    alert_audit = get_alert_audit_db(tenant_id, fingerprint)
    if not alert_audit:
        raise HTTPException(status_code=404, detail="Alert not found")

    grouped_events = []
    previous_event = None
    count = 1

    for event in alert_audit:
        if previous_event and (
            event.user_id == previous_event.user_id
            and event.action == previous_event.action
            and event.description == previous_event.description
        ):
            count += 1
        else:
            if previous_event:
                if count > 1:
                    previous_event.description += f" x{count}"
                grouped_events.append(previous_event.dict())
            previous_event = event
            count = 1

    # Add the last event
    if previous_event:
        if count > 1:
            previous_event.description += f" x{count}"
        grouped_events.append(previous_event.dict())

    return grouped_events<|MERGE_RESOLUTION|>--- conflicted
+++ resolved
@@ -54,17 +54,10 @@
     description="Get last alerts occurrence",
 )
 def get_all_alerts(
-<<<<<<< HEAD
-    background_tasks: BackgroundTasks,
-    sync: bool = False,
     authenticated_entity: AuthenticatedEntity = Depends(
         IdentityManagerFactory.get_auth_verifier(["read:alert"])
     ),
-    pusher_client: Pusher | None = Depends(get_pusher_client),
-=======
-    authenticated_entity: AuthenticatedEntity = Depends(AuthVerifier(["read:alert"])),
     limit: int = 1000,
->>>>>>> 39f0a111
 ) -> list[AlertDto]:
     tenant_id = authenticated_entity.tenant_id
     logger.info(
