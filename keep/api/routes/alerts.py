--- conflicted
+++ resolved
@@ -26,13 +26,9 @@
     get_alerts_by_fingerprint,
     get_alerts_metrics_by_provider,
     get_enrichment,
-<<<<<<< HEAD
-    get_last_alerts
-=======
     get_last_alerts,
     get_session,
     is_all_alerts_resolved,
->>>>>>> 8f788c11
 )
 from keep.api.core.alerts import get_alert_facets, get_alert_facets_data, get_alert_potential_facet_fields, query_last_alerts
 from keep.api.core.dependencies import extract_generic_body, get_pusher_client
