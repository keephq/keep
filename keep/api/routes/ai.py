--- conflicted
+++ resolved
@@ -1,24 +1,13 @@
 import logging
-import os
 
-<<<<<<< HEAD
 from fastapi import APIRouter, Depends
-=======
-from fastapi import (
-    APIRouter,
-    Depends,
-)
-
-from keep.api.core.dependencies import AuthenticatedEntity, AuthVerifier
-from keep.api.core.db import get_incidents_count, get_alerts_count, get_first_alert_datetime
-from keep.api.utils.import_ee import ALGORITHM_VERBOSE_NAME, is_ee_enabled_for_tenant
->>>>>>> 39f0a111
 
 from keep.api.core.db import (
     get_alerts_count,
     get_first_alert_datetime,
     get_incidents_count,
 )
+from keep.api.utils.import_ee import ALGORITHM_VERBOSE_NAME, is_ee_enabled_for_tenant
 from keep.identitymanager.authenticatedentity import AuthenticatedEntity
 from keep.identitymanager.identitymanagerfactory import IdentityManagerFactory
 
@@ -40,10 +29,6 @@
         "alerts_count": get_alerts_count(tenant_id),
         "first_alert_datetime": get_first_alert_datetime(tenant_id),
         "incidents_count": get_incidents_count(tenant_id),
-<<<<<<< HEAD
-        "is_mining_enabled": os.environ.get("EE_ENABLED", "false") == "true",
-=======
         "is_mining_enabled": is_ee_enabled_for_tenant(tenant_id),
-        "algorithm_verbose_name": str(ALGORITHM_VERBOSE_NAME)
->>>>>>> 39f0a111
+        "algorithm_verbose_name": str(ALGORITHM_VERBOSE_NAME),
     }