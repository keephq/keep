--- conflicted
+++ resolved
@@ -53,15 +53,10 @@
     description="Create Rule",
 )
 async def create_rule(
-<<<<<<< HEAD
-    request: Request,
+    rule_create_request: RuleCreateDto,
     authenticated_entity: AuthenticatedEntity = Depends(
         IdentityManagerFactory.get_auth_verifier(["write:rules"])
     ),
-=======
-    rule_create_request: RuleCreateDto,
-    authenticated_entity: AuthenticatedEntity = Depends(AuthVerifier(["write:rules"])),
->>>>>>> 1b548c83
 ):
     tenant_id = authenticated_entity.tenant_id
     created_by = authenticated_entity.email
