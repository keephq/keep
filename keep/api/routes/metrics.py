from fastapi import APIRouter, Depends, Response

from keep.api.core.db import get_last_incidents
from keep.identitymanager.authenticatedentity import AuthenticatedEntity
from keep.identitymanager.identitymanagerfactory import IdentityManagerFactory

router = APIRouter()

CONTENT_TYPE_LATEST = "text/plain; version=0.0.4; charset=utf-8"


@router.get("")
def get_metrics(
    authenticated_entity: AuthenticatedEntity = Depends(
        IdentityManagerFactory.get_auth_verifier(["read:metrics"])
    ),
):
    """
    This endpoint is used by Prometheus to scrape such metrics from the application:
    - alerts_total {incident_name, incident_id} - The total number of alerts per incident.
    - open_incidents_total - The total number of open incidents

    Please note that those metrics are per-tenant and are not designed to be used for the monitoring of the application itself.

    Example prometheus configuration:
    ```
    scrape_configs:
    - job_name: "scrape_keep"
        scrape_interval: 5m  # It's important to scrape not too often to avoid rate limiting.
        static_configs:
        - targets: ["https://api.keephq.dev"]  # Or your own domain.
        authorization:
            type: Bearer
            credentials: "{Your API Key}"
    ```
    """
    # We don't use im-memory metrics countrs here which is typical for prometheus exporters,
    # they would make us expose our app's pod id's. This is a customer-facing endpoing
    # we're deploying to SaaS, and we want to hide our internal infra.

    tenant_id = authenticated_entity.tenant_id

    export = str()

    # Exporting alerts per incidents
    export += "# HELP alerts_total The total number of alerts per incident.\n"
    export += "# TYPE alerts_total counter\n"
    incidents, incidents_total = get_last_incidents(
        tenant_id=tenant_id,
        limit=1000,
        is_confirmed=True,
    )
    for incident in incidents:
<<<<<<< HEAD
        incident_name = incident.user_generated_name if incident.user_generated_name else incident.ai_generated_name
        export += f'alerts_total{{incident_name="{incident_name}" incident_id="{incident.id}"}} {incident.alerts_count}\n'
    
=======
        export += f'alerts_total{{incident_name="{incident.name}" incident_id="{incident.id}"}} {incident.alerts_count}\n'

>>>>>>> 56f4b6cb
    # Exporting stats about open incidents
    export += "\n\n"
    export += "# HELP open_incidents_total The total number of open incidents.\r\n"
    export += "# TYPE open_incidents_total counter\n"
    export += f"open_incidents_total {incidents_total}\n"

    return Response(content=export, media_type=CONTENT_TYPE_LATEST)<|MERGE_RESOLUTION|>--- conflicted
+++ resolved
@@ -51,14 +51,9 @@
         is_confirmed=True,
     )
     for incident in incidents:
-<<<<<<< HEAD
         incident_name = incident.user_generated_name if incident.user_generated_name else incident.ai_generated_name
         export += f'alerts_total{{incident_name="{incident_name}" incident_id="{incident.id}"}} {incident.alerts_count}\n'
     
-=======
-        export += f'alerts_total{{incident_name="{incident.name}" incident_id="{incident.id}"}} {incident.alerts_count}\n'
-
->>>>>>> 56f4b6cb
     # Exporting stats about open incidents
     export += "\n\n"
     export += "# HELP open_incidents_total The total number of open incidents.\r\n"
