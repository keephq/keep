import logging
import os
import uuid
from datetime import datetime

from fastapi import (
    APIRouter,
    BackgroundTasks,
    Depends,
    HTTPException,
    Request,
    Response,
)
from pydantic import BaseModel
from sqlmodel import Session, select

from keep.api.consts import PROVIDER_PULL_INTERVAL_DAYS, STATIC_PRESETS
from keep.api.core.db import get_preset_by_name as get_preset_by_name_db
from keep.api.core.db import get_presets as get_presets_db
from keep.api.core.db import (
    get_session,
    update_preset_options,
    update_provider_last_pull_time,
)
from keep.api.models.alert import AlertDto
from keep.api.models.db.preset import (
    Preset,
    PresetDto,
    PresetOption,
    PresetTagLink,
    Tag,
    TagDto,
)
from keep.api.tasks.process_event_task import process_event
from keep.api.tasks.process_topology_task import process_topology
from keep.contextmanager.contextmanager import ContextManager
from keep.identitymanager.authenticatedentity import AuthenticatedEntity
from keep.identitymanager.identitymanagerfactory import IdentityManagerFactory
from keep.providers.base.base_provider import BaseTopologyProvider
from keep.providers.providers_factory import ProvidersFactory
from keep.searchengine.searchengine import SearchEngine

router = APIRouter()
logger = logging.getLogger(__name__)


# SHAHAR: this function runs as background tasks as a seperate thread
#         DO NOT ADD async HERE as it will run in the main thread and block the whole server
def pull_data_from_providers(
    tenant_id: str,
    trace_id: str,
) -> list[AlertDto]:
    """
    Pulls alerts from providers and record the to the DB.

    "Get or create logics".
    """
    if os.environ.get("KEEP_PULL_DATA_ENABLED", "true") != "true":
        logger.debug("Pull data from providers is disabled")
        return

    context_manager = ContextManager(
        tenant_id=tenant_id,
        workflow_id=None,
    )

    for provider in ProvidersFactory.get_installed_providers(tenant_id=tenant_id):
        extra = {
            "provider_type": provider.type,
            "provider_id": provider.id,
            "tenant_id": tenant_id,
        }

        if provider.last_pull_time is not None:
            now = datetime.now()
            days_passed = (now - provider.last_pull_time).days
            if days_passed <= PROVIDER_PULL_INTERVAL_DAYS:
                logger.info(
                    "Skipping provider data pulling since not enough time has passed",
                    extra={
                        **extra,
                        "days_passed": days_passed,
                        "provider_last_pull_time": str(provider.last_pull_time),
                    },
                )
                continue

        provider_class = ProvidersFactory.get_provider(
            context_manager=context_manager,
            provider_id=provider.id,
            provider_type=provider.type,
            provider_config=provider.details,
        )

        logger.info(
            f"Pulling alerts from provider {provider.type} ({provider.id})",
            extra=extra,
        )
        sorted_provider_alerts_by_fingerprint = (
            provider_class.get_alerts_by_fingerprint(tenant_id=tenant_id)
        )

        try:
            if isinstance(provider_class, BaseTopologyProvider):
                logger.info("Getting topology data", extra=extra)
                topology_data = provider_class.pull_topology()
                logger.info("Got topology data, processing", extra=extra)
                process_topology(tenant_id, topology_data, provider.id)
                logger.info("Processed topology data", extra=extra)
        except NotImplementedError:
            logger.warning(
                f"Provider {provider.type} ({provider.id}) does not support topology data",
                extra=extra,
            )
        except Exception:
            logger.error(
                f"Unknown error pulling topology from provider {provider.type} ({provider.id})",
                extra=extra,
            )

        # Even if we failed at processing some event, lets save the last pull time to not iterate this process over and over again.
        update_provider_last_pull_time(tenant_id=tenant_id, provider_id=provider.id)

        for fingerprint, alert in sorted_provider_alerts_by_fingerprint.items():
            process_event(
                {},
                tenant_id,
                provider.type,
                provider.id,
                fingerprint,
                None,
                trace_id,
                alert,
                notify_client=False,
            )


@router.get(
    "",
    description="Get all presets for tenant",
)
def get_presets(
    authenticated_entity: AuthenticatedEntity = Depends(
        IdentityManagerFactory.get_auth_verifier(["read:preset"])
    ),
    session: Session = Depends(get_session),
) -> list[PresetDto]:
    tenant_id = authenticated_entity.tenant_id
    logger.info("Getting all presets")

    # get all preset ids that the user has access to
    identity_manager = IdentityManagerFactory.get_identity_manager(
        authenticated_entity.tenant_id
    )
    allowed_preset_ids = identity_manager.get_user_permission_on_resource_type(
        resource_type="preset",
        authenticated_entity=authenticated_entity,
    )
    # both global and private presets
<<<<<<< HEAD
    presets = get_presets_db(
        tenant_id=tenant_id,
        email=authenticated_entity.email,
        preset_ids=allowed_preset_ids,
    )
    presets_dto = [PresetDto(**preset.dict()) for preset in presets]
=======
    presets = get_presets_db(tenant_id=tenant_id, email=authenticated_entity.email)
    presets_dto = [PresetDto(**preset.to_dict()) for preset in presets]
>>>>>>> 81805dfc
    # add static presets
    presets_dto.append(STATIC_PRESETS["feed"])
    presets_dto.append(STATIC_PRESETS["groups"])
    presets_dto.append(STATIC_PRESETS["dismissed"])
    logger.info("Got all presets")

    # get the number of alerts + noisy alerts for each preset
    search_engine = SearchEngine(tenant_id=tenant_id)
    # get the preset metatada
    presets_dto = search_engine.search_preset_alerts(presets=presets_dto)

    return presets_dto


class CreateOrUpdatePresetDto(BaseModel):
    name: str | None
    options: list[PresetOption]
    is_private: bool = False  # if true visible to all users of that tenant
    is_noisy: bool = False  # if true, the preset will be noisy
    tags: list[TagDto] = []  # tags to assign to the preset


@router.post("", description="Create a preset for tenant")
def create_preset(
    body: CreateOrUpdatePresetDto,
    authenticated_entity: AuthenticatedEntity = Depends(
        IdentityManagerFactory.get_auth_verifier(["write:presets"])
    ),
    session: Session = Depends(get_session),
) -> PresetDto:
    tenant_id = authenticated_entity.tenant_id
    if not body.options or not body.name:
        raise HTTPException(400, "Options and name are required")
    if body.name == "Feed" or body.name == "Deleted":
        raise HTTPException(400, "Cannot create preset with this name")
    options_dict = [option.dict() for option in body.options]

    created_by = authenticated_entity.email

    preset = Preset(
        tenant_id=tenant_id,
        options=options_dict,
        name=body.name,
        created_by=created_by,
        is_private=body.is_private,
        is_noisy=body.is_noisy,
    )

    # Handle tags
    tags = []
    for tag in body.tags:
        # New tag, create it
        if not tag.id:
            # check if tag with the same name already exists
            # (can happen due to some sync problems)
            existing_tag = session.query(Tag).filter(Tag.name == tag.name).first()
            if existing_tag:
                tags.append(existing_tag)
                continue
            new_tag = Tag(name=tag.name, tenant_id=tenant_id)
            session.add(new_tag)
            session.commit()
            session.refresh(new_tag)
            tags.append(new_tag)
        else:
            existing_tag = session.get(Tag, tag.id)
            if existing_tag is None:
                raise HTTPException(400, f"Tag with id {tag.id} does not exist")
            tags.append(existing_tag)

    # Add preset and commit to generate preset ID
    session.add(preset)
    session.commit()
    session.refresh(preset)

    # Explicitly create PresetTagLink entries
    for tag in tags:
        preset_tag_link = PresetTagLink(
            tenant_id=tenant_id, preset_id=preset.id, tag_id=tag.id
        )
        session.add(preset_tag_link)

    session.commit()
    session.refresh(preset)
    logger.info("Created preset")
    return PresetDto(**preset.to_dict())


@router.delete(
    "/{uuid}",
    description="Delete a preset for tenant",
)
def delete_preset(
    uuid: str,
    authenticated_entity: AuthenticatedEntity = Depends(
        IdentityManagerFactory.get_auth_verifier(["delete:presets"])
    ),
    session: Session = Depends(get_session),
):
    tenant_id = authenticated_entity.tenant_id
    logger.info("Deleting preset", extra={"uuid": uuid})
    # Delete links
    session.query(PresetTagLink).filter(PresetTagLink.preset_id == uuid).delete()

    statement = (
        select(Preset).where(Preset.tenant_id == tenant_id).where(Preset.id == uuid)
    )
    preset = session.exec(statement).first()
    if not preset:
        raise HTTPException(404, "Preset not found")
    session.delete(preset)
    session.commit()
    logger.info("Deleted preset", extra={"uuid": uuid})
    return {}


@router.put(
    "/{uuid}",
    description="Update a preset for tenant",
)
def update_preset(
    uuid: str,
    body: CreateOrUpdatePresetDto,
    authenticated_entity: AuthenticatedEntity = Depends(
        IdentityManagerFactory.get_auth_verifier(["write:presets"])
    ),
    session: Session = Depends(get_session),
) -> PresetDto:
    tenant_id = authenticated_entity.tenant_id
    logger.info("Updating preset", extra={"uuid": uuid})
    statement = (
        select(Preset).where(Preset.tenant_id == tenant_id).where(Preset.id == uuid)
    )
    preset = session.exec(statement).first()
    if not preset:
        raise HTTPException(404, "Preset not found")
    if body.name:
        if body.name == "Feed" or body.name == "Deleted":
            raise HTTPException(400, "Cannot create preset with this name")
        if body.name != preset.name:
            preset.name = body.name
    preset.is_private = body.is_private
    preset.is_noisy = body.is_noisy

    options_dict = [option.dict() for option in body.options]
    if not options_dict:
        raise HTTPException(400, "Options cannot be empty")
    preset.options = options_dict

    # Handle tags
    tags = []
    for tag in body.tags:
        # New tag, create it
        if not tag.id:
            # check if tag with the same name already exists
            # (can happen due to some sync problems)
            existing_tag = session.query(Tag).filter(Tag.name == tag.name).first()
            if existing_tag:
                tags.append(existing_tag)
                continue
            new_tag = Tag(name=tag.name, tenant_id=tenant_id)
            session.add(new_tag)
            session.commit()
            session.refresh(new_tag)
            tags.append(new_tag)
        else:
            existing_tag = session.get(Tag, tag.id)
            if existing_tag is None:
                raise HTTPException(400, f"Tag with id {tag.id} does not exist")
            tags.append(existing_tag)

    # Clear existing tag links
    session.query(PresetTagLink).filter(PresetTagLink.preset_id == preset.id).delete()

    # Explicitly create PresetTagLink entries
    for tag in tags:
        preset_tag_link = PresetTagLink(
            tenant_id=tenant_id, preset_id=preset.id, tag_id=tag.id
        )
        session.add(preset_tag_link)

    session.commit()
    session.refresh(preset)
    logger.info("Updated preset", extra={"uuid": uuid})
    return PresetDto(**preset.to_dict())


@router.get(
    "/{preset_name}/alerts",
    description="Get a preset for tenant",
)
async def get_preset_alerts(
    request: Request,
    bg_tasks: BackgroundTasks,
    preset_name: str,
    response: Response,
    authenticated_entity: AuthenticatedEntity = Depends(
        IdentityManagerFactory.get_auth_verifier(["read:presets"])
    ),
) -> list[AlertDto]:

    # Gathering alerts may take a while and we don't care if it will finish before we return the response.
    # In the worst case, gathered alerts will be pulled in the next request.

    bg_tasks.add_task(
        pull_data_from_providers,
        authenticated_entity.tenant_id,
        request.state.trace_id,
    )

    tenant_id = authenticated_entity.tenant_id
    logger.info("Getting preset alerts", extra={"preset_name": preset_name})
    # handle static presets
    if preset_name in STATIC_PRESETS:
        preset = STATIC_PRESETS[preset_name]
    else:
        preset = get_preset_by_name_db(tenant_id, preset_name)
    # if preset does not exist
    if not preset:
        raise HTTPException(404, "Preset not found")
    if isinstance(preset, Preset):
        preset_dto = PresetDto(**preset.to_dict())
    else:
        preset_dto = PresetDto(**preset.dict())
    search_engine = SearchEngine(tenant_id=tenant_id)
    preset_alerts = search_engine.search_alerts(preset_dto.query)
    logger.info("Got preset alerts", extra={"preset_name": preset_name})

    response.headers["X-search-type"] = str(search_engine.search_mode.value)
    return preset_alerts


class CreatePresetTab(BaseModel):
    name: str
    filter: str


@router.post(
    "/{preset_id}/tab",
    description="Create a tab for a preset",
)
def create_preset_tab(
    preset_id: str,
    body: CreatePresetTab,
    authenticated_entity: AuthenticatedEntity = Depends(
        IdentityManagerFactory.get_auth_verifier(["write:presets"])
    ),
    session: Session = Depends(get_session),
):
    tenant_id = authenticated_entity.tenant_id
    logger.info("Creating preset tab", extra={"preset_id": preset_id})
    statement = (
        select(Preset)
        .where(Preset.tenant_id == tenant_id)
        .where(Preset.id == preset_id)
    )
    preset = session.exec(statement).first()
    if not preset:
        raise HTTPException(404, "Preset not found")

    # get tabs
    tabs = []
    found = False
    for option in preset.options:
        if option.get("label", "").lower() == "tabs":
            tabs = option.get("value", [])
            found = True
            break

    # if its the first tab, create the tabs option
    if not found:
        preset.options.append({"label": "tabs", "value": []})

    tabs.append({"name": body.name, "id": str(uuid.uuid4()), "filter": body.filter})

    # update the tabs
    for option in preset.options:
        if option.get("label", "").lower() == "tabs":
            option["value"] = tabs
            break

    preset = update_preset_options(
        authenticated_entity.tenant_id, preset_id, preset.options
    )
    logger.info("Created preset tab", extra={"preset_id": preset_id})
    return PresetDto(**preset.to_dict())


@router.delete(
    "/{preset_id}/tab/{tab_id}",
    description="Delete a tab from a preset",
)
def delete_tab(
    preset_id: str,
    tab_id: str,
    authenticated_entity: AuthenticatedEntity = Depends(
        IdentityManagerFactory.get_auth_verifier(["delete:presets"])
    ),
    session: Session = Depends(get_session),
):
    tenant_id = authenticated_entity.tenant_id
    logger.info("Deleting tab", extra={"tab_id": tab_id})
    statement = (
        select(Preset)
        .where(Preset.tenant_id == tenant_id)
        .where(Preset.id == preset_id)
    )
    preset = session.exec(statement).first()
    if not preset:
        raise HTTPException(404, "Preset not found")

    # get tabs
    tabs = []
    found = False
    for option in preset.options:
        if option.get("label", "").lower() == "tabs":
            tabs = option.get("value", [])
            found = True
            break

    # if tabs not found, return 404
    if not found:
        raise HTTPException(404, "Tabs not found")

    # remove the tab
    tabs = [tab for tab in tabs if tab.get("id") != tab_id]

    # update the tabs
    for option in preset.options:
        if option.get("label", "").lower() == "tabs":
            option["value"] = tabs
            break

    preset = update_preset_options(
        authenticated_entity.tenant_id, preset_id, preset.options
    )
    logger.info("Deleted tab", extra={"tab_id": tab_id})
    return PresetDto(**preset.to_dict())<|MERGE_RESOLUTION|>--- conflicted
+++ resolved
@@ -157,17 +157,12 @@
         authenticated_entity=authenticated_entity,
     )
     # both global and private presets
-<<<<<<< HEAD
     presets = get_presets_db(
         tenant_id=tenant_id,
         email=authenticated_entity.email,
         preset_ids=allowed_preset_ids,
     )
-    presets_dto = [PresetDto(**preset.dict()) for preset in presets]
-=======
-    presets = get_presets_db(tenant_id=tenant_id, email=authenticated_entity.email)
     presets_dto = [PresetDto(**preset.to_dict()) for preset in presets]
->>>>>>> 81805dfc
     # add static presets
     presets_dto.append(STATIC_PRESETS["feed"])
     presets_dto.append(STATIC_PRESETS["groups"])
