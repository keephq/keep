--- conflicted
+++ resolved
@@ -15,91 +15,8 @@
 router = APIRouter()
 logger = logging.getLogger(__name__)
 
-<<<<<<< HEAD
-
-@router.get(
-    "",
-    description="Get all presets for tenant",
-)
-def get_presets(
-    authenticated_entity: AuthenticatedEntity = Depends(AuthVerifier()),
-) -> list[PresetDto]:
-    tenant_id = authenticated_entity.tenant_id
-    logger.info("Getting all presets")
-    # both global and private presets
-    presets = get_presets_db(tenant_id=tenant_id, email=authenticated_entity.email)
-    logger.info("Got all presets")
-    # for noisy presets, check if it needs to do noise now
-    # TODO: improve performance e.g. using status as a filter
-    # TODO: move this duplicate code to a module
-    presets_dto = []
-
-    # get the alerts, TODO: is this required?
-    alerts_dto = convert_db_alerts_to_dto_alerts(get_last_alerts(tenant_id=tenant_id))
-
-    for preset in presets:
-        logger.info("Checking if preset is noisy")
-        preset_dto = PresetDto(**preset.dict())
-        if not preset_dto.cel_query:
-            logger.warning("No CEL query found in preset options")
-            presets_dto.append(preset_dto)
-            continue
-
-        # preset_query = preset_dto.cel_query
-        # filter the alerts based on the search query
-        start = time.time()
-        logger.info("Filtering alerts", extra={"preset_id": preset.id})
-        filtered_alerts = RulesEngine.filter_alerts_cel_sql(
-            tenant_id, preset_dto.sql_query
-        )
-        filtered_alerts = convert_db_alerts_to_dto_alerts(filtered_alerts)
-        logger.info(
-            "Filtered alerts",
-            extra={"preset_id": preset.id, "time": time.time() - start},
-        )
-        preset_dto.alerts_count = len(filtered_alerts)
-        # update noisy
-        if preset.is_noisy:
-            firing_filtered_alerts = list(
-                filter(
-                    lambda alert: alert.status == AlertStatus.FIRING.value
-                    and not alert.deleted
-                    and not alert.dismissed,
-                    filtered_alerts,
-                )
-            )
-            # if there are firing alerts, then do noise
-            if firing_filtered_alerts:
-                logger.info("Noisy preset is noisy")
-                preset_dto.should_do_noise_now = True
-            else:
-                logger.info("Noisy preset is not noisy")
-                preset_dto.should_do_noise_now = False
-        # else if one of the alerts are isNoisy
-        elif any(
-            alert.isNoisy
-            and alert.status == AlertStatus.FIRING.value
-            and not alert.deleted
-            and not alert.dismissed
-            for alert in filtered_alerts
-        ):
-            logger.info("Preset is noisy")
-            preset_dto.should_do_noise_now = True
-        presets_dto.append(preset_dto)
-
-    # add static presets - feed, correlation, deleted and dismissed
-    isNoisy = any(
-        alert.isNoisy
-        and AlertStatus.FIRING.value == alert.status
-        and not alert.deleted
-        and not alert.dismissed
-        for alert in alerts_dto
-    )
-    feed_preset = PresetDto(
-=======
 static_presets = {
     "feed": PresetDto(
->>>>>>> 25aa7151
         id=StaticPresetsId.FEED_PRESET_ID.value,
         name="feed",
         options=[
