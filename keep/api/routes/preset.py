import logging
import os
import uuid
from datetime import datetime

from fastapi import (
    APIRouter,
    BackgroundTasks,
    Depends,
    HTTPException,
    Request,
    Response,
)
from pydantic import BaseModel
from sqlmodel import Session, select

from keep.api.consts import PROVIDER_PULL_INTERVAL_DAYS, STATIC_PRESETS
from keep.api.core.db import get_preset_by_name as get_preset_by_name_db
from keep.api.core.db import get_presets as get_presets_db
from keep.api.core.db import (
    get_session,
    update_preset_options,
    update_provider_last_pull_time,
)
<<<<<<< HEAD
from keep.api.core.dependencies import AuthenticatedEntity, AuthVerifier
from keep.api.models.alert import AlertDto, IncidentDto
=======
from keep.api.models.alert import AlertDto
>>>>>>> a25e63e9
from keep.api.models.db.preset import (
    Preset,
    PresetDto,
    PresetOption,
    PresetTagLink,
    Tag,
    TagDto,
    PresetEntityEnum,
)
from keep.api.tasks.process_event_task import process_event
from keep.api.tasks.process_topology_task import process_topology
from keep.contextmanager.contextmanager import ContextManager
from keep.identitymanager.authenticatedentity import AuthenticatedEntity
from keep.identitymanager.identitymanagerfactory import IdentityManagerFactory
from keep.providers.base.base_provider import BaseTopologyProvider
from keep.providers.providers_factory import ProvidersFactory
from keep.searchengine.searchengine import SearchEngine

router = APIRouter()
logger = logging.getLogger(__name__)


# SHAHAR: this function runs as background tasks as a seperate thread
#         DO NOT ADD async HERE as it will run in the main thread and block the whole server
def pull_data_from_providers(
    tenant_id: str,
    trace_id: str,
) -> list[AlertDto]:
    """
    Pulls alerts from providers and record the to the DB.

    "Get or create logics".
    """
    if os.environ.get("KEEP_PULL_DATA_ENABLED", "true") != "true":
        logger.debug("Pull data from providers is disabled")
        return

    context_manager = ContextManager(
        tenant_id=tenant_id,
        workflow_id=None,
    )

    for provider in ProvidersFactory.get_installed_providers(tenant_id=tenant_id):
        extra = {
            "provider_type": provider.type,
            "provider_id": provider.id,
            "tenant_id": tenant_id,
        }

        if provider.last_pull_time is not None:
            now = datetime.now()
            days_passed = (now - provider.last_pull_time).days
            if days_passed <= PROVIDER_PULL_INTERVAL_DAYS:
                logger.info(
                    "Skipping provider data pulling since not enough time has passed",
                    extra={
                        **extra,
                        "days_passed": days_passed,
                        "provider_last_pull_time": str(provider.last_pull_time),
                    },
                )
                continue

        provider_class = ProvidersFactory.get_provider(
            context_manager=context_manager,
            provider_id=provider.id,
            provider_type=provider.type,
            provider_config=provider.details,
        )

        logger.info(
            f"Pulling alerts from provider {provider.type} ({provider.id})",
            extra=extra,
        )
        sorted_provider_alerts_by_fingerprint = (
            provider_class.get_alerts_by_fingerprint(tenant_id=tenant_id)
        )

        try:
            if isinstance(provider_class, BaseTopologyProvider):
                logger.info("Getting topology data", extra=extra)
                topology_data = provider_class.pull_topology()
                logger.info("Got topology data, processing", extra=extra)
                process_topology(tenant_id, topology_data, provider.id)
                logger.info("Processed topology data", extra=extra)
        except NotImplementedError:
            logger.warning(
                f"Provider {provider.type} ({provider.id}) does not support topology data",
                extra=extra,
            )
        except Exception:
            logger.error(
                f"Unknown error pulling topology from provider {provider.type} ({provider.id})",
                extra=extra,
            )

        # Even if we failed at processing some event, lets save the last pull time to not iterate this process over and over again.
        update_provider_last_pull_time(tenant_id=tenant_id, provider_id=provider.id)

        for fingerprint, alert in sorted_provider_alerts_by_fingerprint.items():
            process_event(
                {},
                tenant_id,
                provider.type,
                provider.id,
                fingerprint,
                None,
                trace_id,
                alert,
                notify_client=False,
            )


@router.get(
    "",
    description="Get all presets for tenant",
)
def get_presets(
<<<<<<< HEAD
    preset_entity: PresetEntityEnum,
    authenticated_entity: AuthenticatedEntity = Depends(AuthVerifier()),
=======
    authenticated_entity: AuthenticatedEntity = Depends(
        IdentityManagerFactory.get_auth_verifier(["read:preset"])
    ),
    session: Session = Depends(get_session),
>>>>>>> a25e63e9
) -> list[PresetDto]:
    tenant_id = authenticated_entity.tenant_id
    logger.info("Getting all presets")

    # get all preset ids that the user has access to
    identity_manager = IdentityManagerFactory.get_identity_manager(
        authenticated_entity.tenant_id
    )
    allowed_preset_ids = identity_manager.get_user_permission_on_resource_type(
        resource_type="preset",
        authenticated_entity=authenticated_entity,
    )
    # both global and private presets
    presets = get_presets_db(
        tenant_id=tenant_id,
        email=authenticated_entity.email,
<<<<<<< HEAD
        preset_entity=preset_entity,
=======
        preset_ids=allowed_preset_ids,
>>>>>>> a25e63e9
    )
    presets_dto = [PresetDto(**preset.to_dict()) for preset in presets]
    # add static presets
    if preset_entity == PresetEntityEnum.ALERT:
        presets_dto.append(STATIC_PRESETS["feed"])
        presets_dto.append(STATIC_PRESETS["dismissed"])
    logger.info("Got all presets")

    # get the number of alerts + noisy alerts for each preset
    search_engine = SearchEngine(tenant_id=tenant_id)
    # get the preset metatada
    presets_dto = search_engine.search_preset_alerts(presets=presets_dto)

    return presets_dto


class CreateOrUpdatePresetDto(BaseModel):
    name: str | None
    options: list[PresetOption]
    is_private: bool = False  # if true visible to all users of that tenant
    is_noisy: bool = False  # if true, the preset will be noisy
    tags: list[TagDto] = []  # tags to assign to the preset
    entity: PresetEntityEnum


@router.post("", description="Create a preset for tenant")
def create_preset(
    body: CreateOrUpdatePresetDto,
    authenticated_entity: AuthenticatedEntity = Depends(
        IdentityManagerFactory.get_auth_verifier(["write:presets"])
    ),
    session: Session = Depends(get_session),
) -> PresetDto:
    tenant_id = authenticated_entity.tenant_id
    if not body.options or not body.name:
        raise HTTPException(400, "Options and name are required")
    if body.name == "Feed" or body.name == "Deleted":
        raise HTTPException(400, "Cannot create preset with this name")
    options_dict = [option.dict() for option in body.options]

    created_by = authenticated_entity.email

    preset = Preset(
        tenant_id=tenant_id,
        options=options_dict,
        name=body.name,
        created_by=created_by,
        is_private=body.is_private,
        is_noisy=body.is_noisy,
        entity=body.entity.value,
    )

    # Handle tags
    tags = []
    for tag in body.tags:
        # New tag, create it
        if not tag.id:
            # check if tag with the same name already exists
            # (can happen due to some sync problems)
            existing_tag = session.query(Tag).filter(Tag.name == tag.name).first()
            if existing_tag:
                tags.append(existing_tag)
                continue
            new_tag = Tag(name=tag.name, tenant_id=tenant_id)
            session.add(new_tag)
            session.commit()
            session.refresh(new_tag)
            tags.append(new_tag)
        else:
            existing_tag = session.get(Tag, tag.id)
            if existing_tag is None:
                raise HTTPException(400, f"Tag with id {tag.id} does not exist")
            tags.append(existing_tag)

    # Add preset and commit to generate preset ID
    session.add(preset)
    session.commit()
    session.refresh(preset)

    # Explicitly create PresetTagLink entries
    for tag in tags:
        preset_tag_link = PresetTagLink(
            tenant_id=tenant_id, preset_id=preset.id, tag_id=tag.id
        )
        session.add(preset_tag_link)

    session.commit()
    session.refresh(preset)
    logger.info("Created preset")
    return PresetDto(**preset.to_dict())


@router.delete(
    "/{uuid}",
    description="Delete a preset for tenant",
)
def delete_preset(
    uuid: str,
    authenticated_entity: AuthenticatedEntity = Depends(
        IdentityManagerFactory.get_auth_verifier(["delete:presets"])
    ),
    session: Session = Depends(get_session),
):
    tenant_id = authenticated_entity.tenant_id
    logger.info("Deleting preset", extra={"uuid": uuid})
    # Delete links
    session.query(PresetTagLink).filter(PresetTagLink.preset_id == uuid).delete()

    statement = (
        select(Preset).where(Preset.tenant_id == tenant_id).where(Preset.id == uuid)
    )
    preset = session.exec(statement).first()
    if not preset:
        raise HTTPException(404, "Preset not found")
    session.delete(preset)
    session.commit()
    logger.info("Deleted preset", extra={"uuid": uuid})
    return {}


@router.put(
    "/{uuid}",
    description="Update a preset for tenant",
)
def update_preset(
    uuid: str,
    body: CreateOrUpdatePresetDto,
    authenticated_entity: AuthenticatedEntity = Depends(
        IdentityManagerFactory.get_auth_verifier(["write:presets"])
    ),
    session: Session = Depends(get_session),
) -> PresetDto:
    tenant_id = authenticated_entity.tenant_id
    logger.info("Updating preset", extra={"uuid": uuid})
    statement = (
        select(Preset).where(Preset.tenant_id == tenant_id).where(Preset.id == uuid)
    )
    preset = session.exec(statement).first()
    if not preset:
        raise HTTPException(404, "Preset not found")
    if body.name:
        if body.name == "Feed" or body.name == "Deleted":
            raise HTTPException(400, "Cannot create preset with this name")
        if body.name != preset.name:
            preset.name = body.name
    preset.is_private = body.is_private
    preset.is_noisy = body.is_noisy

    options_dict = [option.dict() for option in body.options]
    if not options_dict:
        raise HTTPException(400, "Options cannot be empty")
    preset.options = options_dict

    # Handle tags
    tags = []
    for tag in body.tags:
        # New tag, create it
        if not tag.id:
            # check if tag with the same name already exists
            # (can happen due to some sync problems)
            existing_tag = session.query(Tag).filter(Tag.name == tag.name).first()
            if existing_tag:
                tags.append(existing_tag)
                continue
            new_tag = Tag(name=tag.name, tenant_id=tenant_id)
            session.add(new_tag)
            session.commit()
            session.refresh(new_tag)
            tags.append(new_tag)
        else:
            existing_tag = session.get(Tag, tag.id)
            if existing_tag is None:
                raise HTTPException(400, f"Tag with id {tag.id} does not exist")
            tags.append(existing_tag)

    # Clear existing tag links
    session.query(PresetTagLink).filter(PresetTagLink.preset_id == preset.id).delete()

    # Explicitly create PresetTagLink entries
    for tag in tags:
        preset_tag_link = PresetTagLink(
            tenant_id=tenant_id, preset_id=preset.id, tag_id=tag.id
        )
        session.add(preset_tag_link)

    session.commit()
    session.refresh(preset)
    logger.info("Updated preset", extra={"uuid": uuid})
    return PresetDto(**preset.to_dict())


@router.get(
    "/{preset_name}/{preset_entity}",
    description="Get a preset for tenant",
)
async def get_preset_entities(
    request: Request,
    bg_tasks: BackgroundTasks,
    preset_name: str,
    preset_entity: PresetEntityEnum,
    response: Response,
<<<<<<< HEAD
    authenticated_entity: AuthenticatedEntity = Depends(AuthVerifier()),
) -> list[IncidentDto | AlertDto]:
=======
    authenticated_entity: AuthenticatedEntity = Depends(
        IdentityManagerFactory.get_auth_verifier(["read:presets"])
    ),
) -> list[AlertDto]:
>>>>>>> a25e63e9

    # Gathering alerts may take a while and we don't care if it will finish before we return the response.
    # In the worst case, gathered alerts will be pulled in the next request.
    tenant_id = authenticated_entity.tenant_id
    logger.info(
        f"Getting preset ${preset_entity.value}", extra={"preset_name": preset_name}
    )
    search_engine = SearchEngine(tenant_id=tenant_id)
    if preset_entity == PresetEntityEnum.ALERT:
        bg_tasks.add_task(
            pull_data_from_providers,
            authenticated_entity.tenant_id,
            request.state.trace_id,
        )

        # handle static presets
        if preset_name in STATIC_PRESETS:
            preset = STATIC_PRESETS[preset_name]
        else:
            preset = get_preset_by_name_db(
                tenant_id=tenant_id,
                preset_name=preset_name,
                preset_entity=preset_entity,
            )
        # if preset does not exist
        if not preset:
            raise HTTPException(404, "Preset not found")
        if isinstance(preset, Preset):
            preset_dto = PresetDto(**preset.to_dict())
        else:
            preset_dto = PresetDto(**preset.dict())

        preset_alerts = search_engine.search_alerts(preset_dto.query)
        logger.info("Got preset alerts", extra={"preset_name": preset_name})

        response.headers["X-search-type"] = str(search_engine.search_mode.value)
        return preset_alerts
    if preset_entity == PresetEntityEnum.INCIDENT:
        preset = get_preset_by_name_db(
            tenant_id=tenant_id, preset_name=preset_name, preset_entity=preset_entity
        )
        preset_dto = PresetDto(**preset.to_dict())
        preset_incidents = search_engine.search_incidents(preset_dto.query)
        logger.info("Got preset incidents", extra={"preset_name": preset_name})
        return preset_incidents


class CreatePresetTab(BaseModel):
    name: str
    filter: str


@router.post(
    "/{preset_id}/tab",
    description="Create a tab for a preset",
)
def create_preset_tab(
    preset_id: str,
    body: CreatePresetTab,
    authenticated_entity: AuthenticatedEntity = Depends(
        IdentityManagerFactory.get_auth_verifier(["write:presets"])
    ),
    session: Session = Depends(get_session),
):
    tenant_id = authenticated_entity.tenant_id
    logger.info("Creating preset tab", extra={"preset_id": preset_id})
    statement = (
        select(Preset)
        .where(Preset.tenant_id == tenant_id)
        .where(Preset.id == preset_id)
    )
    preset = session.exec(statement).first()
    if not preset:
        raise HTTPException(404, "Preset not found")

    # get tabs
    tabs = []
    found = False
    for option in preset.options:
        if option.get("label", "").lower() == "tabs":
            tabs = option.get("value", [])
            found = True
            break

    # if its the first tab, create the tabs option
    if not found:
        preset.options.append({"label": "tabs", "value": []})

    tabs.append({"name": body.name, "id": str(uuid.uuid4()), "filter": body.filter})

    # update the tabs
    for option in preset.options:
        if option.get("label", "").lower() == "tabs":
            option["value"] = tabs
            break

    preset = update_preset_options(
        authenticated_entity.tenant_id, preset_id, preset.options
    )
    logger.info("Created preset tab", extra={"preset_id": preset_id})
    return PresetDto(**preset.to_dict())


@router.delete(
    "/{preset_id}/tab/{tab_id}",
    description="Delete a tab from a preset",
)
def delete_tab(
    preset_id: str,
    tab_id: str,
    authenticated_entity: AuthenticatedEntity = Depends(
        IdentityManagerFactory.get_auth_verifier(["delete:presets"])
    ),
    session: Session = Depends(get_session),
):
    tenant_id = authenticated_entity.tenant_id
    logger.info("Deleting tab", extra={"tab_id": tab_id})
    statement = (
        select(Preset)
        .where(Preset.tenant_id == tenant_id)
        .where(Preset.id == preset_id)
    )
    preset = session.exec(statement).first()
    if not preset:
        raise HTTPException(404, "Preset not found")

    # get tabs
    tabs = []
    found = False
    for option in preset.options:
        if option.get("label", "").lower() == "tabs":
            tabs = option.get("value", [])
            found = True
            break

    # if tabs not found, return 404
    if not found:
        raise HTTPException(404, "Tabs not found")

    # remove the tab
    tabs = [tab for tab in tabs if tab.get("id") != tab_id]

    # update the tabs
    for option in preset.options:
        if option.get("label", "").lower() == "tabs":
            option["value"] = tabs
            break

    preset = update_preset_options(
        authenticated_entity.tenant_id, preset_id, preset.options
    )
    logger.info("Deleted tab", extra={"tab_id": tab_id})
    return PresetDto(**preset.to_dict())<|MERGE_RESOLUTION|>--- conflicted
+++ resolved
@@ -22,12 +22,7 @@
     update_preset_options,
     update_provider_last_pull_time,
 )
-<<<<<<< HEAD
-from keep.api.core.dependencies import AuthenticatedEntity, AuthVerifier
 from keep.api.models.alert import AlertDto, IncidentDto
-=======
-from keep.api.models.alert import AlertDto
->>>>>>> a25e63e9
 from keep.api.models.db.preset import (
     Preset,
     PresetDto,
@@ -146,15 +141,11 @@
     description="Get all presets for tenant",
 )
 def get_presets(
-<<<<<<< HEAD
     preset_entity: PresetEntityEnum,
-    authenticated_entity: AuthenticatedEntity = Depends(AuthVerifier()),
-=======
     authenticated_entity: AuthenticatedEntity = Depends(
         IdentityManagerFactory.get_auth_verifier(["read:preset"])
     ),
     session: Session = Depends(get_session),
->>>>>>> a25e63e9
 ) -> list[PresetDto]:
     tenant_id = authenticated_entity.tenant_id
     logger.info("Getting all presets")
@@ -171,11 +162,8 @@
     presets = get_presets_db(
         tenant_id=tenant_id,
         email=authenticated_entity.email,
-<<<<<<< HEAD
         preset_entity=preset_entity,
-=======
         preset_ids=allowed_preset_ids,
->>>>>>> a25e63e9
     )
     presets_dto = [PresetDto(**preset.to_dict()) for preset in presets]
     # add static presets
@@ -377,15 +365,10 @@
     preset_name: str,
     preset_entity: PresetEntityEnum,
     response: Response,
-<<<<<<< HEAD
-    authenticated_entity: AuthenticatedEntity = Depends(AuthVerifier()),
+    authenticated_entity: AuthenticatedEntity = Depends(
+        IdentityManagerFactory.get_auth_verifier(["read:presets"])
+    ),
 ) -> list[IncidentDto | AlertDto]:
-=======
-    authenticated_entity: AuthenticatedEntity = Depends(
-        IdentityManagerFactory.get_auth_verifier(["read:presets"])
-    ),
-) -> list[AlertDto]:
->>>>>>> a25e63e9
 
     # Gathering alerts may take a while and we don't care if it will finish before we return the response.
     # In the worst case, gathered alerts will be pulled in the next request.
