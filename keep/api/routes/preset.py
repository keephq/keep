--- conflicted
+++ resolved
@@ -26,16 +26,10 @@
 from keep.api.models.alert import AlertDto
 from keep.api.models.db.preset import Preset, PresetDto, PresetOption
 from keep.api.tasks.process_event_task import process_event
-<<<<<<< HEAD
 from keep.api.tasks.process_incidents_task import process_incidents
 from keep.api.tasks.process_topology_task import process_topology
 from keep.contextmanager.contextmanager import ContextManager
 from keep.providers.base.base_provider import BaseIncidentProvider, BaseTopologyProvider
-=======
-from keep.api.tasks.process_topology_task import process_topology
-from keep.contextmanager.contextmanager import ContextManager
-from keep.providers.base.base_provider import BaseTopologyProvider
->>>>>>> d07c7c08
 from keep.providers.providers_factory import ProvidersFactory
 from keep.searchengine.searchengine import SearchEngine
 
@@ -91,39 +85,6 @@
             provider_config=provider.details,
         )
 
-<<<<<<< HEAD
-        extra = {
-            "provider_type": provider.type,
-            "provider_id": provider.id,
-            "tenant_id": tenant_id,
-        }
-
-        try:
-            logger.info(
-                f"Pulling alerts from provider {provider.type} ({provider.id})",
-                extra=extra,
-            )
-            sorted_provider_alerts_by_fingerprint = (
-                provider_class.get_alerts_by_fingerprint(tenant_id=tenant_id)
-            )
-            for fingerprint, alert in sorted_provider_alerts_by_fingerprint.items():
-                process_event(
-                    {},
-                    tenant_id,
-                    provider.type,
-                    provider.id,
-                    fingerprint,
-                    None,
-                    trace_id,
-                    alert,
-                    notify_client=False,
-                )
-        except Exception as e:
-            logger.error(
-                f"Unknown error pulling alerts from provider {provider.type} ({provider.id})",
-                extra={**extra, "error": str(e)},
-            )
-=======
         logger.info(
             f"Pulling alerts from provider {provider.type} ({provider.id})",
             extra=extra,
@@ -131,16 +92,11 @@
         sorted_provider_alerts_by_fingerprint = (
             provider_class.get_alerts_by_fingerprint(tenant_id=tenant_id)
         )
->>>>>>> d07c7c08
 
         try:
             if isinstance(provider_class, BaseTopologyProvider):
                 logger.info("Getting topology data", extra=extra)
-<<<<<<< HEAD
-                topology_data = provider_class.get_topology()
-=======
                 topology_data = provider_class.pull_topology()
->>>>>>> d07c7c08
                 logger.info("Got topology data, processing", extra=extra)
                 process_topology(tenant_id, topology_data, provider.id)
                 logger.info("Processed topology data", extra=extra)
@@ -155,7 +111,6 @@
                 extra=extra,
             )
 
-<<<<<<< HEAD
         try:
             if isinstance(provider_class, BaseIncidentProvider):
                 logger.info("Getting incidents from provider", extra=extra)
@@ -172,7 +127,7 @@
             logger.error(
                 f"Unknown error pulling incidents from provider {provider.type} ({provider.id})",
                 extra={**extra, "error": str(e)},
-=======
+
         # Even if we failed at processing some event, lets save the last pull time to not iterate this process over and over again.
         update_provider_last_pull_time(tenant_id=tenant_id, provider_id=provider.id)
 
@@ -187,7 +142,6 @@
                 trace_id,
                 alert,
                 notify_client=False,
->>>>>>> d07c7c08
             )
 
 
