--- conflicted
+++ resolved
@@ -72,8 +72,7 @@
         provider.deploy_alert(alert, alert_id)
         return JSONResponse(status_code=200, content={"message": "deployed"})
     except Exception as e:
-<<<<<<< HEAD
-        return JSONResponse(status_code=500, content=e.args[0])
+        return JSONResponse(status_code=400, content=e.args[0])
 
 
 @router.get("")
@@ -94,7 +93,4 @@
                 "name": "GCP",
             },
         ]
-    )
-=======
-        return JSONResponse(status_code=400, content=e.args[0])
->>>>>>> 2cf358bd
+    )