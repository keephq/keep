import json
import logging
import uuid
from typing import Optional

from fastapi import APIRouter, Body, Depends, HTTPException
from fastapi.responses import JSONResponse

from keep.api.core.dependencies import verify_api_key, verify_bearer_token
from keep.api.models.provider import Provider
from keep.providers.base.provider_exceptions import GetAlertException
from keep.providers.providers_factory import ProvidersFactory
from keep.secretmanager.secretmanagerfactory import SecretManagerFactory

router = APIRouter()
logger = logging.getLogger(__name__)


@router.get(
    "",
)
def get_providers(
    tenant_id: str = Depends(verify_bearer_token),
) -> dict[str, Provider]:
    logger.info("Getting installed providers", extra={"tenant_id": tenant_id})
    providers = ProvidersFactory.get_all_providers()
    # TODO: installed providers should be kept in the DB
    #       but for now we just fetch it from the secret manager
    secret_manager = SecretManagerFactory.get_secret_manager()
    installed_providers = secret_manager.list_secrets(prefix=f"{tenant_id}_")
    # TODO: mask the sensitive data
    installed_providers = [
        {
            "name": secret.split("_")[1],
            "details": secret_manager.read_secret(secret.split("/")[-1], is_json=True),
        }
        for secret in installed_providers
        if len(secret.split("_")) == 3  # avoid the installation api key
    ]
    # return list of installed providers
    # TODO: model this
    # TODO: return also metadata (host, etc)
    for p in installed_providers:
        provider_name = p["name"]
<<<<<<< HEAD
        providers[f"{provider_name}_provider"]["installed"] = True
        providers[f"{provider_name}_provider"]["details"] = p["details"]

    return JSONResponse(content=providers)
=======
        providers[f"{provider_name}_provider"].installed = True
        providers[f"{provider_name}_provider"].details = p["details"]

    return providers
>>>>>>> b8ae5350


@router.get(
    "/{provider_type}/{provider_id}/alerts",
    description="Get alerts from a provider",
)
def get_alerts(
    provider_type: str,
    provider_id: str,
    tenant_id: str = Depends(verify_api_key),
) -> list:
    logger.info(
        "Getting provider alerts",
        extra={
            "tenant_id": tenant_id,
            "provider_type": provider_type,
            "provider_id": provider_id,
        },
    )
    # TODO: validate provider exists, error handling in general
    secret_manager = SecretManagerFactory.get_secret_manager()
    # TODO: secrets convention from config?
    provider_config = secret_manager.read_secret(
        f"{tenant_id}_{provider_type}_{provider_id}", is_json=True
    )
    provider = ProvidersFactory.get_provider(
        provider_id, provider_type, provider_config
    )
    return provider.get_alerts()


@router.get(
    "/{provider_type}/{provider_id}/logs",
    description="Get logs from a provider",
)
def get_logs(
    provider_type: str,
    provider_id: str,
    limit: int = 5,
    tenant_id: str = Depends(verify_api_key),
) -> list:
    try:
        logger.info(
            "Getting provider logs",
            extra={
                "tenant_id": tenant_id,
                "provider_type": provider_type,
                "provider_id": provider_id,
            },
        )
        secret_manager = SecretManagerFactory.get_secret_manager()
        provider_config = secret_manager.read_secret(
            f"{tenant_id}_{provider_type}_{provider_id}", is_json=True
        )
        provider = ProvidersFactory.get_provider(
            provider_id, provider_type, provider_config
        )
        return provider.get_logs(limit=limit)
    except ModuleNotFoundError:
        raise HTTPException(404, detail=f"Provider {provider_type} not found")
    except Exception:
        logger.exception(
            "Failed to get provider logs",
            extra={
                "tenant_id": tenant_id,
                "provider_type": provider_type,
                "provider_id": provider_id,
            },
        )
        return []


@router.get(
    "/{provider_type}/schema",
    description="Get alerts from a provider",
)
def get_alerts_schema(
    provider_type: str,
) -> dict:
    try:
        logger.info(
            "Getting provider alerts schema", extra={"provider_type": provider_type}
        )
        provider = ProvidersFactory.get_provider_class(provider_type)
        return provider.get_alert_schema()
    except ModuleNotFoundError:
        raise HTTPException(404, detail=f"Provider {provider_type} not found")


@router.post(
    "/{provider_type}/{provider_id}/alerts",
    description="Get alerts from a provider",
)
def add_alert(
    provider_type: str,
    provider_id: str,
    alert: dict,
    alert_id: Optional[str] = None,
    tenant_id: str = Depends(verify_api_key),
) -> JSONResponse:
    logger.info(
        "Adding alert to provider",
        extra={
            "tenant_id": tenant_id,
            "provider_type": provider_type,
            "provider_id": provider_id,
        },
    )
    # TODO: validate provider exists, error handling in general
    secret_manager = SecretManagerFactory.get_secret_manager()
    # TODO: secrets convention from config?
    provider_config = secret_manager.read_secret(
        f"{tenant_id}_{provider_type}_{provider_id}", is_json=True
    )
    provider = ProvidersFactory.get_provider(
        provider_id, provider_type, provider_config
    )
    try:
        provider.deploy_alert(alert, alert_id)
        return JSONResponse(status_code=200, content={"message": "deployed"})
    except Exception as e:
        return JSONResponse(status_code=500, content=e.args[0])


@router.post(
    "/test",
    description="Test a provider's alert retrieval",
)
def test_provider(
    provider_info: dict = Body(...),
    tenant_id: str = Depends(verify_bearer_token),
) -> JSONResponse:
    # Extract parameters from the provider_info dictionary
    # For now, we support only 1:1 provider_type:provider_id
    # In the future, we might want to support multiple providers of the same type
    provider_id = provider_info.pop("provider_id")
    provider_type = provider_info.pop("provider_type", None) or provider_id
    logger.info(
        "Testing provider",
        extra={
            "provider_id": provider_id,
            "provider_type": provider_type,
            "tenant_id": tenant_id,
        },
    )
    provider_config = {
        "authentication": provider_info,
    }
    # TODO: valdiations:
    # 1. provider_type and provider id is valid
    # 2. the provider config is valid
    provider = ProvidersFactory.get_provider(
        provider_id, provider_type, provider_config
    )
    try:
        alerts = provider.get_alerts()
        return JSONResponse(status_code=200, content={"alerts": alerts})
    except GetAlertException as e:
        return JSONResponse(status_code=e.status_code, content=e.message)
    except Exception as e:
        return JSONResponse(status_code=400, content=str(e))


@router.post("/install")
async def install_provider(
    provider_info: dict = Body(...),
    tenant_id: str = Depends(verify_bearer_token),
):
    # Extract parameters from the provider_info dictionary
    provider_id = provider_info.pop("provider_id")
    provider_name = provider_info.pop("provider_name")
    provider_type = provider_info.pop("provider_type", None) or provider_id
    provider_unique_id = uuid.uuid4().hex

    logger.info(
        "Installing provider",
        extra={
            "provider_id": provider_id,
            "provider_type": provider_type,
            "tenant_id": tenant_id,
        },
    )
    provider_config = {
        "authentication": provider_info,
    }
    try:
        # Instantiate the provider object and perform installation process
        provider = ProvidersFactory.get_provider(
            provider_id, provider_type, provider_config
        )
        secret_manager = SecretManagerFactory.get_secret_manager()
        provider_config = secret_manager.write_secret(
            secret_name=f"{tenant_id}_{provider_type}_{provider_unique_id}",
            secret_value=json.dumps(provider_config),
        )
        return JSONResponse(
            status_code=200, content={"message": "Provider installed successfully"}
        )

    except GetAlertException as e:
        raise HTTPException(status_code=403, detail=e.message)

    except Exception as e:
        raise HTTPException(status_code=400, detail=str(e))<|MERGE_RESOLUTION|>--- conflicted
+++ resolved
@@ -23,6 +23,7 @@
     tenant_id: str = Depends(verify_bearer_token),
 ) -> dict[str, Provider]:
     logger.info("Getting installed providers", extra={"tenant_id": tenant_id})
+    providers = ProvidersFactory.get_all_providers()
     providers = ProvidersFactory.get_all_providers()
     # TODO: installed providers should be kept in the DB
     #       but for now we just fetch it from the secret manager
@@ -42,17 +43,10 @@
     # TODO: return also metadata (host, etc)
     for p in installed_providers:
         provider_name = p["name"]
-<<<<<<< HEAD
         providers[f"{provider_name}_provider"]["installed"] = True
         providers[f"{provider_name}_provider"]["details"] = p["details"]
 
     return JSONResponse(content=providers)
-=======
-        providers[f"{provider_name}_provider"].installed = True
-        providers[f"{provider_name}_provider"].details = p["details"]
-
-    return providers
->>>>>>> b8ae5350
 
 
 @router.get(
