import json
import logging
import time
import uuid
from typing import Callable, Optional

from fastapi import APIRouter, Body, Depends, HTTPException, Request
from fastapi.responses import JSONResponse
from sqlmodel import Session, select
from starlette.datastructures import UploadFile

from keep.api.core.config import config
from keep.api.core.db import get_session
from keep.api.core.dependencies import (
    get_user_email,
    verify_api_key,
    verify_bearer_token,
    verify_token_or_key,
)
from keep.api.models.db.provider import Provider
from keep.api.models.webhook import ProviderWebhookSettings
from keep.api.utils.tenant_utils import get_or_create_api_key
from keep.contextmanager.contextmanager import ContextManager
from keep.event_subscriber.event_subscriber import EventSubscriber
from keep.providers.base.base_provider import BaseProvider
from keep.providers.base.provider_exceptions import (
    GetAlertException,
    ProviderMethodException,
)
from keep.providers.providers_factory import ProvidersFactory
from keep.secretmanager.secretmanagerfactory import SecretManagerFactory

router = APIRouter()
logger = logging.getLogger(__name__)


@router.get(
    "",
)
def get_providers(
    tenant_id: str = Depends(verify_token_or_key),
):
    logger.info("Getting installed providers", extra={"tenant_id": tenant_id})
    providers = ProvidersFactory.get_all_providers()
    installed_providers = ProvidersFactory.get_installed_providers(
        tenant_id, providers, include_details=True
    )

    try:
        return {
            "providers": providers,
            "installed_providers": installed_providers,
        }
    except Exception:
        logger.exception("Failed to get providers")
        return {"providers": providers, "installed_providers": []}


@router.get(
    "/{provider_type}/{provider_id}/configured-alerts",
    description="Get alerts configuration from a provider",
)
def get_alerts_configuration(
    provider_type: str,
    provider_id: str,
    tenant_id: str = Depends(verify_api_key),
) -> list:
    logger.info(
        "Getting provider alerts",
        extra={
            "tenant_id": tenant_id,
            "provider_type": provider_type,
            "provider_id": provider_id,
        },
    )
    context_manager = ContextManager(tenant_id=tenant_id)
    secret_manager = SecretManagerFactory.get_secret_manager(context_manager)
    provider_config = secret_manager.read_secret(
        f"{tenant_id}_{provider_type}_{provider_id}", is_json=True
    )
    provider = ProvidersFactory.get_provider(
        context_manager, provider_id, provider_type, provider_config
    )
    return provider.get_alerts_configuration()


@router.get(
    "/{provider_type}/{provider_id}/logs",
    description="Get logs from a provider",
)
def get_logs(
    provider_type: str,
    provider_id: str,
    limit: int = 5,
    tenant_id: str = Depends(verify_api_key),
) -> list:
    try:
        logger.info(
            "Getting provider logs",
            extra={
                "tenant_id": tenant_id,
                "provider_type": provider_type,
                "provider_id": provider_id,
            },
        )
        context_manager = ContextManager(tenant_id=tenant_id)
        secret_manager = SecretManagerFactory.get_secret_manager(context_manager)
        provider_config = secret_manager.read_secret(
            f"{tenant_id}_{provider_type}_{provider_id}", is_json=True
        )
        provider = ProvidersFactory.get_provider(
            context_manager, provider_id, provider_type, provider_config
        )
        return provider.get_logs(limit=limit)
    except ModuleNotFoundError:
        raise HTTPException(404, detail=f"Provider {provider_type} not found")
    except Exception:
        logger.exception(
            "Failed to get provider logs",
            extra={
                "tenant_id": tenant_id,
                "provider_type": provider_type,
                "provider_id": provider_id,
            },
        )
        return []


@router.get(
    "/{provider_type}/schema",
    description="Get the provider's API schema used to push alerts configuration",
)
def get_alerts_schema(
    provider_type: str,
) -> dict:
    try:
        logger.info(
            "Getting provider alerts schema", extra={"provider_type": provider_type}
        )
        provider = ProvidersFactory.get_provider_class(provider_type)
        return provider.get_alert_schema()
    except ModuleNotFoundError:
        raise HTTPException(404, detail=f"Provider {provider_type} not found")


@router.post(
    "/{provider_type}/{provider_id}/alerts",
    description="Push new alerts to the provider",
)
def add_alert(
    provider_type: str,
    provider_id: str,
    alert: dict,
    alert_id: Optional[str] = None,
    tenant_id: str = Depends(verify_api_key),
) -> JSONResponse:
    logger.info(
        "Adding alert to provider",
        extra={
            "tenant_id": tenant_id,
            "provider_type": provider_type,
            "provider_id": provider_id,
        },
    )
    context_manager = ContextManager(tenant_id=tenant_id)
    secret_manager = SecretManagerFactory.get_secret_manager(context_manager)
    # TODO: secrets convention from config?
    provider_config = secret_manager.read_secret(
        f"{tenant_id}_{provider_type}_{provider_id}", is_json=True
    )
    provider = ProvidersFactory.get_provider(
        context_manager, provider_id, provider_type, provider_config
    )
    try:
        provider.deploy_alert(alert, alert_id)
        return JSONResponse(status_code=200, content={"message": "deployed"})
    except Exception as e:
        return JSONResponse(status_code=500, content=e.args[0])


@router.post(
    "/test",
    description="Test a provider's alert retrieval",
)
def test_provider(
    provider_info: dict = Body(...),
    tenant_id: str = Depends(verify_bearer_token),
) -> JSONResponse:
    # Extract parameters from the provider_info dictionary
    # For now, we support only 1:1 provider_type:provider_id
    # In the future, we might want to support multiple providers of the same type
    provider_id = provider_info.pop("provider_id")
    provider_type = provider_info.pop("provider_type", None) or provider_id
    logger.info(
        "Testing provider",
        extra={
            "provider_id": provider_id,
            "provider_type": provider_type,
            "tenant_id": tenant_id,
        },
    )
    provider_config = {
        "authentication": provider_info,
    }
    # TODO: valdiations:
    # 1. provider_type and provider id is valid
    # 2. the provider config is valid
    context_manager = ContextManager(
        tenant_id=tenant_id, workflow_id=""  # this is not in a workflow scope
    )
    provider = ProvidersFactory.get_provider(
        context_manager, provider_id, provider_type, provider_config
    )
    try:
        alerts = provider.get_alerts_configuration()
        return JSONResponse(status_code=200, content={"alerts": alerts})
    except GetAlertException as e:
        return JSONResponse(status_code=e.status_code, content=e.message)
    except Exception as e:
        return JSONResponse(status_code=400, content=str(e))


@router.delete("/{provider_type}/{provider_id}")
def delete_provider(
    provider_type: str,
    provider_id: str,
    tenant_id: str = Depends(verify_bearer_token),
    session: Session = Depends(get_session),
):
    logger.info(
        "Deleting provider",
        extra={
            "provider_id": provider_id,
            "tenant_id": tenant_id,
        },
    )
    context_manager = ContextManager(tenant_id=tenant_id)
    secret_manager = SecretManagerFactory.get_secret_manager(context_manager)
    try:
        provider = session.exec(
            select(Provider).where(
                (Provider.tenant_id == tenant_id) & (Provider.id == provider_id)
            )
        ).one()
        try:
            secret_manager.delete_secret(provider.configuration_key)
        # in case the secret does not deleted, just log it but still
        # delete the provider so
        except Exception as exc:
            logger.exception("Failed to delete the provider secret")
            pass
        # delete the provider anyway
        session.delete(provider)
        session.commit()
    except Exception as exc:
        # TODO: handle it better
        logger.exception("Failed to delete the provider secret")
        pass

    if provider.consumer:
        # Unregister the provider as a consumer
        try:
            event_subscriber = EventSubscriber.get_instance()
            event_subscriber.remove_consumer(provider)
        except Exception as e:
            logger.exception("Failed to unregister provider as a consumer")
            # return 200 as the next time Keep will start, it will try to unregister again
    logger.info("Deleted provider", extra={"provider_id": provider_id})
    return JSONResponse(status_code=200, content={"message": "deleted"})


def validate_scopes(
    provider: BaseProvider, validate_mandatory=True
) -> dict[str, bool | str]:
    validated_scopes = provider.validate_scopes()
    if validate_mandatory:
        mandatory_scopes_validated = True
        if provider.PROVIDER_SCOPES and validated_scopes:
            # All of the mandatory scopes must be validated
            for scope in provider.PROVIDER_SCOPES:
                if scope.mandatory and (
                    scope.name not in validated_scopes
                    or validated_scopes[scope.name] != True
                ):
                    mandatory_scopes_validated = False
                    break
        # Otherwise we fail the installation
        if not mandatory_scopes_validated:
            raise HTTPException(
                status_code=412,
                detail=validated_scopes,
            )
    return validated_scopes


@router.post(
    "/{provider_id}/scopes",
    description="Validate provider scopes",
    status_code=200,
    response_model=dict[str, bool | str],
)
def validate_provider_scopes(
    provider_id: str,
    tenant_id: str = Depends(verify_bearer_token),
    session: Session = Depends(get_session),
):
    logger.info("Validating provider scopes", extra={"provider_id": provider_id})
    provider = session.exec(
        select(Provider).where(
            (Provider.tenant_id == tenant_id) & (Provider.id == provider_id)
        )
    ).one()

    if not provider:
        raise HTTPException(404, detail="Provider not found")

    context_manager = ContextManager(tenant_id=tenant_id)
    secret_manager = SecretManagerFactory.get_secret_manager(context_manager)
    provider_config = secret_manager.read_secret(
        provider.configuration_key, is_json=True
    )
    provider_instance = ProvidersFactory.get_provider(
        context_manager, provider_id, provider.type, provider_config
    )
    validated_scopes = provider_instance.validate_scopes()
    if validated_scopes != provider.validatedScopes:
        provider.validatedScopes = validated_scopes
        session.commit()
    logger.info(
        "Validated provider scopes",
        extra={"provider_id": provider_id, "validated_scopes": validate_scopes},
    )
    return validated_scopes


@router.put("/{provider_id}", description="Update provider", status_code=200)
async def update_provider(
    provider_id: str,
    request: Request,
    tenant_id: str = Depends(verify_bearer_token),
    session: Session = Depends(get_session),
    updated_by: str = Depends(get_user_email),
):
    logger.info(
        "Updating provider",
        extra={
            "provider_id": provider_id,
        },
    )
    # Try to parse as JSON first
    try:
        provider_info = await request.json()
    except ValueError:
        # If error occurs (likely not JSON), try to get as form data
        form_data = await request.form()
        provider_info = dict(form_data)

    if not provider_info:
        raise HTTPException(status_code=400, detail="No valid data provided")

    provider = session.exec(
        select(Provider).where(
            (Provider.tenant_id == tenant_id) & (Provider.id == provider_id)
        )
    ).one()

    if not provider:
        raise HTTPException(404, detail="Provider not found")

    provider_config = {
        "authentication": provider_info,
        "name": provider.name,
    }

    # we support files as well
    for key, value in provider_config.get("authentication", {}).items():
        if isinstance(value, UploadFile):
            provider_config["authentication"][key] = await value.read()
            provider_config["authentication"][key] = provider_config["authentication"][
                key
            ].decode()

    context_manager = ContextManager(tenant_id=tenant_id)
    provider_instance = ProvidersFactory.get_provider(
        context_manager, provider_id, provider.type, provider_config
    )
    validated_scopes = validate_scopes(provider_instance)
    secret_manager = SecretManagerFactory.get_secret_manager(context_manager)
    secret_manager.write_secret(
        secret_name=provider.configuration_key, secret_value=json.dumps(provider_config)
    )
    provider.installed_by = updated_by
    provider.validatedScopes = validated_scopes
    session.commit()
    logger.info("Updated provider", extra={"provider_id": provider_id})
    return {
        "details": provider_config,
        "validatedScopes": validated_scopes,
    }


@router.post("/install")
async def install_provider(
<<<<<<< HEAD
    provider_info: dict = Body(...),
    tenant_id: str = Depends(verify_token_or_key),
=======
    request: Request,
    tenant_id: str = Depends(verify_bearer_token),
>>>>>>> fceaeb6d
    session: Session = Depends(get_session),
    installed_by: str = Depends(get_user_email),
):
    # Try to parse as JSON first
    try:
        provider_info = await request.json()
    except ValueError:
        # If error occurs (likely not JSON), try to get as form data
        form_data = await request.form()
        provider_info = dict(form_data)

    if not provider_info:
        raise HTTPException(status_code=400, detail="No valid data provided")

    # Extract parameters from the provider_info dictionary
    try:
        provider_id = provider_info.pop("provider_id")
        provider_name = provider_info.pop("provider_name")
        provider_type = provider_info.pop("provider_type", None) or provider_id
    except KeyError as e:
        raise HTTPException(
            status_code=400, detail=f"Missing required field: {e.args[0]}"
        )

    provider_unique_id = uuid.uuid4().hex
    logger.info(
        "Installing provider",
        extra={
            "provider_id": provider_id,
            "provider_type": provider_type,
            "tenant_id": tenant_id,
        },
    )
    provider_config = {
        "authentication": provider_info,
        "name": provider_name,
    }
    # we support files as well
    for key, value in provider_config.get("authentication", {}).items():
        if isinstance(value, UploadFile):
            provider_config["authentication"][key] = await value.read()
            provider_config["authentication"][key] = provider_config["authentication"][
                key
            ].decode()

    # Instantiate the provider object and perform installation process
    context_manager = ContextManager(tenant_id=tenant_id)
    provider = ProvidersFactory.get_provider(
        context_manager, provider_id, provider_type, provider_config
    )

    validated_scopes = validate_scopes(provider)

    secret_manager = SecretManagerFactory.get_secret_manager(context_manager)
    secret_name = f"{tenant_id}_{provider_type}_{provider_unique_id}"
    secret_manager.write_secret(
        secret_name=secret_name,
        secret_value=json.dumps(provider_config),
    )
    # add the provider to the db
    provider_model = Provider(
        id=provider_unique_id,
        tenant_id=tenant_id,
        name=provider_name,
        type=provider_type,
        installed_by=installed_by,
        installation_time=time.time(),
        configuration_key=secret_name,
        validatedScopes=validated_scopes,
        consumer=provider.is_consumer,
    )
    try:
        session.add(provider_model)
        session.commit()
    except Exception as e:
        logger.exception("Failed to add provider to db")
        return JSONResponse(
            status_code=400,
            content={"message": "Failed to install provider", "error": str(e)},
        )

    if provider_model.consumer:
        # Register the provider as a consumer
        try:
            event_subscriber = EventSubscriber.get_instance()
            event_subscriber.add_consumer(provider)
        except Exception as e:
            logger.exception("Failed to register provider as a consumer")
            # return 200 as the next time Keep will start, it will try to register again

    return JSONResponse(
        status_code=200,
        content={
            "type": provider_type,
            "id": provider_unique_id,
            "details": provider_config,
            "validatedScopes": validated_scopes,
        },
    )


@router.post("/install/oauth2/{provider_type}")
async def install_provider_oauth2(
    provider_type: str,
    provider_info: dict = Body(...),
    tenant_id: str = Depends(verify_bearer_token),
    session: Session = Depends(get_session),
    installed_by: str = Depends(get_user_email),
):
    # Extract parameters from the provider_info dictionary
    provider_name = f"{provider_type}-oauth2"

    provider_unique_id = uuid.uuid4().hex
    logger.info(
        "Installing provider",
        extra={
            "provider_id": provider_unique_id,
            "provider_type": provider_type,
            "tenant_id": tenant_id,
        },
    )
    try:
        provider_class = ProvidersFactory.get_provider_class(provider_type)
        provider_info = provider_class.oauth2_logic(**provider_info)
        provider_config = {
            "authentication": provider_info,
            "name": provider_name,
        }
        # Instantiate the provider object and perform installation process
        context_manager = ContextManager(tenant_id=tenant_id)
        provider = ProvidersFactory.get_provider(
            context_manager, provider_unique_id, provider_type, provider_config
        )

        secret_manager = SecretManagerFactory.get_secret_manager(context_manager)
        secret_name = f"{tenant_id}_{provider_type}_{provider_unique_id}"
        secret_manager.write_secret(
            secret_name=secret_name,
            secret_value=json.dumps(provider_config),
        )
        # add the provider to the db
        provider = Provider(
            id=provider_unique_id,
            tenant_id=tenant_id,
            name=provider_name,
            type=provider_type,
            installed_by=installed_by,
            installation_time=time.time(),
            configuration_key=secret_name,
        )
        session.add(provider)
        session.commit()
        return JSONResponse(
            status_code=200,
            content={
                "type": provider_type,
                "id": provider_unique_id,
                "details": provider_config,
            },
        )
    except Exception as e:
        raise HTTPException(status_code=400, detail=str(e))


@router.post(
    "/{provider_id}/invoke/{method}",
    description="Invoke provider special method",
    status_code=200,
)
def invoke_provider_method(
    provider_id: str,
    method: str,
    method_params: dict,
    tenant_id: str = Depends(verify_bearer_token),
    session: Session = Depends(get_session),
):
    logger.info(
        "Invoking provider method", extra={"provider_id": provider_id, "method": method}
    )
    provider = session.exec(
        select(Provider).where(
            (Provider.tenant_id == tenant_id) & (Provider.id == provider_id)
        )
    ).one()

    if not provider:
        raise HTTPException(404, detail="Provider not found")

    context_manager = ContextManager(tenant_id=tenant_id)
    secret_manager = SecretManagerFactory.get_secret_manager(context_manager)
    provider_config = secret_manager.read_secret(
        provider.configuration_key, is_json=True
    )
    provider_instance = ProvidersFactory.get_provider(
        context_manager, provider_id, provider.type, provider_config
    )

    func: Callable = getattr(provider_instance, method, None)
    if not func:
        raise HTTPException(400, detail="Method not found")

    try:
        response = func(**method_params)
    except ProviderMethodException as e:
        logger.exception(
            "Failed to invoke method",
            extra={"provider_id": provider_id, "method": method},
        )
        raise HTTPException(status_code=e.status_code, detail=e.message)

    logger.info(
        "Successfully invoked provider method",
        extra={"provider_id": provider_id, "method": method},
    )
    return response


# Webhook related endpoints
@router.post("/install/webhook/{provider_type}/{provider_id}")
def install_provider_webhook(
    provider_type: str,
    provider_id: str,
    tenant_id: str = Depends(verify_bearer_token),
    session: Session = Depends(get_session),
):
    context_manager = ContextManager(
        tenant_id=tenant_id, workflow_id=""  # this is not in a workflow scope
    )
    secret_manager = SecretManagerFactory.get_secret_manager(context_manager)
    provider_config = secret_manager.read_secret(
        f"{tenant_id}_{provider_type}_{provider_id}", is_json=True
    )
    provider = ProvidersFactory.get_provider(
        context_manager, provider_id, provider_type, provider_config
    )
    api_url = config("KEEP_API_URL")
    keep_webhook_api_url = (
        f"{api_url}/alerts/event/{provider_type}?provider_id={provider_id}"
    )
    webhook_api_key = get_or_create_api_key(
        session=session,
        tenant_id=tenant_id,
        unique_api_key_id="webhook",
        system_description="Webhooks API key",
    )

    try:
        provider.setup_webhook(tenant_id, keep_webhook_api_url, webhook_api_key, True)
    except Exception as e:
        raise HTTPException(status_code=400, detail=str(e))

    return JSONResponse(status_code=200, content={"message": "webhook installed"})


@router.get("/{provider_type}/webhook")
def get_webhook_settings(
    provider_type: str,
    tenant_id: str = Depends(verify_bearer_token),
    session: Session = Depends(get_session),
) -> ProviderWebhookSettings:
    logger.info("Getting webhook settings", extra={"provider_type": provider_type})
    api_url = config("KEEP_API_URL")
    keep_webhook_api_url = f"{api_url}/alerts/event/{provider_type}"
    provider_class = ProvidersFactory.get_provider_class(provider_type)
    webhook_api_key = get_or_create_api_key(
        session=session,
        tenant_id=tenant_id,
        unique_api_key_id="webhook",
        system_description="Webhooks API key",
    )
    logger.info("Got webhook settings", extra={"provider_type": provider_type})
    return ProviderWebhookSettings(
        webhookDescription=provider_class.webhook_description,
        webhookTemplate=provider_class.webhook_template.format(
            keep_webhook_api_url=keep_webhook_api_url, api_key=webhook_api_key
        ),
    )<|MERGE_RESOLUTION|>--- conflicted
+++ resolved
@@ -401,13 +401,8 @@
 
 @router.post("/install")
 async def install_provider(
-<<<<<<< HEAD
-    provider_info: dict = Body(...),
-    tenant_id: str = Depends(verify_token_or_key),
-=======
     request: Request,
     tenant_id: str = Depends(verify_bearer_token),
->>>>>>> fceaeb6d
     session: Session = Depends(get_session),
     installed_by: str = Depends(get_user_email),
 ):
