--- conflicted
+++ resolved
@@ -10,13 +10,10 @@
 from pydantic.types import UUID
 from sqlmodel import Session
 
-<<<<<<< HEAD
+from keep.api.bl.ai_suggestion_bl import AISuggestionBl
+from keep.api.bl.incidents_bl import IncidentBl
 from keep.api.arq_pool import get_pool
 from keep.api.consts import REDIS, KEEP_ARQ_QUEUE_BASIC
-=======
-from keep.api.bl.ai_suggestion_bl import AISuggestionBl
-from keep.api.bl.incidents_bl import IncidentBl
->>>>>>> e5500b2e
 from keep.api.core.db import (
     DestinationIncidentNotFound,
     add_audit,
@@ -32,12 +29,7 @@
     get_workflow_executions_for_incident_or_alert,
     merge_incidents_to_id,
 )
-<<<<<<< HEAD
 from keep.api.core.dependencies import get_pusher_client, extract_generic_body
-from keep.api.core.elastic import ElasticClient
-=======
-from keep.api.core.dependencies import get_pusher_client
->>>>>>> e5500b2e
 from keep.api.models.alert import (
     AlertDto,
     EnrichAlertRequestBody,
@@ -66,12 +58,7 @@
 from keep.api.utils.pluralize import pluralize
 from keep.identitymanager.authenticatedentity import AuthenticatedEntity
 from keep.identitymanager.identitymanagerfactory import IdentityManagerFactory
-<<<<<<< HEAD
-from keep.providers.providers_factory import ProvidersFactory
-from keep.workflowmanager.workflowmanager import WorkflowManager
-=======
 from keep.topologies.topologies_service import TopologiesService  # noqa
->>>>>>> e5500b2e
 
 router = APIRouter()
 logger = logging.getLogger(__name__)
@@ -490,8 +477,251 @@
     return Response(status_code=202)
 
 
+router.post(
+    "/event/{provider_type}",
+    description="Receive an alert event from a provider",
+    status_code=202,
+)
+async def receive_event(
+    provider_type: str,
+    bg_tasks: BackgroundTasks,
+    request: Request,
+    provider_id: str | None = None,
+    event=Depends(extract_generic_body),
+    authenticated_entity: AuthenticatedEntity = Depends(
+        IdentityManagerFactory.get_auth_verifier(["write:incident"])
+    ),
+    pusher_client: Pusher = Depends(get_pusher_client),
+) -> dict[str, str]:
+    trace_id = request.state.trace_id
+
+    provider_class = None
+    try:
+        provider_class = ProvidersFactory.get_provider_class(provider_type)
+    except ModuleNotFoundError:
+        raise HTTPException(
+            status_code=400, detail=f"Provider {provider_type} not found"
+        )
+    if not provider_class:
+        raise HTTPException(
+            status_code=400, detail=f"Provider {provider_type} not found"
+        )
+
+    # Parse the raw body
+    event = provider_class.parse_event_raw_body(event)
+
+    if REDIS:
+        redis: ArqRedis = await get_pool()
+        job = await redis.enqueue_job(
+            "async_process_event",
+            authenticated_entity.tenant_id,
+            provider_type,
+            provider_id,
+            None,
+            authenticated_entity.api_key_name,
+            trace_id,
+            event,
+            True,
+            None,
+            "incident",
+            _queue_name=KEEP_ARQ_QUEUE_BASIC,
+        )
+        logger.info(
+            "Enqueued job",
+            extra={
+                "job_id": job.job_id,
+                "tenant_id": authenticated_entity.tenant_id,
+                "queue": KEEP_ARQ_QUEUE_BASIC,
+            },
+        )
+    else:
+        bg_tasks.add_task(
+            process_event,
+            {},
+            authenticated_entity.tenant_id,
+            provider_type,
+            provider_id,
+            None,
+            authenticated_entity.api_key_name,
+            trace_id,
+            event,
+            True,
+            None,
+            "incident"
+        )
+    return Response(status_code=202)
+
+
 @router.post(
-<<<<<<< HEAD
+    "/{incident_id}/status",
+    description="Change incident status",
+    response_model=IncidentDto,
+)
+def change_incident_status(
+    incident_id: UUID,
+    change: IncidentStatusChangeDto,
+    authenticated_entity: AuthenticatedEntity = Depends(
+        IdentityManagerFactory.get_auth_verifier(["write:incident"])
+    ),
+) -> IncidentDto:
+    tenant_id = authenticated_entity.tenant_id
+    logger.info(
+        "Fetching incident",
+        extra={
+            "incident_id": incident_id,
+            "tenant_id": tenant_id,
+        },
+    )
+
+    with_alerts = change.status == IncidentStatus.RESOLVED
+    incident = get_incident_by_id(tenant_id, incident_id, with_alerts=with_alerts)
+    if not incident:
+        raise HTTPException(status_code=404, detail="Incident not found")
+
+    # We need to do something only if status really changed
+    if not change.status == incident.status:
+        end_time = (
+            datetime.utcnow() if change.status == IncidentStatus.RESOLVED else None
+        )
+        result = change_incident_status_by_id(
+            tenant_id, incident_id, change.status, end_time
+        )
+        if not result:
+            raise HTTPException(
+                status_code=500, detail="Error changing incident status"
+            )
+        # TODO: same this change to audit table with the comment
+
+        if change.status == IncidentStatus.RESOLVED:
+            for alert in incident.alerts:
+                _enrich_alert(
+                    EnrichAlertRequestBody(
+                        enrichments={"status": "resolved"},
+                        fingerprint=alert.fingerprint,
+                    ),
+                    authenticated_entity=authenticated_entity,
+                )
+        incident.end_time = end_time
+        incident.status = change.status
+
+    new_incident_dto = IncidentDto.from_db_incident(incident)
+
+    return new_incident_dto
+
+
+@router.post("/{incident_id}/comment", description="Add incident audit activity")
+def add_comment(
+    incident_id: UUID,
+    change: IncidentStatusChangeDto,
+    authenticated_entity: AuthenticatedEntity = Depends(
+        IdentityManagerFactory.get_auth_verifier(["write:incident"])
+    ),
+    pusher_client: Pusher = Depends(get_pusher_client),
+) -> AlertAudit:
+    extra = {
+        "tenant_id": authenticated_entity.tenant_id,
+        "commenter": authenticated_entity.email,
+        "comment": change.comment,
+        "incident_id": str(incident_id),
+    }
+    logger.info("Adding comment to incident", extra=extra)
+    comment = add_audit(
+        authenticated_entity.tenant_id,
+        str(incident_id),
+        authenticated_entity.email,
+        AlertActionType.INCIDENT_COMMENT,
+        change.comment,
+    )
+
+    if pusher_client:
+        pusher_client.trigger(
+            f"private-{authenticated_entity.tenant_id}", "incident-comment", {}
+        )
+
+    logger.info("Added comment to incident", extra=extra)
+    return comment
+
+
+@router.post(
+    "/ai/suggest",
+    description="Create incident with AI",
+    response_model=IncidentsClusteringSuggestion,
+    status_code=202,
+)
+async def create_with_ai(
+    alerts_fingerprints: List[str],
+    authenticated_entity: AuthenticatedEntity = Depends(
+        IdentityManagerFactory.get_auth_verifier(["write:incident"])
+    ),
+    session: Session = Depends(get_session),
+) -> IncidentsClusteringSuggestion:
+    tenant_id = authenticated_entity.tenant_id
+
+    # Get alerts data
+    alerts = get_last_alerts(tenant_id, fingerprints=alerts_fingerprints)
+    alerts_dto = convert_db_alerts_to_dto_alerts(alerts)
+
+    # Get topology data
+    topology_data = TopologiesService.get_all_topology_data(tenant_id, session)
+
+    # Create suggestions using AI
+    suggestion_bl = AISuggestionBl(tenant_id, session)
+    return suggestion_bl.suggest_incidents(
+        alerts_dto=alerts_dto,
+        topology_data=topology_data,
+        user_id=authenticated_entity.email,
+    )
+
+
+@router.post(
+    "/ai/{suggestion_id}/commit",
+    description="Commit incidents with AI and user feedback",
+    response_model=List[IncidentDto],
+    status_code=202,
+)
+async def commit_with_ai(
+    suggestion_id: UUID,
+    incidents_with_feedback: List[IncidentCommit],
+    authenticated_entity: AuthenticatedEntity = Depends(
+        IdentityManagerFactory.get_auth_verifier(["write:incident"])
+    ),
+    session: Session = Depends(get_session),
+    pusher_client: Pusher | None = Depends(get_pusher_client),
+) -> List[IncidentDto]:
+    tenant_id = authenticated_entity.tenant_id
+
+    # Create business logic instances
+    ai_feedback_bl = AISuggestionBl(tenant_id, session)
+    incident_bl = IncidentBl(tenant_id, session, pusher_client)
+
+    # Commit incidents with feedback
+    committed_incidents = await ai_feedback_bl.commit_incidents(
+        suggestion_id=suggestion_id,
+        incidents_with_feedback=[
+            incident.dict() for incident in incidents_with_feedback
+        ],
+        user_id=authenticated_entity.email,
+        incident_bl=incident_bl,
+    )
+
+    # Notify about changes if pusher client is available
+    if pusher_client:
+        try:
+            pusher_client.trigger(
+                f"private-{tenant_id}",
+                "incident-change",
+                {},
+            )
+        except Exception as e:
+            logger.error(f"Failed to notify client: {str(e)}")
+
+    return committed_incidents
+
+
+### Deprecated? ###
+
+
+@router.post(
     "/mine",
     description="Create incidents using historical alerts",
     include_in_schema=False,
@@ -531,81 +761,6 @@
 
 
 @router.post(
-    "/event/{provider_type}",
-    description="Receive an alert event from a provider",
-    status_code=202,
-)
-async def receive_event(
-    provider_type: str,
-    bg_tasks: BackgroundTasks,
-    request: Request,
-    provider_id: str | None = None,
-    event=Depends(extract_generic_body),
-    authenticated_entity: AuthenticatedEntity = Depends(
-        IdentityManagerFactory.get_auth_verifier(["write:incident"])
-    ),
-    pusher_client: Pusher = Depends(get_pusher_client),
-) -> dict[str, str]:
-    trace_id = request.state.trace_id
-
-    provider_class = None
-    try:
-        provider_class = ProvidersFactory.get_provider_class(provider_type)
-    except ModuleNotFoundError:
-        raise HTTPException(
-            status_code=400, detail=f"Provider {provider_type} not found"
-        )
-    if not provider_class:
-        raise HTTPException(
-            status_code=400, detail=f"Provider {provider_type} not found"
-        )
-
-    # Parse the raw body
-    event = provider_class.parse_event_raw_body(event)
-
-    if REDIS:
-        redis: ArqRedis = await get_pool()
-        job = await redis.enqueue_job(
-            "async_process_event",
-            authenticated_entity.tenant_id,
-            provider_type,
-            provider_id,
-            None,
-            authenticated_entity.api_key_name,
-            trace_id,
-            event,
-            True,
-            None,
-            "incident",
-            _queue_name=KEEP_ARQ_QUEUE_BASIC,
-        )
-        logger.info(
-            "Enqueued job",
-            extra={
-                "job_id": job.job_id,
-                "tenant_id": authenticated_entity.tenant_id,
-                "queue": KEEP_ARQ_QUEUE_BASIC,
-            },
-        )
-    else:
-        bg_tasks.add_task(
-            process_event,
-            {},
-            authenticated_entity.tenant_id,
-            provider_type,
-            provider_id,
-            None,
-            authenticated_entity.api_key_name,
-            trace_id,
-            event,
-            True,
-            None,
-            "incident"
-        )
-    return Response(status_code=202)
-
-
-@router.post(
     "/{incident_id}/confirm",
     description="Confirm predicted incident by id",
     response_model=IncidentDto,
@@ -631,243 +786,4 @@
 
     new_incident_dto = IncidentDto.from_db_incident(incident)
 
-    return new_incident_dto
-
-
-@router.post(
-=======
->>>>>>> e5500b2e
-    "/{incident_id}/status",
-    description="Change incident status",
-    response_model=IncidentDto,
-)
-def change_incident_status(
-    incident_id: UUID,
-    change: IncidentStatusChangeDto,
-    authenticated_entity: AuthenticatedEntity = Depends(
-        IdentityManagerFactory.get_auth_verifier(["write:incident"])
-    ),
-) -> IncidentDto:
-    tenant_id = authenticated_entity.tenant_id
-    logger.info(
-        "Fetching incident",
-        extra={
-            "incident_id": incident_id,
-            "tenant_id": tenant_id,
-        },
-    )
-
-    with_alerts = change.status == IncidentStatus.RESOLVED
-    incident = get_incident_by_id(tenant_id, incident_id, with_alerts=with_alerts)
-    if not incident:
-        raise HTTPException(status_code=404, detail="Incident not found")
-
-    # We need to do something only if status really changed
-    if not change.status == incident.status:
-        end_time = (
-            datetime.utcnow() if change.status == IncidentStatus.RESOLVED else None
-        )
-        result = change_incident_status_by_id(
-            tenant_id, incident_id, change.status, end_time
-        )
-        if not result:
-            raise HTTPException(
-                status_code=500, detail="Error changing incident status"
-            )
-        # TODO: same this change to audit table with the comment
-
-        if change.status == IncidentStatus.RESOLVED:
-            for alert in incident.alerts:
-                _enrich_alert(
-                    EnrichAlertRequestBody(
-                        enrichments={"status": "resolved"},
-                        fingerprint=alert.fingerprint,
-                    ),
-                    authenticated_entity=authenticated_entity,
-                )
-        incident.end_time = end_time
-        incident.status = change.status
-
-    new_incident_dto = IncidentDto.from_db_incident(incident)
-
-    return new_incident_dto
-
-
-@router.post("/{incident_id}/comment", description="Add incident audit activity")
-def add_comment(
-    incident_id: UUID,
-    change: IncidentStatusChangeDto,
-    authenticated_entity: AuthenticatedEntity = Depends(
-        IdentityManagerFactory.get_auth_verifier(["write:incident"])
-    ),
-    pusher_client: Pusher = Depends(get_pusher_client),
-) -> AlertAudit:
-    extra = {
-        "tenant_id": authenticated_entity.tenant_id,
-        "commenter": authenticated_entity.email,
-        "comment": change.comment,
-        "incident_id": str(incident_id),
-    }
-    logger.info("Adding comment to incident", extra=extra)
-    comment = add_audit(
-        authenticated_entity.tenant_id,
-        str(incident_id),
-        authenticated_entity.email,
-        AlertActionType.INCIDENT_COMMENT,
-        change.comment,
-    )
-
-    if pusher_client:
-        pusher_client.trigger(
-            f"private-{authenticated_entity.tenant_id}", "incident-comment", {}
-        )
-
-    logger.info("Added comment to incident", extra=extra)
-    return comment
-
-
-@router.post(
-    "/ai/suggest",
-    description="Create incident with AI",
-    response_model=IncidentsClusteringSuggestion,
-    status_code=202,
-)
-async def create_with_ai(
-    alerts_fingerprints: List[str],
-    authenticated_entity: AuthenticatedEntity = Depends(
-        IdentityManagerFactory.get_auth_verifier(["write:incident"])
-    ),
-    session: Session = Depends(get_session),
-) -> IncidentsClusteringSuggestion:
-    tenant_id = authenticated_entity.tenant_id
-
-    # Get alerts data
-    alerts = get_last_alerts(tenant_id, fingerprints=alerts_fingerprints)
-    alerts_dto = convert_db_alerts_to_dto_alerts(alerts)
-
-    # Get topology data
-    topology_data = TopologiesService.get_all_topology_data(tenant_id, session)
-
-    # Create suggestions using AI
-    suggestion_bl = AISuggestionBl(tenant_id, session)
-    return suggestion_bl.suggest_incidents(
-        alerts_dto=alerts_dto,
-        topology_data=topology_data,
-        user_id=authenticated_entity.email,
-    )
-
-
-@router.post(
-    "/ai/{suggestion_id}/commit",
-    description="Commit incidents with AI and user feedback",
-    response_model=List[IncidentDto],
-    status_code=202,
-)
-async def commit_with_ai(
-    suggestion_id: UUID,
-    incidents_with_feedback: List[IncidentCommit],
-    authenticated_entity: AuthenticatedEntity = Depends(
-        IdentityManagerFactory.get_auth_verifier(["write:incident"])
-    ),
-    session: Session = Depends(get_session),
-    pusher_client: Pusher | None = Depends(get_pusher_client),
-) -> List[IncidentDto]:
-    tenant_id = authenticated_entity.tenant_id
-
-    # Create business logic instances
-    ai_feedback_bl = AISuggestionBl(tenant_id, session)
-    incident_bl = IncidentBl(tenant_id, session, pusher_client)
-
-    # Commit incidents with feedback
-    committed_incidents = await ai_feedback_bl.commit_incidents(
-        suggestion_id=suggestion_id,
-        incidents_with_feedback=[
-            incident.dict() for incident in incidents_with_feedback
-        ],
-        user_id=authenticated_entity.email,
-        incident_bl=incident_bl,
-    )
-
-    # Notify about changes if pusher client is available
-    if pusher_client:
-        try:
-            pusher_client.trigger(
-                f"private-{tenant_id}",
-                "incident-change",
-                {},
-            )
-        except Exception as e:
-            logger.error(f"Failed to notify client: {str(e)}")
-
-    return committed_incidents
-
-
-### Deprecated? ###
-
-
-@router.post(
-    "/mine",
-    description="Create incidents using historical alerts",
-    include_in_schema=False,
-)
-def mine(
-    authenticated_entity: AuthenticatedEntity = Depends(
-        IdentityManagerFactory.get_auth_verifier(["write:incident"])
-    ),
-    alert_lower_timestamp: datetime = None,
-    alert_upper_timestamp: datetime = None,
-    use_n_historical_alerts: int = None,
-    incident_lower_timestamp: datetime = None,
-    incident_upper_timestamp: datetime = None,
-    use_n_historical_incidents: int = None,
-    pmi_threshold: float = None,
-    knee_threshold: float = None,
-    min_incident_size: int = None,
-    incident_similarity_threshold: float = None,
-) -> dict:
-    result = asyncio.run(
-        mine_incidents_and_create_objects(
-            ctx=None,
-            tenant_id=authenticated_entity.tenant_id,
-            alert_lower_timestamp=alert_lower_timestamp,
-            alert_upper_timestamp=alert_upper_timestamp,
-            use_n_historical_alerts=use_n_historical_alerts,
-            incident_lower_timestamp=incident_lower_timestamp,
-            incident_upper_timestamp=incident_upper_timestamp,
-            use_n_historical_incidents=use_n_historical_incidents,
-            pmi_threshold=pmi_threshold,
-            knee_threshold=knee_threshold,
-            min_incident_size=min_incident_size,
-            incident_similarity_threshold=incident_similarity_threshold,
-        )
-    )
-    return result
-
-
-@router.post(
-    "/{incident_id}/confirm",
-    description="Confirm predicted incident by id",
-    response_model=IncidentDto,
-)
-def confirm_incident(
-    incident_id: UUID,
-    authenticated_entity: AuthenticatedEntity = Depends(
-        IdentityManagerFactory.get_auth_verifier(["write:incident"])
-    ),
-) -> IncidentDto:
-    tenant_id = authenticated_entity.tenant_id
-    logger.info(
-        "Fetching incident",
-        extra={
-            "incident_id": incident_id,
-            "tenant_id": tenant_id,
-        },
-    )
-
-    incident = confirm_predicted_incident_by_id(tenant_id, incident_id)
-    if not incident:
-        raise HTTPException(status_code=404, detail="Incident candidate not found")
-
-    new_incident_dto = IncidentDto.from_db_incident(incident)
-
     return new_incident_dto