--- conflicted
+++ resolved
@@ -28,12 +28,9 @@
     get_workflow_executions_for_incident_or_alert,
     remove_alerts_to_incident_by_incident_id,
     update_incident_from_dto_by_id,
-<<<<<<< HEAD
     get_incidents_meta_for_tenant,
     merge_incidents_to_id,
     DestinationIncidentNotFound,
-=======
->>>>>>> 7bf3c836
 )
 from keep.api.core.dependencies import get_pusher_client
 from keep.api.core.elastic import ElasticClient
@@ -43,14 +40,11 @@
     IncidentDto,
     IncidentDtoIn,
     IncidentListFilterParamsDto,
-<<<<<<< HEAD
     MergeIncidentsCommandDto,
-=======
     IncidentSeverity,
     IncidentSorting,
     IncidentStatus,
     IncidentStatusChangeDto,
->>>>>>> 7bf3c836
 )
 from keep.api.models.db.alert import AlertActionType, AlertAudit
 from keep.api.routes.alerts import _enrich_alert
