import logging
from datetime import datetime, timezone
from typing import List, Optional

from arq import ArqRedis
from fastapi import (APIRouter, BackgroundTasks, Depends, HTTPException, Query,
                     Request, Response)
from pusher import Pusher
from pydantic.types import UUID
from sqlmodel import Session

from keep.api.arq_pool import get_pool
from keep.api.bl.ai_suggestion_bl import AISuggestionBl
from keep.api.bl.enrichments_bl import EnrichmentsBl
from keep.api.bl.incidents_bl import IncidentBl
from keep.api.consts import KEEP_ARQ_QUEUE_BASIC, REDIS
from keep.api.core.cel_to_sql.sql_providers.base import CelToSqlException
from keep.api.core.db import (DestinationIncidentNotFound, add_audit,
                              change_incident_status_by_id,
                              confirm_predicted_incident_by_id,
                              get_future_incidents_by_incident_id,
                              get_incident_alerts_and_links_by_incident_id,
                              get_incident_by_id,
                              get_incidents_meta_for_tenant, get_last_alerts,
                              get_rule, get_session,
                              get_workflow_executions_for_incident_or_alert,
                              merge_incidents_to_id)
from keep.api.core.dependencies import extract_generic_body, get_pusher_client
<<<<<<< HEAD
from keep.api.core.incidents import (get_incident_facets,
                                     get_incident_facets_data,
                                     get_incident_potential_facet_fields,
                                     get_last_incidents_by_cel)
from keep.api.models.alert import (AlertDto, EnrichAlertRequestBody,
                                   EnrichIncidentRequestBody, IncidentCommit,
                                   IncidentDto, IncidentDtoIn,
                                   IncidentListFilterParamsDto,
                                   IncidentsClusteringSuggestion,
                                   IncidentSeverity, IncidentSeverityChangeDto,
                                   IncidentSorting, IncidentStatus,
                                   IncidentStatusChangeDto,
                                   MergeIncidentsRequestDto,
                                   MergeIncidentsResponseDto,
                                   SplitIncidentRequestDto,
                                   SplitIncidentResponseDto)
=======
from keep.api.core.incidents import (
    get_incident_facets,
    get_incident_facets_data,
    get_incident_potential_facet_fields,
    get_last_incidents_by_cel,
)
from keep.api.models.alert import (
    AlertDto,
    EnrichAlertRequestBody,
    EnrichIncidentRequestBody,
    IncidentCommit,
    IncidentDto,
    IncidentDtoIn,
    IncidentListFilterParamsDto,
    IncidentsClusteringSuggestion,
    IncidentSeverity,
    IncidentSeverityChangeDto,
    IncidentSorting,
    IncidentStatus,
    IncidentStatusChangeDto,
    MergeIncidentsRequestDto,
    MergeIncidentsResponseDto,
    SplitIncidentRequestDto,
    SplitIncidentResponseDto,
)
>>>>>>> 2f0bd83c
from keep.api.models.db.alert import ActionType, AlertAudit
from keep.api.models.facet import FacetOptionsQueryDto
from keep.api.models.workflow import WorkflowExecutionDTO
from keep.api.routes.alerts import _enrich_alert
from keep.api.tasks.process_incident_task import process_incident
from keep.api.utils.enrichment_helpers import convert_db_alerts_to_dto_alerts
from keep.api.utils.pagination import (
    AlertWithIncidentLinkMetadataPaginatedResultsDto,
    IncidentsPaginatedResultsDto, WorkflowExecutionsPaginatedResultsDto)
from keep.api.utils.pluralize import pluralize
from keep.identitymanager.authenticatedentity import AuthenticatedEntity
from keep.identitymanager.identitymanagerfactory import IdentityManagerFactory
from keep.providers.providers_factory import ProvidersFactory
from keep.topologies.topologies_service import TopologiesService  # noqa

router = APIRouter()
logger = logging.getLogger(__name__)


@router.post(
    "",
    description="Create new incident",
    status_code=202,
    response_model=IncidentDto,
)
def create_incident(
    incident_dto: IncidentDtoIn,
    authenticated_entity: AuthenticatedEntity = Depends(
        IdentityManagerFactory.get_auth_verifier(["write:incident"])
    ),
    pusher_client: Pusher | None = Depends(get_pusher_client),
    session: Session = Depends(get_session),
) -> IncidentDto:
    tenant_id = authenticated_entity.tenant_id
    incident_bl = IncidentBl(tenant_id, session, pusher_client)
    return incident_bl.create_incident(incident_dto)


@router.get(
    "/meta",
    description="Get incidents' metadata for filtering",
    response_model=IncidentListFilterParamsDto,
)
def get_incidents_meta(
    authenticated_entity: AuthenticatedEntity = Depends(
        IdentityManagerFactory.get_auth_verifier(["read:alert"])
    ),
) -> IncidentListFilterParamsDto:
    tenant_id = authenticated_entity.tenant_id
    meta = get_incidents_meta_for_tenant(tenant_id=tenant_id)
    return IncidentListFilterParamsDto(**meta)


@router.get(
    "",
    description="Get last incidents",
)
def get_all_incidents(
    confirmed: bool = True,
    predicted: Optional[bool] = None,
    limit: int = 25,
    offset: int = 0,
    sorting: IncidentSorting = IncidentSorting.creation_time,
    status: List[IncidentStatus] = Query(None),
    severity: List[IncidentSeverity] = Query(None),
    assignees: List[str] = Query(None),
    sources: List[str] = Query(None),
    affected_services: List[str] = Query(None),
    authenticated_entity: AuthenticatedEntity = Depends(
        IdentityManagerFactory.get_auth_verifier(["read:alert"])
    ),
    cel: str = Query(None),
) -> IncidentsPaginatedResultsDto:
    tenant_id = authenticated_entity.tenant_id

    filters = {}
    if status:
        filters["status"] = [s.value for s in status]
    if severity:
        filters["severity"] = [s.order for s in severity]
    if assignees:
        filters["assignee"] = assignees
    if sources:
        filters["sources"] = sources
    if affected_services:
        filters["affected_services"] = affected_services

    logger.info(
        "Fetching incidents from DB",
        extra={
            "tenant_id": tenant_id,
            "limit": limit,
            "offset": offset,
            "sorting": sorting,
            "filters": filters,
        },
    )

    # get all preset ids that the user has access to
    identity_manager = IdentityManagerFactory.get_identity_manager(
        authenticated_entity.tenant_id
    )
    # Note: if no limitations (allowed_preset_ids is []), then all presets are allowed
    allowed_incident_ids = identity_manager.get_user_permission_on_resource_type(
        resource_type="incident",
        authenticated_entity=authenticated_entity,
    )

    try:
        incidents, total_count = get_last_incidents_by_cel(
            tenant_id=tenant_id,
            is_confirmed=confirmed,
            is_predicted=predicted,
            limit=limit,
            offset=offset,
            sorting=sorting,
            cel=cel,
            allowed_incident_ids=allowed_incident_ids,
        )
    except CelToSqlException as e:
        logger.exception(f'Error parsing CEL expression "{cel}". {str(e)}')
        raise HTTPException(
            status_code=400, detail=f"Error parsing CEL expression: {cel}"
        )

    incidents_dto = []
    for incident in incidents:
        incidents_dto.append(IncidentDto.from_db_incident(incident))

    logger.info(
        "Fetched incidents from DB",
        extra={
            "tenant_id": tenant_id,
            "limit": limit,
            "offset": offset,
            "sorting": sorting,
            "filters": filters,
        },
    )

    return IncidentsPaginatedResultsDto(
        limit=limit, offset=offset, count=total_count, items=incidents_dto
    )


@router.post(
    "/facets/options",
    description="Query incident facet options. Accepts dictionary where key is facet id and value is cel to query facet",
)
def fetch_inicident_facet_options(
    facet_options_query: FacetOptionsQueryDto,
    authenticated_entity: AuthenticatedEntity = Depends(
        IdentityManagerFactory.get_auth_verifier(["read:alert"])
    ),
) -> dict:
    tenant_id = authenticated_entity.tenant_id

    logger.info(
        "Fetching incident facets from DB",
        extra={
            "tenant_id": tenant_id,
        },
    )

    # get all preset ids that the user has access to
    identity_manager = IdentityManagerFactory.get_identity_manager(
        authenticated_entity.tenant_id
    )
    # Note: if no limitations (allowed_preset_ids is []), then all presets are allowed
    allowed_incident_ids = identity_manager.get_user_permission_on_resource_type(
        resource_type="incident",
        authenticated_entity=authenticated_entity,
    )

    facet_options = get_incident_facets_data(
        tenant_id=tenant_id,
        allowed_incident_ids=allowed_incident_ids,
        facet_options_query=facet_options_query,
    )

    logger.info(
        "Fetched incident facets from DB",
        extra={
            "tenant_id": tenant_id,
        },
    )

    return facet_options


@router.get(
    "/facets",
    description="Get incident facets",
)
def fetch_inicident_facets(
    authenticated_entity: AuthenticatedEntity = Depends(
        IdentityManagerFactory.get_auth_verifier(["read:alert"])
    ),
) -> list:
    tenant_id = authenticated_entity.tenant_id

    logger.info(
        "Fetching incident facets from DB",
        extra={
            "tenant_id": tenant_id,
        },
    )

    facets = get_incident_facets(tenant_id=tenant_id)

    logger.info(
        "Fetched incident facets from DB",
        extra={
            "tenant_id": tenant_id,
        },
    )

    return facets


@router.get(
    "/facets/fields",
    description="Get potential fields for incident facets",
)
def fetch_alert_facet_fields(
    authenticated_entity: AuthenticatedEntity = Depends(
        IdentityManagerFactory.get_auth_verifier(["read:alert"])
    ),
) -> list:
    tenant_id = authenticated_entity.tenant_id

    logger.info(
        "Fetching incident facet fields from DB",
        extra={
            "tenant_id": tenant_id,
        },
    )

    fields = get_incident_potential_facet_fields(tenant_id=tenant_id)

    logger.info(
        "Fetched incident facet fields from DB",
        extra={
            "tenant_id": tenant_id,
        },
    )
    return fields


@router.get(
    "/{incident_id}",
    description="Get incident by id",
)
def get_incident(
    incident_id: UUID,
    authenticated_entity: AuthenticatedEntity = Depends(
        IdentityManagerFactory.get_auth_verifier(["read:incident"])
    ),
) -> IncidentDto:
    tenant_id = authenticated_entity.tenant_id
    logger.info(
        "Fetching incident",
        extra={
            "incident_id": incident_id,
            "tenant_id": tenant_id,
        },
    )
    incident = get_incident_by_id(tenant_id=tenant_id, incident_id=incident_id)
    if not incident:
        raise HTTPException(status_code=404, detail="Incident not found")

    rule = None
    if incident.rule_id:
        rule = get_rule(tenant_id, incident.rule_id)

    incident_dto = IncidentDto.from_db_incident(incident, rule)

    return incident_dto


@router.put(
    "/{incident_id}",
    description="Update incident by id",
)
def update_incident(
    incident_id: UUID,
    updated_incident_dto: IncidentDtoIn,
    generated_by_ai: bool = Query(
        default=False,
        alias="generatedByAi",
        description="Whether the incident update request was generated by AI",
    ),
    authenticated_entity: AuthenticatedEntity = Depends(
        IdentityManagerFactory.get_auth_verifier(["write:incident"])
    ),
    pusher_client: Pusher | None = Depends(get_pusher_client),
    session: Session = Depends(get_session),
) -> IncidentDto:
    tenant_id = authenticated_entity.tenant_id
    incident_bl = IncidentBl(tenant_id, session=session, pusher_client=pusher_client)
    new_incident_dto = incident_bl.update_incident(
        incident_id, updated_incident_dto, generated_by_ai
    )
    return new_incident_dto


@router.delete(
    "/{incident_id}",
    description="Delete incident by incident id",
)
def delete_incident(
    incident_id: UUID,
    authenticated_entity: AuthenticatedEntity = Depends(
        IdentityManagerFactory.get_auth_verifier(["write:incident"])
    ),
    pusher_client: Pusher | None = Depends(get_pusher_client),
    session: Session = Depends(get_session),
):
    tenant_id = authenticated_entity.tenant_id
    incident_bl = IncidentBl(tenant_id, session, pusher_client)
    incident_bl.delete_incident(incident_id)
    return Response(status_code=202)


@router.post(
    "/{incident_id}/split",
    description="Split incident by incident id",
    response_model=SplitIncidentResponseDto,
)
async def split_incident(
    incident_id: UUID,
    command: SplitIncidentRequestDto,
    authenticated_entity: AuthenticatedEntity = Depends(
        IdentityManagerFactory.get_auth_verifier(["write:incident"])
    ),
    pusher_client: Pusher | None = Depends(get_pusher_client),
    session: Session = Depends(get_session),
) -> SplitIncidentResponseDto:
    tenant_id = authenticated_entity.tenant_id
    logger.info(
        "Splitting incident",
        extra={
            "incident_id": incident_id,
            "tenant_id": tenant_id,
            "alert_fingerprints": command.alert_fingerprints,
        },
    )
    incident_bl = IncidentBl(tenant_id, session, pusher_client)
    await incident_bl.add_alerts_to_incident(
        incident_id=command.destination_incident_id,
        alert_fingerprints=command.alert_fingerprints,
    )
    incident_bl.delete_alerts_from_incident(
        incident_id=incident_id, alert_fingerprints=command.alert_fingerprints
    )
    return SplitIncidentResponseDto(
        destination_incident_id=command.destination_incident_id,
        moved_alert_fingerprints=command.alert_fingerprints,
    )


@router.post(
    "/merge", description="Merge incidents", response_model=MergeIncidentsResponseDto
)
def merge_incidents(
    command: MergeIncidentsRequestDto,
    authenticated_entity: AuthenticatedEntity = Depends(
        IdentityManagerFactory.get_auth_verifier(["write:incident"])
    ),
) -> MergeIncidentsResponseDto:
    tenant_id = authenticated_entity.tenant_id

    # Validate inputs early
    if not command.source_incident_ids:
        raise HTTPException(status_code=400, detail="No source incidents selected for merging.")
    if not command.destination_incident_id:
        raise HTTPException(status_code=400, detail="Invalid destination incident ID.")

    logger.info(
        f"Merging {len(command.source_incident_ids)} incidents into {command.destination_incident_id}",
        extra={"tenant_id": tenant_id},
    )

    try:
        merged_ids, skipped_ids, failed_ids = merge_incidents_to_id(
            tenant_id,
            command.source_incident_ids,
            command.destination_incident_id,
            authenticated_entity.email,
        )

        # If no incidents were merged or skipped, return an error
        if not merged_ids and not skipped_ids:
            raise HTTPException(status_code=400, detail="Merge failed: No incidents could be merged.")

        # Dynamically build the response message
        message_parts = [
            f"{pluralize(len(merged_ids), 'incident')} merged into {command.destination_incident_id}" if merged_ids else "",
            f"{pluralize(len(skipped_ids), 'incident')} were skipped" if skipped_ids else "",
            f"{pluralize(len(failed_ids), 'incident')} failed to merge" if failed_ids else "",
        ]
        message = ", ".join(filter(None, message_parts))

        return MergeIncidentsResponseDto(
            merged_incident_ids=merged_ids,
            skipped_incident_ids=skipped_ids,
            failed_incident_ids=failed_ids,
            destination_incident_id=command.destination_incident_id,
            message=message,
        )
    except DestinationIncidentNotFound as e:
        raise HTTPException(status_code=400, detail=str(e))

@router.get(
    "/{incident_id}/alerts",
    description="Get incident alerts by incident incident id",
)
def get_incident_alerts(
    incident_id: UUID,
    limit: int = 25,
    offset: int = 0,
    include_unlinked: bool = False,
    authenticated_entity: AuthenticatedEntity = Depends(
        IdentityManagerFactory.get_auth_verifier(["read:incidents"])
    ),
) -> AlertWithIncidentLinkMetadataPaginatedResultsDto:
    tenant_id = authenticated_entity.tenant_id
    logger.info(
        "Fetching incident",
        extra={
            "incident_id": incident_id,
            "tenant_id": tenant_id,
        },
    )
    incident = get_incident_by_id(tenant_id=tenant_id, incident_id=incident_id)
    if not incident:
        raise HTTPException(status_code=404, detail="Incident not found")

    logger.info(
        "Fetching incident's alert",
        extra={
            "incident_id": incident_id,
            "tenant_id": tenant_id,
        },
    )
    db_alerts_and_links, total_count = get_incident_alerts_and_links_by_incident_id(
        tenant_id=tenant_id,
        incident_id=incident_id,
        limit=limit,
        offset=offset,
        include_unlinked=include_unlinked,
    )

    enriched_alerts_dto = convert_db_alerts_to_dto_alerts(db_alerts_and_links)
    logger.info(
        "Fetched alerts from DB",
        extra={
            "tenant_id": tenant_id,
        },
    )

    return AlertWithIncidentLinkMetadataPaginatedResultsDto(
        limit=limit, offset=offset, count=total_count, items=enriched_alerts_dto
    )


@router.get(
    "/{incident_id}/future_incidents",
    description="Get same incidents linked to this one",
)
def get_future_incidents_for_an_incident(
    incident_id: str,
    limit: int = 25,
    offset: int = 0,
    authenticated_entity: AuthenticatedEntity = Depends(
        IdentityManagerFactory.get_auth_verifier(["read:incidents"])
    ),
) -> IncidentsPaginatedResultsDto:
    tenant_id = authenticated_entity.tenant_id
    logger.info(
        "Fetching incident",
        extra={
            "incident_id": incident_id,
            "tenant_id": tenant_id,
        },
    )
    incident = get_incident_by_id(tenant_id=tenant_id, incident_id=incident_id)
    if not incident:
        raise HTTPException(status_code=404, detail="Incident not found")

    logger.info(
        "Fetching future incidents from",
        extra={
            "incident_id": incident_id,
            "tenant_id": tenant_id,
        },
    )
    db_incidents, total_count = get_future_incidents_by_incident_id(
        limit=limit,
        offset=offset,
        incident_id=incident_id,
    )
    future_incidents = [
        IncidentDto.from_db_incident(incident) for incident in db_incidents
    ]
    logger.info(
        "Fetched future incidents from DB",
        extra={
            "incident_id": incident_id,
            "tenant_id": tenant_id,
        },
    )

    return IncidentsPaginatedResultsDto(
        limit=limit, offset=offset, count=total_count, items=future_incidents
    )


@router.get(
    "/{incident_id}/workflows",
    description="Get incident workflows by incident id",
)
def get_incident_workflows(
    incident_id: UUID,
    limit: int = 25,
    offset: int = 0,
    authenticated_entity: AuthenticatedEntity = Depends(
        IdentityManagerFactory.get_auth_verifier(["read:incidents"])
    ),
) -> WorkflowExecutionsPaginatedResultsDto:
    """
    Get all workflows associated with an incident.
    It associated both with the incident itself and alerts associated with the incident.

    """
    tenant_id = authenticated_entity.tenant_id

    logger.info(
        "Fetching incident's workflows",
        extra={"incident_id": incident_id, "tenant_id": tenant_id},
    )
    workflow_executions, total_count = get_workflow_executions_for_incident_or_alert(
        tenant_id=tenant_id,
        incident_id=str(incident_id),
        limit=limit,
        offset=offset,
    )

    workflow_execution_dtos = [
        WorkflowExecutionDTO(**we._mapping) for we in workflow_executions
    ]

    paginated_workflow_execution_dtos = WorkflowExecutionsPaginatedResultsDto(
        limit=limit, offset=offset, count=total_count, items=workflow_execution_dtos
    )
    return paginated_workflow_execution_dtos


@router.post(
    "/{incident_id}/alerts",
    description="Add alerts to incident",
    status_code=202,
    response_model=List[AlertDto],
)
async def add_alerts_to_incident(
    incident_id: UUID,
    alert_fingerprints: List[str],
    is_created_by_ai: bool = False,
    authenticated_entity: AuthenticatedEntity = Depends(
        IdentityManagerFactory.get_auth_verifier(["write:incident"])
    ),
    pusher_client: Pusher | None = Depends(get_pusher_client),
    session: Session = Depends(get_session),
):
    tenant_id = authenticated_entity.tenant_id
    incident_bl = IncidentBl(tenant_id, session, pusher_client)
    await incident_bl.add_alerts_to_incident(
        incident_id, alert_fingerprints, is_created_by_ai
    )
    return Response(status_code=202)


@router.delete(
    "/{incident_id}/alerts",
    description="Delete alerts from incident",
    status_code=202,
    response_model=List[AlertDto],
)
def delete_alerts_from_incident(
    incident_id: UUID,
    fingerprints: List[str],
    authenticated_entity: AuthenticatedEntity = Depends(
        IdentityManagerFactory.get_auth_verifier(["write:incident"])
    ),
    session=Depends(get_session),
    pusher_client: Pusher | None = Depends(get_pusher_client),
):
    tenant_id = authenticated_entity.tenant_id
    incident_bl = IncidentBl(tenant_id, session, pusher_client)
    incident_bl.delete_alerts_from_incident(
        incident_id=incident_id, alert_fingerprints=fingerprints
    )
    return Response(status_code=202)


@router.post(
    "/event/{provider_type}",
    description="Receive an alert event from a provider",
    status_code=202,
)
async def receive_event(
    provider_type: str,
    bg_tasks: BackgroundTasks,
    request: Request,
    provider_id: str | None = None,
    event=Depends(extract_generic_body),
    authenticated_entity: AuthenticatedEntity = Depends(
        IdentityManagerFactory.get_auth_verifier(["write:incident"])
    ),
) -> dict[str, str]:
    trace_id = request.state.trace_id
    logger.info(
        "Received event",
        extra={
            "trace_id": trace_id,
            "tenant_id": authenticated_entity.tenant_id,
            "provider_type": provider_type,
            "provider_id": provider_id,
        },
    )

    provider_class = None
    try:
        provider_class = ProvidersFactory.get_provider_class(provider_type)
    except ModuleNotFoundError:
        raise HTTPException(
            status_code=400, detail=f"Provider {provider_type} not found"
        )
    if not provider_class:
        raise HTTPException(
            status_code=400, detail=f"Provider {provider_type} not found"
        )

    # Parse the raw body
    event = provider_class.format_incident(
        event, authenticated_entity.tenant_id, provider_type, provider_id
    )

    if REDIS:
        redis: ArqRedis = await get_pool()
        job = await redis.enqueue_job(
            "async_process_incident",
            authenticated_entity.tenant_id,
            provider_id,
            provider_type,
            event,
            trace_id,
            _queue_name=KEEP_ARQ_QUEUE_BASIC,
        )
        logger.info(
            "Enqueued job",
            extra={
                "job_id": job.job_id,
                "tenant_id": authenticated_entity.tenant_id,
                "queue": KEEP_ARQ_QUEUE_BASIC,
            },
        )
    else:
        logger.info("Processing incident in the background")
        bg_tasks.add_task(
            process_incident,
            {},
            authenticated_entity.tenant_id,
            provider_id,
            provider_type,
            event,
            trace_id,
        )
    return Response(status_code=202)


@router.post(
    "/{incident_id}/status",
    description="Change incident status",
    response_model=IncidentDto,
)
def change_incident_status(
    incident_id: UUID,
    change: IncidentStatusChangeDto,
    authenticated_entity: AuthenticatedEntity = Depends(
        IdentityManagerFactory.get_auth_verifier(["write:incident"])
    ),
) -> IncidentDto:
    tenant_id = authenticated_entity.tenant_id
    logger.info(
        "Fetching incident",
        extra={
            "incident_id": incident_id,
            "tenant_id": tenant_id,
        },
    )

    with_alerts = change.status in [
        IncidentStatus.RESOLVED,
        IncidentStatus.ACKNOWLEDGED,
    ]
    incident = get_incident_by_id(tenant_id, incident_id, with_alerts=with_alerts)
    if not incident:
        raise HTTPException(status_code=404, detail="Incident not found")

    # We need to do something only if status really changed
    if not change.status == incident.status:
        end_time = (
            datetime.now(tz=timezone.utc)
            if change.status == IncidentStatus.RESOLVED
            else None
        )
        change_incident_status_by_id(tenant_id, incident_id, change.status, end_time)
        if change.status in [IncidentStatus.RESOLVED, IncidentStatus.ACKNOWLEDGED]:
            for alert in incident._alerts:
                _enrich_alert(
                    EnrichAlertRequestBody(
                        enrichments={"status": change.status.value},
                        fingerprint=alert.fingerprint,
                    ),
                    authenticated_entity=authenticated_entity,
                )
        incident.end_time = end_time
        incident.assignee = authenticated_entity.email
        incident.status = change.status
        add_audit(
            tenant_id,
            str(incident_id),
            authenticated_entity.email,
            ActionType.INCIDENT_STATUS_CHANGE,
            f"Incident status changed from {incident.status} to {change.status} by {authenticated_entity.email}",
        )

    new_incident_dto = IncidentDto.from_db_incident(incident)

    return new_incident_dto


@router.post(
    "/{incident_id}/severity",
    description="Change incident severity",
    response_model=IncidentDto,
)
def change_incident_severity(
    incident_id: UUID,
    change: IncidentSeverityChangeDto,
    authenticated_entity: AuthenticatedEntity = Depends(
        IdentityManagerFactory.get_auth_verifier(["write:incident"])
    ),
    session: Session = Depends(get_session),
    pusher_client: Pusher | None = Depends(get_pusher_client),
) -> IncidentDto:
    tenant_id = authenticated_entity.tenant_id
    logger.info(
        "Changing the severity of an incident",
        extra={
            "incident_id": incident_id,
            "tenant_id": tenant_id,
            "severity": change.severity.value,
        },
    )
    incident_bl = IncidentBl(
        tenant_id, session, pusher_client, user=authenticated_entity.email
    )
    incident_dto = incident_bl.update_severity(
        incident_id, change.severity, change.comment
    )
    return incident_dto


@router.post("/{incident_id}/comment", description="Add incident audit activity")
def add_comment(
    incident_id: UUID,
    change: IncidentStatusChangeDto,
    authenticated_entity: AuthenticatedEntity = Depends(
        IdentityManagerFactory.get_auth_verifier(["write:incident"])
    ),
    pusher_client: Pusher = Depends(get_pusher_client),
) -> AlertAudit:
    extra = {
        "tenant_id": authenticated_entity.tenant_id,
        "commenter": authenticated_entity.email,
        "comment": change.comment,
        "incident_id": str(incident_id),
    }
    logger.info("Adding comment to incident", extra=extra)
    comment = add_audit(
        authenticated_entity.tenant_id,
        str(incident_id),
        authenticated_entity.email,
        ActionType.INCIDENT_COMMENT,
        change.comment,
    )

    if pusher_client:
        pusher_client.trigger(
            f"private-{authenticated_entity.tenant_id}", "incident-comment", {}
        )

    logger.info("Added comment to incident", extra=extra)
    return comment


@router.post(
    "/ai/suggest",
    description="Create incident with AI",
    response_model=IncidentsClusteringSuggestion,
    status_code=202,
)
async def create_with_ai(
    alerts_fingerprints: List[str],
    authenticated_entity: AuthenticatedEntity = Depends(
        IdentityManagerFactory.get_auth_verifier(["write:incident"])
    ),
    session: Session = Depends(get_session),
) -> IncidentsClusteringSuggestion:
    tenant_id = authenticated_entity.tenant_id

    # Get alerts data
    alerts = get_last_alerts(tenant_id, fingerprints=alerts_fingerprints)
    alerts_dto = convert_db_alerts_to_dto_alerts(alerts)

    # Get topology data
    topology_data = TopologiesService.get_all_topology_data(tenant_id, session)

    # Create suggestions using AI
    suggestion_bl = AISuggestionBl(tenant_id, session)
    return suggestion_bl.suggest_incidents(
        alerts_dto=alerts_dto,
        topology_data=topology_data,
        user_id=authenticated_entity.email,
    )


@router.post(
    "/ai/{suggestion_id}/commit",
    description="Commit incidents with AI and user feedback",
    response_model=List[IncidentDto],
    status_code=202,
)
async def commit_with_ai(
    suggestion_id: UUID,
    incidents_with_feedback: List[IncidentCommit],
    authenticated_entity: AuthenticatedEntity = Depends(
        IdentityManagerFactory.get_auth_verifier(["write:incident"])
    ),
    session: Session = Depends(get_session),
    pusher_client: Pusher | None = Depends(get_pusher_client),
) -> List[IncidentDto]:
    tenant_id = authenticated_entity.tenant_id

    # Create business logic instances
    ai_feedback_bl = AISuggestionBl(tenant_id, session)
    incident_bl = IncidentBl(tenant_id, session, pusher_client)

    # Commit incidents with feedback
    committed_incidents = await ai_feedback_bl.commit_incidents(
        suggestion_id=suggestion_id,
        incidents_with_feedback=[
            incident.dict() for incident in incidents_with_feedback
        ],
        user_id=authenticated_entity.email,
        incident_bl=incident_bl,
    )

    # Notify about changes if pusher client is available
    if pusher_client:
        try:
            pusher_client.trigger(
                f"private-{tenant_id}",
                "incident-change",
                {},
            )
        except Exception as e:
            logger.error(f"Failed to notify client: {str(e)}")

    return committed_incidents


@router.post(
    "/{incident_id}/confirm",
    description="Confirm predicted incident by id",
    response_model=IncidentDto,
)
def confirm_incident(
    incident_id: UUID,
    authenticated_entity: AuthenticatedEntity = Depends(
        IdentityManagerFactory.get_auth_verifier(["write:incident"])
    ),
) -> IncidentDto:
    tenant_id = authenticated_entity.tenant_id
    logger.info(
        "Fetching incident",
        extra={
            "incident_id": incident_id,
            "tenant_id": tenant_id,
        },
    )

    incident = confirm_predicted_incident_by_id(tenant_id, incident_id)
    if not incident:
        raise HTTPException(status_code=404, detail="Incident candidate not found")

    new_incident_dto = IncidentDto.from_db_incident(incident)

    return new_incident_dto


@router.post(
    "/{incident_id}/enrich",
    description="Enrich incident with additional data",
    status_code=202,
)
async def enrich_incident(
    incident_id: UUID,
    enrichment: EnrichIncidentRequestBody,
    authenticated_entity: AuthenticatedEntity = Depends(
        IdentityManagerFactory.get_auth_verifier(["write:incident"])
    ),
    pusher_client: Pusher | None = Depends(get_pusher_client),
) -> IncidentDto:
    """Enrich incident with additional data."""
    tenant_id = authenticated_entity.tenant_id

    # Get incident to verify it exists
    incident = get_incident_by_id(tenant_id=tenant_id, incident_id=incident_id)
    if not incident:
        raise HTTPException(status_code=404, detail="Incident not found")

    # Use the existing enrichment infrastructure
    enrichment_bl = EnrichmentsBl(tenant_id)
    enrichment_bl.enrich_entity(
        fingerprint=str(incident_id),  # Use incident_id as fingerprint
        enrichments=enrichment.enrichments,
        action_type=ActionType.INCIDENT_ENRICH,
        action_callee=authenticated_entity.email,
        action_description=f"Incident enriched by {authenticated_entity.email}",
        force=enrichment.force,
    )

    # Notify clients if pusher is available
    if pusher_client:
        try:
            pusher_client.trigger(
                f"private-{tenant_id}",
                "incident-change",
                {},
            )
        except Exception as e:
            logger.exception(
                "Failed to notify clients about incident change",
                extra={"error": str(e)},
            )

    return Response(status_code=202)<|MERGE_RESOLUTION|>--- conflicted
+++ resolved
@@ -26,7 +26,6 @@
                               get_workflow_executions_for_incident_or_alert,
                               merge_incidents_to_id)
 from keep.api.core.dependencies import extract_generic_body, get_pusher_client
-<<<<<<< HEAD
 from keep.api.core.incidents import (get_incident_facets,
                                      get_incident_facets_data,
                                      get_incident_potential_facet_fields,
@@ -43,33 +42,7 @@
                                    MergeIncidentsResponseDto,
                                    SplitIncidentRequestDto,
                                    SplitIncidentResponseDto)
-=======
-from keep.api.core.incidents import (
-    get_incident_facets,
-    get_incident_facets_data,
-    get_incident_potential_facet_fields,
-    get_last_incidents_by_cel,
-)
-from keep.api.models.alert import (
-    AlertDto,
-    EnrichAlertRequestBody,
-    EnrichIncidentRequestBody,
-    IncidentCommit,
-    IncidentDto,
-    IncidentDtoIn,
-    IncidentListFilterParamsDto,
-    IncidentsClusteringSuggestion,
-    IncidentSeverity,
-    IncidentSeverityChangeDto,
-    IncidentSorting,
-    IncidentStatus,
-    IncidentStatusChangeDto,
-    MergeIncidentsRequestDto,
-    MergeIncidentsResponseDto,
-    SplitIncidentRequestDto,
-    SplitIncidentResponseDto,
-)
->>>>>>> 2f0bd83c
+
 from keep.api.models.db.alert import ActionType, AlertAudit
 from keep.api.models.facet import FacetOptionsQueryDto
 from keep.api.models.workflow import WorkflowExecutionDTO
