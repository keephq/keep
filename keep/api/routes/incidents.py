import asyncio
import logging
import os
import pathlib
import sys
from datetime import datetime
from typing import List

from fastapi import APIRouter, Depends, HTTPException, Query, Response, Query
from pusher import Pusher
from pydantic.types import UUID

from keep.api.arq_pool import get_pool
from keep.api.core.db import (
    IncidentSorting,
    add_alerts_to_incident_by_incident_id,
    change_incident_status_by_id,
    confirm_predicted_incident_by_id,
    create_incident_from_dto,
    delete_incident_by_id,
    get_incident_alerts_by_incident_id,
    get_incident_by_id,
    get_incident_unique_fingerprint_count,
    get_last_incidents,
    get_workflow_executions_for_incident_or_alert,
    remove_alerts_to_incident_by_incident_id,
    change_incident_status_by_id,
    update_incident_from_dto_by_id,
<<<<<<< HEAD
    add_runbooks_to_incident_by_incident_id,
=======
    get_incidents_meta_for_tenant,
>>>>>>> 40bad4ad
)
from keep.api.core.dependencies import get_pusher_client
from keep.api.models.alert import (
    AlertDto,
    IncidentDto,
    IncidentDtoIn,
    IncidentStatusChangeDto,
    IncidentStatus,
    EnrichAlertRequestBody,
    IncidentSorting,
    IncidentSeverity,
    IncidentListFilterParamsDto,
)

from keep.api.routes.alerts import _enrich_alert
from keep.api.utils.enrichment_helpers import convert_db_alerts_to_dto_alerts
from keep.api.utils.import_ee import mine_incidents_and_create_objects
from keep.api.utils.pagination import (
    AlertPaginatedResultsDto,
    IncidentsPaginatedResultsDto,
    WorkflowExecutionsPaginatedResultsDto,
)
from keep.identitymanager.authenticatedentity import AuthenticatedEntity
from keep.identitymanager.identitymanagerfactory import IdentityManagerFactory
from keep.workflowmanager.workflowmanager import WorkflowManager
from keep.api.models.db.runbook import RunbookDto

router = APIRouter()
logger = logging.getLogger(__name__)

MIN_INCIDENT_ALERTS_FOR_SUMMARY_GENERATION = int(
    os.environ.get("MIN_INCIDENT_ALERTS_FOR_SUMMARY_GENERATION", 5)
)

MIN_INCIDENT_RUNBOOKS_FOR_SUMMARY_GENERATION = int(
    os.environ.get("MIN_INCIDENT_RUNBOOKS_FOR_SUMMARY_GENERATION", 5)
)


ee_enabled = os.environ.get("EE_ENABLED", "false") == "true"
if ee_enabled:
    path_with_ee = (
        str(pathlib.Path(__file__).parent.resolve()) + "/../../../ee/experimental"
    )
    sys.path.insert(0, path_with_ee)
    from ee.experimental.incident_utils import ALGORITHM_VERBOSE_NAME  # noqa


def __update_client_on_incident_change(
    pusher_client: Pusher | None, tenant_id: str, incident_id: UUID | None = None
):
    """
    Update the client on incident change, making the client poll changes.

    Args:
        pusher_client (Pusher | None): Pusher client if pusher is enabled.
        tenant_id (str): Tenant id.
        incident_id (str | None, optional): If this is relevant to a specific incident id. Defaults to None.
            E.g., when someone correlates new alerts to an incident, we want to notify the client that the incident has changed.
    """
    if pusher_client is not None:
        logger.info(
            "Notifying client on incident change",
            extra={"tenant_id": tenant_id, "incident_id": incident_id},
        )
        pusher_client.trigger(
            f"private-{tenant_id}",
            "incident-change",
            {"incident_id": str(incident_id)},
        )
        logger.info(
            "Client notified on incident change",
            extra={"tenant_id": tenant_id, "incident_id": incident_id},
        )
    else:
        logger.debug(
            "Pusher client not available, skipping incident change notification"
        )


@router.post(
    "",
    description="Create new incident",
    status_code=202,
    response_model=IncidentDto,
)
def create_incident_endpoint(
    incident_dto: IncidentDtoIn,
    authenticated_entity: AuthenticatedEntity = Depends(
        IdentityManagerFactory.get_auth_verifier(["write:incident"])
    ),
    pusher_client: Pusher | None = Depends(get_pusher_client),
) -> IncidentDto:
    tenant_id = authenticated_entity.tenant_id
    logger.info(
        "Creating incidents in DB",
        extra={
            "tenant_id": tenant_id,
        },
    )
    incident = create_incident_from_dto(tenant_id, incident_dto)
    new_incident_dto = IncidentDto.from_db_incident(incident)
    logger.info(
        "New incident created in DB",
        extra={
            "tenant_id": tenant_id,
        },
    )
    __update_client_on_incident_change(pusher_client, tenant_id)

    try:
        workflow_manager = WorkflowManager.get_instance()
        logger.info("Adding incident to the workflow manager queue")
        workflow_manager.insert_incident(tenant_id, new_incident_dto, "created")
        logger.info("Added incident to the workflow manager queue")
    except Exception:
        logger.exception(
            "Failed to run workflows based on incident",
            extra={"incident_id": new_incident_dto.id, "tenant_id": tenant_id},
        )

    return new_incident_dto


@router.get(
    "/meta",
    description="Get incidents' metadata for filtering",
    response_model=IncidentListFilterParamsDto,
)
def get_incidents_meta(
    authenticated_entity: AuthenticatedEntity = Depends(
        IdentityManagerFactory.get_auth_verifier(["read:alert"])
    ),
) -> IncidentListFilterParamsDto:
    tenant_id = authenticated_entity.tenant_id
    meta = get_incidents_meta_for_tenant(tenant_id=tenant_id)
    return IncidentListFilterParamsDto(**meta)


@router.get(
    "",
    description="Get last incidents",
)
def get_all_incidents(
    confirmed: bool = True,
    limit: int = 25,
    offset: int = 0,
    sorting: IncidentSorting = IncidentSorting.creation_time,
    status: List[IncidentStatus] = Query(None),
    severity: List[IncidentSeverity] = Query(None),
    assignees: List[str] = Query(None),
    sources: List[str] = Query(None),
    affected_services: List[str] = Query(None),
    authenticated_entity: AuthenticatedEntity = Depends(
        IdentityManagerFactory.get_auth_verifier(["read:alert"])
    ),
) -> IncidentsPaginatedResultsDto:
    tenant_id = authenticated_entity.tenant_id

    filters = {}
    if status:
        filters["status"] = [s.value for s in status]
    if severity:
        filters["severity"] = [s.order for s in severity]
    if assignees:
        filters["assignee"] = assignees
    if sources:
        filters["sources"] = sources
    if affected_services:
        filters["affected_services"] = affected_services


    logger.info(
        "Fetching incidents from DB",
        extra={
            "tenant_id": tenant_id,
            "limit": limit,
            "offset": offset,
            "sorting": sorting,
            "filters": filters,
        },
    )

    incidents, total_count = get_last_incidents(
        tenant_id=tenant_id,
        is_confirmed=confirmed,
        limit=limit,
        offset=offset,
        sorting=sorting,
        filters=filters,
    )

    incidents_dto = []
    for incident in incidents:
        incidents_dto.append(IncidentDto.from_db_incident(incident))

    logger.info(
        "Fetched incidents from DB",
        extra={
            "tenant_id": tenant_id,
            "limit": limit,
            "offset": offset,
            "sorting": sorting,
            "filters": filters,
        },
    )

    return IncidentsPaginatedResultsDto(
        limit=limit, offset=offset, count=total_count, items=incidents_dto
    )


@router.get(
    "/{incident_id}",
    description="Get incident by id",
)
def get_incident(
    incident_id: UUID,
    authenticated_entity: AuthenticatedEntity = Depends(
        IdentityManagerFactory.get_auth_verifier(["read:incident"])
    ),
) -> IncidentDto:
    tenant_id = authenticated_entity.tenant_id
    logger.info(
        "Fetching incident",
        extra={
            "incident_id": incident_id,
            "tenant_id": tenant_id,
        },
    )
    incident = get_incident_by_id(tenant_id=tenant_id, incident_id=incident_id)
    if not incident:
        raise HTTPException(status_code=404, detail="Incident not found")

    incident_dto = IncidentDto.from_db_incident(incident)

    return incident_dto


@router.put(
    "/{incident_id}",
    description="Update incident by id",
)
def update_incident(
    incident_id: UUID,
    updated_incident_dto: IncidentDtoIn,
    generated_by_ai: bool = Query(
        default=False,
        alias="generatedByAi",
        description="Whether the incident update request was generated by AI",
    ),
    authenticated_entity: AuthenticatedEntity = Depends(
        IdentityManagerFactory.get_auth_verifier(["write:incident"])
    ),
) -> IncidentDto:
    tenant_id = authenticated_entity.tenant_id
    logger.info(
        "Fetching incident",
        extra={
            "incident_id": incident_id,
            "tenant_id": tenant_id,
        },
    )
    incident = update_incident_from_dto_by_id(
        tenant_id, incident_id, updated_incident_dto, generated_by_ai
    )
    if not incident:
        raise HTTPException(status_code=404, detail="Incident not found")

    new_incident_dto = IncidentDto.from_db_incident(incident)
    try:
        workflow_manager = WorkflowManager.get_instance()
        logger.info("Adding incident to the workflow manager queue")
        workflow_manager.insert_incident(tenant_id, new_incident_dto, "updated")
        logger.info("Added incident to the workflow manager queue")
    except Exception:
        logger.exception(
            "Failed to run workflows based on incident",
            extra={"incident_id": new_incident_dto.id, "tenant_id": tenant_id},
        )
    return new_incident_dto


@router.delete(
    "/{incident_id}",
    description="Delete incident by incident id",
)
def delete_incident(
    incident_id: UUID,
    authenticated_entity: AuthenticatedEntity = Depends(
        IdentityManagerFactory.get_auth_verifier(["write:incident"])
    ),
    pusher_client: Pusher | None = Depends(get_pusher_client),
):
    tenant_id = authenticated_entity.tenant_id
    logger.info(
        "Fetching incident",
        extra={
            "incident_id": incident_id,
            "tenant_id": tenant_id,
        },
    )

    incident = get_incident_by_id(tenant_id=tenant_id, incident_id=incident_id)
    if not incident:
        raise HTTPException(status_code=404, detail="Incident not found")

    incident_dto = IncidentDto.from_db_incident(incident)

    deleted = delete_incident_by_id(tenant_id=tenant_id, incident_id=incident_id)
    if not deleted:
        raise HTTPException(status_code=404, detail="Incident not found")
    __update_client_on_incident_change(pusher_client, tenant_id)
    try:
        workflow_manager = WorkflowManager.get_instance()
        logger.info("Adding incident to the workflow manager queue")
        workflow_manager.insert_incident(tenant_id, incident_dto, "deleted")
        logger.info("Added incident to the workflow manager queue")
    except Exception:
        logger.exception(
            "Failed to run workflows based on incident",
            extra={"incident_id": incident_dto.id, "tenant_id": tenant_id},
        )
    return Response(status_code=202)


@router.get(
    "/{incident_id}/alerts",
    description="Get incident alerts by incident incident id",
)
def get_incident_alerts(
    incident_id: UUID,
    limit: int = 25,
    offset: int = 0,
    authenticated_entity: AuthenticatedEntity = Depends(
        IdentityManagerFactory.get_auth_verifier(["read:incidents"])
    ),
) -> AlertPaginatedResultsDto:
    tenant_id = authenticated_entity.tenant_id
    logger.info(
        "Fetching incident",
        extra={
            "incident_id": incident_id,
            "tenant_id": tenant_id,
        },
    )
    incident = get_incident_by_id(tenant_id=tenant_id, incident_id=incident_id)
    if not incident:
        raise HTTPException(status_code=404, detail="Incident not found")

    logger.info(
        "Fetching incident's alert",
        extra={
            "incident_id": incident_id,
            "tenant_id": tenant_id,
        },
    )
    db_alerts, total_count = get_incident_alerts_by_incident_id(
        tenant_id=tenant_id,
        incident_id=incident_id,
        limit=limit,
        offset=offset,
    )

    enriched_alerts_dto = convert_db_alerts_to_dto_alerts(db_alerts)
    logger.info(
        "Fetched alerts from DB",
        extra={
            "tenant_id": tenant_id,
        },
    )

    return AlertPaginatedResultsDto(
        limit=limit, offset=offset, count=total_count, items=enriched_alerts_dto
    )


@router.get(
    "/{incident_id}/workflows",
    description="Get incident workflows by incident id",
)
def get_incident_workflows(
    incident_id: UUID,
    limit: int = 25,
    offset: int = 0,
    authenticated_entity: AuthenticatedEntity = Depends(
        IdentityManagerFactory.get_auth_verifier(["read:incidents"])
    ),
) -> WorkflowExecutionsPaginatedResultsDto:
    """
    Get all workflows associated with an incident.
    It associated both with the incident itself and alerts associated with the incident.

    """
    tenant_id = authenticated_entity.tenant_id

    logger.info(
        "Fetching incident's workflows",
        extra={"incident_id": incident_id, "tenant_id": tenant_id},
    )
    workflow_execution_dtos, total_count = (
        get_workflow_executions_for_incident_or_alert(
            tenant_id=tenant_id, incident_id=incident_id, limit=limit, offset=offset
        )
    )

    paginated_workflow_execution_dtos = WorkflowExecutionsPaginatedResultsDto(
        limit=limit, offset=offset, count=total_count, items=workflow_execution_dtos
    )
    return paginated_workflow_execution_dtos


@router.post(
    "/{incident_id}/alerts",
    description="Add alerts to incident",
    status_code=202,
    response_model=List[AlertDto],
)
async def add_alerts_to_incident(
    incident_id: UUID,
    alert_ids: List[UUID],
    authenticated_entity: AuthenticatedEntity = Depends(
        IdentityManagerFactory.get_auth_verifier(["write:incident"])
    ),
    pusher_client: Pusher | None = Depends(get_pusher_client),
):
    tenant_id = authenticated_entity.tenant_id
    logger.info(
        "Fetching incident",
        extra={
            "incident_id": incident_id,
            "tenant_id": tenant_id,
        },
    )
    incident = get_incident_by_id(tenant_id=tenant_id, incident_id=incident_id)
    if not incident:
        raise HTTPException(status_code=404, detail="Incident not found")

    add_alerts_to_incident_by_incident_id(tenant_id, incident_id, alert_ids)
    __update_client_on_incident_change(pusher_client, tenant_id, incident_id)

    incident_dto = IncidentDto.from_db_incident(incident)

    try:
        workflow_manager = WorkflowManager.get_instance()
        logger.info("Adding incident to the workflow manager queue")
        workflow_manager.insert_incident(tenant_id, incident_dto, "updated")
        logger.info("Added incident to the workflow manager queue")
    except Exception:
        logger.exception(
            "Failed to run workflows based on incident",
            extra={"incident_id": incident_dto.id, "tenant_id": tenant_id},
        )

    fingerprints_count = get_incident_unique_fingerprint_count(tenant_id, incident_id)

    if (
        ee_enabled
        and fingerprints_count > MIN_INCIDENT_ALERTS_FOR_SUMMARY_GENERATION
        and not incident.user_summary
    ):
        pool = await get_pool()
        job = await pool.enqueue_job(
            "process_summary_generation",
            tenant_id=tenant_id,
            incident_id=incident_id,
        )
        logger.info(
            f"Summary generation for incident {incident_id} scheduled, job: {job}",
            extra={
                "algorithm": ALGORITHM_VERBOSE_NAME,
                "tenant_id": tenant_id,
                "incident_id": incident_id,
            },
        )

    return Response(status_code=202)


@router.delete(
    "/{incident_id}/alerts",
    description="Delete alerts from incident",
    status_code=202,
    response_model=List[AlertDto],
)
def delete_alerts_from_incident(
    incident_id: UUID,
    alert_ids: List[UUID],
    authenticated_entity: AuthenticatedEntity = Depends(
        IdentityManagerFactory.get_auth_verifier(["write:incident"])
    ),
):
    tenant_id = authenticated_entity.tenant_id
    logger.info(
        "Fetching incident",
        extra={
            "incident_id": incident_id,
            "tenant_id": tenant_id,
        },
    )
    incident = get_incident_by_id(tenant_id=tenant_id, incident_id=incident_id)
    if not incident:
        raise HTTPException(status_code=404, detail="Incident not found")

    remove_alerts_to_incident_by_incident_id(tenant_id, incident_id, alert_ids)

    return Response(status_code=202)


@router.post(
    "/mine",
    description="Create incidents using historical alerts",
    include_in_schema=False,
)
def mine(
    authenticated_entity: AuthenticatedEntity = Depends(
        IdentityManagerFactory.get_auth_verifier(["write:incident"])
    ),
    alert_lower_timestamp: datetime = None,
    alert_upper_timestamp: datetime = None,
    use_n_historical_alerts: int = None,
    incident_lower_timestamp: datetime = None,
    incident_upper_timestamp: datetime = None,
    use_n_historical_incidents: int = None,
    pmi_threshold: float = None,
    knee_threshold: float = None,
    min_incident_size: int = None,
    incident_similarity_threshold: float = None,
) -> dict:
    result = asyncio.run(
        mine_incidents_and_create_objects(
            ctx=None,
            tenant_id=authenticated_entity.tenant_id,
            alert_lower_timestamp=alert_lower_timestamp,
            alert_upper_timestamp=alert_upper_timestamp,
            use_n_historical_alerts=use_n_historical_alerts,
            incident_lower_timestamp=incident_lower_timestamp,
            incident_upper_timestamp=incident_upper_timestamp,
            use_n_historical_incidents=use_n_historical_incidents,
            pmi_threshold=pmi_threshold,
            knee_threshold=knee_threshold,
            min_incident_size=min_incident_size,
            incident_similarity_threshold=incident_similarity_threshold,
        )
    )
    return result


@router.post(
    "/{incident_id}/confirm",
    description="Confirm predicted incident by id",
    response_model=IncidentDto,
)
def confirm_incident(
    incident_id: UUID,
    authenticated_entity: AuthenticatedEntity = Depends(
        IdentityManagerFactory.get_auth_verifier(["write:incident"])
    ),
) -> IncidentDto:
    tenant_id = authenticated_entity.tenant_id
    logger.info(
        "Fetching incident",
        extra={
            "incident_id": incident_id,
            "tenant_id": tenant_id,
        },
    )

    incident = confirm_predicted_incident_by_id(tenant_id, incident_id)
    if not incident:
        raise HTTPException(status_code=404, detail="Incident candidate not found")

    new_incident_dto = IncidentDto.from_db_incident(incident)

    return new_incident_dto


@router.post(
    "/{incident_id}/status",
    description="Change incident status",
    response_model=IncidentDto,
)
def change_incident_status(
    incident_id: UUID,
    change: IncidentStatusChangeDto,
    authenticated_entity: AuthenticatedEntity = Depends(
        IdentityManagerFactory.get_auth_verifier(["write:incident"])
    ),
) -> IncidentDto:
    tenant_id = authenticated_entity.tenant_id
    logger.info(
        "Fetching incident",
        extra={
            "incident_id": incident_id,
            "tenant_id": tenant_id,
        },
    )

    with_alerts = change.status == IncidentStatus.RESOLVED
    incident = get_incident_by_id(tenant_id, incident_id, with_alerts=with_alerts)
    if not incident:
        raise HTTPException(status_code=404, detail="Incident not found")

    # We need to do something only if status really changed
    if not change.status == incident.status:
        result = change_incident_status_by_id(tenant_id, incident_id, change.status)
        if not result:
            raise HTTPException(
                status_code=500, detail="Error changing incident status"
            )
        # TODO: same this change to audit table with the comment

        if change.status == IncidentStatus.RESOLVED:
            for alert in incident.alerts:
                _enrich_alert(
                    EnrichAlertRequestBody(
                        enrichments={"status": "resolved"},
                        fingerprint=alert.fingerprint,
                    ),
                    authenticated_entity=authenticated_entity,
                )

        incident.status = change.status

    new_incident_dto = IncidentDto.from_db_incident(incident)

    return new_incident_dto


@router.post(
    "/{incident_id}/runbooks",
    description="Add runbooks to incident",
    status_code=202,
    response_model=List[RunbookDto],
)
async def add_runbooks_to_incident(
    incident_id: UUID,
    runbooks_ids: List[UUID],
    authenticated_entity: AuthenticatedEntity = Depends(
        IdentityManagerFactory.get_auth_verifier(["write:incident"])
    ),
    pusher_client: Pusher | None = Depends(get_pusher_client),
):
    tenant_id = authenticated_entity.tenant_id
    logger.info(
        "Fetching incident",
        extra={
            "incident_id": incident_id,
            "tenant_id": tenant_id,
        },
    )
    incident = get_incident_by_id(tenant_id=tenant_id, incident_id=incident_id)
    if not incident:
        raise HTTPException(status_code=404, detail="Incident not found")

    add_runbooks_to_incident_by_incident_id(tenant_id, incident_id, runbooks_ids)
    __update_client_on_incident_change(pusher_client, tenant_id, incident_id)

    incident_dto = IncidentDto.from_db_incident(incident)

    try:
        workflow_manager = WorkflowManager.get_instance()
        logger.info("Adding incident to the workflow manager queue")
        workflow_manager.insert_incident(tenant_id, incident_dto, "updated")
        logger.info("Added incident to the workflow manager queue")
    except Exception:
        logger.exception(
            "Failed to run workflows based on incident",
            extra={"incident_id": incident_dto.id, "tenant_id": tenant_id},
        )

    fingerprints_count = get_incident_unique_fingerprint_count(tenant_id, incident_id)

    if (
        ee_enabled
        and fingerprints_count > MIN_INCIDENT_RUNBOOKS_FOR_SUMMARY_GENERATION
        and not incident.user_summary
    ):
        pool = await get_pool()
        job = await pool.enqueue_job(
            "process_summary_generation",
            tenant_id=tenant_id,
            incident_id=incident_id,
        )
        logger.info(
            f"Summary generation for incident {incident_id} scheduled, job: {job}",
            extra={
                "algorithm": ALGORITHM_VERBOSE_NAME,
                "tenant_id": tenant_id,
                "incident_id": incident_id,
            },
        )

    return Response(status_code=202)
<|MERGE_RESOLUTION|>--- conflicted
+++ resolved
@@ -26,11 +26,8 @@
     remove_alerts_to_incident_by_incident_id,
     change_incident_status_by_id,
     update_incident_from_dto_by_id,
-<<<<<<< HEAD
+    get_incidents_meta_for_tenant,
     add_runbooks_to_incident_by_incident_id,
-=======
-    get_incidents_meta_for_tenant,
->>>>>>> 40bad4ad
 )
 from keep.api.core.dependencies import get_pusher_client
 from keep.api.models.alert import (
