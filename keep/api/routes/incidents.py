import asyncio
import logging
import os
import pathlib
import sys
from typing import List

from fastapi import APIRouter, Depends, HTTPException, Response
from pusher import Pusher
from pydantic.types import UUID

from keep.api.arq_pool import get_pool
from keep.api.core.db import (
    add_alerts_to_incident_by_incident_id,
    confirm_predicted_incident_by_id,
    create_incident_from_dto,
    delete_incident_by_id,
    get_incident_alerts_by_incident_id,
    get_incident_by_id,
    get_incident_unique_fingerprint_count,
    get_last_incidents,
    remove_alerts_to_incident_by_incident_id,
    update_incident_from_dto_by_id,
    change_incident_status_by_id,
    update_incident_from_dto_by_id,
    IncidentSorting,
)
from keep.api.core.dependencies import get_pusher_client
<<<<<<< HEAD
from keep.api.models.ai import IncidentMineConfiguration
from keep.api.models.alert import AlertDto, IncidentDto, IncidentDtoIn
=======
from keep.api.models.alert import AlertDto, IncidentDto, IncidentDtoIn, IncidentStatusChangeDto, IncidentStatus, \
    EnrichAlertRequestBody
from keep.api.routes.alerts import _enrich_alert
>>>>>>> 51167c95
from keep.api.utils.enrichment_helpers import convert_db_alerts_to_dto_alerts
from keep.api.utils.import_ee import mine_incidents_and_create_objects
from keep.api.utils.pagination import (
    AlertPaginatedResultsDto,
    IncidentsPaginatedResultsDto,
)
from keep.identitymanager.authenticatedentity import AuthenticatedEntity
from keep.identitymanager.identitymanagerfactory import IdentityManagerFactory

router = APIRouter()
logger = logging.getLogger(__name__)

MIN_INCIDENT_ALERTS_FOR_SUMMARY_GENERATION = int(
    os.environ.get("MIN_INCIDENT_ALERTS_FOR_SUMMARY_GENERATION", 5)
)

ee_enabled = os.environ.get("EE_ENABLED", "false") == "true"
if ee_enabled:
    path_with_ee = (
        str(pathlib.Path(__file__).parent.resolve()) + "/../../../ee/experimental"
    )
    sys.path.insert(0, path_with_ee)
    from ee.experimental.incident_utils import (  # noqa
        ALGORITHM_VERBOSE_NAME,
    )


def __update_client_on_incident_change(
    pusher_client: Pusher | None, tenant_id: str, incident_id: str | None = None
):
    """
    Update the client on incident change, making the client poll changes.

    Args:
        pusher_client (Pusher | None): Pusher client if pusher is enabled.
        tenant_id (str): Tenant id.
        incident_id (str | None, optional): If this is relevant to a specific incident id. Defaults to None.
            E.g., when someone correlates new alerts to an incident, we want to notify the client that the incident has changed.
    """
    if pusher_client is not None:
        logger.info(
            "Notifying client on incident change",
            extra={"tenant_id": tenant_id, "incident_id": incident_id},
        )
        pusher_client.trigger(
            f"private-{tenant_id}",
            "incident-change",
            {"incident_id": incident_id},
        )
        logger.info(
            "Client notified on incident change",
            extra={"tenant_id": tenant_id, "incident_id": incident_id},
        )
    else:
        logger.debug(
            "Pusher client not available, skipping incident change notification"
        )


@router.post(
    "",
    description="Create new incident",
    status_code=202,
    response_model=IncidentDto,
)
def create_incident_endpoint(
    incident_dto: IncidentDtoIn,
    authenticated_entity: AuthenticatedEntity = Depends(
        IdentityManagerFactory.get_auth_verifier(["write:incident"])
    ),
    pusher_client: Pusher | None = Depends(get_pusher_client),
) -> IncidentDto:
    tenant_id = authenticated_entity.tenant_id
    logger.info(
        "Creating incidents in DB",
        extra={
            "tenant_id": tenant_id,
        },
    )
    incident = create_incident_from_dto(tenant_id, incident_dto)
    new_incident_dto = IncidentDto.from_db_incident(incident)
    logger.info(
        "New incident created in DB",
        extra={
            "tenant_id": tenant_id,
        },
    )
    __update_client_on_incident_change(pusher_client, tenant_id)
    return new_incident_dto


@router.get(
    "",
    description="Get last incidents",
)
def get_all_incidents(
    confirmed: bool = True,
    limit: int = 25,
    offset: int = 0,
    sorting: IncidentSorting = IncidentSorting.creation_time,
    authenticated_entity: AuthenticatedEntity = Depends(
        IdentityManagerFactory.get_auth_verifier(["read:alert"])
    ),
) -> IncidentsPaginatedResultsDto:
    tenant_id = authenticated_entity.tenant_id
    logger.info(
        "Fetching incidents from DB",
        extra={
            "tenant_id": tenant_id,
        },
    )
    incidents, total_count = get_last_incidents(
        tenant_id=tenant_id,
        is_confirmed=confirmed,
        limit=limit,
        offset=offset,
        sorting=sorting
    )

    incidents_dto = []
    for incident in incidents:
        incidents_dto.append(IncidentDto.from_db_incident(incident))

    logger.info(
        "Fetched incidents from DB",
        extra={
            "tenant_id": tenant_id,
        },
    )

    return IncidentsPaginatedResultsDto(
        limit=limit, offset=offset, count=total_count, items=incidents_dto
    )


@router.get(
    "/{incident_id}",
    description="Get incident by id",
)
def get_incident(
    incident_id: str,
    authenticated_entity: AuthenticatedEntity = Depends(
        IdentityManagerFactory.get_auth_verifier(["read:incident"])
    ),
) -> IncidentDto:
    tenant_id = authenticated_entity.tenant_id
    logger.info(
        "Fetching incident",
        extra={
            "incident_id": incident_id,
            "tenant_id": tenant_id,
        },
    )
    incident = get_incident_by_id(tenant_id=tenant_id, incident_id=incident_id)
    if not incident:
        raise HTTPException(status_code=404, detail="Incident not found")

    incident_dto = IncidentDto.from_db_incident(incident)

    return incident_dto


@router.put(
    "/{incident_id}",
    description="Update incident by id",
)
def update_incident(
    incident_id: str,
    updated_incident_dto: IncidentDtoIn,
    authenticated_entity: AuthenticatedEntity = Depends(
        IdentityManagerFactory.get_auth_verifier(["write:incident"])
    ),
) -> IncidentDto:
    tenant_id = authenticated_entity.tenant_id
    logger.info(
        "Fetching incident",
        extra={
            "incident_id": incident_id,
            "tenant_id": tenant_id,
        },
    )

    incident = update_incident_from_dto_by_id(
        tenant_id, incident_id, updated_incident_dto
    )
    if not incident:
        raise HTTPException(status_code=404, detail="Incident not found")

    new_incident_dto = IncidentDto.from_db_incident(incident)

    return new_incident_dto


@router.delete(
    "/{incident_id}",
    description="Delete incident by incident id",
)
def delete_incident(
    incident_id: str,
    authenticated_entity: AuthenticatedEntity = Depends(
        IdentityManagerFactory.get_auth_verifier(["write:incident"])
    ),
    pusher_client: Pusher | None = Depends(get_pusher_client),
):
    tenant_id = authenticated_entity.tenant_id
    logger.info(
        "Fetching incident",
        extra={
            "incident_id": incident_id,
            "tenant_id": tenant_id,
        },
    )
    deleted = delete_incident_by_id(tenant_id=tenant_id, incident_id=incident_id)
    if not deleted:
        raise HTTPException(status_code=404, detail="Incident not found")
    __update_client_on_incident_change(pusher_client, tenant_id)
    return Response(status_code=202)


@router.get(
    "/{incident_id}/alerts",
    description="Get incident alerts by incident incident id",
)
def get_incident_alerts(
    incident_id: str,
    limit: int = 25,
    offset: int = 0,
    authenticated_entity: AuthenticatedEntity = Depends(
        IdentityManagerFactory.get_auth_verifier(["read:incidents"])
    ),
) -> AlertPaginatedResultsDto:
    tenant_id = authenticated_entity.tenant_id
    logger.info(
        "Fetching incident",
        extra={
            "incident_id": incident_id,
            "tenant_id": tenant_id,
        },
    )
    incident = get_incident_by_id(tenant_id=tenant_id, incident_id=incident_id)
    if not incident:
        raise HTTPException(status_code=404, detail="Incident not found")

    logger.info(
        "Fetching incident's alert",
        extra={
            "incident_id": incident_id,
            "tenant_id": tenant_id,
        },
    )
    db_alerts, total_count = get_incident_alerts_by_incident_id(
        tenant_id=tenant_id,
        incident_id=incident_id,
        limit=limit,
        offset=offset,
    )

    enriched_alerts_dto = convert_db_alerts_to_dto_alerts(db_alerts)
    logger.info(
        "Fetched alerts from DB",
        extra={
            "tenant_id": tenant_id,
        },
    )

    return AlertPaginatedResultsDto(
        limit=limit, offset=offset, count=total_count, items=enriched_alerts_dto
    )


@router.post(
    "/{incident_id}/alerts",
    description="Add alerts to incident",
    status_code=202,
    response_model=List[AlertDto],
)
async def add_alerts_to_incident(
    incident_id: str,
    alert_ids: List[UUID],
    authenticated_entity: AuthenticatedEntity = Depends(
        IdentityManagerFactory.get_auth_verifier(["write:incident"])
    ),
    pusher_client: Pusher | None = Depends(get_pusher_client),
):
    tenant_id = authenticated_entity.tenant_id
    logger.info(
        "Fetching incident",
        extra={
            "incident_id": incident_id,
            "tenant_id": tenant_id,
        },
    )
    incident = get_incident_by_id(tenant_id=tenant_id, incident_id=incident_id)
    if not incident:
        raise HTTPException(status_code=404, detail="Incident not found")

    add_alerts_to_incident_by_incident_id(tenant_id, incident_id, alert_ids)
    __update_client_on_incident_change(pusher_client, tenant_id, incident_id)

    fingerprints_count = get_incident_unique_fingerprint_count(tenant_id, incident_id)

    if (
        ee_enabled
        and fingerprints_count > MIN_INCIDENT_ALERTS_FOR_SUMMARY_GENERATION
        and not incident.user_summary
    ):
        pool = await get_pool()
        job = await pool.enqueue_job(
            "process_summary_generation",
            tenant_id=tenant_id,
            incident_id=incident_id,
        )
        logger.info(
            f"Summary generation for incident {incident_id} scheduled, job: {job}",
            extra={
                "algorithm": ALGORITHM_VERBOSE_NAME,
                "tenant_id": tenant_id,
                "incident_id": incident_id,
            },
        )

    return Response(status_code=202)


@router.delete(
    "/{incident_id}/alerts",
    description="Delete alerts from incident",
    status_code=202,
    response_model=List[AlertDto],
)
def delete_alerts_from_incident(
    incident_id: str,
    alert_ids: List[UUID],
    authenticated_entity: AuthenticatedEntity = Depends(
        IdentityManagerFactory.get_auth_verifier(["write:incident"])
    ),
):
    tenant_id = authenticated_entity.tenant_id
    logger.info(
        "Fetching incident",
        extra={
            "incident_id": incident_id,
            "tenant_id": tenant_id,
        },
    )
    incident = get_incident_by_id(tenant_id=tenant_id, incident_id=incident_id)
    if not incident:
        raise HTTPException(status_code=404, detail="Incident not found")

    remove_alerts_to_incident_by_incident_id(tenant_id, incident_id, alert_ids)

    return Response(status_code=202)

@router.post(
    "/mine",
    description="Create incidents using historical alerts",
    include_in_schema=False,
)
def mine(
    config: IncidentMineConfiguration,
    authenticated_entity: AuthenticatedEntity = Depends(
        IdentityManagerFactory.get_auth_verifier(["write:incident"])
    ),
<<<<<<< HEAD

) -> dict:
    result = asyncio.run(
        mine_incidents_and_create_objects(
            None,
            authenticated_entity.tenant_id,
            config.alert_lower_timestamp,
            config.alert_upper_timestamp,
            config.use_n_historical_alerts,
            config.incident_lower_timestamp,
            config.incident_upper_timestamp,
            config.use_n_hist_incidents,
            config.pmi_threshold,
            config.knee_threshold,
            config.min_incident_size,
            config.min_alert_number,
            config.incident_similarity_threshold,
            config.general_temp_dir,
            config.sliding_window,
=======
    alert_lower_timestamp: datetime = None,
    alert_upper_timestamp: datetime = None,
    use_n_historical_alerts: int = None,
    incident_lower_timestamp: datetime = None,
    incident_upper_timestamp: datetime = None,
    use_n_historical_incidents: int = None,
    pmi_threshold: float = None,
    knee_threshold: float = None,
    min_incident_size: int = None,
    incident_similarity_threshold: float = None,
) -> dict:
    result = asyncio.run(
        mine_incidents_and_create_objects(
            ctx=None,
            tenant_id=authenticated_entity.tenant_id,
            alert_lower_timestamp=alert_lower_timestamp,
            alert_upper_timestamp=alert_upper_timestamp,
            use_n_historical_alerts=use_n_historical_alerts,
            incident_lower_timestamp=incident_lower_timestamp,
            incident_upper_timestamp=incident_upper_timestamp,
            use_n_historical_incidents=use_n_historical_incidents,
            pmi_threshold=pmi_threshold,
            knee_threshold=knee_threshold,
            min_incident_size=min_incident_size,
            incident_similarity_threshold=incident_similarity_threshold,
>>>>>>> 51167c95
        )
    )
    return result


@router.post(
    "/{incident_id}/confirm",
    description="Confirm predicted incident by id",
    response_model=IncidentDto
)
def confirm_incident(
    incident_id: str,
    authenticated_entity: AuthenticatedEntity = Depends(
        IdentityManagerFactory.get_auth_verifier(["write:incident"])
    )
) -> IncidentDto:
    tenant_id = authenticated_entity.tenant_id
    logger.info(
        "Fetching incident",
        extra={
            "incident_id": incident_id,
            "tenant_id": tenant_id,
        },
    )

    incident = confirm_predicted_incident_by_id(tenant_id, incident_id)
    if not incident:
        raise HTTPException(status_code=404, detail="Incident candidate not found")

    new_incident_dto = IncidentDto.from_db_incident(incident)

    return new_incident_dto

@router.post(
    "/{incident_id}/status",
    description="Change incident status",
    response_model=IncidentDto
)
def change_incident_status(
    incident_id: str,
    change: IncidentStatusChangeDto,
    authenticated_entity: AuthenticatedEntity = Depends(
        IdentityManagerFactory.get_auth_verifier(["write:incident"])
    )
) -> IncidentDto:
    tenant_id = authenticated_entity.tenant_id
    logger.info(
        "Fetching incident",
        extra={
            "incident_id": incident_id,
            "tenant_id": tenant_id,
        },
    )

    with_alerts = change.status == IncidentStatus.RESOLVED
    incident = get_incident_by_id(tenant_id, incident_id, with_alerts=with_alerts)
    if not incident:
        raise HTTPException(status_code=404, detail="Incident not found")

    # We need to do something only if status really changed
    if not change.status == incident.status:
        result = change_incident_status_by_id(tenant_id, incident_id, change.status)
        if not result:
            raise HTTPException(status_code=500, detail="Error changing incident status")
        # TODO: same this change to audit table with the comment

        if change.status == IncidentStatus.RESOLVED:
            for  alert in incident.alerts:
                _enrich_alert(EnrichAlertRequestBody(
                    enrichments={"status": "resolved"},
                    fingerprint=alert.fingerprint
                ), authenticated_entity=authenticated_entity)


        incident.status = change.status

    new_incident_dto = IncidentDto.from_db_incident(incident)

    return new_incident_dto<|MERGE_RESOLUTION|>--- conflicted
+++ resolved
@@ -26,14 +26,10 @@
     IncidentSorting,
 )
 from keep.api.core.dependencies import get_pusher_client
-<<<<<<< HEAD
 from keep.api.models.ai import IncidentMineConfiguration
-from keep.api.models.alert import AlertDto, IncidentDto, IncidentDtoIn
-=======
 from keep.api.models.alert import AlertDto, IncidentDto, IncidentDtoIn, IncidentStatusChangeDto, IncidentStatus, \
     EnrichAlertRequestBody
 from keep.api.routes.alerts import _enrich_alert
->>>>>>> 51167c95
 from keep.api.utils.enrichment_helpers import convert_db_alerts_to_dto_alerts
 from keep.api.utils.import_ee import mine_incidents_and_create_objects
 from keep.api.utils.pagination import (
@@ -397,8 +393,16 @@
     authenticated_entity: AuthenticatedEntity = Depends(
         IdentityManagerFactory.get_auth_verifier(["write:incident"])
     ),
-<<<<<<< HEAD
-
+    alert_lower_timestamp: datetime = None,
+    alert_upper_timestamp: datetime = None,
+    use_n_historical_alerts: int = None,
+    incident_lower_timestamp: datetime = None,
+    incident_upper_timestamp: datetime = None,
+    use_n_historical_incidents: int = None,
+    pmi_threshold: float = None,
+    knee_threshold: float = None,
+    min_incident_size: int = None,
+    incident_similarity_threshold: float = None,
 ) -> dict:
     result = asyncio.run(
         mine_incidents_and_create_objects(
@@ -417,33 +421,6 @@
             config.incident_similarity_threshold,
             config.general_temp_dir,
             config.sliding_window,
-=======
-    alert_lower_timestamp: datetime = None,
-    alert_upper_timestamp: datetime = None,
-    use_n_historical_alerts: int = None,
-    incident_lower_timestamp: datetime = None,
-    incident_upper_timestamp: datetime = None,
-    use_n_historical_incidents: int = None,
-    pmi_threshold: float = None,
-    knee_threshold: float = None,
-    min_incident_size: int = None,
-    incident_similarity_threshold: float = None,
-) -> dict:
-    result = asyncio.run(
-        mine_incidents_and_create_objects(
-            ctx=None,
-            tenant_id=authenticated_entity.tenant_id,
-            alert_lower_timestamp=alert_lower_timestamp,
-            alert_upper_timestamp=alert_upper_timestamp,
-            use_n_historical_alerts=use_n_historical_alerts,
-            incident_lower_timestamp=incident_lower_timestamp,
-            incident_upper_timestamp=incident_upper_timestamp,
-            use_n_historical_incidents=use_n_historical_incidents,
-            pmi_threshold=pmi_threshold,
-            knee_threshold=knee_threshold,
-            min_incident_size=min_incident_size,
-            incident_similarity_threshold=incident_similarity_threshold,
->>>>>>> 51167c95
         )
     )
     return result
