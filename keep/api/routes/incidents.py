import logging
from datetime import datetime
from typing import List

from arq import ArqRedis
from fastapi import (
    APIRouter,
    BackgroundTasks,
    Depends,
    HTTPException,
    Query,
    Request,
    Response,
)
from pusher import Pusher
from pydantic.types import UUID
from sqlmodel import Session

from keep.api.arq_pool import get_pool
from keep.api.bl.ai_suggestion_bl import AISuggestionBl
from keep.api.bl.enrichments_bl import EnrichmentsBl
from keep.api.bl.incidents_bl import IncidentBl
from keep.api.consts import KEEP_ARQ_QUEUE_BASIC, REDIS
from keep.api.core.cel_to_sql.sql_providers.base import CelToSqlException
from keep.api.core.db import (
    DestinationIncidentNotFound,
    add_audit,
    change_incident_status_by_id,
    confirm_predicted_incident_by_id,
    get_future_incidents_by_incident_id,
    get_incident_alerts_and_links_by_incident_id,
    get_incident_by_id,
    get_incidents_meta_for_tenant,
    get_last_alerts,
    get_rule,
    get_session,
    get_workflow_executions_for_incident_or_alert,
    merge_incidents_to_id,
)
from keep.api.core.dependencies import extract_generic_body, get_pusher_client
from keep.api.core.facets import create_facet, delete_facet
from keep.api.core.incidents import (
    get_incident_facets,
    get_incident_facets_data,
    get_last_incidents_by_cel,
)
from keep.api.models.alert import (
    AlertDto,
    EnrichAlertRequestBody,
    EnrichIncidentRequestBody,
    IncidentCommit,
    IncidentDto,
    IncidentDtoIn,
    IncidentListFilterParamsDto,
    IncidentsClusteringSuggestion,
    IncidentSeverity,
    IncidentSorting,
    IncidentStatus,
    IncidentStatusChangeDto,
    MergeIncidentsRequestDto,
    MergeIncidentsResponseDto,
    SplitIncidentRequestDto,
    SplitIncidentResponseDto,
)
<<<<<<< HEAD
from keep.api.models.facet import CreateFacetDto, FacetDto, FacetOptionsQueryDto
=======
>>>>>>> 8fc68ca4
from keep.api.models.db.alert import ActionType, AlertAudit
from keep.api.models.facet import CreateFacetDto, FacetDto
from keep.api.models.workflow import WorkflowExecutionDTO
from keep.api.routes.alerts import _enrich_alert
from keep.api.tasks.process_incident_task import process_incident
from keep.api.utils.enrichment_helpers import convert_db_alerts_to_dto_alerts
from keep.api.utils.pagination import (
    AlertWithIncidentLinkMetadataPaginatedResultsDto,
    IncidentsPaginatedResultsDto,
    WorkflowExecutionsPaginatedResultsDto,
)
from keep.api.utils.pluralize import pluralize
from keep.identitymanager.authenticatedentity import AuthenticatedEntity
from keep.identitymanager.identitymanagerfactory import IdentityManagerFactory
from keep.providers.providers_factory import ProvidersFactory
from keep.topologies.topologies_service import TopologiesService  # noqa

router = APIRouter()
logger = logging.getLogger(__name__)


@router.post(
    "",
    description="Create new incident",
    status_code=202,
    response_model=IncidentDto,
)
def create_incident(
    incident_dto: IncidentDtoIn,
    authenticated_entity: AuthenticatedEntity = Depends(
        IdentityManagerFactory.get_auth_verifier(["write:incident"])
    ),
    pusher_client: Pusher | None = Depends(get_pusher_client),
    session: Session = Depends(get_session),
) -> IncidentDto:
    tenant_id = authenticated_entity.tenant_id
    incident_bl = IncidentBl(tenant_id, session, pusher_client)
    return incident_bl.create_incident(incident_dto)


@router.get(
    "/meta",
    description="Get incidents' metadata for filtering",
    response_model=IncidentListFilterParamsDto,
)
def get_incidents_meta(
    authenticated_entity: AuthenticatedEntity = Depends(
        IdentityManagerFactory.get_auth_verifier(["read:alert"])
    ),
) -> IncidentListFilterParamsDto:
    tenant_id = authenticated_entity.tenant_id
    meta = get_incidents_meta_for_tenant(tenant_id=tenant_id)
    return IncidentListFilterParamsDto(**meta)


@router.get(
    "",
    description="Get last incidents",
)
def get_all_incidents(
    confirmed: bool = True,
    limit: int = 25,
    offset: int = 0,
    sorting: IncidentSorting = IncidentSorting.creation_time,
    status: List[IncidentStatus] = Query(None),
    severity: List[IncidentSeverity] = Query(None),
    assignees: List[str] = Query(None),
    sources: List[str] = Query(None),
    affected_services: List[str] = Query(None),
    authenticated_entity: AuthenticatedEntity = Depends(
        IdentityManagerFactory.get_auth_verifier(["read:alert"])
    ),
    cel: str = Query(None),
) -> IncidentsPaginatedResultsDto:
    tenant_id = authenticated_entity.tenant_id

    filters = {}
    if status:
        filters["status"] = [s.value for s in status]
    if severity:
        filters["severity"] = [s.order for s in severity]
    if assignees:
        filters["assignee"] = assignees
    if sources:
        filters["sources"] = sources
    if affected_services:
        filters["affected_services"] = affected_services

    logger.info(
        "Fetching incidents from DB",
        extra={
            "tenant_id": tenant_id,
            "limit": limit,
            "offset": offset,
            "sorting": sorting,
            "filters": filters,
        },
    )

    # get all preset ids that the user has access to
    identity_manager = IdentityManagerFactory.get_identity_manager(
        authenticated_entity.tenant_id
    )
    # Note: if no limitations (allowed_preset_ids is []), then all presets are allowed
    allowed_incident_ids = identity_manager.get_user_permission_on_resource_type(
        resource_type="incident",
        authenticated_entity=authenticated_entity,
    )

    try:
        incidents, total_count = get_last_incidents_by_cel(
            tenant_id=tenant_id,
            is_confirmed=confirmed,
            limit=limit,
            offset=offset,
            sorting=sorting,
            cel=cel,
            allowed_incident_ids=allowed_incident_ids,
        )
    except CelToSqlException as e:
        logger.exception(f'Error parsing CEL expression "{cel}". {str(e)}')
        raise HTTPException(
            status_code=400, detail=f"Error parsing CEL expression: {cel}"
        )

    incidents_dto = []
    for incident in incidents:
        incidents_dto.append(IncidentDto.from_db_incident(incident))

    logger.info(
        "Fetched incidents from DB",
        extra={
            "tenant_id": tenant_id,
            "limit": limit,
            "offset": offset,
            "sorting": sorting,
            "filters": filters,
        },
    )

    return IncidentsPaginatedResultsDto(
        limit=limit, offset=offset, count=total_count, items=incidents_dto
    )


@router.post(
    "/facets/options",
    description="Query incident facet options. Accepts dictionary where key is facet id and value is cel to query facet",
)
def fetch_inicident_facet_options(
    facet_options_query: FacetOptionsQueryDto,
    authenticated_entity: AuthenticatedEntity = Depends(
        IdentityManagerFactory.get_auth_verifier(["read:alert"])
    ),
) -> dict:
    tenant_id = authenticated_entity.tenant_id

    logger.info(
        "Fetching incident facets from DB",
        extra={
            "tenant_id": tenant_id,
        },
    )

    # get all preset ids that the user has access to
    identity_manager = IdentityManagerFactory.get_identity_manager(
        authenticated_entity.tenant_id
    )
    # Note: if no limitations (allowed_preset_ids is []), then all presets are allowed
    allowed_incident_ids = identity_manager.get_user_permission_on_resource_type(
        resource_type="incident",
        authenticated_entity=authenticated_entity,
    )

    facet_options = get_incident_facets_data(
<<<<<<< HEAD
            tenant_id = tenant_id,
            allowed_incident_ids=allowed_incident_ids,
            facet_options_query = facet_options_query
        )
=======
        tenant_id=tenant_id,
        allowed_incident_ids=allowed_incident_ids,
        facets_query=facets_query,
    )
>>>>>>> 8fc68ca4

    logger.info(
        "Fetched incident facets from DB",
        extra={
            "tenant_id": tenant_id,
        },
    )

    return facet_options


@router.get(
    "/facets",
    description="Get incident facets",
)
def fetch_inicident_facets(
    authenticated_entity: AuthenticatedEntity = Depends(
        IdentityManagerFactory.get_auth_verifier(["read:alert"])
    ),
) -> list:
    tenant_id = authenticated_entity.tenant_id

    logger.info(
        "Fetching incident facets from DB",
        extra={
            "tenant_id": tenant_id,
        },
    )

    facets = get_incident_facets(tenant_id=tenant_id)

    logger.info(
        "Fetched incident facets from DB",
        extra={
            "tenant_id": tenant_id,
        },
    )

    return facets

<<<<<<< HEAD
=======

@router.post(
    "/facets",
    description="Add facet for incidents",
)
async def add_incidents_facet(
    create_facet_dto: CreateFacetDto,
    authenticated_entity: AuthenticatedEntity = Depends(
        IdentityManagerFactory.get_auth_verifier(["write:incident"])
    ),
) -> FacetDto:
    tenant_id = authenticated_entity.tenant_id
    logger.info(
        "Creating facet for incident",
        extra={
            "tenant_id": tenant_id,
        },
    )
    created_facet = create_facet(tenant_id=tenant_id, facet=create_facet_dto)
    return created_facet


@router.delete(
    "/facets/{facet_id}",
    description="Delete facet for incidents",
)
async def delete_incidents_facet(
    facet_id: str,
    authenticated_entity: AuthenticatedEntity = Depends(
        IdentityManagerFactory.get_auth_verifier(["write:incident"])
    ),
):
    tenant_id = authenticated_entity.tenant_id
    logger.info(
        "Deleting facet for incident",
        extra={
            "tenant_id": tenant_id,
            "facet_id": facet_id,
        },
    )
    is_deleted = delete_facet(tenant_id=tenant_id, facet_id=facet_id)

    if not is_deleted:
        raise HTTPException(status_code=404, detail="Facet not found")


>>>>>>> 8fc68ca4
@router.get(
    "/{incident_id}",
    description="Get incident by id",
)
def get_incident(
    incident_id: UUID,
    authenticated_entity: AuthenticatedEntity = Depends(
        IdentityManagerFactory.get_auth_verifier(["read:incident"])
    ),
) -> IncidentDto:
    tenant_id = authenticated_entity.tenant_id
    logger.info(
        "Fetching incident",
        extra={
            "incident_id": incident_id,
            "tenant_id": tenant_id,
        },
    )
    incident = get_incident_by_id(tenant_id=tenant_id, incident_id=incident_id)
    if not incident:
        raise HTTPException(status_code=404, detail="Incident not found")

    rule = None
    if incident.rule_id:
        rule = get_rule(tenant_id, incident.rule_id)

    incident_dto = IncidentDto.from_db_incident(incident, rule)

    return incident_dto


@router.put(
    "/{incident_id}",
    description="Update incident by id",
)
def update_incident(
    incident_id: UUID,
    updated_incident_dto: IncidentDtoIn,
    generated_by_ai: bool = Query(
        default=False,
        alias="generatedByAi",
        description="Whether the incident update request was generated by AI",
    ),
    authenticated_entity: AuthenticatedEntity = Depends(
        IdentityManagerFactory.get_auth_verifier(["write:incident"])
    ),
    pusher_client: Pusher | None = Depends(get_pusher_client),
    session: Session = Depends(get_session),
) -> IncidentDto:
    tenant_id = authenticated_entity.tenant_id
    incident_bl = IncidentBl(tenant_id, session=session, pusher_client=pusher_client)
    new_incident_dto = incident_bl.update_incident(
        incident_id, updated_incident_dto, generated_by_ai
    )
    return new_incident_dto


@router.delete(
    "/{incident_id}",
    description="Delete incident by incident id",
)
def delete_incident(
    incident_id: UUID,
    authenticated_entity: AuthenticatedEntity = Depends(
        IdentityManagerFactory.get_auth_verifier(["write:incident"])
    ),
    pusher_client: Pusher | None = Depends(get_pusher_client),
    session: Session = Depends(get_session),
):
    tenant_id = authenticated_entity.tenant_id
    incident_bl = IncidentBl(tenant_id, session, pusher_client)
    incident_bl.delete_incident(incident_id)
    return Response(status_code=202)


@router.post(
    "/{incident_id}/split",
    description="Split incident by incident id",
    response_model=SplitIncidentResponseDto,
)
async def split_incident(
    incident_id: UUID,
    command: SplitIncidentRequestDto,
    authenticated_entity: AuthenticatedEntity = Depends(
        IdentityManagerFactory.get_auth_verifier(["write:incident"])
    ),
    pusher_client: Pusher | None = Depends(get_pusher_client),
    session: Session = Depends(get_session),
) -> SplitIncidentResponseDto:
    tenant_id = authenticated_entity.tenant_id
    logger.info(
        "Splitting incident",
        extra={
            "incident_id": incident_id,
            "tenant_id": tenant_id,
            "alert_fingerprints": command.alert_fingerprints,
        },
    )
    incident_bl = IncidentBl(tenant_id, session, pusher_client)
    await incident_bl.add_alerts_to_incident(
        incident_id=command.destination_incident_id,
        alert_fingerprints=command.alert_fingerprints,
    )
    incident_bl.delete_alerts_from_incident(
        incident_id=incident_id, alert_fingerprints=command.alert_fingerprints
    )
    return SplitIncidentResponseDto(
        destination_incident_id=command.destination_incident_id,
        moved_alert_fingerprints=command.alert_fingerprints,
    )


@router.post(
    "/merge", description="Merge incidents", response_model=MergeIncidentsResponseDto
)
def merge_incidents(
    command: MergeIncidentsRequestDto,
    authenticated_entity: AuthenticatedEntity = Depends(
        IdentityManagerFactory.get_auth_verifier(["write:incident"])
    ),
) -> MergeIncidentsResponseDto:
    tenant_id = authenticated_entity.tenant_id
    logger.info(
        "Merging incidents",
        extra={
            "source_incident_ids": command.source_incident_ids,
            "destination_incident_id": command.destination_incident_id,
            "tenant_id": tenant_id,
        },
    )

    try:
        merged_ids, skipped_ids, failed_ids = merge_incidents_to_id(
            tenant_id,
            command.source_incident_ids,
            command.destination_incident_id,
            authenticated_entity.email,
        )

        if not merged_ids:
            message = "No incidents merged"
        else:
            message = f"{pluralize(len(merged_ids), 'incident')} merged into {command.destination_incident_id} successfully"

        if skipped_ids:
            message += f", {pluralize(len(skipped_ids), 'incident')} were skipped"
        if failed_ids:
            message += f", {pluralize(len(failed_ids), 'incident')} failed to merge"

        return MergeIncidentsResponseDto(
            merged_incident_ids=merged_ids,
            skipped_incident_ids=skipped_ids,
            failed_incident_ids=failed_ids,
            destination_incident_id=command.destination_incident_id,
            message=message,
        )
    except DestinationIncidentNotFound as e:
        raise HTTPException(status_code=400, detail=str(e))


@router.get(
    "/{incident_id}/alerts",
    description="Get incident alerts by incident incident id",
)
def get_incident_alerts(
    incident_id: UUID,
    limit: int = 25,
    offset: int = 0,
    include_unlinked: bool = False,
    authenticated_entity: AuthenticatedEntity = Depends(
        IdentityManagerFactory.get_auth_verifier(["read:incidents"])
    ),
) -> AlertWithIncidentLinkMetadataPaginatedResultsDto:
    tenant_id = authenticated_entity.tenant_id
    logger.info(
        "Fetching incident",
        extra={
            "incident_id": incident_id,
            "tenant_id": tenant_id,
        },
    )
    incident = get_incident_by_id(tenant_id=tenant_id, incident_id=incident_id)
    if not incident:
        raise HTTPException(status_code=404, detail="Incident not found")

    logger.info(
        "Fetching incident's alert",
        extra={
            "incident_id": incident_id,
            "tenant_id": tenant_id,
        },
    )
    db_alerts_and_links, total_count = get_incident_alerts_and_links_by_incident_id(
        tenant_id=tenant_id,
        incident_id=incident_id,
        limit=limit,
        offset=offset,
        include_unlinked=include_unlinked,
    )

    enriched_alerts_dto = convert_db_alerts_to_dto_alerts(db_alerts_and_links)
    logger.info(
        "Fetched alerts from DB",
        extra={
            "tenant_id": tenant_id,
        },
    )

    return AlertWithIncidentLinkMetadataPaginatedResultsDto(
        limit=limit, offset=offset, count=total_count, items=enriched_alerts_dto
    )


@router.get(
    "/{incident_id}/future_incidents",
    description="Get same incidents linked to this one",
)
def get_future_incidents_for_an_incident(
    incident_id: str,
    limit: int = 25,
    offset: int = 0,
    authenticated_entity: AuthenticatedEntity = Depends(
        IdentityManagerFactory.get_auth_verifier(["read:incidents"])
    ),
) -> IncidentsPaginatedResultsDto:
    tenant_id = authenticated_entity.tenant_id
    logger.info(
        "Fetching incident",
        extra={
            "incident_id": incident_id,
            "tenant_id": tenant_id,
        },
    )
    incident = get_incident_by_id(tenant_id=tenant_id, incident_id=incident_id)
    if not incident:
        raise HTTPException(status_code=404, detail="Incident not found")

    logger.info(
        "Fetching future incidents from",
        extra={
            "incident_id": incident_id,
            "tenant_id": tenant_id,
        },
    )
    db_incidents, total_count = get_future_incidents_by_incident_id(
        limit=limit,
        offset=offset,
        incident_id=incident_id,
    )
    future_incidents = [
        IncidentDto.from_db_incident(incident) for incident in db_incidents
    ]
    logger.info(
        "Fetched future incidents from DB",
        extra={
            "incident_id": incident_id,
            "tenant_id": tenant_id,
        },
    )

    return IncidentsPaginatedResultsDto(
        limit=limit, offset=offset, count=total_count, items=future_incidents
    )


@router.get(
    "/{incident_id}/workflows",
    description="Get incident workflows by incident id",
)
def get_incident_workflows(
    incident_id: UUID,
    limit: int = 25,
    offset: int = 0,
    authenticated_entity: AuthenticatedEntity = Depends(
        IdentityManagerFactory.get_auth_verifier(["read:incidents"])
    ),
) -> WorkflowExecutionsPaginatedResultsDto:
    """
    Get all workflows associated with an incident.
    It associated both with the incident itself and alerts associated with the incident.

    """
    tenant_id = authenticated_entity.tenant_id

    logger.info(
        "Fetching incident's workflows",
        extra={"incident_id": incident_id, "tenant_id": tenant_id},
    )
    workflow_executions, total_count = get_workflow_executions_for_incident_or_alert(
        tenant_id=tenant_id,
        incident_id=str(incident_id),
        limit=limit,
        offset=offset,
    )

    workflow_execution_dtos = [
        WorkflowExecutionDTO(**we._mapping) for we in workflow_executions
    ]

    paginated_workflow_execution_dtos = WorkflowExecutionsPaginatedResultsDto(
        limit=limit, offset=offset, count=total_count, items=workflow_execution_dtos
    )
    return paginated_workflow_execution_dtos


@router.post(
    "/{incident_id}/alerts",
    description="Add alerts to incident",
    status_code=202,
    response_model=List[AlertDto],
)
async def add_alerts_to_incident(
    incident_id: UUID,
    alert_fingerprints: List[str],
    is_created_by_ai: bool = False,
    authenticated_entity: AuthenticatedEntity = Depends(
        IdentityManagerFactory.get_auth_verifier(["write:incident"])
    ),
    pusher_client: Pusher | None = Depends(get_pusher_client),
    session: Session = Depends(get_session),
):
    tenant_id = authenticated_entity.tenant_id
    incident_bl = IncidentBl(tenant_id, session, pusher_client)
    await incident_bl.add_alerts_to_incident(
        incident_id, alert_fingerprints, is_created_by_ai
    )
    return Response(status_code=202)


@router.delete(
    "/{incident_id}/alerts",
    description="Delete alerts from incident",
    status_code=202,
    response_model=List[AlertDto],
)
def delete_alerts_from_incident(
    incident_id: UUID,
    fingerprints: List[str],
    authenticated_entity: AuthenticatedEntity = Depends(
        IdentityManagerFactory.get_auth_verifier(["write:incident"])
    ),
    session=Depends(get_session),
    pusher_client: Pusher | None = Depends(get_pusher_client),
):
    tenant_id = authenticated_entity.tenant_id
    incident_bl = IncidentBl(tenant_id, session, pusher_client)
    incident_bl.delete_alerts_from_incident(
        incident_id=incident_id, alert_fingerprints=fingerprints
    )
    return Response(status_code=202)


@router.post(
    "/event/{provider_type}",
    description="Receive an alert event from a provider",
    status_code=202,
)
async def receive_event(
    provider_type: str,
    bg_tasks: BackgroundTasks,
    request: Request,
    provider_id: str | None = None,
    event=Depends(extract_generic_body),
    authenticated_entity: AuthenticatedEntity = Depends(
        IdentityManagerFactory.get_auth_verifier(["write:incident"])
    ),
) -> dict[str, str]:
    trace_id = request.state.trace_id
    logger.info(
        "Received event",
        extra={
            "trace_id": trace_id,
            "tenant_id": authenticated_entity.tenant_id,
            "provider_type": provider_type,
            "provider_id": provider_id,
        },
    )

    provider_class = None
    try:
        provider_class = ProvidersFactory.get_provider_class(provider_type)
    except ModuleNotFoundError:
        raise HTTPException(
            status_code=400, detail=f"Provider {provider_type} not found"
        )
    if not provider_class:
        raise HTTPException(
            status_code=400, detail=f"Provider {provider_type} not found"
        )

    # Parse the raw body
    event = provider_class.format_incident(
        event, authenticated_entity.tenant_id, provider_type, provider_id
    )

    if REDIS:
        redis: ArqRedis = await get_pool()
        job = await redis.enqueue_job(
            "async_process_incident",
            authenticated_entity.tenant_id,
            provider_id,
            provider_type,
            event,
            trace_id,
            _queue_name=KEEP_ARQ_QUEUE_BASIC,
        )
        logger.info(
            "Enqueued job",
            extra={
                "job_id": job.job_id,
                "tenant_id": authenticated_entity.tenant_id,
                "queue": KEEP_ARQ_QUEUE_BASIC,
            },
        )
    else:
        logger.info("Processing incident in the background")
        bg_tasks.add_task(
            process_incident,
            {},
            authenticated_entity.tenant_id,
            provider_id,
            provider_type,
            event,
            trace_id,
        )
    return Response(status_code=202)


@router.post(
    "/{incident_id}/status",
    description="Change incident status",
    response_model=IncidentDto,
)
def change_incident_status(
    incident_id: UUID,
    change: IncidentStatusChangeDto,
    authenticated_entity: AuthenticatedEntity = Depends(
        IdentityManagerFactory.get_auth_verifier(["write:incident"])
    ),
) -> IncidentDto:
    tenant_id = authenticated_entity.tenant_id
    logger.info(
        "Fetching incident",
        extra={
            "incident_id": incident_id,
            "tenant_id": tenant_id,
        },
    )

    with_alerts = change.status == IncidentStatus.RESOLVED
    incident = get_incident_by_id(tenant_id, incident_id, with_alerts=with_alerts)
    if not incident:
        raise HTTPException(status_code=404, detail="Incident not found")

    # We need to do something only if status really changed
    if not change.status == incident.status:
        end_time = (
            datetime.utcnow() if change.status == IncidentStatus.RESOLVED else None
        )
        result = change_incident_status_by_id(
            tenant_id, incident_id, change.status, end_time
        )
        if not result:
            raise HTTPException(
                status_code=500, detail="Error changing incident status"
            )
        # TODO: same this change to audit table with the comment

        if change.status == IncidentStatus.RESOLVED:
            for alert in incident._alerts:
                _enrich_alert(
                    EnrichAlertRequestBody(
                        enrichments={"status": "resolved"},
                        fingerprint=alert.fingerprint,
                    ),
                    authenticated_entity=authenticated_entity,
                )
        incident.end_time = end_time
        incident.status = change.status

    new_incident_dto = IncidentDto.from_db_incident(incident)

    return new_incident_dto


@router.post("/{incident_id}/comment", description="Add incident audit activity")
def add_comment(
    incident_id: UUID,
    change: IncidentStatusChangeDto,
    authenticated_entity: AuthenticatedEntity = Depends(
        IdentityManagerFactory.get_auth_verifier(["write:incident"])
    ),
    pusher_client: Pusher = Depends(get_pusher_client),
) -> AlertAudit:
    extra = {
        "tenant_id": authenticated_entity.tenant_id,
        "commenter": authenticated_entity.email,
        "comment": change.comment,
        "incident_id": str(incident_id),
    }
    logger.info("Adding comment to incident", extra=extra)
    comment = add_audit(
        authenticated_entity.tenant_id,
        str(incident_id),
        authenticated_entity.email,
        ActionType.INCIDENT_COMMENT,
        change.comment,
    )

    if pusher_client:
        pusher_client.trigger(
            f"private-{authenticated_entity.tenant_id}", "incident-comment", {}
        )

    logger.info("Added comment to incident", extra=extra)
    return comment


@router.post(
    "/ai/suggest",
    description="Create incident with AI",
    response_model=IncidentsClusteringSuggestion,
    status_code=202,
)
async def create_with_ai(
    alerts_fingerprints: List[str],
    authenticated_entity: AuthenticatedEntity = Depends(
        IdentityManagerFactory.get_auth_verifier(["write:incident"])
    ),
    session: Session = Depends(get_session),
) -> IncidentsClusteringSuggestion:
    tenant_id = authenticated_entity.tenant_id

    # Get alerts data
    alerts = get_last_alerts(tenant_id, fingerprints=alerts_fingerprints)
    alerts_dto = convert_db_alerts_to_dto_alerts(alerts)

    # Get topology data
    topology_data = TopologiesService.get_all_topology_data(tenant_id, session)

    # Create suggestions using AI
    suggestion_bl = AISuggestionBl(tenant_id, session)
    return suggestion_bl.suggest_incidents(
        alerts_dto=alerts_dto,
        topology_data=topology_data,
        user_id=authenticated_entity.email,
    )


@router.post(
    "/ai/{suggestion_id}/commit",
    description="Commit incidents with AI and user feedback",
    response_model=List[IncidentDto],
    status_code=202,
)
async def commit_with_ai(
    suggestion_id: UUID,
    incidents_with_feedback: List[IncidentCommit],
    authenticated_entity: AuthenticatedEntity = Depends(
        IdentityManagerFactory.get_auth_verifier(["write:incident"])
    ),
    session: Session = Depends(get_session),
    pusher_client: Pusher | None = Depends(get_pusher_client),
) -> List[IncidentDto]:
    tenant_id = authenticated_entity.tenant_id

    # Create business logic instances
    ai_feedback_bl = AISuggestionBl(tenant_id, session)
    incident_bl = IncidentBl(tenant_id, session, pusher_client)

    # Commit incidents with feedback
    committed_incidents = await ai_feedback_bl.commit_incidents(
        suggestion_id=suggestion_id,
        incidents_with_feedback=[
            incident.dict() for incident in incidents_with_feedback
        ],
        user_id=authenticated_entity.email,
        incident_bl=incident_bl,
    )

    # Notify about changes if pusher client is available
    if pusher_client:
        try:
            pusher_client.trigger(
                f"private-{tenant_id}",
                "incident-change",
                {},
            )
        except Exception as e:
            logger.error(f"Failed to notify client: {str(e)}")

    return committed_incidents


@router.post(
    "/{incident_id}/confirm",
    description="Confirm predicted incident by id",
    response_model=IncidentDto,
)
def confirm_incident(
    incident_id: UUID,
    authenticated_entity: AuthenticatedEntity = Depends(
        IdentityManagerFactory.get_auth_verifier(["write:incident"])
    ),
) -> IncidentDto:
    tenant_id = authenticated_entity.tenant_id
    logger.info(
        "Fetching incident",
        extra={
            "incident_id": incident_id,
            "tenant_id": tenant_id,
        },
    )

    incident = confirm_predicted_incident_by_id(tenant_id, incident_id)
    if not incident:
        raise HTTPException(status_code=404, detail="Incident candidate not found")

    new_incident_dto = IncidentDto.from_db_incident(incident)

    return new_incident_dto


@router.post(
    "/{incident_id}/enrich",
    description="Enrich incident with additional data",
    status_code=202,
)
async def enrich_incident(
    incident_id: UUID,
    enrichment: EnrichIncidentRequestBody,
    authenticated_entity: AuthenticatedEntity = Depends(
        IdentityManagerFactory.get_auth_verifier(["write:incident"])
    ),
    pusher_client: Pusher | None = Depends(get_pusher_client),
) -> IncidentDto:
    """Enrich incident with additional data."""
    tenant_id = authenticated_entity.tenant_id

    # Get incident to verify it exists
    incident = get_incident_by_id(tenant_id=tenant_id, incident_id=incident_id)
    if not incident:
        raise HTTPException(status_code=404, detail="Incident not found")

    # Use the existing enrichment infrastructure
    enrichment_bl = EnrichmentsBl(tenant_id)
    enrichment_bl.enrich_entity(
        fingerprint=str(incident_id),  # Use incident_id as fingerprint
        enrichments=enrichment.enrichments,
        action_type=ActionType.INCIDENT_ENRICH,
        action_callee=authenticated_entity.email,
        action_description=f"Incident enriched by {authenticated_entity.email}",
        force=enrichment.force,
    )

    # Notify clients if pusher is available
    if pusher_client:
        try:
            pusher_client.trigger(
                f"private-{tenant_id}",
                "incident-change",
                {},
            )
        except Exception as e:
            logger.exception(
                "Failed to notify clients about incident change",
                extra={"error": str(e)},
            )

    return Response(status_code=202)<|MERGE_RESOLUTION|>--- conflicted
+++ resolved
@@ -62,10 +62,7 @@
     SplitIncidentRequestDto,
     SplitIncidentResponseDto,
 )
-<<<<<<< HEAD
 from keep.api.models.facet import CreateFacetDto, FacetDto, FacetOptionsQueryDto
-=======
->>>>>>> 8fc68ca4
 from keep.api.models.db.alert import ActionType, AlertAudit
 from keep.api.models.facet import CreateFacetDto, FacetDto
 from keep.api.models.workflow import WorkflowExecutionDTO
@@ -241,17 +238,10 @@
     )
 
     facet_options = get_incident_facets_data(
-<<<<<<< HEAD
             tenant_id = tenant_id,
             allowed_incident_ids=allowed_incident_ids,
             facet_options_query = facet_options_query
         )
-=======
-        tenant_id=tenant_id,
-        allowed_incident_ids=allowed_incident_ids,
-        facets_query=facets_query,
-    )
->>>>>>> 8fc68ca4
 
     logger.info(
         "Fetched incident facets from DB",
@@ -292,55 +282,6 @@
 
     return facets
 
-<<<<<<< HEAD
-=======
-
-@router.post(
-    "/facets",
-    description="Add facet for incidents",
-)
-async def add_incidents_facet(
-    create_facet_dto: CreateFacetDto,
-    authenticated_entity: AuthenticatedEntity = Depends(
-        IdentityManagerFactory.get_auth_verifier(["write:incident"])
-    ),
-) -> FacetDto:
-    tenant_id = authenticated_entity.tenant_id
-    logger.info(
-        "Creating facet for incident",
-        extra={
-            "tenant_id": tenant_id,
-        },
-    )
-    created_facet = create_facet(tenant_id=tenant_id, facet=create_facet_dto)
-    return created_facet
-
-
-@router.delete(
-    "/facets/{facet_id}",
-    description="Delete facet for incidents",
-)
-async def delete_incidents_facet(
-    facet_id: str,
-    authenticated_entity: AuthenticatedEntity = Depends(
-        IdentityManagerFactory.get_auth_verifier(["write:incident"])
-    ),
-):
-    tenant_id = authenticated_entity.tenant_id
-    logger.info(
-        "Deleting facet for incident",
-        extra={
-            "tenant_id": tenant_id,
-            "facet_id": facet_id,
-        },
-    )
-    is_deleted = delete_facet(tenant_id=tenant_id, facet_id=facet_id)
-
-    if not is_deleted:
-        raise HTTPException(status_code=404, detail="Facet not found")
-
-
->>>>>>> 8fc68ca4
 @router.get(
     "/{incident_id}",
     description="Get incident by id",
