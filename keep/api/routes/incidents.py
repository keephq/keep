--- conflicted
+++ resolved
@@ -6,17 +6,8 @@
 from fastapi import APIRouter, Depends, HTTPException, Response
 from pydantic.types import UUID
 
-<<<<<<< HEAD
-from keep.api.core.db import get_last_alerts, create_incident, assign_alert_to_incident
-
-from keep.api.core.dependencies import AuthenticatedEntity, AuthVerifier
-from keep.api.dal.incidents import (
-    get_last_incidents,
-    get_incident_by_fingerprint,
-=======
 from keep.api.core.db import (
     add_alerts_to_incident_by_incident_id,
->>>>>>> 70871487
     create_incident_from_dto,
     delete_incident_by_id,
     get_incident_alerts_by_incident_id,
@@ -284,7 +275,6 @@
 
     return Response(status_code=202)
 
-
 @router.post(
     "/mine",
     description="Create incidents using historical alerts",
