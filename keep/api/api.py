--- conflicted
+++ resolved
@@ -153,11 +153,8 @@
     app.include_router(whoami.router, prefix="/whoami", tags=["whoami"])
     app.include_router(pusher.router, prefix="/pusher", tags=["pusher"])
     app.include_router(status.router, prefix="/status", tags=["status"])
-<<<<<<< HEAD
     app.include_router(rules.router, prefix="/rules", tags=["rules"])
-=======
     app.include_router(preset.router, prefix="/preset", tags=["preset"])
->>>>>>> b13f6c4b
 
     # if its single tenant with authentication, add signin endpoint
     logger.info(f"Starting Keep with authentication type: {AUTH_TYPE}")
