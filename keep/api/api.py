import asyncio
import logging
import os
from contextlib import asynccontextmanager
from importlib import metadata

import anyio
import requests
import uvicorn
from dotenv import find_dotenv, load_dotenv
from fastapi import FastAPI, Request
from fastapi.middleware.gzip import GZipMiddleware
from fastapi.responses import JSONResponse
from starlette.middleware.cors import CORSMiddleware
from starlette_context import plugins
from starlette_context.middleware import RawContextMiddleware

import keep.api.logging
import keep.api.observability
import keep.api.utils.import_ee
from keep.api.arq_worker import get_arq_worker
from keep.api.consts import (
    KEEP_ARQ_QUEUE_BASIC,
    KEEP_ARQ_TASK_POOL,
    KEEP_ARQ_TASK_POOL_ALL,
    KEEP_ARQ_TASK_POOL_BASIC_PROCESSING,
    KEEP_ARQ_TASK_POOL_NONE,
)
from keep.api.core.config import config
from keep.api.core.dependencies import SINGLE_TENANT_UUID
from keep.api.logging import CONFIG as logging_config
from keep.api.middlewares import LoggingMiddleware
from keep.api.routes import (
    actions,
    ai,
    alerts,
    dashboard,
    deduplications,
    extraction,
    healthcheck,
    incidents,
    maintenance,
    mapping,
    metrics,
    preset,
    providers,
    pusher,
    rules,
    settings,
    status,
    tags,
    topology,
    whoami,
    workflows,
)
from keep.api.routes.auth import groups as auth_groups
from keep.api.routes.auth import permissions, roles, users
from keep.event_subscriber.event_subscriber import EventSubscriber
from keep.identitymanager.identitymanagerfactory import (
    IdentityManagerFactory,
    IdentityManagerTypes,
)

# load all providers into cache
from keep.workflowmanager.workflowmanager import WorkflowManager

load_dotenv(find_dotenv())
keep.api.logging.setup_logging()
logger = logging.getLogger(__name__)

HOST = config("KEEP_HOST", default="0.0.0.0")
PORT = config("PORT", default=8080, cast=int)
SCHEDULER = config("SCHEDULER", default="true", cast=bool)
CONSUMER = config("CONSUMER", default="true", cast=bool)
KEEP_DEBUG_TASKS = config("KEEP_DEBUG_TASKS", default="false", cast=bool)

AUTH_TYPE = config("AUTH_TYPE", default=IdentityManagerTypes.NOAUTH.value).lower()
try:
    KEEP_VERSION = metadata.version("keep")
except Exception:
    KEEP_VERSION = config("KEEP_VERSION", default="unknown")

# Monkey patch requests to disable redirects
original_request = requests.Session.request


def no_redirect_request(self, method, url, **kwargs):
    kwargs["allow_redirects"] = False
    return original_request(self, method, url, **kwargs)


requests.Session.request = no_redirect_request

async def check_pending_tasks(background_tasks: set):
    while True:
        events_in_queue = len(background_tasks)
        if events_in_queue > 0:
            logger.info(
                f"{events_in_queue} background tasks pending",
                extra={
                    "pending_tasks": events_in_queue,
                },
            )
        await asyncio.sleep(1)


async def startup():
    """
    This runs for every worker on startup.
    Read more about lifespan here: https://fastapi.tiangolo.com/advanced/events/#lifespan
    """
    logger.info("Starting the services")

<<<<<<< HEAD
    # Should allow more async threads to run concurrently,
    # check https://www.youtube.com/watch?v=7jtzjovKQ8A
    limiter = anyio.to_thread.current_default_thread_limiter()
    limiter.total_tokens = 1000

    import pyroscope
    import datetime
    pyroscope.configure(
    application_name = "my.python.app", # replace this with some name for your application
    server_address   = "http://localhost:4040", # replace this with the address of your Pyroscope server
    tags={"launch_time": datetime.datetime.now().isoformat()}
    )

=======
>>>>>>> f54152b3
    # Start the scheduler
    if SCHEDULER:
        try:
            logger.info("Starting the scheduler")
            wf_manager = WorkflowManager.get_instance()
            await wf_manager.start()
            logger.info("Scheduler started successfully")
        except Exception:
            logger.exception("Failed to start the scheduler")

    # Start the consumer
    if CONSUMER:
        try:
            logger.info("Starting the consumer")
            event_subscriber = EventSubscriber.get_instance()
            # TODO: there is some "race condition" since if the consumer starts before the server,
            #       and start getting events, it will fail since the server is not ready yet
            #       we should add a "wait" here to make sure the server is ready
            await event_subscriber.start()
            logger.info("Consumer started successfully")
        except Exception:
            logger.exception("Failed to start the consumer")

    if KEEP_ARQ_TASK_POOL != KEEP_ARQ_TASK_POOL_NONE:
        event_loop = asyncio.get_event_loop()
        if KEEP_ARQ_TASK_POOL == KEEP_ARQ_TASK_POOL_ALL:
            logger.info("Starting all task pools")
            basic_worker = get_arq_worker(KEEP_ARQ_QUEUE_BASIC)
            event_loop.create_task(basic_worker.async_run())
        elif KEEP_ARQ_TASK_POOL == KEEP_ARQ_TASK_POOL_BASIC_PROCESSING:
            logger.info("Starting Basic Processing task pool")
            arq_worker = get_arq_worker(KEEP_ARQ_QUEUE_BASIC)
            event_loop.create_task(arq_worker.async_run())
        else:
            raise ValueError(f"Invalid task pool: {KEEP_ARQ_TASK_POOL}")

    logger.info("Services started successfully")


async def shutdown():
    """
    This runs for every worker on shutdown.
    Read more about lifespan here: https://fastapi.tiangolo.com/advanced/events/#lifespan
    """
    logger.info("Shutting down Keep")
    if SCHEDULER:
        logger.info("Stopping the scheduler")
        wf_manager = WorkflowManager.get_instance()
        # stop the scheduler
        try:
            await wf_manager.stop()
        # in pytest, there could be race condition
        except TypeError:
            pass
        logger.info("Scheduler stopped successfully")
    if CONSUMER:
        logger.info("Stopping the consumer")
        event_subscriber = EventSubscriber.get_instance()
        try:
            await event_subscriber.stop()
        # in pytest, there could be race condition
        except TypeError:
            pass
        logger.info("Consumer stopped successfully")
    # ARQ workers stops themselves? see "shutdown on SIGTERM" in logs
    logger.info("Keep shutdown complete")


@asynccontextmanager
async def lifespan(app: FastAPI):
    """
    This runs for every worker on startup and shutdown.
    Read more about lifespan here: https://fastapi.tiangolo.com/advanced/events/#lifespan
    """
    # create a set of background tasks
    background_tasks = set()
    # if debug tasks are enabled, create a task to check for pending tasks
    if KEEP_DEBUG_TASKS:
        asyncio.create_task(check_pending_tasks(background_tasks))

    # Startup
    await startup()

    # yield the background tasks, this is available for the app to use in request context
    yield {"background_tasks": background_tasks}

    # Shutdown
    await shutdown()


def get_app(
    auth_type: IdentityManagerTypes = IdentityManagerTypes.NOAUTH.value,
) -> FastAPI:
    keep_api_url = config("KEEP_API_URL", default=None)
    if not keep_api_url:
        logger.info(
            "KEEP_API_URL is not set, setting it to default",
            extra={"keep_api_url": f"http://{HOST}:{PORT}"},
        )
        os.environ["KEEP_API_URL"] = f"http://{HOST}:{PORT}"

    logger.info(
        f"Starting Keep with {os.environ['KEEP_API_URL']} as URL and version {KEEP_VERSION}",
        extra={
            "keep_version": KEEP_VERSION,
            "keep_api_url": keep_api_url,
        },
    )

    app = FastAPI(
        title="Keep API",
        description="Rest API powering https://platform.keephq.dev and friends 🏄‍♀️",
        version=KEEP_VERSION,
        lifespan=lifespan,
    )

    @app.get("/")
    async def root():
        """
        App description and version.
        """
        return {"message": app.description, "version": KEEP_VERSION}

    app.add_middleware(RawContextMiddleware, plugins=(plugins.RequestIdPlugin(),))
    app.add_middleware(
        GZipMiddleware, minimum_size=30 * 1024 * 1024
    )  # Approximately 30 MiB, https://cloud.google.com/run/quotas
    app.add_middleware(
        CORSMiddleware,
        allow_origins=["*"],
        allow_credentials=True,
        allow_methods=["*"],
        allow_headers=["*"],
    )
    app.include_router(providers.router, prefix="/providers", tags=["providers"])
    app.include_router(actions.router, prefix="/actions", tags=["actions"])
    app.include_router(ai.router, prefix="/ai", tags=["ai"])
    app.include_router(healthcheck.router, prefix="/healthcheck", tags=["healthcheck"])
    app.include_router(alerts.router, prefix="/alerts", tags=["alerts"])
    app.include_router(incidents.router, prefix="/incidents", tags=["incidents"])
    app.include_router(settings.router, prefix="/settings", tags=["settings"])
    app.include_router(
        workflows.router, prefix="/workflows", tags=["workflows", "alerts"]
    )
    app.include_router(whoami.router, prefix="/whoami", tags=["whoami"])
    app.include_router(pusher.router, prefix="/pusher", tags=["pusher"])
    app.include_router(status.router, prefix="/status", tags=["status"])
    app.include_router(rules.router, prefix="/rules", tags=["rules"])
    app.include_router(preset.router, prefix="/preset", tags=["preset"])
    app.include_router(
        mapping.router, prefix="/mapping", tags=["enrichment", "mapping"]
    )
    app.include_router(
        auth_groups.router, prefix="/auth/groups", tags=["auth", "groups"]
    )
    app.include_router(
        permissions.router, prefix="/auth/permissions", tags=["auth", "permissions"]
    )
    app.include_router(roles.router, prefix="/auth/roles", tags=["auth", "roles"])
    app.include_router(users.router, prefix="/auth/users", tags=["auth", "users"])
    app.include_router(metrics.router, prefix="/metrics", tags=["metrics"])
    app.include_router(
        extraction.router, prefix="/extraction", tags=["enrichment", "extraction"]
    )
    app.include_router(dashboard.router, prefix="/dashboard", tags=["dashboard"])
    app.include_router(tags.router, prefix="/tags", tags=["tags"])
    app.include_router(maintenance.router, prefix="/maintenance", tags=["maintenance"])
    app.include_router(topology.router, prefix="/topology", tags=["topology"])
    app.include_router(
        deduplications.router, prefix="/deduplications", tags=["deduplications"]
    )
    # if its single tenant with authentication, add signin endpoint
    logger.info(f"Starting Keep with authentication type: {AUTH_TYPE}")
    # If we run Keep with SINGLE_TENANT auth type, we want to add the signin endpoint
    identity_manager = IdentityManagerFactory.get_identity_manager(
        SINGLE_TENANT_UUID, None, AUTH_TYPE
    )
    # if any endpoints needed, add them on_start
    identity_manager.on_start(app)

    @app.exception_handler(Exception)
    async def catch_exception(request: Request, exc: Exception):
        logging.error(
            f"An unhandled exception occurred: {exc}, Trace ID: {request.state.trace_id}. Tenant ID: {request.state.tenant_id}"
        )
        return JSONResponse(
            status_code=500,
            content={
                "message": "An internal server error occurred.",
                "trace_id": request.state.trace_id,
                "error_msg": str(exc),
            },
        )

    app.add_middleware(LoggingMiddleware)

    keep.api.observability.setup(app)

    return app


def run(app: FastAPI):
    logger.info("Starting the uvicorn server")
    # call on starting to create the db and tables
    import keep.api.config

    keep.api.config.on_starting()

    # run the server
    workers = config("KEEP_WORKERS", default=None, cast=int)
    if workers:
        uvicorn.run(
            "keep.api.api:get_app",
            host=HOST,
            port=PORT,
            log_config=logging_config,
            lifespan="on",
            workers=workers,
        )
    else:
        uvicorn.run(app, host=HOST, port=PORT, log_config=logging_config, lifespan="on")<|MERGE_RESOLUTION|>--- conflicted
+++ resolved
@@ -111,7 +111,6 @@
     """
     logger.info("Starting the services")
 
-<<<<<<< HEAD
     # Should allow more async threads to run concurrently,
     # check https://www.youtube.com/watch?v=7jtzjovKQ8A
     limiter = anyio.to_thread.current_default_thread_limiter()
@@ -125,8 +124,6 @@
     tags={"launch_time": datetime.datetime.now().isoformat()}
     )
 
-=======
->>>>>>> f54152b3
     # Start the scheduler
     if SCHEDULER:
         try:
