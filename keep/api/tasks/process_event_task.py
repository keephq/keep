--- conflicted
+++ resolved
@@ -570,16 +570,12 @@
             timestamp_forced,
         )
     except Exception:
-<<<<<<< HEAD
         logger.exception(
             "Error processing event",
             extra=extra_dict,
         )
-=======
-        logger.exception("Error processing event", extra=extra_dict)
         # In case of exception, add the alerts to the defect table
         __save_error_alerts(tenant_id, provider_type, raw_event)
->>>>>>> c9b48123
         # Retrying only if context is present (running the job in arq worker)
         if bool(ctx):
             raise Retry(defer=ctx["job_try"] * TIMES_TO_RETRY_JOB)
