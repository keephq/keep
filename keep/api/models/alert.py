--- conflicted
+++ resolved
@@ -414,7 +414,7 @@
             severity=severity,
             assignee=db_incident.assignee,
             services=db_incident.affected_services,
-<<<<<<< HEAD
+            rule_fingerprint=db_incident.rule_fingerprint,
         )
 
 
@@ -432,8 +432,4 @@
     ingested: int
     dedup_ratio: float
     enabled: bool
-    fingerprint_fields: list[str]
-=======
-            rule_fingerprint=db_incident.rule_fingerprint,
-        )
->>>>>>> 2f453b59
+    fingerprint_fields: list[str]