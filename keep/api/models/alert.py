import datetime
import hashlib
import json
import logging
import uuid
from enum import Enum
from typing import TYPE_CHECKING, Any, Dict, List, Optional
from uuid import UUID

import pytz
from pydantic import (
    AnyHttpUrl,
    BaseModel,
    Extra,
    Field,
    PrivateAttr,
    root_validator,
    validator,
)
from sqlalchemy import desc
from sqlmodel import col

from keep.api.models.db.rule import ResolveOn

if TYPE_CHECKING:
    from keep.api.models.db.alert import Incident

logger = logging.getLogger(__name__)


def get_fingerprint(fingerprint, values):
    # if its none, use the name
    if fingerprint is None:
        fingerprint_payload = values.get("name")
        # if the alert name is None, than use the entire payload
        if not fingerprint_payload:
            logger.warning("No name to alert, using the entire payload")
            fingerprint_payload = json.dumps(values)
        fingerprint = hashlib.sha256(fingerprint_payload.encode()).hexdigest()
    # take only the first 255 characters
    else:
        fingerprint = fingerprint[:255]
    return fingerprint


class SeverityBaseInterface(Enum):
    def __new__(cls, severity_name, severity_order):
        obj = object.__new__(cls)
        obj._value_ = severity_name
        obj.severity_order = severity_order
        return obj

    @property
    def order(self):
        return self.severity_order

    def __str__(self):
        return self._value_

    @classmethod
    def from_number(cls, n):
        for severity in cls:
            if severity.order == n:
                return severity
        raise ValueError(f"No AlertSeverity with order {n}")

    def __lt__(self, other):
        if isinstance(other, SeverityBaseInterface):
            return self.order < other.order
        return NotImplemented

    def __le__(self, other):
        if isinstance(other, SeverityBaseInterface):
            return self.order <= other.order
        return NotImplemented

    def __gt__(self, other):
        if isinstance(other, SeverityBaseInterface):
            return self.order > other.order
        return NotImplemented

    def __ge__(self, other):
        if isinstance(other, SeverityBaseInterface):
            return self.order >= other.order
        return NotImplemented


class AlertSeverity(SeverityBaseInterface):
    CRITICAL = ("critical", 5)
    HIGH = ("high", 4)
    WARNING = ("warning", 3)
    INFO = ("info", 2)
    LOW = ("low", 1)


class AlertStatus(Enum):
    # Active alert
    FIRING = "firing"
    # Alert has been resolved
    RESOLVED = "resolved"
    # Alert has been acknowledged but not resolved
    ACKNOWLEDGED = "acknowledged"
    # Alert is suppressed due to various reasons
    SUPPRESSED = "suppressed"
    # No Data
    PENDING = "pending"


class IncidentStatus(Enum):
    # Active incident
    FIRING = "firing"
    # Incident has been resolved
    RESOLVED = "resolved"
    # Incident has been acknowledged but not resolved
    ACKNOWLEDGED = "acknowledged"
    # Incident was merged with another incident
    MERGED = "merged"
    # Incident was removed
    DELETED = "deleted"


class IncidentSeverity(SeverityBaseInterface):
    CRITICAL = ("critical", 5)
    HIGH = ("high", 4)
    WARNING = ("warning", 3)
    INFO = ("info", 2)
    LOW = ("low", 1)

    def from_number(n):
        for severity in IncidentSeverity:
            if severity.order == n:
                return severity
        raise ValueError(f"No IncidentSeverity with order {n}")


class AlertDto(BaseModel):
    id: str | None
    name: str
    status: AlertStatus
    severity: AlertSeverity
    lastReceived: str
    firingStartTime: str | None = None
    environment: str = "undefined"
    isFullDuplicate: bool | None = False
    isPartialDuplicate: bool | None = False
    duplicateReason: str | None = None
    service: str | None = None
    source: list[str] | None = []
    apiKeyRef: str | None = None
    message: str | None = None
    description: str | None = None
    pushed: bool = False  # Whether the alert was pushed or pulled from the provider
    event_id: str | None = None  # Database alert id
    url: AnyHttpUrl | None = None
    labels: dict | None = {}
    fingerprint: str | None = (
        None  # The fingerprint of the alert (used for alert de-duplication)
    )
    deleted: bool = (
        False  # @tal: Obselete field since we have dismissed, but kept for backwards compatibility
    )
    dismissUntil: str | None = None  # The time until the alert is dismissed
    # DO NOT MOVE DISMISSED ABOVE dismissedUntil since it is used in root_validator
    dismissed: bool = False  # Whether the alert has been dismissed
    assignee: str | None = None  # The assignee of the alert
    providerId: str | None = None  # The provider id
    providerType: str | None = None  # The provider type
    note: str | None = None  # The note of the alert
    startedAt: str | None = (
        None  # The time the alert started - e.g. if alert triggered multiple times, it will be the time of the first trigger (calculated on querying)
    )
    isNoisy: bool = False  # Whether the alert is noisy

    enriched_fields: list = []
    incident: str | None = None

    def __str__(self) -> str:
        # Convert the model instance to a dictionary
        model_dict = self.dict()
        return json.dumps(model_dict, indent=4, default=str)

    def __eq__(self, other):
        if isinstance(other, AlertDto):
            # Convert both instances to dictionaries
            dict_self = self.dict()
            dict_other = other.dict()

            # Fields to exclude from comparison since they are bit different in different db's
            # todo: solve it in a better way
            exclude_fields = {"lastReceived", "startedAt", "event_id"}

            # Remove excluded fields from both dictionaries
            for field in exclude_fields:
                dict_self.pop(field, None)
                dict_other.pop(field, None)

            # Compare the dictionaries
            return dict_self == dict_other
        return False

    def __ne__(self, other):
        return not self.__eq__(other)

    @validator("fingerprint", pre=True, always=True)
    def assign_fingerprint_if_none(cls, fingerprint, values):
        return get_fingerprint(fingerprint, values)

    @validator("deleted", pre=True, always=True)
    def validate_deleted(cls, deleted, values):
        if isinstance(deleted, bool):
            return deleted
        if isinstance(deleted, list):
            return values.get("lastReceived") in deleted

    @validator("url", pre=True)
    def prepend_https(cls, url):
        if isinstance(url, str) and not url.startswith("http"):
            # @tb: in some cases we drop the event because of invalid url with no scheme
            # invalid or missing URL scheme (type=value_error.url.scheme)
            return f"https://{url}"
        return url

    @validator("lastReceived", pre=True, always=True)
    def validate_last_received(cls, last_received):
        def convert_to_iso_format(date_string):
            try:
                dt = datetime.datetime.fromisoformat(date_string)
                dt_utc = dt.astimezone(pytz.UTC)
                return dt_utc.strftime("%Y-%m-%dT%H:%M:%S.%f")[:-3] + "Z"
            except ValueError:
                return None

        if not last_received:
            return datetime.datetime.now(datetime.timezone.utc).isoformat()

        # Try to convert the date to iso format
        # see: https://github.com/keephq/keep/issues/1397
        if convert_to_iso_format(last_received):
            return convert_to_iso_format(last_received)

        raise ValueError(f"Invalid date format: {last_received}")

    @validator("dismissed", pre=True, always=True)
    def validate_dismissed(cls, dismissed, values):
        # normzlize dismissed value
        if isinstance(dismissed, str):
            dismissed = dismissed.lower() == "true"

        # if dismissed is False, return False
        if not dismissed:
            return dismissed

        # else, validate dismissedUntil
        dismiss_until = values.get("dismissUntil")
        # if there's no dismissUntil, return just return dismissed
        if not dismiss_until or dismiss_until == "forever":
            return dismissed

        # if there's dismissUntil, validate it
        dismiss_until_datetime = datetime.datetime.strptime(
            dismiss_until, "%Y-%m-%dT%H:%M:%S.%fZ"
        ).replace(tzinfo=datetime.timezone.utc)
        dismissed = (
            datetime.datetime.now(datetime.timezone.utc) < dismiss_until_datetime
        )
        return dismissed

    @root_validator(pre=True)
    def set_default_values(cls, values: Dict[str, Any]) -> Dict[str, Any]:
        # Check and set id:
        if not values.get("id"):
            values["id"] = str(uuid.uuid4())

        # Check and set default severity
        severity = values.get("severity")
        try:
            # if severity is int, convert it to AlertSeverity
            if isinstance(severity, int):
                values["severity"] = AlertSeverity.from_number(severity)
            else:
                values["severity"] = AlertSeverity(severity)
        except ValueError:
            logging.warning(
                f"Invalid severity value: {severity}, setting default.",
                extra={"event": values},
            )
            values["severity"] = AlertSeverity.INFO

        # Check and set default status
        status = values.get("status")
        try:
            values["status"] = AlertStatus(status)
        except ValueError:
            logging.warning(
                f"Invalid status value: {status}, setting default.",
                extra={"event": values},
            )
            values["status"] = AlertStatus.FIRING

        # this is code duplication of enrichment_helpers.py and should be refactored
        lastReceived = values.get("lastReceived", None)
        if not lastReceived:
            lastReceived = datetime.datetime.now(datetime.timezone.utc).isoformat()
            values["lastReceived"] = lastReceived

        assignees = values.pop("assignees", None)
        # In some cases (for example PagerDuty) the assignees is list of dicts and we don't handle it atm.
        if assignees and isinstance(assignees, dict):
            dt = datetime.datetime.fromisoformat(lastReceived)
            dt.isoformat(timespec="milliseconds").replace("+00:00", "Z")
            assignee = assignees.get(lastReceived) or assignees.get(dt)
            values["assignee"] = assignee
        values.pop("deletedAt", None)
        return values

    # after root_validator to ensure that the values are set
    @root_validator(pre=False)
    def validate_status(cls, values: Dict[str, Any]) -> Dict[str, Any]:
        # if dismissed, change status to SUPPRESSED
        # note this is happen AFTER validate_dismissed which already consider
        #   dismissed + dismissUntil
        if values.get("dismissed"):
            values["status"] = AlertStatus.SUPPRESSED
        return values

    class Config:
        extra = Extra.allow
        schema_extra = {
            "examples": [
                {
                    "id": "1234",
                    "name": "Pod 'api-service-production' lacks memory",
                    "status": "firing",
                    "lastReceived": "2021-01-01T00:00:00.000Z",
                    "environment": "production",
                    "duplicateReason": None,
                    "service": "backend",
                    "source": ["prometheus"],
                    "message": "The pod 'api-service-production' lacks memory causing high error rate",
                    "description": "Due to the lack of memory, the pod 'api-service-production' is experiencing high error rate",
                    "severity": "critical",
                    "pushed": True,
                    "url": "https://www.keephq.dev?alertId=1234",
                    "labels": {
                        "pod": "api-service-production",
                        "region": "us-east-1",
                        "cpu": "88",
                        "memory": "100Mi",
                    },
                    "ticket_url": "https://www.keephq.dev?enrichedTicketId=456",
                    "fingerprint": "1234",
                }
            ]
        }
        use_enum_values = True
        json_encoders = {
            # Converts enums to their values for JSON serialization
            Enum: lambda v: v.value,
        }


class AlertWithIncidentLinkMetadataDto(AlertDto):
    is_created_by_ai: bool = False

    @classmethod
    def from_db_instance(cls, db_alert, db_alert_to_incident):
        return cls(
            is_created_by_ai=db_alert_to_incident.is_created_by_ai,
            **db_alert.event,
        )


class DeleteRequestBody(BaseModel):
    fingerprint: str
    lastReceived: str
    restore: bool = False


class DismissRequestBody(BaseModel):
    fingerprint: str
    dismissUntil: str
    dismissComment: str
    restore: bool = False


class EnrichAlertRequestBody(BaseModel):
    enrichments: dict[str, str]
    fingerprint: str


class UnEnrichAlertRequestBody(BaseModel):
    enrichments: list[str]
    fingerprint: str


class IncidentDtoIn(BaseModel):
    user_generated_name: str | None
    assignee: str | None
    user_summary: str | None
    same_incident_in_the_past_id: UUID | None

    class Config:
        extra = Extra.allow
        schema_extra = {
            "examples": [
                {
                    "id": "c2509cb3-6168-4347-b83b-a41da9df2d5b",
                    "name": "Incident name",
                    "user_summary": "Keep: Incident description",
                    "status": "firing",
                }
            ]
        }


class IncidentDto(IncidentDtoIn):
    id: UUID

    start_time: datetime.datetime | None
    last_seen_time: datetime.datetime | None
    end_time: datetime.datetime | None
    creation_time: datetime.datetime | None

    alerts_count: int
    alert_sources: list[str]
    severity: IncidentSeverity
    status: IncidentStatus = IncidentStatus.FIRING
    assignee: str | None
    services: list[str]

    is_predicted: bool
    is_confirmed: bool

    generated_summary: str | None
    ai_generated_name: str | None

    rule_fingerprint: str | None
    fingerprint: (
        str | None
    )  # This is the fingerprint of the incident generated by the underlying tool

    same_incident_in_the_past_id: UUID | None

    merged_into_incident_id: UUID | None
    merged_by: str | None
    merged_at: datetime.datetime | None

    enrichments: dict | None = {}
    incident_type: str | None
    incident_application: str | None

    resolve_on: str = ResolveOn.ALL.value

    _tenant_id: str = PrivateAttr()
    _alerts: Optional[List[AlertDto]] = PrivateAttr(default=None)

    def __init__(self, **data):
        super().__init__(**data)
        if "alerts" in data:
            self._alerts = data["alerts"]

    def __str__(self) -> str:
        # Convert the model instance to a dictionary
        model_dict = self.dict()
        return json.dumps(model_dict, indent=4, default=str)

    class Config:
        extra = Extra.allow
        schema_extra = IncidentDtoIn.Config.schema_extra
        underscore_attrs_are_private = True

        json_encoders = {
            # Converts UUID to their values for JSON serialization
            UUID: lambda v: str(v),
        }

    @property
    def name(self):
        return self.user_generated_name or self.ai_generated_name

    @property
    def alerts(self) -> List["AlertDto"]:
        if self._alerts is not None:
            return self._alerts

        from keep.api.core.db import get_incident_alerts_by_incident_id
        from keep.api.utils.enrichment_helpers import convert_db_alerts_to_dto_alerts

        if not self._tenant_id:
            return []
        alerts, _ = get_incident_alerts_by_incident_id(self._tenant_id, str(self.id))
        return convert_db_alerts_to_dto_alerts(alerts)

    @root_validator(pre=True)
    def set_default_values(cls, values: Dict[str, Any]) -> Dict[str, Any]:
        # Check and set default status
        status = values.get("status")
        try:
            values["status"] = IncidentStatus(status)
        except ValueError:
            logging.warning(
                f"Invalid status value: {status}, setting default.",
                extra={"event": values},
            )
            values["status"] = IncidentStatus.FIRING
        return values

    @classmethod
    def from_db_incident(cls, db_incident: "Incident"):

        severity = (
            IncidentSeverity.from_number(db_incident.severity)
            if isinstance(db_incident.severity, int)
            else db_incident.severity
        )

        dto = cls(
            id=db_incident.id,
            user_generated_name=db_incident.user_generated_name,
            ai_generated_name=db_incident.ai_generated_name,
            user_summary=db_incident.user_summary,
            generated_summary=db_incident.generated_summary,
            is_predicted=db_incident.is_predicted,
            is_confirmed=db_incident.is_confirmed,
            creation_time=db_incident.creation_time,
            start_time=db_incident.start_time,
            last_seen_time=db_incident.last_seen_time,
            end_time=db_incident.end_time,
            alerts_count=db_incident.alerts_count,
            alert_sources=db_incident.sources or [],
            severity=severity,
            status=db_incident.status,
            assignee=db_incident.assignee,
            services=db_incident.affected_services or [],
            rule_fingerprint=db_incident.rule_fingerprint,
            fingerprint=db_incident.fingerprint,
            same_incident_in_the_past_id=db_incident.same_incident_in_the_past_id,
            merged_into_incident_id=db_incident.merged_into_incident_id,
            merged_by=db_incident.merged_by,
            merged_at=db_incident.merged_at,
            incident_type=db_incident.incident_type,
            incident_application=str(db_incident.incident_application),
<<<<<<< HEAD
            resolve_on=db_incident.resolve_on,
=======
            enrichments=db_incident.enrichments,
>>>>>>> 1d755652
        )

        # This field is required for getting alerts when required
        dto._tenant_id = db_incident.tenant_id
        return dto

    def to_db_incident(self) -> "Incident":
        """Converts an IncidentDto instance to an Incident database model."""
        from keep.api.models.db.alert import Incident

        db_incident = Incident(
            id=self.id,
            user_generated_name=self.user_generated_name,
            ai_generated_name=self.ai_generated_name,
            user_summary=self.user_summary,
            generated_summary=self.generated_summary,
            assignee=self.assignee,
            severity=self.severity.order,
            status=self.status.value,
            creation_time=self.creation_time or datetime.datetime.utcnow(),
            start_time=self.start_time,
            end_time=self.end_time,
            last_seen_time=self.last_seen_time,
            alerts_count=self.alerts_count,
            affected_services=self.services,
            sources=self.alert_sources,
            is_predicted=self.is_predicted,
            is_confirmed=self.is_confirmed,
            rule_fingerprint=self.rule_fingerprint,
            fingerprint=self.fingerprint,
            same_incident_in_the_past_id=self.same_incident_in_the_past_id,
            merged_into_incident_id=self.merged_into_incident_id,
            merged_by=self.merged_by,
            merged_at=self.merged_at,
        )

        return db_incident


class SplitIncidentRequestDto(BaseModel):
    alert_fingerprints: list[str]
    destination_incident_id: UUID


class SplitIncidentResponseDto(BaseModel):
    destination_incident_id: UUID
    moved_alert_fingerprints: list[str]


class MergeIncidentsRequestDto(BaseModel):
    source_incident_ids: list[UUID]
    destination_incident_id: UUID


class MergeIncidentsResponseDto(BaseModel):
    merged_incident_ids: list[UUID]
    skipped_incident_ids: list[UUID]
    failed_incident_ids: list[UUID]
    destination_incident_id: UUID
    message: str


class DeduplicationRuleDto(BaseModel):
    id: str | None  # UUID
    name: str
    description: str
    default: bool
    distribution: list[dict]  # list of {hour: int, count: int}
    provider_id: str | None  # None for default rules
    provider_type: str
    last_updated: str | None
    last_updated_by: str | None
    created_at: str | None
    created_by: str | None
    ingested: int
    dedup_ratio: float
    enabled: bool
    fingerprint_fields: list[str]
    full_deduplication: bool
    ignore_fields: list[str]
    is_provisioned: bool


class DeduplicationRuleRequestDto(BaseModel):
    name: str
    description: Optional[str] = None
    provider_type: str
    provider_id: Optional[str] = None
    fingerprint_fields: list[str]
    full_deduplication: bool = False
    ignore_fields: Optional[list[str]] = None


class IncidentStatusChangeDto(BaseModel):
    status: IncidentStatus
    comment: str | None


class IncidentSorting(Enum):
    creation_time = "creation_time"
    start_time = "start_time"
    last_seen_time = "last_seen_time"
    severity = "severity"
    status = "status"
    alerts_count = "alerts_count"

    creation_time_desc = "-creation_time"
    start_time_desc = "-start_time"
    last_seen_time_desc = "-last_seen_time"
    severity_desc = "-severity"
    status_desc = "-status"
    alerts_count_desc = "-alerts_count"

    def get_order_by(self, model):
        if self.value.startswith("-"):
            return desc(col(getattr(model, self.value[1:])))

        return col(getattr(model, self.value))


class IncidentListFilterParamsDto(BaseModel):
    statuses: List[IncidentStatus] = [s.value for s in IncidentStatus]
    severities: List[IncidentSeverity] = [s.value for s in IncidentSeverity]
    assignees: List[str]
    services: List[str]
    sources: List[str]


class IncidentCandidate(BaseModel):
    incident_name: str
    alerts: List[int] = Field(
        description="List of alert numbers (1-based index) included in this incident"
    )
    reasoning: str
    severity: str = Field(
        description="Assessed severity level",
        enum=["Low", "Medium", "High", "Critical"],
    )
    recommended_actions: List[str]
    confidence_score: float = Field(
        description="Confidence score of the incident clustering (0.0 to 1.0)"
    )
    confidence_explanation: str = Field(
        description="Explanation of how the confidence score was calculated"
    )


class IncidentClustering(BaseModel):
    incidents: List[IncidentCandidate]


class IncidentCommit(BaseModel):
    accepted: bool
    original_suggestion: dict
    changes: dict = Field(default_factory=dict)
    incident: IncidentDto


class IncidentsClusteringSuggestion(BaseModel):
    incident_suggestion: list[IncidentDto]
    suggestion_id: str


class EnrichIncidentRequestBody(BaseModel):
    enrichments: Dict[str, Any]
    force: bool = False<|MERGE_RESOLUTION|>--- conflicted
+++ resolved
@@ -540,11 +540,8 @@
             merged_at=db_incident.merged_at,
             incident_type=db_incident.incident_type,
             incident_application=str(db_incident.incident_application),
-<<<<<<< HEAD
+            enrichments=db_incident.enrichments,
             resolve_on=db_incident.resolve_on,
-=======
-            enrichments=db_incident.enrichments,
->>>>>>> 1d755652
         )
 
         # This field is required for getting alerts when required
