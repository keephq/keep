--- conflicted
+++ resolved
@@ -327,14 +327,11 @@
     fingerprint: str
 
 
-<<<<<<< HEAD
-=======
 class UnEnrichAlertRequestBody(BaseModel):
     enrichments: list[str]
     fingerprint: str
 
 
->>>>>>> ad54598d
 class IncidentDtoIn(BaseModel):
     name: str
     description: str
@@ -386,20 +383,12 @@
 
         alerts_dto = [AlertDto(**alert.event) for alert in db_incident.alerts]
 
-<<<<<<< HEAD
-        unique_sources_list = list(set([
-            source
-            for alert_dto in alerts_dto
-            for source in alert_dto.source
-        ]))
-=======
         unique_sources_list = list(
             set([source for alert_dto in alerts_dto for source in alert_dto.source])
         )
         unique_service_list = list(
             set([alert.service for alert in alerts_dto if alert.service is not None])
         )
->>>>>>> ad54598d
 
         return cls(
             id=db_incident.id,
@@ -413,9 +402,5 @@
             alert_sources=unique_sources_list,
             severity=IncidentSeverity.CRITICAL,
             assignee=db_incident.assignee,
-<<<<<<< HEAD
-            services=["service1", "service2"],
-=======
             services=unique_service_list,
->>>>>>> ad54598d
         )