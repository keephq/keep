--- conflicted
+++ resolved
@@ -443,12 +443,9 @@
     merged_by: str | None
     merged_at: datetime.datetime | None
 
-<<<<<<< HEAD
     enrichments: dict | None = {}
-=======
     incident_type: str | None
     incident_application: str | None
->>>>>>> d061f22a
 
     _tenant_id: str = PrivateAttr()
     _alerts: Optional[List[AlertDto]] = PrivateAttr(default=None)
@@ -537,12 +534,9 @@
             merged_into_incident_id=db_incident.merged_into_incident_id,
             merged_by=db_incident.merged_by,
             merged_at=db_incident.merged_at,
-<<<<<<< HEAD
             enrichments=db_incident.enrichments,
-=======
             incident_type=db_incident.incident_type,
             incident_application=str(db_incident.incident_application),
->>>>>>> d061f22a
         )
 
         # This field is required for getting alerts when required
