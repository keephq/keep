--- conflicted
+++ resolved
@@ -30,14 +30,13 @@
     def __str__(self):
         return self._value_
 
-<<<<<<< HEAD
     @classmethod
     def from_number(cls, n):
         for severity in cls:
             if severity.order == n:
                 return severity
         raise ValueError(f"No AlertSeverity with order {n}")
-=======
+
     def __lt__(self, other):
         if isinstance(other, AlertSeverity):
             return self.order < other.order
@@ -57,7 +56,6 @@
         if isinstance(other, AlertSeverity):
             return self.order >= other.order
         return NotImplemented
->>>>>>> 6bd719e4
 
 
 class AlertStatus(Enum):
