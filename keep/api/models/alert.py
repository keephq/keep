--- conflicted
+++ resolved
@@ -4,15 +4,18 @@
 import logging
 import uuid
 from enum import Enum
-<<<<<<< HEAD
-from typing import Any, Dict, Optional
-=======
-from typing import Any, Dict, List
->>>>>>> 5db7c6e2
+from typing import Any, Dict, List, Optional
 from uuid import UUID
 
 import pytz
-from pydantic import AnyHttpUrl, BaseModel, Extra, root_validator, validator, PrivateAttr
+from pydantic import (
+    AnyHttpUrl,
+    BaseModel,
+    Extra,
+    PrivateAttr,
+    root_validator,
+    validator,
+)
 
 logger = logging.getLogger(__name__)
 
@@ -414,6 +417,7 @@
     def alerts(self) -> List["AlertDto"]:
         from keep.api.core.db import get_incident_alerts_by_incident_id
         from keep.api.utils.enrichment_helpers import convert_db_alerts_to_dto_alerts
+
         if not self._tenant_id:
             return []
         alerts, _ = get_incident_alerts_by_incident_id(self._tenant_id, str(self.id))
@@ -463,7 +467,10 @@
             rule_fingerprint=db_incident.rule_fingerprint,
         )
 
-<<<<<<< HEAD
+        # This field is required for getting alerts when required
+        dto._tenant_id = db_incident.tenant_id
+        return dto
+
 
 class DeduplicationRuleDto(BaseModel):
     id: str | None  # UUID
@@ -493,13 +500,8 @@
     fingerprint_fields: list[str]
     full_deduplication: bool = False
     ignore_fields: Optional[list[str]] = None
-=======
-        # This field is required for getting alerts when required
-        dto._tenant_id = db_incident.tenant_id
-        return dto
 
 
 class IncidentStatusChangeDto(BaseModel):
     status: IncidentStatus
-    comment: str | None
->>>>>>> 5db7c6e2
+    comment: str | None