import hashlib
import logging
from datetime import datetime
from typing import List
from uuid import UUID, uuid4

from sqlalchemy import ForeignKey
from sqlalchemy.dialects.mssql import DATETIME2 as MSSQL_DATETIME2
from sqlalchemy.dialects.mysql import DATETIME as MySQL_DATETIME
from sqlalchemy.engine.url import make_url
from sqlalchemy_utils import UUIDType
from sqlmodel import JSON, Column, DateTime, Field, Relationship, SQLModel

from keep.api.consts import RUNNING_IN_CLOUD_RUN
from keep.api.core.config import config
from keep.api.models.db.tenant import Tenant

db_connection_string = config("DATABASE_CONNECTION_STRING", default=None)
logger = logging.getLogger(__name__)
# managed (mysql)
if RUNNING_IN_CLOUD_RUN or db_connection_string == "impersonate":
    # Millisecond precision
    datetime_column_type = MySQL_DATETIME(fsp=3)
# self hosted (mysql, sql server, sqlite / postgres)
else:
    try:
        url = make_url(db_connection_string)
        dialect = url.get_dialect().name
        if dialect == "mssql":
            # Millisecond precision
            datetime_column_type = MSSQL_DATETIME2(precision=3)
        elif dialect == "mysql":
            # Millisecond precision
            datetime_column_type = MySQL_DATETIME(fsp=3)
        else:
            datetime_column_type = DateTime
    except Exception:
        logger.warning(
            "Could not determine the database dialect, falling back to default datetime column type"
        )
        # give it a default
        datetime_column_type = DateTime


# many to many map between alerts and groups
class AlertToGroup(SQLModel, table=True):
    tenant_id: str = Field(foreign_key="tenant.id")
    timestamp: datetime = Field(default_factory=datetime.utcnow)
    alert_id: UUID = Field(foreign_key="alert.id", primary_key=True)
    group_id: UUID = Field(
        sa_column=Column(
            UUIDType(binary=False),
            ForeignKey("group.id", ondelete="CASCADE"),
            primary_key=True,
        )
    )


class Group(SQLModel, table=True):
    id: UUID = Field(default_factory=uuid4, primary_key=True)
    tenant_id: str = Field(foreign_key="tenant.id")
    rule_id: UUID = Field(
        sa_column=Column(
            UUIDType(binary=False), ForeignKey("rule.id", ondelete="CASCADE")
        ),
    )
    creation_time: datetime = Field(default_factory=datetime.utcnow)
    # the instance of the grouping criteria
    # e.g. grouping_criteria = ["event.labels.queue", "event.labels.cluster"] => group_fingerprint = "queue1,cluster1"

    # Note: IT IS NOT A UNIQUE IDENTIFIER (as in alerts)
    group_fingerprint: str
    # map of attributes to values
    alerts: List["Alert"] = Relationship(
        back_populates="groups", link_model=AlertToGroup
    )

    def calculate_fingerprint(self):
        return hashlib.sha256(
            "|".join([str(self.id), self.group_fingerprint]).encode()
        ).hexdigest()

    
class AlertToIncident(SQLModel, table=True):
    tenant_id: str = Field(foreign_key="tenant.id")
    alert_id: UUID = Field(foreign_key="alert.id", primary_key=True)
    incident_id: UUID = Field(
        sa_column=Column(
            UUIDType(binary=False),
            ForeignKey("incident.id", ondelete="CASCADE"),
            primary_key=True,
        )
    )

<<<<<<< HEAD
class Incident(SQLModel, table=True):
    id: UUID = Field(default_factory=uuid4, primary_key=True)
    tenant_id: str = Field(foreign_key="tenant.id")

    @property
    def start_time(self):
        if self.alerts:
            return min(alert.timestamp for alert in self.alerts)
        return None          

    @property
    def end_time(self):
        if self.alerts:
            return max(alert.timestamp for alert in self.alerts)
        return None

    # Note: IT IS NOT A UNIQUE IDENTIFIER (as in alerts)
    incident_fingerprint: str
=======

class Incident(SQLModel, table=True):
    id: UUID = Field(default_factory=uuid4, primary_key=True)
    tenant_id: str = Field(foreign_key="tenant.id")
    tenant: Tenant = Relationship()

    name: str
    description: str

    assignee: str | None

    creation_time: datetime = Field(default_factory=datetime.utcnow)

    # Start/end should be calculated from first/last alerts
    # But I suppose to have this fields as cache, to prevent extra requests
    start_time: datetime | None
    end_time: datetime | None

    # Note: IT IS NOT A UNIQUE IDENTIFIER (as in alerts)
    incident_fingerprint: str = Field(index=True)
>>>>>>> 606b068d
    # map of attributes to values
    alerts: List["Alert"] = Relationship(
        back_populates="incidents", link_model=AlertToIncident
    )
<<<<<<< HEAD
=======

>>>>>>> 606b068d
    def calculate_fingerprint(self):
        return hashlib.sha256(
            "|".join([str(self.id), self.incident_fingerprint]).encode()
        ).hexdigest()
<<<<<<< HEAD
        
    class Config:
        arbitrary_types_allowed = True
=======

    class Config:
        arbitrary_types_allowed = True

>>>>>>> 606b068d

class Alert(SQLModel, table=True):
    id: UUID = Field(default_factory=uuid4, primary_key=True)
    tenant_id: str = Field(foreign_key="tenant.id")
    tenant: Tenant = Relationship()
    # index=True added because we query top 1000 alerts order by timestamp.
    # On a large dataset, this will be slow without an index.
    #            with 1M alerts, we see queries goes from >30s to 0s with the index
    #            todo: on MSSQL, the index is "nonclustered" index which cannot be controlled by SQLModel
    timestamp: datetime = Field(
        sa_column=Column(datetime_column_type, index=True, nullable=False),
        default_factory=lambda: datetime.utcnow().replace(
            microsecond=int(datetime.utcnow().microsecond / 1000) * 1000
        ),
    )
    provider_type: str
    provider_id: str | None
    event: dict = Field(sa_column=Column(JSON))
    fingerprint: str = Field(index=True)  # Add the fingerprint field with an index
    groups: List["Group"] = Relationship(
        back_populates="alerts", link_model=AlertToGroup
    )
    incidents: List["Incident"] = Relationship(
        back_populates="alerts", link_model=AlertToIncident
    )
    # alert_hash is different than fingerprint, it is a hash of the alert itself
    #            and it is used for deduplication.
    #            alert can be different but have the same fingerprint (e.g. different "firing" and "resolved" will have the same fingerprint but not the same alert_hash)
    alert_hash: str | None

    # Define a one-to-one relationship to AlertEnrichment using alert_fingerprint
    alert_enrichment: "AlertEnrichment" = Relationship(
        sa_relationship_kwargs={
            "primaryjoin": "and_(Alert.fingerprint == foreign(AlertEnrichment.alert_fingerprint), Alert.tenant_id == AlertEnrichment.tenant_id)",
            "uselist": False,
        }
    )

    class Config:
        arbitrary_types_allowed = True


class AlertEnrichment(SQLModel, table=True):
    id: UUID = Field(default_factory=uuid4, primary_key=True)
    tenant_id: str = Field(foreign_key="tenant.id")
    timestamp: datetime = Field(default_factory=datetime.utcnow)
    alert_fingerprint: str = Field(unique=True)
    enrichments: dict = Field(sa_column=Column(JSON))

    alerts: list[Alert] = Relationship(
        back_populates="alert_enrichment",
        sa_relationship_kwargs={
            "primaryjoin": "and_(Alert.fingerprint == AlertEnrichment.alert_fingerprint, Alert.tenant_id == AlertEnrichment.tenant_id)",
            "foreign_keys": "[AlertEnrichment.alert_fingerprint, AlertEnrichment.tenant_id]",
            "uselist": True,
        },
    )

    class Config:
        arbitrary_types_allowed = True


class AlertDeduplicationFilter(SQLModel, table=True):
    id: UUID = Field(default_factory=uuid4, primary_key=True)
    tenant_id: str = Field(foreign_key="tenant.id")
    # the list of fields to pop from the alert before hashing
    fields: list = Field(sa_column=Column(JSON), default=[])
    # a CEL expression to match the alert
    matcher_cel: str

    class Config:
        arbitrary_types_allowed = True


class AlertRaw(SQLModel, table=True):
    id: UUID = Field(default_factory=uuid4, primary_key=True)
    tenant_id: str = Field(foreign_key="tenant.id")
    raw_alert: dict = Field(sa_column=Column(JSON))

    class Config:
        arbitrary_types_allowed = True<|MERGE_RESOLUTION|>--- conflicted
+++ resolved
@@ -92,26 +92,6 @@
         )
     )
 
-<<<<<<< HEAD
-class Incident(SQLModel, table=True):
-    id: UUID = Field(default_factory=uuid4, primary_key=True)
-    tenant_id: str = Field(foreign_key="tenant.id")
-
-    @property
-    def start_time(self):
-        if self.alerts:
-            return min(alert.timestamp for alert in self.alerts)
-        return None          
-
-    @property
-    def end_time(self):
-        if self.alerts:
-            return max(alert.timestamp for alert in self.alerts)
-        return None
-
-    # Note: IT IS NOT A UNIQUE IDENTIFIER (as in alerts)
-    incident_fingerprint: str
-=======
 
 class Incident(SQLModel, table=True):
     id: UUID = Field(default_factory=uuid4, primary_key=True)
@@ -132,29 +112,19 @@
 
     # Note: IT IS NOT A UNIQUE IDENTIFIER (as in alerts)
     incident_fingerprint: str = Field(index=True)
->>>>>>> 606b068d
     # map of attributes to values
     alerts: List["Alert"] = Relationship(
         back_populates="incidents", link_model=AlertToIncident
     )
-<<<<<<< HEAD
-=======
-
->>>>>>> 606b068d
+
     def calculate_fingerprint(self):
         return hashlib.sha256(
             "|".join([str(self.id), self.incident_fingerprint]).encode()
         ).hexdigest()
-<<<<<<< HEAD
-        
-    class Config:
-        arbitrary_types_allowed = True
-=======
-
-    class Config:
-        arbitrary_types_allowed = True
-
->>>>>>> 606b068d
+
+    class Config:
+        arbitrary_types_allowed = True
+
 
 class Alert(SQLModel, table=True):
     id: UUID = Field(default_factory=uuid4, primary_key=True)
