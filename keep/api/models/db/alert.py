--- conflicted
+++ resolved
@@ -146,18 +146,11 @@
         back_populates="same_incidents_in_the_future",
         sa_relationship_kwargs=dict(
             remote_side="Incident.id",
-<<<<<<< HEAD
             foreign_keys="[Incident.same_incident_in_the_past_id]",
         ),
     )
 
     same_incidents_in_the_future: List["Incident"] = Relationship(
-=======
-        ),
-    )
-
-    same_incidents_in_the_future: list["Incident"] = Relationship(
->>>>>>> 7bf3c836
         back_populates="same_incident_in_the_past",
         sa_relationship_kwargs=dict(
             foreign_keys="[Incident.same_incident_in_the_past_id]",
