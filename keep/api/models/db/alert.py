--- conflicted
+++ resolved
@@ -8,12 +8,7 @@
 from sqlalchemy.dialects.mssql import DATETIME2 as MSSQL_DATETIME2
 from sqlalchemy.dialects.mysql import DATETIME as MySQL_DATETIME
 from sqlalchemy.engine.url import make_url
-<<<<<<< HEAD
-from sqlmodel import JSON, Column, DateTime, Field, Relationship, SQLModel
-=======
-from sqlalchemy_utils import UUIDType
 from sqlmodel import JSON, Column, DateTime, Field, Index, Relationship, SQLModel
->>>>>>> b16bb085
 
 from keep.api.consts import RUNNING_IN_CLOUD_RUN
 from keep.api.core.config import config
@@ -166,7 +161,9 @@
 
 
 class AlertAudit(SQLModel, table=True):
-    id: UUID = Field(default_factory=uuid4, primary_key=True)
+    id: str = Field(
+        default_factory=lambda: str(uuid4()), primary_key=True, max_length=36
+    )
     fingerprint: str
     tenant_id: str = Field(foreign_key="tenant.id", nullable=False)
     # when
