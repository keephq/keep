--- conflicted
+++ resolved
@@ -4,15 +4,12 @@
 from typing import List
 from uuid import uuid4
 
+from sqlalchemy import ForeignKey
 from sqlalchemy.dialects.mssql import DATETIME2 as MSSQL_DATETIME2
 from sqlalchemy.dialects.mysql import DATETIME as MySQL_DATETIME
 from sqlalchemy.engine.url import make_url
-<<<<<<< HEAD
-from sqlmodel import JSON, Column, DateTime, Field, Index, Relationship, SQLModel
-=======
 from sqlalchemy_utils import UUIDType
 from sqlmodel import JSON, TEXT, Column, DateTime, Field, Index, Relationship, SQLModel
->>>>>>> b6c186f5
 
 from keep.api.consts import RUNNING_IN_CLOUD_RUN
 from keep.api.core.config import config
@@ -46,37 +43,22 @@
         datetime_column_type = DateTime
 
 
-<<<<<<< HEAD
-# many to many map between alerts and groups
-class AlertToGroup(SQLModel, table=True):
-    tenant_id: str = Field(foreign_key="tenant.id", max_length=36)
+class AlertToIncident(SQLModel, table=True):
+    tenant_id: str = Field(foreign_key="tenant.id", max_length=36)
+    alert_id: str = Field(foreign_key="alert.id", primary_key=True, max_length=36)
     timestamp: datetime = Field(default_factory=datetime.utcnow)
-    alert_id: str = Field(foreign_key="alert.id", primary_key=True, max_length=36)
-    group_id: str = Field(foreign_key="group.id", primary_key=True, max_length=36)
-
-
-class Group(SQLModel, table=True):
-    id: str = Field(
-        default_factory=lambda: str(uuid4()), primary_key=True, max_length=36
-    )
-    tenant_id: str = Field(foreign_key="tenant.id", max_length=36)
-    rule_id: str = Field(foreign_key="rule.id", max_length=36)
-=======
-class AlertToIncident(SQLModel, table=True):
-    tenant_id: str = Field(foreign_key="tenant.id")
-    alert_id: UUID = Field(foreign_key="alert.id", primary_key=True)
-    timestamp: datetime = Field(default_factory=datetime.utcnow)
-    incident_id: UUID = Field(
+    incident_id: str = Field(
         sa_column=Column(
             UUIDType(binary=False),
             ForeignKey("incident.id", ondelete="CASCADE"),
             primary_key=True,
+            max_length=36,
         )
     )
 
 
 class Incident(SQLModel, table=True):
-    id: UUID = Field(default_factory=uuid4, primary_key=True)
+    id: str = Field(default_factory=uuid4, primary_key=True, max_length=36)
     tenant_id: str = Field(foreign_key="tenant.id")
     tenant: Tenant = Relationship()
 
@@ -89,7 +71,6 @@
     assignee: str | None
     severity: int = Field(default=IncidentSeverity.CRITICAL.order)
 
->>>>>>> b6c186f5
     creation_time: datetime = Field(default_factory=datetime.utcnow)
 
     # Start/end should be calculated from first/last alerts
@@ -110,11 +91,12 @@
     affected_services: list = Field(sa_column=Column(JSON), default_factory=list)
     sources: list = Field(sa_column=Column(JSON), default_factory=list)
 
-    rule_id: UUID | None = Field(
+    rule_id: str | None = Field(
         sa_column=Column(
             UUIDType(binary=False),
             ForeignKey("rule.id", use_alter=False, ondelete="CASCADE"),
             nullable=True,
+            max_length=36,
         ),
     )
 
@@ -149,18 +131,10 @@
     provider_type: str
     provider_id: str | None
     event: dict = Field(sa_column=Column(JSON))
-<<<<<<< HEAD
-    fingerprint: str = Field(
-        index=True, max_length=256
-    )  # Add the fingerprint field with an index
-    groups: List["Group"] = Relationship(
-        back_populates="alerts", link_model=AlertToGroup
-=======
     fingerprint: str = Field(index=True)  # Add the fingerprint field with an index
 
     incidents: List["Incident"] = Relationship(
         back_populates="alerts", link_model=AlertToIncident
->>>>>>> b6c186f5
     )
     # alert_hash is different than fingerprint, it is a hash of the alert itself
     #            and it is used for deduplication.
