--- conflicted
+++ resolved
@@ -1,10 +1,5 @@
 from datetime import datetime
-<<<<<<< HEAD
 from typing import Optional
-=======
-from typing import List, Optional
-from uuid import UUID, uuid4
->>>>>>> b16bb085
 
 from sqlmodel import JSON, Column, Field, Relationship, SQLModel
 
@@ -13,11 +8,7 @@
     # uuid
     id: str = Field(max_length=36, primary_key=True)
     name: str
-<<<<<<< HEAD
-=======
     configuration: dict = Field(sa_column=Column(JSON))
-    installations: List["TenantInstallation"] = Relationship(back_populates="tenant")
->>>>>>> b16bb085
 
 
 class TenantApiKey(SQLModel, table=True):
