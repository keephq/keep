--- conflicted
+++ resolved
@@ -40,7 +40,6 @@
 
 class Preset(SQLModel, table=True):
     __table_args__ = (UniqueConstraint("tenant_id", "name"),)
-<<<<<<< HEAD
     # Unique ID for each preset
     id: str = Field(
         default_factory=lambda: str(uuid4()), primary_key=True, max_length=36
@@ -50,11 +49,6 @@
 
     # keeping index=True for better search
     created_by: Optional[str] = Field(index=True, nullable=False, max_length=255)
-=======
-    id: UUID = Field(default_factory=uuid4, primary_key=True)
-    tenant_id: str = Field(foreign_key="tenant.id", index=True)
-    created_by: Optional[str] = Field(index=True, nullable=False)
->>>>>>> b6c186f5
     is_private: Optional[bool] = Field(default=False)
     is_noisy: Optional[bool] = Field(default=False)
     options: list = Field(sa_column=Column(JSON))  # [{"label": "", "value": ""}]
