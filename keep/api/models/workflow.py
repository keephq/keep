from collections import OrderedDict
from datetime import datetime
from typing import List, Literal, Optional

from pydantic import BaseModel, validator

from keep.functions import cyaml


def represent_ordered_dict(dumper, data):
    filtered_data = {k: v for k, v in data.items() if v is not None}
    return dumper.represent_mapping("tag:yaml.org,2002:map", filtered_data.items())


cyaml.add_representer(OrderedDict, represent_ordered_dict)


class ProviderDTO(BaseModel):
    type: str
    id: str | None  # if not installed - no id
    name: str
    installed: bool


class WorkflowDTO(BaseModel):
    id: str
    name: Optional[str] = "Workflow file doesn't contain name"
    description: Optional[str] = "Workflow file doesn't contain description"
    created_by: str
    creation_time: datetime
    triggers: List[dict] = None
    interval: int | None = None
    disabled: bool = False
    last_execution_time: datetime = None
    last_execution_status: str = None
    providers: List[ProviderDTO]
    workflow_raw: str
    revision: int = 1
    last_updated: datetime = None
    invalid: bool = False  # whether the workflow is invalid or not (for UI purposes)
    last_executions: List[dict] = None
    last_execution_started: datetime = None
    provisioned: bool = False
    provisioned_file: str = None
    alertRule: bool = False
    canRun: bool = True

    @property
    def workflow_raw_id(self):
        workflow_id = cyaml.safe_load(self.workflow_raw).get("id")
        return workflow_id

    @validator("workflow_raw", pre=False, always=True)
    def manipulate_raw(cls, raw, values):
        """We want to control the "sort" of a workflow when it gets to the front:
            1. id
            2. desc
            3. triggers
            4 --- all the rest ---
            5. steps
            6. actions

        Args:
            raw (_type_): _description_

        Returns:
            _type_: _description_
        """
        ordered_raw = OrderedDict()
        d = cyaml.safe_load(raw)
        # id desc and triggers
        ordered_raw["id"] = d.get("id")
        values["workflow_raw_id"] = d.get("id")
        ordered_raw["description"] = d.get("description")
        ordered_raw["disabled"] = d.get("disabled")
        ordered_raw["triggers"] = d.get("triggers")
        for key, val in d.items():
            if key not in [
                "id",
                "description",
                "disabled",
                "triggers",
                "steps",
                "actions",
            ]:
                ordered_raw[key] = val
        # than steps and actions
        ordered_raw["steps"] = d.get("steps")
        # last, actions
        ordered_raw["actions"] = d.get("actions")
        return cyaml.dump(ordered_raw, width=99999)


class WorkflowExecutionLogsDTO(BaseModel):
    id: int
    timestamp: datetime
    message: str
    context: Optional[dict]


class WorkflowToAlertExecutionDTO(BaseModel):
    workflow_id: str
    workflow_execution_id: str
    alert_fingerprint: str
    workflow_status: str
    workflow_started: datetime
    event_id: str | None


class WorkflowExecutionDTO(BaseModel):
    id: str
    workflow_id: str | None  # None for test runs
    workflow_revision: int | None
    started: datetime
    triggered_by: str
    status: str
    workflow_name: Optional[str]  # for UI purposes
    logs: Optional[List[WorkflowExecutionLogsDTO]]
    error: Optional[str]
    execution_time: Optional[float]
    results: Optional[dict]
    event_id: Optional[str]
    event_type: Optional[str]


class WorkflowCreateOrUpdateDTO(BaseModel):
    workflow_id: str
    status: Literal["created", "updated"]
    revision: int = 1


class WorkflowRunResponseDTO(BaseModel):
    workflow_execution_id: str


class WorkflowRawDto(BaseModel):
    workflow_raw: str


<<<<<<< HEAD
class WorkflowVersionDTO(BaseModel):
    revision: int
    updated_by: str | None
    last_updated: datetime


class WorkflowVersionListDTO(BaseModel):
    versions: List[WorkflowVersionDTO]
=======
# trigger CI. TODO: remove this
>>>>>>> 796cdbd5
<|MERGE_RESOLUTION|>--- conflicted
+++ resolved
@@ -137,7 +137,6 @@
     workflow_raw: str
 
 
-<<<<<<< HEAD
 class WorkflowVersionDTO(BaseModel):
     revision: int
     updated_by: str | None
@@ -145,7 +144,4 @@
 
 
 class WorkflowVersionListDTO(BaseModel):
-    versions: List[WorkflowVersionDTO]
-=======
-# trigger CI. TODO: remove this
->>>>>>> 796cdbd5
+    versions: List[WorkflowVersionDTO]