--- conflicted
+++ resolved
@@ -10,12 +10,8 @@
 
 # internals
 from keep.api.core.config import config
-<<<<<<< HEAD
 from keep.api.tasks.process_background_ai_task import process_background_ai_task
-
-=======
 from keep.api.tasks.healthcheck_task import healthcheck_task
->>>>>>> de82b322
 
 ARQ_BACKGROUND_FUNCTIONS: Optional[CommaSeparatedStrings] = config(
     "ARQ_BACKGROUND_FUNCTIONS",
@@ -23,12 +19,9 @@
     default=[
         "keep.api.tasks.process_event_task.async_process_event",
         "keep.api.tasks.process_topology_task.async_process_topology",
-<<<<<<< HEAD
         "keep.api.tasks.process_background_ai_task.process_background_ai_task",
         "keep.api.tasks.process_background_ai_task.process_correlation",
-=======
         "keep.api.tasks.healthcheck_task.healthcheck_task",
->>>>>>> de82b322
     ],
 )
 FUNCTIONS: list = (
@@ -75,6 +68,7 @@
 
 def at_every_x_minutes(x: int, start: int = 0, end: int = 59):
     return {*list(range(start, end, x))}
+
 class WorkerSettings:
     """
     Settings for the ARQ worker.
@@ -93,12 +87,17 @@
     )
     functions: list = FUNCTIONS
     cron_jobs = [
+      
         cron(
-<<<<<<< HEAD
+            healthcheck_task,
+            minute=at_every_x_minutes(1),
+            unique=True,
+            timeout=30, 
+            max_tries=1, 
+            run_at_startup=True,
+        ),
+        cron(
             process_background_ai_task,
-=======
-            healthcheck_task,
->>>>>>> de82b322
             minute=at_every_x_minutes(1),
             unique=True,
             timeout=30, 
