import logging
from datetime import datetime

from opentelemetry import trace

from keep.api.models.alert import AlertDto, AlertStatus, AlertWithIncidentLinkMetadataDto
from keep.api.models.db.alert import Alert, AlertToIncident

tracer = trace.get_tracer(__name__)
logger = logging.getLogger(__name__)


def javascript_iso_format(last_received: str) -> str:
    """
    https://stackoverflow.com/a/63894149/12012756
    """
    dt = datetime.fromisoformat(last_received)
    return dt.isoformat(timespec="milliseconds").replace("+00:00", "Z")


def parse_and_enrich_deleted_and_assignees(alert: AlertDto, enrichments: dict):
    # tb: we'll need to refactor this at some point since its flaky
    # assignees and deleted are special cases that we need to handle
    # they are kept as a list of timestamps and we need to check if the
    # timestamp of the alert is in the list, if it is, it means that the
    # alert at that specific time was deleted or assigned.
    #
    # THIS IS MAINLY BECAUSE WE ALSO HAVE THE PULLED ALERTS,
    # OTHERWISE, WE COULD'VE JUST UPDATE THE ALERT IN THE DB
    deleted_last_received = enrichments.get(
        "deletedAt", enrichments.get("deleted", [])
    )  # "deleted" is for backward compatibility
    if javascript_iso_format(alert.lastReceived) in deleted_last_received:
        alert.deleted = True
    assignees: dict = enrichments.get("assignees", {})
    assignee = assignees.get(alert.lastReceived) or assignees.get(
        javascript_iso_format(alert.lastReceived)
    )
    if assignee:
        alert.assignee = assignee

    alert.enriched_fields = list(
        filter(lambda x: not x.startswith("disposable_"), list(enrichments.keys()))
    )
    if "assignees" in alert.enriched_fields:
        # User can't be un-assigned. Just re-assigned to someone else
        alert.enriched_fields.remove("assignees")


def calculated_start_firing_time(
    alert: AlertDto, previous_alert: AlertDto | list[AlertDto]
) -> str:
    """
    Calculate the start firing time of an alert based on the previous alert.

    Args:
        alert (AlertDto): The alert to calculate the start firing time for.
        previous_alert (AlertDto): The previous alert.

    Returns:
        str: The calculated start firing time.
    """
    # if the alert is not firing, there is no start firing time
    if alert.status != AlertStatus.FIRING.value:
        return None
    # if this is the first alert, the start firing time is the same as the last received time
    if not previous_alert:
        return alert.lastReceived
    elif isinstance(previous_alert, list):
        previous_alert = previous_alert[0]
    # else, if the previous alert was firing, the start firing time is the same as the previous alert
    if previous_alert.status == AlertStatus.FIRING.value:
        return previous_alert.firingStartTime
    # else, if the previous alert was resolved, the start firing time is the same as the last received time
    else:
        return alert.lastReceived


<<<<<<< HEAD
def convert_db_alerts_to_dto_alerts(
        alerts: list[Alert | tuple[Alert, AlertToIncident]]
    ) -> list[AlertDto | AlertWithIncidentLinkMetadataDto]:
=======
def convert_db_alerts_to_dto_alerts(alerts: list[Alert], with_incidents: bool = False) -> list[AlertDto]:
>>>>>>> b8d546e4
    """
    Enriches the alerts with the enrichment data.

    Args:
        alerts (list[Alert]): The alerts to enrich.
        with_incidents (bool): enrich with incidents data

    Returns:
        list[AlertDto | AlertWithIncidentLinkMetadataDto]: The enriched alerts.
    """
    alerts_dto = []
    with tracer.start_as_current_span("alerts_enrichment"):
        # enrich the alerts with the enrichment data
        for _object in alerts:

            # We may have an Alert only or and Alert with an AlertToIncident
            if isinstance(_object, Alert):
                alert, alert_to_incident = _object, None
            else:
                alert, alert_to_incident = _object

            if alert.alert_enrichment:
                alert.event.update(alert.alert_enrichment.enrichments)
            if with_incidents:
                if alert.incidents:
                    alert.event["incident"] = ",".join(str(incident.id) for incident in alert.incidents)
            try:
                if alert_to_incident is not None:
                    alert_dto = AlertWithIncidentLinkMetadataDto.from_db_instance(alert, alert_to_incident)
                else:
                    alert_dto = AlertDto(**alert.event)
                if alert.alert_enrichment:
                    parse_and_enrich_deleted_and_assignees(
                        alert_dto, alert.alert_enrichment.enrichments
                    )
            except Exception:
                # should never happen but just in case
                logger.exception(
                    "Failed to parse alert",
                    extra={
                        "alert": alert,
                    },
                )
                continue

            alert_dto.event_id = str(alert.id)

            # enrich provider id when it's possible
            if alert_dto.providerId is None:
                alert_dto.providerId = alert.provider_id
                alert_dto.providerType = alert.provider_type
            alerts_dto.append(alert_dto)
    return alerts_dto<|MERGE_RESOLUTION|>--- conflicted
+++ resolved
@@ -76,13 +76,10 @@
         return alert.lastReceived
 
 
-<<<<<<< HEAD
 def convert_db_alerts_to_dto_alerts(
-        alerts: list[Alert | tuple[Alert, AlertToIncident]]
+        alerts: list[Alert | tuple[Alert, AlertToIncident]],
+        with_incidents: bool = False
     ) -> list[AlertDto | AlertWithIncidentLinkMetadataDto]:
-=======
-def convert_db_alerts_to_dto_alerts(alerts: list[Alert], with_incidents: bool = False) -> list[AlertDto]:
->>>>>>> b8d546e4
     """
     Enriches the alerts with the enrichment data.
 
