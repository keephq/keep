--- conflicted
+++ resolved
@@ -14,16 +14,7 @@
 from pusher import Pusher
 
 from keep.api.core.config import AuthenticationType
-<<<<<<< HEAD
-from keep.api.core.db import get_api_key
-=======
-from keep.api.core.db import (
-    get_api_key,
-    get_session,
-    get_user_by_api_key,
-    update_key_last_used,
-)
->>>>>>> 04936fd3
+from keep.api.core.db import Session, get_api_key, get_session, update_key_last_used
 from keep.api.core.rbac import Admin as AdminRole
 from keep.api.core.rbac import get_role_by_role_name
 from keycloak import KeycloakOpenID
@@ -69,13 +60,263 @@
     def __init__(self, scopes: list[str] = []) -> None:
         self.scopes = scopes
 
-<<<<<<< HEAD
-=======
+    def __call__(
+        self,
+        request: Request,
+        api_key: Optional[str] = Security(auth_header),
+        authorization: Optional[HTTPAuthorizationCredentials] = Security(http_basic),
+        token: Optional[str] = Depends(oauth2_scheme),
+    ) -> AuthenticatedEntity:
+        # Attempt to verify the token first
+        if token:
+            try:
+                return self._verify_bearer_token(token)
+            # specific exceptions
+            except HTTPException:
+                raise
+            except Exception:
+                logger.exception("Failed to validate token")
+                raise HTTPException(
+                    status_code=401, detail="Invalid authentication credentials"
+                )
+
+        # Attempt to verify API Key
+        api_key = self._extract_api_key(request, api_key, authorization)
+        if api_key:
+            try:
+                return self._verify_api_key(request, api_key, authorization)
+            # specific exceptions
+            except HTTPException:
+                raise
+            # generic exception
+            except Exception:
+                logger.exception("Failed to validate API Key")
+                raise HTTPException(
+                    status_code=401, detail="Invalid authentication credentials"
+                )
+        raise HTTPException(
+            status_code=401, detail="Missing authentication credentials"
+        )
+
+    def _extract_api_key(
+        self,
+        request: Request,
+        api_key: str,
+        authorization: HTTPAuthorizationCredentials,
+    ) -> str:
+        """
+        Extracts the API key from the request.
+        API key can be passed in the following ways:
+        1. X-API-KEY header
+        2. api_key query param
+        3. Basic auth header
+        4. Digest auth header
+
+        Args:
+            request (Request): FastAPI request object
+            api_key (str): The API key extracted from X-API-KEY header
+            authorization (HTTPAuthorizationCredentials): The credentials extracted from the Authorization header
+
+        Raises:
+            HTTPException: 401 if the user is unauthorized.
+
+        Returns:
+            str: api key
+        """
+        api_key = api_key or request.query_params.get("api_key", None)
+        if not api_key:
+            # if its from Amazon SNS and we don't have any bearer - force basic auth
+            if (
+                not authorization
+                and "Amazon Simple Notification Service Agent"
+                in request.headers.get("user-agent")
+            ):
+                logger.warning("Got an SNS request without any auth")
+                raise HTTPException(
+                    status_code=401,
+                    headers={"WWW-Authenticate": "Basic"},
+                    detail="Missing API Key",
+                )
+
+            auth_header = request.headers.get("Authorization")
+            try:
+                scheme, _, credentials = auth_header.partition(" ")
+            except Exception:
+                raise HTTPException(status_code=401, detail="Missing API Key")
+            # support basic auth (e.g. AWS SNS)
+            if scheme.lower() == "basic":
+                api_key = authorization.password
+            # support Digest auth (e.g. Grafana)
+            elif scheme.lower() == "digest":
+                # Validate Digest credentials
+                if not credentials:
+                    raise HTTPException(
+                        status_code=403, detail="Invalid Digest credentials"
+                    )
+                else:
+                    api_key = credentials
+            else:
+                raise HTTPException(status_code=401, detail="Missing API Key")
+        return api_key
+
+    def _verify_api_key(
+        self,
+        request: Request,
+        api_key: str = Security(auth_header),
+        authorization: HTTPAuthorizationCredentials = Security(http_basic),
+    ) -> AuthenticatedEntity:
+        # generic implementation for API_KEY authentication
+        tenant_api_key = get_api_key(api_key)
+        if not tenant_api_key:
+            raise HTTPException(status_code=401, detail="Invalid API Key")
+        # update last used
+        else:
+            logger.debug("Updating API Key last used")
+            try:
+                update_key_last_used(
+                    tenant_api_key.tenant_id, reference_id=tenant_api_key.reference_id
+                )
+            except Exception:
+                logger.exception("Failed to update API Key last used")
+                pass
+            logger.debug("Successfully updated API Key last used")
+
+        # validate scopes
+        role = get_role_by_role_name(tenant_api_key.role)
+        if not role.has_scopes(self.scopes):
+            raise HTTPException(
+                status_code=403,
+                detail=f"You don't have the required scopes to access this resource [required scopes: {self.scopes}]",
+            )
+        request.state.tenant_id = tenant_api_key.tenant_id
+
+        return AuthenticatedEntity(
+            tenant_api_key.tenant_id,
+            tenant_api_key.created_by,
+            tenant_api_key.reference_id,
+        )
+
+    def __call__(
+        self,
+        request: Request,
+        api_key: Optional[str] = Security(auth_header),
+        authorization: Optional[HTTPAuthorizationCredentials] = Security(http_basic),
+        token: Optional[str] = Depends(oauth2_scheme),
+    ) -> AuthenticatedEntity:
+        # Attempt to verify the token first
+        if token:
+            try:
+                return self._verify_bearer_token(token)
+            # specific exceptions
+            except HTTPException:
+                raise
+            except Exception:
+                logger.exception("Failed to validate token")
+                raise HTTPException(
+                    status_code=401, detail="Invalid authentication credentials"
+                )
+
+        # Attempt to verify API Key
+        api_key = self._extract_api_key(request, api_key, authorization)
+        if api_key:
+            try:
+                return self._verify_api_key(request, api_key, authorization)
+            # specific exceptions
+            except HTTPException:
+                raise
+            # generic exception
+            except Exception:
+                logger.exception("Failed to validate API Key")
+                raise HTTPException(
+                    status_code=401, detail="Invalid authentication credentials"
+                )
+        raise HTTPException(
+            status_code=401, detail="Missing authentication credentials"
+        )
+
+
+class AuthVerifierSingleTenant:
+    """Handles authentication and authorization for single tenant mode"""
+
+    def __init__(self, scopes: list[str] = []) -> None:
+        self.scopes = scopes
+
+    def _verify_api_key(
+        self,
+        request: Request,
+        api_key: str = Security(auth_header),
+        authorization: HTTPAuthorizationCredentials = Security(http_basic),
+        session: Session = Depends(get_session),
+    ) -> AuthenticatedEntity:
+        # if we don't want to use authentication, return the single tenant id
+        tenant_api_key = get_api_key(api_key)
+
+        if (
+            os.environ.get("AUTH_TYPE", AuthenticationType.NO_AUTH.value)
+            == AuthenticationType.NO_AUTH.value
+        ):
+            return AuthenticatedEntity(
+                tenant_id=SINGLE_TENANT_UUID,
+                email=SINGLE_TENANT_EMAIL,
+                api_key_name="single_tenant_api_key",  # just a placeholder
+                role=AdminRole.get_name(),
+            )
+
+        if not tenant_api_key:
+            raise HTTPException(status_code=401, detail="Invalid API Key")
+        else:
+            logger.debug("Updating API Key last used")
+            try:
+                update_key_last_used(
+                    tenant_api_key.tenant_id, reference_id=tenant_api_key.reference_id
+                )
+            except Exception:
+                logger.exception("Failed to update API Key last used")
+                pass
+            logger.debug("Successfully updated API Key last used")
+
+        role = get_role_by_role_name(tenant_api_key.role)
+        # validate scopes
+        if not role.has_scopes(self.scopes):
+            raise HTTPException(
+                status_code=403,
+                detail=f"You don't have the required scopes to access this resource [required scopes: {self.scopes}]",
+            )
+        request.state.tenant_id = tenant_api_key.tenant_id
+
+        return AuthenticatedEntity(
+            tenant_api_key.tenant_id,
+            tenant_api_key.created_by,
+            tenant_api_key.reference_id,
+        )
+
     def _verify_bearer_token(
         self, token: str = Depends(oauth2_scheme)
     ) -> AuthenticatedEntity:
-        # Took the implementation from here:
-        #   https://github.com/auth0-developer-hub/api_fastapi_python_hello-world/blob/main/application/json_web_token.py
+        raise NotImplementedError("You must implement this method")
+
+
+class AuthVerifierMultiTenant(AuthVerifierBase):
+    """Handles authentication and authorization for multi tenant mode"""
+
+    def __init__(self, scopes: list[str] = []) -> None:
+        # TODO: this verifier should be instansiate once and not for every endpoint/route
+        #       to better cache the jwks keys
+        super().__init__(scopes)
+        # init once so the cache will actually work
+        self.auth_domain = os.environ.get("AUTH0_DOMAIN")
+        if not self.auth_domain:
+            raise Exception("Missing AUTH0_DOMAIN environment variable")
+        self.jwks_uri = f"https://{self.auth_domain}/.well-known/jwks.json"
+        # Note: cache_keys is set to True to avoid fetching the jwks keys on every request
+        #       but it currently caches only per-route. After moving this auth verifier to be a singleton, we can cache it globally
+        self.jwks_client = jwt.PyJWKClient(self.jwks_uri, cache_keys=True)
+        self.issuer = f"https://{self.auth_domain}/"
+        self.auth_audience = os.environ.get("AUTH0_AUDIENCE")
+
+    def _verify_bearer_token(
+        self, token: str = Depends(oauth2_scheme)
+    ) -> AuthenticatedEntity:
         from opentelemetry import trace
 
         tracer = trace.get_tracer(__name__)
@@ -83,15 +324,13 @@
             if not token:
                 raise HTTPException(status_code=401, detail="No token provided 👈")
             try:
-                auth_audience = os.environ.get("AUTH0_AUDIENCE")
-                issuer = f"https://{auth_domain}/"
-                jwt_signing_key = jwks_client.get_signing_key_from_jwt(token).key
+                jwt_signing_key = self.jwks_client.get_signing_key_from_jwt(token).key
                 payload = jwt.decode(
                     token,
                     jwt_signing_key,
                     algorithms="RS256",
-                    audience=auth_audience,
-                    issuer=issuer,
+                    audience=self.auth_audience,
+                    issuer=self.issuer,
                     leeway=60,
                 )
                 tenant_id = payload.get("keep_tenant_id")
@@ -117,268 +356,6 @@
                 logger.exception("Failed to validate token")
                 raise HTTPException(status_code=401, detail=str(e))
 
-    def _verify_api_key(
-        self,
-        request: Request,
-        api_key: str = Security(auth_header),
-        authorization: HTTPAuthorizationCredentials = Security(http_basic),
-    ) -> AuthenticatedEntity:
-        """
-        Verifies that a customer is allowed to access the API.
-
-        Args:
-            api_key (str, optional): The API key extracted from X-API-KEY header. Defaults to Security(auth_header).
-
-        Raises:
-            HTTPException: 401 if the user is unauthorized.
-
-        Returns:
-            str: The tenant id.
-        """
-        tenant_api_key = get_api_key(api_key)
-        if not tenant_api_key:
-            raise HTTPException(status_code=401, detail="Invalid API Key")
-        # update last used
-        else:
-            logger.debug("Updating API Key last used")
-            try:
-                update_key_last_used(
-                    tenant_api_key.tenant_id, reference_id=tenant_api_key.reference_id
-                )
-            except Exception:
-                logger.exception("Failed to update API Key last used")
-                pass
-            logger.debug("Successfully updated API Key last used")
-
-        # validate scopes
-        role = get_role_by_role_name(tenant_api_key.role)
-        if not role.has_scopes(self.scopes):
-            raise HTTPException(
-                status_code=403,
-                detail=f"You don't have the required scopes to access this resource [required scopes: {self.scopes}]",
-            )
-        request.state.tenant_id = tenant_api_key.tenant_id
-
-        return AuthenticatedEntity(
-            tenant_api_key.tenant_id,
-            tenant_api_key.created_by,
-            tenant_api_key.reference_id,
-        )
-
->>>>>>> 04936fd3
-    def __call__(
-        self,
-        request: Request,
-        api_key: Optional[str] = Security(auth_header),
-        authorization: Optional[HTTPAuthorizationCredentials] = Security(http_basic),
-        token: Optional[str] = Depends(oauth2_scheme),
-    ) -> AuthenticatedEntity:
-        # Attempt to verify the token first
-        if token:
-            try:
-                return self._verify_bearer_token(token)
-            # specific exceptions
-            except HTTPException:
-                raise
-            except Exception:
-                logger.exception("Failed to validate token")
-                raise HTTPException(
-                    status_code=401, detail="Invalid authentication credentials"
-                )
-
-        # Attempt to verify API Key
-        api_key = self._extract_api_key(request, api_key, authorization)
-        if api_key:
-            try:
-                return self._verify_api_key(request, api_key, authorization)
-            # specific exceptions
-            except HTTPException:
-                raise
-            # generic exception
-            except Exception:
-                logger.exception("Failed to validate API Key")
-                raise HTTPException(
-                    status_code=401, detail="Invalid authentication credentials"
-                )
-        raise HTTPException(
-            status_code=401, detail="Missing authentication credentials"
-        )
-
-    def _extract_api_key(
-        self,
-        request: Request,
-        api_key: str,
-        authorization: HTTPAuthorizationCredentials,
-    ) -> str:
-        """
-        Extracts the API key from the request.
-        API key can be passed in the following ways:
-        1. X-API-KEY header
-        2. api_key query param
-        3. Basic auth header
-        4. Digest auth header
-
-        Args:
-            request (Request): FastAPI request object
-            api_key (str): The API key extracted from X-API-KEY header
-            authorization (HTTPAuthorizationCredentials): The credentials extracted from the Authorization header
-
-        Raises:
-            HTTPException: 401 if the user is unauthorized.
-
-        Returns:
-            str: api key
-        """
-        api_key = api_key or request.query_params.get("api_key", None)
-        if not api_key:
-            # if its from Amazon SNS and we don't have any bearer - force basic auth
-            if (
-                not authorization
-                and "Amazon Simple Notification Service Agent"
-                in request.headers.get("user-agent")
-            ):
-                logger.warning("Got an SNS request without any auth")
-                raise HTTPException(
-                    status_code=401,
-                    headers={"WWW-Authenticate": "Basic"},
-                    detail="Missing API Key",
-                )
-
-            auth_header = request.headers.get("Authorization")
-            try:
-                scheme, _, credentials = auth_header.partition(" ")
-            except Exception:
-                raise HTTPException(status_code=401, detail="Missing API Key")
-            # support basic auth (e.g. AWS SNS)
-            if scheme.lower() == "basic":
-                api_key = authorization.password
-            # support Digest auth (e.g. Grafana)
-            elif scheme.lower() == "digest":
-                # Validate Digest credentials
-                if not credentials:
-                    raise HTTPException(
-                        status_code=403, detail="Invalid Digest credentials"
-                    )
-                else:
-                    api_key = credentials
-            else:
-                raise HTTPException(status_code=401, detail="Missing API Key")
-        return api_key
-
-    def _verify_api_key(
-        self,
-        request: Request,
-        api_key: str = Security(auth_header),
-        authorization: HTTPAuthorizationCredentials = Security(http_basic),
-    ) -> AuthenticatedEntity:
-        # generic implementation for API_KEY authentication
-        tenant_api_key = get_api_key(api_key)
-        # if its no_auth mode, return the single tenant id
-        if (
-            os.environ.get("AUTH_TYPE", AuthenticationType.NO_AUTH.value)
-            == AuthenticationType.NO_AUTH.value
-        ):
-            return AuthenticatedEntity(
-                tenant_id=SINGLE_TENANT_UUID,
-                email=SINGLE_TENANT_EMAIL,
-                api_key_name="single_tenant_api_key",  # just a placeholder
-                role=AdminRole.get_name(),
-            )
-
-        if not tenant_api_key:
-            raise HTTPException(status_code=401, detail="Invalid API Key")
-        else:
-            logger.debug("Updating API Key last used")
-            try:
-                update_key_last_used(
-                    tenant_api_key.tenant_id, reference_id=tenant_api_key.reference_id
-                )
-            except Exception:
-                logger.exception("Failed to update API Key last used")
-                pass
-            logger.debug("Successfully updated API Key last used")
-
-        role = get_role_by_role_name(tenant_api_key.role)
-        # validate scopes
-        if not role.has_scopes(self.scopes):
-            raise HTTPException(
-                status_code=403,
-                detail=f"You don't have the required scopes to access this resource [required scopes: {self.scopes}]",
-            )
-        request.state.tenant_id = tenant_api_key.tenant_id
-
-        return AuthenticatedEntity(
-            tenant_api_key.tenant_id,
-            tenant_api_key.created_by,
-            tenant_api_key.reference_id,
-        )
-
-    def _verify_bearer_token(
-        self, token: str = Depends(oauth2_scheme)
-    ) -> AuthenticatedEntity:
-        raise NotImplementedError("You must implement this method")
-
-
-class AuthVerifierMultiTenant(AuthVerifierBase):
-    """Handles authentication and authorization for multi tenant mode"""
-
-    def __init__(self, scopes: list[str] = []) -> None:
-        # TODO: this verifier should be instansiate once and not for every endpoint/route
-        #       to better cache the jwks keys
-        super().__init__(scopes)
-        # init once so the cache will actually work
-        self.auth_domain = os.environ.get("AUTH0_DOMAIN")
-        if not self.auth_domain:
-            raise Exception("Missing AUTH0_DOMAIN environment variable")
-        self.jwks_uri = f"https://{self.auth_domain}/.well-known/jwks.json"
-        # Note: cache_keys is set to True to avoid fetching the jwks keys on every request
-        #       but it currently caches only per-route. After moving this auth verifier to be a singleton, we can cache it globally
-        self.jwks_client = jwt.PyJWKClient(self.jwks_uri, cache_keys=True)
-        self.issuer = f"https://{self.auth_domain}/"
-        self.auth_audience = os.environ.get("AUTH0_AUDIENCE")
-
-    def _verify_bearer_token(
-        self, token: str = Depends(oauth2_scheme)
-    ) -> AuthenticatedEntity:
-        from opentelemetry import trace
-
-        tracer = trace.get_tracer(__name__)
-        with tracer.start_as_current_span("verify_bearer_token"):
-            if not token:
-                raise HTTPException(status_code=401, detail="No token provided 👈")
-            try:
-                jwt_signing_key = self.jwks_client.get_signing_key_from_jwt(token).key
-                payload = jwt.decode(
-                    token,
-                    jwt_signing_key,
-                    algorithms="RS256",
-                    audience=self.auth_audience,
-                    issuer=self.issuer,
-                    leeway=60,
-                )
-                tenant_id = payload.get("keep_tenant_id")
-                role_name = payload.get(
-                    "keep_role", AdminRole.get_name()
-                )  # default to admin for backwards compatibility
-                email = payload.get("email")
-                role = get_role_by_role_name(role_name)
-                # validate scopes
-                if not role.has_scopes(self.scopes):
-                    raise HTTPException(
-                        status_code=403,
-                        detail="You don't have the required permissions to access this resource",
-                    )
-                return AuthenticatedEntity(tenant_id, email, role=role_name)
-            # authorization error
-            except HTTPException:
-                raise
-            except jwt.exceptions.DecodeError:
-                logger.exception("Failed to decode token")
-                raise HTTPException(status_code=401, detail="Token is not a valid JWT")
-            except Exception as e:
-                logger.exception("Failed to validate token")
-                raise HTTPException(status_code=401, detail=str(e))
-
 
 class AuthVerifierSingleTenant(AuthVerifierBase):
     """Handles authentication and authorization for single tenant mode"""
