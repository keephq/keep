import hashlib
import logging
import os
from typing import Optional

import jwt
from fastapi import Depends, HTTPException, Request, Security
from fastapi.security import (
    APIKeyHeader,
    HTTPAuthorizationCredentials,
    HTTPBasic,
    HTTPBasicCredentials,
    HTTPDigest,
    OAuth2PasswordBearer,
)
from sqlmodel import Session, select
from starlette_context import context

from keep.api.core.db import get_api_key, get_session
from keep.api.models.db.tenant import TenantApiKey

logger = logging.getLogger(__name__)

auth_header = APIKeyHeader(name="X-API-KEY", scheme_name="API Key", auto_error=False)
http_digest = HTTPDigest(
    auto_error=False
)  # hack for grafana, they don't support api key header
http_basic = HTTPBasic(auto_error=False)

oauth2_scheme = OAuth2PasswordBearer(tokenUrl="token", auto_error=False)

# Just a fake random tenant id
SINGLE_TENANT_UUID = "keep"
SINGLE_TENANT_EMAIL = "admin@keephq"


def get_user_email(request: Request) -> str | None:
    token = request.headers.get("Authorization")
    if token:
        token = token.split(" ")[1]
        decoded_token = jwt.decode(token, options={"verify_signature": False})
        return decoded_token.get("email")
    elif "x-api-key" in request.headers:
        return "apikey@keephq.dev"
    else:
        raise HTTPException(
            status_code=401, detail="Invalid authentication credentials"
        )


def verify_api_key(
    request: Request,
    api_key: str = Security(auth_header),
    authorization: HTTPAuthorizationCredentials = Security(http_basic),
) -> str:
    """
    Verifies that a customer is allowed to access the API.

    Args:
        api_key (str, optional): The API key extracted from X-API-KEY header. Defaults to Security(auth_header).

    Raises:
        HTTPException: 401 if the user is unauthorized.

    Returns:
        str: The tenant id.
    """
    api_key = api_key or request.query_params.get("api_key", None)
    if not api_key:
        # if its from Amazon SNS and we don't have any bearer - force basic auth
        if (
            not authorization
            and "Amazon Simple Notification Service Agent"
            in request.headers.get("user-agent")
        ):
            logger.warning("Got an SNS request without any auth")
            raise HTTPException(
                status_code=401,
                headers={"WWW-Authenticate": "Basic"},
                detail="Missing API Key",
            )

        auth_header = request.headers.get("Authorization")
        try:
            scheme, _, credentials = auth_header.partition(" ")
        except:
            raise HTTPException(status_code=401, detail="Missing API Key")
        # support basic auth (e.g. AWS SNS)
        if scheme.lower() == "basic":
            api_key = authorization.password
        # support Digest auth (e.g. Grafana)
        elif scheme.lower() == "digest":
            # Validate Digest credentials
            if not credentials:
                raise HTTPException(
                    status_code=403, detail="Invalid Digest credentials"
                )
            else:
                api_key = credentials
        else:
            raise HTTPException(status_code=401, detail="Missing API Key")

    tenant_api_key = get_api_key(api_key)
    if not tenant_api_key:
        raise HTTPException(status_code=401, detail="Invalid API Key")
<<<<<<< HEAD
    # keep it in the context for later use
    context.data["tenant_id"] = tenant_api_key.tenant_id
=======

>>>>>>> fceaeb6d
    request.state.tenant_id = tenant_api_key.tenant_id
    return tenant_api_key.tenant_id


def verify_bearer_token(token: str = Depends(oauth2_scheme)) -> str:
    # Took the implementation from here:
    #   https://github.com/auth0-developer-hub/api_fastapi_python_hello-world/blob/main/application/json_web_token.py
    try:
        auth_domain = os.environ.get("AUTH0_DOMAIN")
        auth_audience = os.environ.get("AUTH0_AUDIENCE")
        jwks_uri = f"https://{auth_domain}/.well-known/jwks.json"
        issuer = f"https://{auth_domain}/"
        jwks_client = jwt.PyJWKClient(jwks_uri)
        jwt_signing_key = jwks_client.get_signing_key_from_jwt(token).key
        payload = jwt.decode(
            token,
            jwt_signing_key,
            algorithms="RS256",
            audience=auth_audience,
            issuer=issuer,
        )
        tenant_id = payload.get("keep_tenant_id")
        return tenant_id
    except Exception as e:
        logger.exception("Failed to validate token")
        raise HTTPException(status_code=401, detail=str(e))


<<<<<<< HEAD
def verify_token_or_key(
    request: Request,
    api_key: Optional[str] = Security(auth_header),
    authorization: Optional[HTTPAuthorizationCredentials] = Security(http_basic),
    token: Optional[str] = Depends(oauth2_scheme),
) -> str:
    logger.info("Authenticating")
    # Attempt to verify API Key first
    if api_key:
        try:
            return verify_api_key(request, api_key, authorization)
        except Exception as e:
            logger.exception("Failed to validate API Key")
            raise HTTPException(
                status_code=401, detail="Invalid authentication credentials"
            )
    # If API Key is not present or not valid, attempt to verify the token
    if token:
        try:
            return verify_bearer_token(token)
        except Exception as e:
            logger.exception("Failed to validate token")
            raise HTTPException(
                status_code=401, detail="Invalid authentication credentials"
            )
=======
def get_user_email_single_tenant(request: Request) -> str:
    # if we don't want to use authentication, return the single tenant id
    if os.environ.get("KEEP_USE_AUTHENTICATION", "false") == "false":
        return SINGLE_TENANT_UUID

    return get_user_email(request)


def verify_bearer_token_single_tenant(token: str = Depends(oauth2_scheme)) -> str:
    # if we don't want to use authentication, return the single tenant id
    if os.environ.get("KEEP_USE_AUTHENTICATION", "false") == "false":
        return SINGLE_TENANT_UUID

    # else, validate the token
    jwt_secret = os.environ.get("KEEP_JWT_SECRET")
    if not jwt_secret:
        raise HTTPException(status_code=401, detail="Missing JWT secret")

    try:
        payload = jwt.decode(
            token,
            jwt_secret,
            algorithms="HS256",
        )
        tenant_id = payload.get("tenant_id")
        return tenant_id
    except:
        raise HTTPException(status_code=401, detail="Invalid JWT token")


def verify_api_key_single_tenant(
    request: Request,
    api_key: str = Security(auth_header),
    authorization: HTTPAuthorizationCredentials = Security(http_basic),
    session: Session = Depends(get_session),
) -> str:
    # if we don't want to use authentication, return the single tenant id
    if os.environ.get("KEEP_USE_AUTHENTICATION", "false") == "false":
        return SINGLE_TENANT_UUID

    api_key_hashed = hashlib.sha256(api_key.encode()).hexdigest()
    statement = select(TenantApiKey).where(TenantApiKey.key_hash == api_key_hashed)
    tenant_api_key = session.exec(statement).first()
    if not tenant_api_key:
        raise HTTPException(status_code=401, detail="Invalid API Key")

    request.state.tenant_id = tenant_api_key.tenant_id
    return tenant_api_key.tenant_id
>>>>>>> fceaeb6d
<|MERGE_RESOLUTION|>--- conflicted
+++ resolved
@@ -103,12 +103,7 @@
     tenant_api_key = get_api_key(api_key)
     if not tenant_api_key:
         raise HTTPException(status_code=401, detail="Invalid API Key")
-<<<<<<< HEAD
-    # keep it in the context for later use
-    context.data["tenant_id"] = tenant_api_key.tenant_id
-=======
-
->>>>>>> fceaeb6d
+
     request.state.tenant_id = tenant_api_key.tenant_id
     return tenant_api_key.tenant_id
 
@@ -137,7 +132,56 @@
         raise HTTPException(status_code=401, detail=str(e))
 
 
-<<<<<<< HEAD
+def get_user_email_single_tenant(request: Request) -> str:
+    # if we don't want to use authentication, return the single tenant id
+    if os.environ.get("KEEP_USE_AUTHENTICATION", "false") == "false":
+        return SINGLE_TENANT_UUID
+
+    return get_user_email(request)
+
+
+def verify_bearer_token_single_tenant(token: str = Depends(oauth2_scheme)) -> str:
+    # if we don't want to use authentication, return the single tenant id
+    if os.environ.get("KEEP_USE_AUTHENTICATION", "false") == "false":
+        return SINGLE_TENANT_UUID
+
+    # else, validate the token
+    jwt_secret = os.environ.get("KEEP_JWT_SECRET")
+    if not jwt_secret:
+        raise HTTPException(status_code=401, detail="Missing JWT secret")
+
+    try:
+        payload = jwt.decode(
+            token,
+            jwt_secret,
+            algorithms="HS256",
+        )
+        tenant_id = payload.get("tenant_id")
+        return tenant_id
+    except:
+        raise HTTPException(status_code=401, detail="Invalid JWT token")
+
+
+def verify_api_key_single_tenant(
+    request: Request,
+    api_key: str = Security(auth_header),
+    authorization: HTTPAuthorizationCredentials = Security(http_basic),
+    session: Session = Depends(get_session),
+) -> str:
+    # if we don't want to use authentication, return the single tenant id
+    if os.environ.get("KEEP_USE_AUTHENTICATION", "false") == "false":
+        return SINGLE_TENANT_UUID
+
+    api_key_hashed = hashlib.sha256(api_key.encode()).hexdigest()
+    statement = select(TenantApiKey).where(TenantApiKey.key_hash == api_key_hashed)
+    tenant_api_key = session.exec(statement).first()
+    if not tenant_api_key:
+        raise HTTPException(status_code=401, detail="Invalid API Key")
+
+    request.state.tenant_id = tenant_api_key.tenant_id
+    return tenant_api_key.tenant_id
+
+
 def verify_token_or_key(
     request: Request,
     api_key: Optional[str] = Security(auth_header),
@@ -162,54 +206,4 @@
             logger.exception("Failed to validate token")
             raise HTTPException(
                 status_code=401, detail="Invalid authentication credentials"
-            )
-=======
-def get_user_email_single_tenant(request: Request) -> str:
-    # if we don't want to use authentication, return the single tenant id
-    if os.environ.get("KEEP_USE_AUTHENTICATION", "false") == "false":
-        return SINGLE_TENANT_UUID
-
-    return get_user_email(request)
-
-
-def verify_bearer_token_single_tenant(token: str = Depends(oauth2_scheme)) -> str:
-    # if we don't want to use authentication, return the single tenant id
-    if os.environ.get("KEEP_USE_AUTHENTICATION", "false") == "false":
-        return SINGLE_TENANT_UUID
-
-    # else, validate the token
-    jwt_secret = os.environ.get("KEEP_JWT_SECRET")
-    if not jwt_secret:
-        raise HTTPException(status_code=401, detail="Missing JWT secret")
-
-    try:
-        payload = jwt.decode(
-            token,
-            jwt_secret,
-            algorithms="HS256",
-        )
-        tenant_id = payload.get("tenant_id")
-        return tenant_id
-    except:
-        raise HTTPException(status_code=401, detail="Invalid JWT token")
-
-
-def verify_api_key_single_tenant(
-    request: Request,
-    api_key: str = Security(auth_header),
-    authorization: HTTPAuthorizationCredentials = Security(http_basic),
-    session: Session = Depends(get_session),
-) -> str:
-    # if we don't want to use authentication, return the single tenant id
-    if os.environ.get("KEEP_USE_AUTHENTICATION", "false") == "false":
-        return SINGLE_TENANT_UUID
-
-    api_key_hashed = hashlib.sha256(api_key.encode()).hexdigest()
-    statement = select(TenantApiKey).where(TenantApiKey.key_hash == api_key_hashed)
-    tenant_api_key = session.exec(statement).first()
-    if not tenant_api_key:
-        raise HTTPException(status_code=401, detail="Invalid API Key")
-
-    request.state.tenant_id = tenant_api_key.tenant_id
-    return tenant_api_key.tenant_id
->>>>>>> fceaeb6d
+            )