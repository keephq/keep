--- conflicted
+++ resolved
@@ -2,12 +2,8 @@
 from datetime import datetime, timedelta, timezone
 from typing import List, Optional, Tuple
 
-<<<<<<< HEAD
-from sqlalchemy import and_, case, func, select
+from sqlalchemy import String, and_, case, cast, func, select
 from sqlalchemy_utils import UUIDType
-=======
-from sqlalchemy import String, and_, case, cast, func, select
->>>>>>> a2533b6c
 from sqlmodel import Session, col, text
 from sqlalchemy.orm import foreign, aliased
 
@@ -230,16 +226,6 @@
 
     sql_query = select(*select_args).select_from(Incident)
 
-    # Always join AlertEnrichment for incident enrichments (incident ID already stored without dashes)
-    incident_enrichment = AlertEnrichment.__table__.alias("incident_enrichment")
-    sql_query = sql_query.outerjoin(
-        incident_enrichment,
-        and_(
-            incident_enrichment.c.alert_fingerprint == Incident.id,
-            incident_enrichment.c.tenant_id == tenant_id,
-        ),
-    )
-
     if fetch_alerts or force_fetch_alerts:
         alert_enrichment = AlertEnrichment.__table__.alias("alert_enrichment")
         sql_query = (
@@ -270,6 +256,7 @@
             )
         )
 
+    # Join incident enrichment using the module-level alias
     sql_query = sql_query.outerjoin(
         incident_enrichment,
         and_(
@@ -431,11 +418,7 @@
     built_query_result = __build_base_incident_query(
         tenant_id=tenant_id,
         cel=cel,
-<<<<<<< HEAD
-        select_args=[Incident, literal_column("incident_enrichment.enrichments").label("incident_enrichments")],
-=======
         select_args=[Incident, incident_enrichment],
->>>>>>> a2533b6c
     )
     sql_query = built_query_result["query"]
     fetch_alerts = built_query_result["fetch_alerts"]
@@ -539,30 +522,6 @@
 
         total_count = session.exec(total_count_query).one()[0]
         all_records = session.exec(sql_query).all()
-<<<<<<< HEAD
-       
-        # Extract incidents and populate enrichments from the join
-        incidents = []
-        for row in all_records:
-            row_dict = row._asdict()
-            incident = row_dict.get("Incident")
-            if incident:
-                # Get enrichment data from the join
-                enrichment_data = row_dict.get("incident_enrichments")
-                if enrichment_data:
-                    # Parse JSON string to dict if needed
-                    if isinstance(enrichment_data, str):
-                        import json
-                        try:
-                            enrichment_dict = json.loads(enrichment_data)
-                        except json.JSONDecodeError:
-                            enrichment_dict = {}
-                    else:
-                        enrichment_dict = enrichment_data if enrichment_data else {}
-                    # Set the enrichments on the incident
-                    incident._enrichments = enrichment_dict
-                incidents.append(incident)
-=======
 
         incidents = []
 
@@ -574,7 +533,6 @@
             if enrichment:
                 incident.set_enrichments(enrichment.enrichments)
             incidents.append(incident)
->>>>>>> a2533b6c
 
         if with_alerts:
             enrich_incidents_with_alerts(tenant_id, incidents, session)
