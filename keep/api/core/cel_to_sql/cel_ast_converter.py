--- conflicted
+++ resolved
@@ -265,10 +265,6 @@
                 return
 
             raise NotImplementedError(f"Method '{right}' not implemented")
-<<<<<<< HEAD
-=======
-
->>>>>>> b261a3f5
         else:
             raise ValueError("No member access stack")
 
@@ -280,18 +276,11 @@
             right = right.value
 
         prop_access_node: PropertyAccessNode = left
-<<<<<<< HEAD
-        self.stack.append(left)
-        self.member_access_stack.append(
-            PropertyAccessNode(path=prop_access_node.path + [str(right)])
-        )
-=======
         new_property_access_node = PropertyAccessNode(
             path=prop_access_node.path + [str(right)]
         )
         self.stack.append(new_property_access_node)
         self.member_access_stack.append(new_property_access_node)
->>>>>>> b261a3f5
 
     def member_object(self, tree: lark.Tree) -> None:
         raise NotImplementedError("Member object not implemented")
