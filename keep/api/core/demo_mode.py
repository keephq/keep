--- conflicted
+++ resolved
@@ -568,10 +568,6 @@
         logger.info(
             "Sleeping for {} seconds before next iteration".format(sleep_interval)
         )
-<<<<<<< HEAD
-    # await asyncio.sleep(sleep_interval)
-=======
->>>>>>> 5c4ab0f4
 
 
 def launch_demo_mode_thread(
