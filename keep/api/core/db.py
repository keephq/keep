--- conflicted
+++ resolved
@@ -3445,32 +3445,6 @@
     return query.all(), total_count
 
 
-<<<<<<< HEAD
-def get_all_same_alert_ids(
-    tenant_id: str, alert_ids: List[str | UUID], session: Optional[Session] = None
-):
-    with existed_or_new_session(session) as session:
-        fingerprints_subquery = (
-            session.query(Alert.fingerprint)
-            .where(Alert.tenant_id == tenant_id, col(Alert.id).in_(alert_ids))
-            .subquery()
-        )
-        query = session.scalars(
-            select(Alert.id).where(
-                Alert.tenant_id == tenant_id,
-                col(Alert.fingerprint).in_(fingerprints_subquery),
-            )
-        )
-        return query.all()
-
-class AlertsDataForIncident(TypedDict):
-    sources: set[str]
-    services: set[str]
-    max_severity: IncidentSeverity
-    count: int
-
-=======
->>>>>>> 2660636d
 def get_alerts_data_for_incident(
     tenant_id: str,
     fingerprints: Optional[List[str]] = None,
@@ -3527,13 +3501,8 @@
         return {
             "sources": set(sources),
             "services": set(services),
-<<<<<<< HEAD
             "max_severity": max(severities) if severities else IncidentSeverity.LOW,
-            "count": len(fingerprints),
-=======
-            "max_severity": max(severities),
             "count": len(alerts_data),
->>>>>>> 2660636d
         }
 
 
