"""
Keep main database module.

This module contains the CRUD database functions for Keep.
"""

import hashlib
import json
import logging
import random
import uuid
from datetime import datetime, timedelta, timezone
from typing import Any, Dict, List, Tuple, Union
from uuid import uuid4

import numpy as np
import pandas as pd
import validators
from dotenv import find_dotenv, load_dotenv
from opentelemetry.instrumentation.sqlalchemy import SQLAlchemyInstrumentor
from sqlalchemy import and_, desc, null, update
from sqlalchemy.dialects import postgresql
from sqlalchemy.exc import IntegrityError, OperationalError
from sqlalchemy.orm import joinedload, selectinload, subqueryload
from sqlalchemy.sql import expression
from sqlmodel import Session, col, or_, select

from keep.api.core.db_utils import create_db_engine, get_json_extract_field

# This import is required to create the tables
from keep.api.models.alert import IncidentDtoIn
from keep.api.models.db.action import Action
from keep.api.models.db.alert import *  # pylint: disable=unused-wildcard-import
from keep.api.models.db.dashboard import *  # pylint: disable=unused-wildcard-import
from keep.api.models.db.extraction import *  # pylint: disable=unused-wildcard-import
from keep.api.models.db.maintenance_window import *  # pylint: disable=unused-wildcard-import
from keep.api.models.db.mapping import *  # pylint: disable=unused-wildcard-import
from keep.api.models.db.preset import *  # pylint: disable=unused-wildcard-import
from keep.api.models.db.provider import *  # pylint: disable=unused-wildcard-import
from keep.api.models.db.rule import *  # pylint: disable=unused-wildcard-import
from keep.api.models.db.statistics import *  # pylint: disable=unused-wildcard-import
from keep.api.models.db.tenant import *  # pylint: disable=unused-wildcard-import
from keep.api.models.db.topology import *  # pylint: disable=unused-wildcard-import
from keep.api.models.db.workflow import *  # pylint: disable=unused-wildcard-import

logger = logging.getLogger(__name__)


# this is a workaround for gunicorn to load the env vars
#   becuase somehow in gunicorn it doesn't load the .env file
load_dotenv(find_dotenv())


engine = create_db_engine()
SQLAlchemyInstrumentor().instrument(enable_commenter=True, engine=engine)


def get_session() -> Session:
    """
    Creates a database session.

    Yields:
        Session: A database session
    """
    from opentelemetry import trace  # pylint: disable=import-outside-toplevel

    tracer = trace.get_tracer(__name__)
    with tracer.start_as_current_span("get_session"):
        with Session(engine) as session:
            yield session


def get_session_sync() -> Session:
    """
    Creates a database session.

    Returns:
        Session: A database session
    """
    return Session(engine)


def create_workflow_execution(
    workflow_id: str,
    tenant_id: str,
    triggered_by: str,
    execution_number: int = 1,
    event_id: str = None,
    fingerprint: str = None,
    execution_id: str = None,
) -> str:
    with Session(engine) as session:
        try:
            if len(triggered_by) > 255:
                triggered_by = triggered_by[:255]
            workflow_execution = WorkflowExecution(
                id=execution_id or str(uuid4()),
                workflow_id=workflow_id,
                tenant_id=tenant_id,
                started=datetime.now(tz=timezone.utc),
                triggered_by=triggered_by,
                execution_number=execution_number,
                status="in_progress",
            )
            session.add(workflow_execution)
            # Ensure the object has an id
            session.flush()
            execution_id = workflow_execution.id
            if fingerprint:
                workflow_to_alert_execution = WorkflowToAlertExecution(
                    workflow_execution_id=execution_id,
                    alert_fingerprint=fingerprint,
                    event_id=event_id,
                )
                session.add(workflow_to_alert_execution)
            session.commit()
            return execution_id
        except IntegrityError:
            session.rollback()
            logger.debug(
                f"Failed to create a new execution for workflow {workflow_id}. Constraint is met."
            )
            raise


def get_mapping_rule_by_id(tenant_id: str, rule_id: str) -> MappingRule | None:
    rule = None
    with Session(engine) as session:
        rule: MappingRule | None = (
            session.query(MappingRule)
            .filter(MappingRule.tenant_id == tenant_id)
            .filter(MappingRule.id == rule_id)
            .first()
        )
    return rule


def get_last_completed_execution(
    session: Session, workflow_id: str
) -> WorkflowExecution:
    return session.exec(
        select(WorkflowExecution)
        .where(WorkflowExecution.workflow_id == workflow_id)
        .where(
            (WorkflowExecution.status == "success")
            | (WorkflowExecution.status == "error")
            | (WorkflowExecution.status == "providers_not_configured")
        )
        .order_by(WorkflowExecution.execution_number.desc())
        .limit(1)
    ).first()


def get_workflows_that_should_run():
    with Session(engine) as session:
        logger.debug("Checking for workflows that should run")
        workflows_with_interval = (
            session.query(Workflow)
            .filter(Workflow.is_deleted == False)
            .filter(Workflow.interval != None)
            .filter(Workflow.interval > 0)
            .all()
        )
        logger.debug(f"Found {len(workflows_with_interval)} workflows with interval")
        workflows_to_run = []
        # for each workflow:
        for workflow in workflows_with_interval:
            current_time = datetime.utcnow()
            last_execution = get_last_completed_execution(session, workflow.id)
            # if there no last execution, that's the first time we run the workflow
            if not last_execution:
                try:
                    # try to get the lock
                    workflow_execution_id = create_workflow_execution(
                        workflow.id, workflow.tenant_id, "scheduler"
                    )
                    # we succeed to get the lock on this execution number :)
                    # let's run it
                    workflows_to_run.append(
                        {
                            "tenant_id": workflow.tenant_id,
                            "workflow_id": workflow.id,
                            "workflow_execution_id": workflow_execution_id,
                        }
                    )
                # some other thread/instance has already started to work on it
                except IntegrityError:
                    continue
            # else, if the last execution was more than interval seconds ago, we need to run it
            elif (
                last_execution.started + timedelta(seconds=workflow.interval)
                <= current_time
            ):
                try:
                    # try to get the lock with execution_number + 1
                    workflow_execution_id = create_workflow_execution(
                        workflow.id,
                        workflow.tenant_id,
                        "scheduler",
                        last_execution.execution_number + 1,
                    )
                    # we succeed to get the lock on this execution number :)
                    # let's run it
                    workflows_to_run.append(
                        {
                            "tenant_id": workflow.tenant_id,
                            "workflow_id": workflow.id,
                            "workflow_execution_id": workflow_execution_id,
                        }
                    )
                    # continue to the next one
                    continue
                # some other thread/instance has already started to work on it
                except IntegrityError:
                    # we need to verify the locking is still valid and not timeouted
                    session.rollback()
                    pass
                # get the ongoing execution
                ongoing_execution = session.exec(
                    select(WorkflowExecution)
                    .where(WorkflowExecution.workflow_id == workflow.id)
                    .where(
                        WorkflowExecution.execution_number
                        == last_execution.execution_number + 1
                    )
                    .limit(1)
                ).first()
                # this is a WTF exception since if this (workflow_id, execution_number) does not exist,
                # we would be able to acquire the lock
                if not ongoing_execution:
                    logger.error(
                        f"WTF: ongoing execution not found {workflow.id} {last_execution.execution_number + 1}"
                    )
                    continue
                # if this completed, error, than that's ok - the service who locked the execution is done
                elif ongoing_execution.status != "in_progress":
                    continue
                # if the ongoing execution runs more than 60 minutes, than its timeout
                elif ongoing_execution.started + timedelta(minutes=60) <= current_time:
                    ongoing_execution.status = "timeout"
                    session.commit()
                    # re-create the execution and try to get the lock
                    try:
                        workflow_execution_id = create_workflow_execution(
                            workflow.id,
                            workflow.tenant_id,
                            "scheduler",
                            ongoing_execution.execution_number + 1,
                        )
                    # some other thread/instance has already started to work on it and that's ok
                    except IntegrityError:
                        logger.debug(
                            f"Failed to create a new execution for workflow {workflow.id} [timeout]. Constraint is met."
                        )
                        continue
                    # managed to acquire the (workflow_id, execution_number) lock
                    workflows_to_run.append(
                        {
                            "tenant_id": workflow.tenant_id,
                            "workflow_id": workflow.id,
                            "workflow_execution_id": workflow_execution_id,
                        }
                    )
            else:
                logger.debug(
                    f"Workflow {workflow.id} is already running by someone else"
                )

        return workflows_to_run


def add_or_update_workflow(
    id,
    name,
    tenant_id,
    description,
    created_by,
    interval,
    workflow_raw,
    updated_by=None,
) -> Workflow:
    with Session(engine, expire_on_commit=False) as session:
        # TODO: we need to better understanad if that's the right behavior we want
        existing_workflow = (
            session.query(Workflow)
            .filter_by(name=name)
            .filter_by(tenant_id=tenant_id)
            .first()
        )

        if existing_workflow:
            # tb: no need to override the id field here because it has foreign key constraints.
            existing_workflow.tenant_id = tenant_id
            existing_workflow.description = description
            existing_workflow.updated_by = (
                updated_by or existing_workflow.updated_by
            )  # Update the updated_by field if provided
            existing_workflow.interval = interval
            existing_workflow.workflow_raw = workflow_raw
            existing_workflow.revision += 1  # Increment the revision
            existing_workflow.last_updated = datetime.now()  # Update last_updated
            existing_workflow.is_deleted = False

        else:
            # Create a new workflow
            workflow = Workflow(
                id=id,
                name=name,
                tenant_id=tenant_id,
                description=description,
                created_by=created_by,
                updated_by=updated_by,  # Set updated_by to the provided value
                interval=interval,
                workflow_raw=workflow_raw,
            )
            session.add(workflow)

        session.commit()
        return existing_workflow if existing_workflow else workflow


def get_workflow_to_alert_execution_by_workflow_execution_id(
    workflow_execution_id: str,
) -> WorkflowToAlertExecution:
    """
    Get the WorkflowToAlertExecution entry for a given workflow execution ID.

    Args:
        workflow_execution_id (str): The workflow execution ID to filter the workflow execution by.

    Returns:
        WorkflowToAlertExecution: The WorkflowToAlertExecution object.
    """
    with Session(engine) as session:
        return (
            session.query(WorkflowToAlertExecution)
            .filter_by(workflow_execution_id=workflow_execution_id)
            .first()
        )


def get_last_workflow_workflow_to_alert_executions(
    session: Session, tenant_id: str
) -> list[WorkflowToAlertExecution]:
    """
    Get the latest workflow executions for each alert fingerprint.

    Args:
        session (Session): The database session.
        tenant_id (str): The tenant_id to filter the workflow executions by.

    Returns:
        list[WorkflowToAlertExecution]: A list of WorkflowToAlertExecution objects.
    """
    # Subquery to find the max started timestamp for each alert_fingerprint
    max_started_subquery = (
        session.query(
            WorkflowToAlertExecution.alert_fingerprint,
            func.max(WorkflowExecution.started).label("max_started"),
        )
        .join(
            WorkflowExecution,
            WorkflowToAlertExecution.workflow_execution_id == WorkflowExecution.id,
        )
        .filter(WorkflowExecution.tenant_id == tenant_id)
        .filter(WorkflowExecution.started >= datetime.now() - timedelta(days=7))
        .group_by(WorkflowToAlertExecution.alert_fingerprint)
    ).subquery("max_started_subquery")

    # Query to find WorkflowToAlertExecution entries that match the max started timestamp
    latest_workflow_to_alert_executions: list[WorkflowToAlertExecution] = (
        session.query(WorkflowToAlertExecution)
        .join(
            WorkflowExecution,
            WorkflowToAlertExecution.workflow_execution_id == WorkflowExecution.id,
        )
        .join(
            max_started_subquery,
            and_(
                WorkflowToAlertExecution.alert_fingerprint
                == max_started_subquery.c.alert_fingerprint,
                WorkflowExecution.started == max_started_subquery.c.max_started,
            ),
        )
        .filter(WorkflowExecution.tenant_id == tenant_id)
        .limit(1000)
        .all()
    )
    return latest_workflow_to_alert_executions


def get_last_workflow_execution_by_workflow_id(
    tenant_id: str, workflow_id: str
) -> Optional[WorkflowExecution]:
    with Session(engine) as session:
        workflow_execution = (
            session.query(WorkflowExecution)
            .filter(WorkflowExecution.workflow_id == workflow_id)
            .filter(WorkflowExecution.tenant_id == tenant_id)
            .filter(WorkflowExecution.started >= datetime.now() - timedelta(days=7))
            .filter(WorkflowExecution.status == "success")
            .order_by(WorkflowExecution.started.desc())
            .first()
        )
    return workflow_execution


def get_workflows_with_last_execution(tenant_id: str) -> List[dict]:
    with Session(engine) as session:
        latest_execution_cte = (
            select(
                WorkflowExecution.workflow_id,
                func.max(WorkflowExecution.started).label("last_execution_time"),
            )
            .where(WorkflowExecution.tenant_id == tenant_id)
            .where(
                WorkflowExecution.started
                >= datetime.now(tz=timezone.utc) - timedelta(days=7)
            )
            .group_by(WorkflowExecution.workflow_id)
            .limit(1000)
            .cte("latest_execution_cte")
        )

        workflows_with_last_execution_query = (
            select(
                Workflow,
                latest_execution_cte.c.last_execution_time,
                WorkflowExecution.status,
            )
            .outerjoin(
                latest_execution_cte,
                Workflow.id == latest_execution_cte.c.workflow_id,
            )
            .outerjoin(
                WorkflowExecution,
                and_(
                    Workflow.id == WorkflowExecution.workflow_id,
                    WorkflowExecution.started
                    == latest_execution_cte.c.last_execution_time,
                ),
            )
            .where(Workflow.tenant_id == tenant_id)
            .where(Workflow.is_deleted == False)
        ).distinct()

        result = session.execute(workflows_with_last_execution_query).all()
    return result


def get_all_workflows(tenant_id: str) -> List[Workflow]:
    with Session(engine) as session:
        workflows = session.exec(
            select(Workflow)
            .where(Workflow.tenant_id == tenant_id)
            .where(Workflow.is_deleted == False)
        ).all()
    return workflows


def get_all_workflows_yamls(tenant_id: str) -> List[str]:
    with Session(engine) as session:
        workflows = session.exec(
            select(Workflow.workflow_raw)
            .where(Workflow.tenant_id == tenant_id)
            .where(Workflow.is_deleted == False)
        ).all()
    return workflows


def get_workflow(tenant_id: str, workflow_id: str) -> Workflow:
    with Session(engine) as session:
        # if the workflow id is uuid:
        if validators.uuid(workflow_id):
            workflow = session.exec(
                select(Workflow)
                .where(Workflow.tenant_id == tenant_id)
                .where(Workflow.id == workflow_id)
                .where(Workflow.is_deleted == False)
            ).first()
        else:
            workflow = session.exec(
                select(Workflow)
                .where(Workflow.tenant_id == tenant_id)
                .where(Workflow.name == workflow_id)
                .where(Workflow.is_deleted == False)
            ).first()
    if not workflow:
        return None
    return workflow


def get_raw_workflow(tenant_id: str, workflow_id: str) -> str:
    workflow = get_workflow(tenant_id, workflow_id)
    if not workflow:
        return None
    return workflow.workflow_raw


def update_provider_last_pull_time(tenant_id: str, provider_id: str):
    extra = {"tenant_id": tenant_id, "provider_id": provider_id}
    logger.info("Updating provider last pull time", extra=extra)
    with Session(engine) as session:
        provider = session.exec(
            select(Provider).where(
                Provider.tenant_id == tenant_id, Provider.id == provider_id
            )
        ).first()

        if not provider:
            logger.warning(
                "Could not update provider last pull time since provider does not exist",
                extra=extra,
            )

        try:
            provider.last_pull_time = datetime.now(tz=timezone.utc)
            session.commit()
        except Exception:
            logger.exception("Failed to update provider last pull time", extra=extra)
            raise
    logger.info("Successfully updated provider last pull time", extra=extra)


def get_installed_providers(tenant_id: str) -> List[Provider]:
    with Session(engine) as session:
        providers = session.exec(
            select(Provider).where(Provider.tenant_id == tenant_id)
        ).all()
    return providers


def get_consumer_providers() -> List[Provider]:
    # get all the providers that installed as consumers
    with Session(engine) as session:
        providers = session.exec(
            select(Provider).where(Provider.consumer == True)
        ).all()
    return providers


def finish_workflow_execution(tenant_id, workflow_id, execution_id, status, error):
    with Session(engine) as session:
        workflow_execution = session.exec(
            select(WorkflowExecution)
            .where(WorkflowExecution.tenant_id == tenant_id)
            .where(WorkflowExecution.workflow_id == workflow_id)
            .where(WorkflowExecution.id == execution_id)
        ).first()
        # some random number to avoid collisions
        if not workflow_execution:
            logger.warning(
                f"Failed to finish workflow execution {execution_id} for workflow {workflow_id}. Execution not found."
            )
            raise ValueError("Execution not found")
        workflow_execution.is_running = random.randint(1, 2147483647 - 1)  # max int
        workflow_execution.status = status
        # TODO: we had a bug with the error field, it was too short so some customers may fail over it.
        #   we need to fix it in the future, create a migration that increases the size of the error field
        #   and then we can remove the [:255] from here
        workflow_execution.error = error[:255] if error else None
        workflow_execution.execution_time = (
            datetime.utcnow() - workflow_execution.started
        ).total_seconds()
        # TODO: logs
        session.commit()


def get_workflow_executions(tenant_id, workflow_id, limit=50, offset=0, tab=2, status: Optional[Union[str, List[str]]] = None,
    trigger: Optional[Union[str, List[str]]] = None,
    execution_id: Optional[str] = None):
    with Session(engine) as session:
        query = (
            session.query(
                WorkflowExecution,
            )
            .filter(
                WorkflowExecution.tenant_id == tenant_id,
                WorkflowExecution.workflow_id == workflow_id
            )
            .order_by(desc(WorkflowExecution.started))
        )

        now = datetime.now(tz=timezone.utc)
        timeframe = None

        if tab == 1:
            timeframe = now - timedelta(days=30)
        elif tab == 2:
            timeframe = now - timedelta(days=7)
        elif tab == 3:
            start_of_day = now.replace(hour=0, minute=0, second=0, microsecond=0)
            query = query.filter(
                WorkflowExecution.started >= start_of_day,
                WorkflowExecution.started <= now
            )

        if timeframe:
            query = query.filter(
                WorkflowExecution.started >= timeframe
            )

        if isinstance(status, str):
            status = [status]
        elif status is None:
            status = []    
       
        # Normalize trigger to a list
        if isinstance(trigger, str):
            trigger = [trigger]


        if execution_id:
            query = query.filter(WorkflowExecution.id == execution_id)
        if status and len(status) > 0:
            query = query.filter(WorkflowExecution.status.in_(status))
        if trigger and len(trigger) > 0:
            conditions = [WorkflowExecution.triggered_by.like(f"{trig}%") for trig in trigger]
            query = query.filter(or_(*conditions))
    

        total_count = query.count()
        status_counts = session.query(
            WorkflowExecution.status,
            func.count().label('count')
        ).group_by(WorkflowExecution.status).all()

        statusGroupbyMap = {status: count for status, count in status_counts}
        
        passCount = statusGroupbyMap.get('success', 0)
        failCount = statusGroupbyMap.get('error', 0) + statusGroupbyMap.get('timeout', 0)
        passFail = (passCount / failCount) * 100 if failCount > 0 else 100.00
        
        avgDuration = query.with_entities(func.avg(WorkflowExecution.execution_time)).scalar()
        avgDuration = avgDuration if avgDuration else 0.0

        query = query.order_by(desc(WorkflowExecution.started)).limit(limit).offset(offset)
        
        # Execute the query
        workflow_executions = query.all()

    return total_count, workflow_executions, passFail, avgDuration


def delete_workflow(tenant_id, workflow_id):
    with Session(engine) as session:
        workflow = session.exec(
            select(Workflow)
            .where(Workflow.tenant_id == tenant_id)
            .where(Workflow.id == workflow_id)
        ).first()

        if workflow:
            workflow.is_deleted = True
            session.commit()


def get_workflow_id(tenant_id, workflow_name):
    with Session(engine) as session:
        workflow = session.exec(
            select(Workflow)
            .where(Workflow.tenant_id == tenant_id)
            .where(Workflow.name == workflow_name)
            .where(Workflow.is_deleted == False)
        ).first()

        if workflow:
            return workflow.id


def push_logs_to_db(log_entries):
    # avoid circular import
    from keep.api.logging import LOG_FORMAT, LOG_FORMAT_OPEN_TELEMETRY

    if LOG_FORMAT == LOG_FORMAT_OPEN_TELEMETRY:
        db_log_entries = [
            WorkflowExecutionLog(
                workflow_execution_id=log_entry["workflow_execution_id"],
                timestamp=datetime.strptime(
                    log_entry["asctime"], "%Y-%m-%d %H:%M:%S,%f"
                ),
                message=log_entry["message"][0:255],  # limit the message to 255 chars
                context=json.loads(
                    json.dumps(log_entry.get("context", {}), default=str)
                ),  # workaround to serialize any object
            )
            for log_entry in log_entries
        ]
    else:
        db_log_entries = [
            WorkflowExecutionLog(
                workflow_execution_id=log_entry["workflow_execution_id"],
                timestamp=log_entry["created"],
                message=log_entry["message"][0:255],  # limit the message to 255 chars
                context=json.loads(
                    json.dumps(log_entry.get("context", {}), default=str)
                ),  # workaround to serialize any object
            )
            for log_entry in log_entries
        ]

    # Add the LogEntry instances to the database session
    with Session(engine) as session:
        session.add_all(db_log_entries)
        session.commit()


def get_workflow_execution(tenant_id: str, workflow_execution_id: str):
    with Session(engine) as session:
        execution_with_logs = (
            session.query(WorkflowExecution)
            .filter(
                WorkflowExecution.id == workflow_execution_id,
                WorkflowExecution.tenant_id == tenant_id,
            )
            .options(joinedload(WorkflowExecution.logs))
            .one()
        )
    return execution_with_logs


def get_last_workflow_executions(tenant_id: str, limit=20):
    with Session(engine) as session:
        execution_with_logs = (
            session.query(WorkflowExecution)
            .filter(
                WorkflowExecution.tenant_id == tenant_id,
            )
            .order_by(desc(WorkflowExecution.started))
            .limit(limit)
            .options(joinedload(WorkflowExecution.logs))
            .all()
        )

        return execution_with_logs


def _enrich_alert(
    session,
    tenant_id,
    fingerprint,
    enrichments,
    action_type: AlertActionType,
    action_callee: str,
    action_description: str,
    force=False,
    audit_enabled=True,
):
    """
    Enrich an alert with the provided enrichments.

    Args:
        session (Session): The database session.
        tenant_id (str): The tenant ID to filter the alert enrichments by.
        fingerprint (str): The alert fingerprint to filter the alert enrichments by.
        enrichments (dict): The enrichments to add to the alert.
        force (bool): Whether to force the enrichment to be updated. This is used to dispose enrichments if necessary.
    """
    enrichment = get_enrichment_with_session(session, tenant_id, fingerprint)
    if enrichment:
        # if force - override exisitng enrichments. being used to dispose enrichments if necessary
        if force:
            new_enrichment_data = enrichments
        else:
            new_enrichment_data = {**enrichment.enrichments, **enrichments}
        # SQLAlchemy doesn't support updating JSON fields, so we need to do it manually
        # https://github.com/sqlalchemy/sqlalchemy/discussions/8396#discussion-4308891
        stmt = (
            update(AlertEnrichment)
            .where(AlertEnrichment.id == enrichment.id)
            .values(enrichments=new_enrichment_data)
        )
        session.execute(stmt)
        if audit_enabled:
            # add audit event
            audit = AlertAudit(
                tenant_id=tenant_id,
                fingerprint=fingerprint,
                user_id=action_callee,
                action=action_type.value,
                description=action_description,
            )
            session.add(audit)
        session.commit()
        # Refresh the instance to get updated data from the database
        session.refresh(enrichment)
        return enrichment
    else:
        alert_enrichment = AlertEnrichment(
            tenant_id=tenant_id,
            alert_fingerprint=fingerprint,
            enrichments=enrichments,
        )
        session.add(alert_enrichment)
        # add audit event
        if audit_enabled:
            audit = AlertAudit(
                tenant_id=tenant_id,
                fingerprint=fingerprint,
                user_id=action_callee,
                action=action_type.value,
                description=action_description,
            )
            session.add(audit)
        session.commit()
        return alert_enrichment


def enrich_alert(
    tenant_id,
    fingerprint,
    enrichments,
    action_type: AlertActionType,
    action_callee: str,
    action_description: str,
    session=None,
    force=False,
    audit_enabled=True,
):
    # else, the enrichment doesn't exist, create it
    if not session:
        with Session(engine) as session:
            return _enrich_alert(
                session,
                tenant_id,
                fingerprint,
                enrichments,
                action_type,
                action_callee,
                action_description,
                force=force,
                audit_enabled=audit_enabled,
            )
    return _enrich_alert(
        session,
        tenant_id,
        fingerprint,
        enrichments,
        action_type,
        action_callee,
        action_description,
        force=force,
        audit_enabled=audit_enabled,
    )


def count_alerts(
    provider_type: str,
    provider_id: str,
    ever: bool,
    start_time: Optional[datetime],
    end_time: Optional[datetime],
    tenant_id: str,
):
    with Session(engine) as session:
        if ever:
            return (
                session.query(Alert)
                .filter(
                    Alert.tenant_id == tenant_id,
                    Alert.provider_id == provider_id,
                    Alert.provider_type == provider_type,
                )
                .count()
            )
        else:
            return (
                session.query(Alert)
                .filter(
                    Alert.tenant_id == tenant_id,
                    Alert.provider_id == provider_id,
                    Alert.provider_type == provider_type,
                    Alert.timestamp >= start_time,
                    Alert.timestamp <= end_time,
                )
                .count()
            )


def get_enrichment(tenant_id, fingerprint, refresh=False):
    with Session(engine) as session:
        return get_enrichment_with_session(session, tenant_id, fingerprint, refresh)
    return alert_enrichment


def get_enrichments(
    tenant_id: int, fingerprints: List[str]
) -> List[Optional[AlertEnrichment]]:
    """
    Get a list of alert enrichments for a list of fingerprints using a single DB query.

    :param tenant_id: The tenant ID to filter the alert enrichments by.
    :param fingerprints: A list of fingerprints to get the alert enrichments for.
    :return: A list of AlertEnrichment objects or None for each fingerprint.
    """
    with Session(engine) as session:
        result = session.exec(
            select(AlertEnrichment)
            .where(AlertEnrichment.tenant_id == tenant_id)
            .where(AlertEnrichment.alert_fingerprint.in_(fingerprints))
        ).all()
    return result


def get_enrichment_with_session(session, tenant_id, fingerprint, refresh=False):
    alert_enrichment = session.exec(
        select(AlertEnrichment)
        .where(AlertEnrichment.tenant_id == tenant_id)
        .where(AlertEnrichment.alert_fingerprint == fingerprint)
    ).first()
    if refresh:
        try:
            session.refresh(alert_enrichment)
        except Exception:
            logger.exception(
                "Failed to refresh enrichment",
                extra={"tenant_id": tenant_id, "fingerprint": fingerprint},
            )
    return alert_enrichment


def get_alerts_with_filters(
    tenant_id, provider_id=None, filters=None, time_delta=1
) -> list[Alert]:
    with Session(engine) as session:
        # Create the query
        query = session.query(Alert)

        # Apply subqueryload to force-load the alert_enrichment relationship
        query = query.options(subqueryload(Alert.alert_enrichment))

        # Filter by tenant_id
        query = query.filter(Alert.tenant_id == tenant_id)

        # Filter by time_delta
        query = query.filter(
            Alert.timestamp
            >= datetime.now(tz=timezone.utc) - timedelta(days=time_delta)
        )

        # Ensure Alert and AlertEnrichment are joined for subsequent filters
        query = query.outerjoin(Alert.alert_enrichment)

        # Apply filters if provided
        if filters:
            for f in filters:
                filter_key, filter_value = f.get("key"), f.get("value")
                if isinstance(filter_value, bool) and filter_value is True:
                    # If the filter value is True, we want to filter by the existence of the enrichment
                    #   e.g.: all the alerts that have ticket_id
                    if session.bind.dialect.name in ["mysql", "postgresql"]:
                        query = query.filter(
                            func.json_extract(
                                AlertEnrichment.enrichments, f"$.{filter_key}"
                            )
                            != null()
                        )
                    elif session.bind.dialect.name == "sqlite":
                        query = query.filter(
                            func.json_type(
                                AlertEnrichment.enrichments, f"$.{filter_key}"
                            )
                            != null()
                        )
                elif isinstance(filter_value, (str, int)):
                    if session.bind.dialect.name in ["mysql", "postgresql"]:
                        query = query.filter(
                            func.json_unquote(
                                func.json_extract(
                                    AlertEnrichment.enrichments, f"$.{filter_key}"
                                )
                            )
                            == filter_value
                        )
                    elif session.bind.dialect.name == "sqlite":
                        query = query.filter(
                            func.json_extract(
                                AlertEnrichment.enrichments, f"$.{filter_key}"
                            )
                            == filter_value
                        )
                    else:
                        logger.warning(
                            "Unsupported dialect",
                            extra={"dialect": session.bind.dialect.name},
                        )
                else:
                    logger.warning("Unsupported filter type", extra={"filter": f})

        if provider_id:
            query = query.filter(Alert.provider_id == provider_id)

        query = query.order_by(Alert.timestamp.desc())

        query = query.limit(10000)

        # Execute the query
        alerts = query.all()

    return alerts


def query_alerts(
    tenant_id,
    provider_id=None,
    limit=1000,
    timeframe=None,
    upper_timestamp=None,
    lower_timestamp=None,
    skip_alerts_with_null_timestamp=True,
) -> list[Alert]:
    """
    Get all alerts for a given tenant_id.

    Args:
        tenant_id (_type_): The tenant_id to filter the alerts by.
        provider_id (_type_, optional): The provider id to filter by. Defaults to None.
        limit (_type_, optional): The maximum number of alerts to return. Defaults to 1000.
        timeframe (_type_, optional): The number of days to look back for alerts. Defaults to None.
        upper_timestamp (_type_, optional): The upper timestamp to filter by. Defaults to None.
        lower_timestamp (_type_, optional): The lower timestamp to filter by. Defaults to None.

    Returns:
        List[Alert]: A list of Alert objects."""

    with Session(engine) as session:
        # Create the query
        query = session.query(Alert)

        # Apply subqueryload to force-load the alert_enrichment relationship
        query = query.options(subqueryload(Alert.alert_enrichment))

        # Filter by tenant_id
        query = query.filter(Alert.tenant_id == tenant_id)

        # if timeframe is provided, filter the alerts by the timeframe
        if timeframe:
            query = query.filter(
                Alert.timestamp
                >= datetime.now(tz=timezone.utc) - timedelta(days=timeframe)
            )

        filter_conditions = []

        if upper_timestamp is not None:
            filter_conditions.append(Alert.timestamp < upper_timestamp)

        if lower_timestamp is not None:
            filter_conditions.append(Alert.timestamp >= lower_timestamp)

        # Apply the filter conditions
        if filter_conditions:
            query = query.filter(*filter_conditions)  # Unpack and apply all conditions

        if provider_id:
            query = query.filter(Alert.provider_id == provider_id)

        if skip_alerts_with_null_timestamp:
            query = query.filter(Alert.timestamp.isnot(None))

        # Order by timestamp in descending order and limit the results
        query = query.order_by(Alert.timestamp.desc()).limit(limit)

        # Execute the query
        alerts = query.all()

    return alerts


def get_last_alerts(
    tenant_id,
    provider_id=None,
    limit=1000,
    timeframe=None,
    upper_timestamp=None,
    lower_timestamp=None,
) -> list[Alert]:
    """
    Get the last alert for each fingerprint along with the first time the alert was triggered.

    Args:
        tenant_id (_type_): The tenant_id to filter the alerts by.
        provider_id (_type_, optional): The provider id to filter by. Defaults to None.

    Returns:
        List[Alert]: A list of Alert objects including the first time the alert was triggered.
    """
    with Session(engine) as session:
        # Subquery that selects the max and min timestamp for each fingerprint.
        subquery = (
            session.query(
                Alert.fingerprint,
                func.max(Alert.timestamp).label("max_timestamp"),
                func.min(Alert.timestamp).label(
                    "min_timestamp"
                ),  # Include minimum timestamp
            )
            .filter(Alert.tenant_id == tenant_id)
            .group_by(Alert.fingerprint)
            .subquery()
        )
        # if timeframe is provided, filter the alerts by the timeframe
        if timeframe:
            subquery = (
                session.query(subquery)
                .filter(
                    subquery.c.max_timestamp
                    >= datetime.now(tz=timezone.utc) - timedelta(days=timeframe)
                )
                .subquery()
            )

        filter_conditions = []

        if upper_timestamp is not None:
            filter_conditions.append(subquery.c.max_timestamp < upper_timestamp)

        if lower_timestamp is not None:
            filter_conditions.append(subquery.c.max_timestamp >= lower_timestamp)

        # Apply the filter conditions
        if filter_conditions:
            subquery = (
                session.query(subquery)
                .filter(*filter_conditions)  # Unpack and apply all conditions
                .subquery()
            )
        # Main query joins the subquery to select alerts with their first and last occurrence.
        query = (
            session.query(
                Alert,
                subquery.c.min_timestamp.label(
                    "startedAt"
                ),  # Include "startedAt" in the selected columns
            )
            .filter(Alert.tenant_id == tenant_id)
            .join(
                subquery,
                and_(
                    Alert.fingerprint == subquery.c.fingerprint,
                    Alert.timestamp == subquery.c.max_timestamp,
                ),
            )
            .options(subqueryload(Alert.alert_enrichment))
        )

        if provider_id:
            query = query.filter(Alert.provider_id == provider_id)

        if timeframe:
            query = query.filter(
                subquery.c.max_timestamp
                >= datetime.now(tz=timezone.utc) - timedelta(days=timeframe)
            )

        # Order by timestamp in descending order and limit the results
        query = query.order_by(desc(Alert.timestamp)).limit(limit)
        # Execute the query
        alerts_with_start = query.all()
        # Convert result to list of Alert objects and include "startedAt" information if needed
        alerts = []
        for alert, startedAt in alerts_with_start:
            alert.event["startedAt"] = str(startedAt)
            alert.event["event_id"] = str(alert.id)
            alerts.append(alert)

    return alerts


def get_alerts_by_fingerprint(
    tenant_id: str, fingerprint: str, limit=1, status=None
) -> List[Alert]:
    """
    Get all alerts for a given fingerprint.

    Args:
        tenant_id (str): The tenant_id to filter the alerts by.
        fingerprint (str): The fingerprint to filter the alerts by.

    Returns:
        List[Alert]: A list of Alert objects.
    """
    with Session(engine) as session:
        # Create the query
        query = session.query(Alert)

        # Apply subqueryload to force-load the alert_enrichment relationship
        query = query.options(subqueryload(Alert.alert_enrichment))

        # Filter by tenant_id
        query = query.filter(Alert.tenant_id == tenant_id)

        query = query.filter(Alert.fingerprint == fingerprint)

        query = query.order_by(Alert.timestamp.desc())

        if status:
            query = query.filter(func.json_extract(Alert.event, "$.status") == status)

        if limit:
            query = query.limit(limit)
        # Execute the query
        alerts = query.all()

    return alerts


def get_alert_by_fingerprint_and_event_id(
    tenant_id: str, fingerprint: str, event_id: str
) -> Alert:
    with Session(engine) as session:
        alert = (
            session.query(Alert)
            .filter(Alert.tenant_id == tenant_id)
            .filter(Alert.fingerprint == fingerprint)
            .filter(Alert.id == uuid.UUID(event_id))
            .first()
        )
    return alert


def get_previous_alert_by_fingerprint(tenant_id: str, fingerprint: str) -> Alert:
    # get the previous alert for a given fingerprint
    with Session(engine) as session:
        alert = (
            session.query(Alert)
            .filter(Alert.tenant_id == tenant_id)
            .filter(Alert.fingerprint == fingerprint)
            .order_by(Alert.timestamp.desc())
            .limit(2)
            .all()
        )
    if len(alert) > 1:
        return alert[1]
    else:
        # no previous alert
        return None


def get_api_key(api_key: str) -> TenantApiKey:
    with Session(engine) as session:
        api_key_hashed = hashlib.sha256(api_key.encode()).hexdigest()
        statement = select(TenantApiKey).where(TenantApiKey.key_hash == api_key_hashed)
        tenant_api_key = session.exec(statement).first()
    return tenant_api_key


def get_user_by_api_key(api_key: str):
    api_key = get_api_key(api_key)
    return api_key.created_by


# this is only for single tenant
def get_user(username, password, update_sign_in=True):
    from keep.api.core.dependencies import SINGLE_TENANT_UUID
    from keep.api.models.db.user import User

    password_hash = hashlib.sha256(password.encode()).hexdigest()
    with Session(engine, expire_on_commit=False) as session:
        user = session.exec(
            select(User)
            .where(User.tenant_id == SINGLE_TENANT_UUID)
            .where(User.username == username)
            .where(User.password_hash == password_hash)
        ).first()
        if user and update_sign_in:
            user.last_sign_in = datetime.utcnow()
            session.add(user)
            session.commit()
    return user


def get_users():
    from keep.api.core.dependencies import SINGLE_TENANT_UUID
    from keep.api.models.db.user import User

    with Session(engine) as session:
        users = session.exec(
            select(User).where(User.tenant_id == SINGLE_TENANT_UUID)
        ).all()
    return users


def delete_user(username):
    from keep.api.core.dependencies import SINGLE_TENANT_UUID
    from keep.api.models.db.user import User

    with Session(engine) as session:
        user = session.exec(
            select(User)
            .where(User.tenant_id == SINGLE_TENANT_UUID)
            .where(User.username == username)
        ).first()
        if user:
            session.delete(user)
            session.commit()


def user_exists(tenant_id, username):
    from keep.api.models.db.user import User

    with Session(engine) as session:
        user = session.exec(
            select(User)
            .where(User.tenant_id == tenant_id)
            .where(User.username == username)
        ).first()
        return user is not None


def create_user(tenant_id, username, password, role):
    from keep.api.models.db.user import User

    password_hash = hashlib.sha256(password.encode()).hexdigest()
    with Session(engine) as session:
        user = User(
            tenant_id=tenant_id,
            username=username,
            password_hash=password_hash,
            role=role,
        )
        session.add(user)
        session.commit()
        session.refresh(user)
    return user


def save_workflow_results(tenant_id, workflow_execution_id, workflow_results):
    with Session(engine) as session:
        workflow_execution = session.exec(
            select(WorkflowExecution)
            .where(WorkflowExecution.tenant_id == tenant_id)
            .where(WorkflowExecution.id == workflow_execution_id)
        ).one()

        workflow_execution.results = workflow_results
        session.commit()


def get_workflow_id_by_name(tenant_id, workflow_name):
    with Session(engine) as session:
        workflow = session.exec(
            select(Workflow)
            .where(Workflow.tenant_id == tenant_id)
            .where(Workflow.name == workflow_name)
            .where(Workflow.is_deleted == False)
        ).first()

        if workflow:
            return workflow.id


def get_previous_execution_id(tenant_id, workflow_id, workflow_execution_id):
    with Session(engine) as session:
        previous_execution = session.exec(
            select(WorkflowExecution)
            .where(WorkflowExecution.tenant_id == tenant_id)
            .where(WorkflowExecution.workflow_id == workflow_id)
            .where(WorkflowExecution.id != workflow_execution_id)
            .order_by(WorkflowExecution.started.desc())
            .limit(1)
        ).first()
        if previous_execution:
            return previous_execution
        else:
            return None


def create_rule(
    tenant_id,
    name,
    timeframe,
    definition,
    definition_cel,
    created_by,
    grouping_criteria=None,
    group_description=None,
    require_approve=False,
):
    grouping_criteria = grouping_criteria or []
    with Session(engine) as session:
        rule = Rule(
            tenant_id=tenant_id,
            name=name,
            timeframe=timeframe,
            definition=definition,
            definition_cel=definition_cel,
            created_by=created_by,
            creation_time=datetime.utcnow(),
            grouping_criteria=grouping_criteria,
            group_description=group_description,
            require_approve=require_approve,
        )
        session.add(rule)
        session.commit()
        session.refresh(rule)
        return rule


def update_rule(
    tenant_id,
    rule_id,
    name,
    timeframe,
    definition,
    definition_cel,
    updated_by,
    grouping_criteria,
    require_approve,
):
    with Session(engine) as session:
        rule = session.exec(
            select(Rule).where(Rule.tenant_id == tenant_id).where(Rule.id == rule_id)
        ).first()

        if rule:
            rule.name = name
            rule.timeframe = timeframe
            rule.definition = definition
            rule.definition_cel = definition_cel
            rule.grouping_criteria = grouping_criteria
            rule.require_approve = require_approve
            rule.updated_by = updated_by
            rule.update_time = datetime.utcnow()
            session.commit()
            session.refresh(rule)
            return rule
        else:
            return None


def get_rules(tenant_id, ids=None):
    with Session(engine) as session:
        # Start building the query
        query = select(Rule).where(Rule.tenant_id == tenant_id)

        # Apply additional filters if ids are provided
        if ids is not None:
            query = query.where(Rule.id.in_(ids))

        # Execute the query
        rules = session.exec(query).all()
        return rules


def create_alert(tenant_id, provider_type, provider_id, event, fingerprint):
    with Session(engine) as session:
        alert = Alert(
            tenant_id=tenant_id,
            provider_type=provider_type,
            provider_id=provider_id,
            event=event,
            fingerprint=fingerprint,
        )
        session.add(alert)
        session.commit()
        session.refresh(alert)
        return alert


def delete_rule(tenant_id, rule_id):
    with Session(engine) as session:
        rule = session.exec(
            select(Rule).where(Rule.tenant_id == tenant_id).where(Rule.id == rule_id)
        ).first()

        if rule:
            session.delete(rule)
            session.commit()
            return True
        return False


def get_incident_for_grouping_rule(
    tenant_id, rule, timeframe, rule_fingerprint
) -> Incident:
    # checks if incident with the incident criteria exists, if not it creates it
    #   and then assign the alert to the incident
    with Session(engine) as session:
        incident = session.exec(
            select(Incident)
            .options(joinedload(Incident.alerts))
            .where(Incident.tenant_id == tenant_id)
            .where(Incident.rule_id == rule.id)
            .where(Incident.rule_fingerprint == rule_fingerprint)
            .order_by(Incident.creation_time.desc())
        ).first()

        # if the last alert in the incident is older than the timeframe, create a new incident
        is_incident_expired = False
        if incident and incident.alerts:
            is_incident_expired = max(
                alert.timestamp for alert in incident.alerts
            ) < datetime.utcnow() - timedelta(seconds=timeframe)

        # if there is no incident with the rule_fingerprint, create it or existed is already expired
        if not incident or is_incident_expired:
            # Create and add a new incident if it doesn't exist
            incident = Incident(
                tenant_id=tenant_id,
                user_generated_name=f"Incident generated by rule {rule.name}",
                rule_id=rule.id,
                rule_fingerprint=rule_fingerprint,
                is_predicted=False,
                is_confirmed=not rule.require_approve,
            )
            session.add(incident)
            session.commit()

            # Re-query the incident with joinedload to set up future automatic loading of alerts
            incident = session.exec(
                select(Incident)
                .options(joinedload(Incident.alerts))
                .where(Incident.id == incident.id)
            ).first()

    return incident


def get_rule(tenant_id, rule_id):
    with Session(engine) as session:
        rule = session.exec(
            select(Rule).where(Rule.tenant_id == tenant_id).where(Rule.id == rule_id)
        ).first()
    return rule


def get_rule_distribution(tenant_id, minute=False):
    """Returns hits per hour for each rule, optionally breaking down by groups if the rule has 'group by', limited to the last 7 days."""
    with Session(engine) as session:
        # Get the timestamp for 7 days ago
        seven_days_ago = datetime.utcnow() - timedelta(days=1)

        # Check the dialect
        if session.bind.dialect.name == "mysql":
            time_format = "%Y-%m-%d %H:%i" if minute else "%Y-%m-%d %H"
            timestamp_format = func.date_format(AlertToIncident.timestamp, time_format)
        elif session.bind.dialect.name == "postgresql":
            time_format = "YYYY-MM-DD HH:MI" if minute else "YYYY-MM-DD HH"
            timestamp_format = func.to_char(AlertToIncident.timestamp, time_format)
        elif session.bind.dialect.name == "sqlite":
            time_format = "%Y-%m-%d %H:%M" if minute else "%Y-%m-%d %H"
            timestamp_format = func.strftime(time_format, AlertToIncident.timestamp)
        else:
            raise ValueError("Unsupported database dialect")
        # Construct the query
        query = (
            session.query(
                Rule.id.label("rule_id"),
                Rule.name.label("rule_name"),
                Incident.id.label("group_id"),
                Incident.rule_fingerprint.label("rule_fingerprint"),
                timestamp_format.label("time"),
                func.count(AlertToIncident.alert_id).label("hits"),
            )
            .join(Incident, Rule.id == Incident.rule_id)
            .join(AlertToIncident, Incident.id == AlertToIncident.incident_id)
            .filter(AlertToIncident.timestamp >= seven_days_ago)
            .filter(Rule.tenant_id == tenant_id)  # Filter by tenant_id
            .group_by(
                "rule_id", "rule_name", "incident_id", "rule_fingerprint", "time"
            )  # Adjusted here
            .order_by("time")
        )

        results = query.all()

        # Convert the results into a dictionary
        rule_distribution = {}
        for result in results:
            rule_id = result.rule_id
            rule_fingerprint = result.rule_fingerprint
            timestamp = result.time
            hits = result.hits

            if rule_id not in rule_distribution:
                rule_distribution[rule_id] = {}

            if rule_fingerprint not in rule_distribution[rule_id]:
                rule_distribution[rule_id][rule_fingerprint] = {}

            rule_distribution[rule_id][rule_fingerprint][timestamp] = hits

        return rule_distribution


def get_all_filters(tenant_id):
    with Session(engine) as session:
        filters = session.exec(
            select(AlertDeduplicationFilter).where(
                AlertDeduplicationFilter.tenant_id == tenant_id
            )
        ).all()
    return filters


def get_last_alert_hash_by_fingerprint(tenant_id, fingerprint):
    # get the last alert for a given fingerprint
    # to check deduplication
    with Session(engine) as session:
        alert_hash = session.exec(
            select(Alert.alert_hash)
            .where(Alert.tenant_id == tenant_id)
            .where(Alert.fingerprint == fingerprint)
            .order_by(Alert.timestamp.desc())
        ).first()
    return alert_hash


def update_key_last_used(
    tenant_id: str,
    reference_id: str,
) -> str:
    """
    Updates API key last used.

    Args:
        session (Session): _description_
        tenant_id (str): _description_
        reference_id (str): _description_

    Returns:
        str: _description_
    """
    with Session(engine) as session:
        # Get API Key from database
        statement = (
            select(TenantApiKey)
            .where(TenantApiKey.reference_id == reference_id)
            .where(TenantApiKey.tenant_id == tenant_id)
        )

        tenant_api_key_entry = session.exec(statement).first()

        # Update last used
        if not tenant_api_key_entry:
            # shouldn't happen but somehow happened to specific tenant so logging it
            logger.error(
                "API key not found",
                extra={"tenant_id": tenant_id, "unique_api_key_id": unique_api_key_id},
            )
            return
        tenant_api_key_entry.last_used = datetime.utcnow()
        session.add(tenant_api_key_entry)
        session.commit()


def get_linked_providers(tenant_id: str) -> List[Tuple[str, str, datetime]]:
    with Session(engine) as session:
        providers = (
            session.query(
                Alert.provider_type,
                Alert.provider_id,
                func.max(Alert.timestamp).label("last_alert_timestamp"),
            )
            .outerjoin(Provider, Alert.provider_id == Provider.id)
            .filter(
                Alert.tenant_id == tenant_id,
                Alert.provider_type != "group",
                Provider.id
                == None,  # Filters for alerts with a provider_id not in Provider table
            )
            .group_by(Alert.provider_type, Alert.provider_id)
            .all()
        )

    return providers


def get_provider_distribution(tenant_id: str) -> dict:
    """Returns hits per hour and the last alert timestamp for each provider, limited to the last 24 hours."""
    with Session(engine) as session:
        twenty_four_hours_ago = datetime.utcnow() - timedelta(hours=24)
        time_format = "%Y-%m-%d %H"

        if session.bind.dialect.name == "mysql":
            timestamp_format = func.date_format(Alert.timestamp, time_format)
        elif session.bind.dialect.name == "postgresql":
            # PostgreSQL requires a different syntax for the timestamp format
            # cf: https://www.postgresql.org/docs/current/functions-formatting.html#FUNCTIONS-FORMATTING
            timestamp_format = func.to_char(Alert.timestamp, "YYYY-MM-DD HH")
        elif session.bind.dialect.name == "sqlite":
            timestamp_format = func.strftime(time_format, Alert.timestamp)

        # Adjusted query to include max timestamp
        query = (
            session.query(
                Alert.provider_id,
                Alert.provider_type,
                timestamp_format.label("time"),
                func.count().label("hits"),
                func.max(Alert.timestamp).label(
                    "last_alert_timestamp"
                ),  # Include max timestamp
            )
            .filter(
                Alert.tenant_id == tenant_id,
                Alert.timestamp >= twenty_four_hours_ago,
            )
            .group_by(Alert.provider_id, Alert.provider_type, "time")
            .order_by(Alert.provider_id, Alert.provider_type, "time")
        )

        results = query.all()

        provider_distribution = {}

        for provider_id, provider_type, time, hits, last_alert_timestamp in results:
            provider_key = f"{provider_id}_{provider_type}"
            last_alert_timestamp = (
                datetime.fromisoformat(last_alert_timestamp)
                if isinstance(last_alert_timestamp, str)
                else last_alert_timestamp
            )

            if provider_key not in provider_distribution:
                provider_distribution[provider_key] = {
                    "provider_id": provider_id,
                    "provider_type": provider_type,
                    "alert_last_24_hours": [
                        {"hour": i, "number": 0} for i in range(24)
                    ],
                    "last_alert_received": last_alert_timestamp,  # Initialize with the first seen timestamp
                }
            else:
                # Update the last alert timestamp if the current one is more recent
                provider_distribution[provider_key]["last_alert_received"] = max(
                    provider_distribution[provider_key]["last_alert_received"],
                    last_alert_timestamp,
                )

            time = datetime.strptime(time, time_format)
            index = int((time - twenty_four_hours_ago).total_seconds() // 3600)

            if 0 <= index < 24:
                provider_distribution[provider_key]["alert_last_24_hours"][index][
                    "number"
                ] += hits

    return provider_distribution


def get_presets(
<<<<<<< HEAD
    tenant_id: str, email: str, preset_entity: PresetEntityEnum
) -> List[Preset]:
=======
    tenant_id: str, email, preset_ids: list[str] = None
) -> List[Dict[str, Any]]:
>>>>>>> a25e63e9
    with Session(engine) as session:
        # v2 with RBAC and roles
        if preset_ids:
            statement = (
                select(Preset)
                .where(Preset.tenant_id == tenant_id)
                .where(Preset.id.in_(preset_ids))
            )
        # v1, no RBAC and roles
        else:
            statement = (
                select(Preset)
                .where(Preset.tenant_id == tenant_id)
                .where(
                    or_(
                        Preset.is_private == False,
                        Preset.created_by == email,
                    )
                )
            )
<<<<<<< HEAD
            .where(Preset.entity == preset_entity.value)
        )
        print(
            statement.compile(
                dialect=postgresql.dialect(), compile_kwargs={"literal_binds": True}
            )
        )
=======
>>>>>>> a25e63e9
        result = session.exec(statement)
        presets = result.unique().all()
    return presets


def get_preset_by_name(
    tenant_id: str, preset_name: str, preset_entity: PresetEntityEnum
) -> Preset:
    with Session(engine) as session:
        preset = session.exec(
            select(Preset)
            .where(Preset.tenant_id == tenant_id)
            .where(Preset.name == preset_name)
            .where(Preset.entity == preset_entity.value)
        ).first()
    return preset


def get_all_presets(tenant_id: str) -> List[Preset]:
    with Session(engine) as session:
        presets = (
            session.exec(select(Preset).where(Preset.tenant_id == tenant_id))
            .unique()
            .all()
        )
    return presets


def get_dashboards(tenant_id: str, email=None) -> List[Dict[str, Any]]:
    with Session(engine) as session:
        statement = (
            select(Dashboard)
            .where(Dashboard.tenant_id == tenant_id)
            .where(
                or_(
                    Dashboard.is_private == False,
                    Dashboard.created_by == email,
                )
            )
        )
        dashboards = session.exec(statement).all()
    return dashboards


def create_dashboard(
    tenant_id, dashboard_name, created_by, dashboard_config, is_private=False
):
    with Session(engine) as session:
        dashboard = Dashboard(
            tenant_id=tenant_id,
            dashboard_name=dashboard_name,
            dashboard_config=dashboard_config,
            created_by=created_by,
            is_private=is_private,
        )
        session.add(dashboard)
        session.commit()
        session.refresh(dashboard)
        return dashboard


def update_dashboard(
    tenant_id, dashboard_id, dashboard_name, dashboard_config, updated_by
):
    with Session(engine) as session:
        dashboard = session.exec(
            select(Dashboard)
            .where(Dashboard.tenant_id == tenant_id)
            .where(Dashboard.id == dashboard_id)
        ).first()

        if not dashboard:
            return None

        if dashboard_name:
            dashboard.dashboard_name = dashboard_name

        if dashboard_config:
            dashboard.dashboard_config = dashboard_config

        dashboard.updated_by = updated_by
        dashboard.updated_at = datetime.utcnow()
        session.commit()
        session.refresh(dashboard)
        return dashboard


def delete_dashboard(tenant_id, dashboard_id):
    with Session(engine) as session:
        dashboard = session.exec(
            select(Dashboard)
            .where(Dashboard.tenant_id == tenant_id)
            .where(Dashboard.id == dashboard_id)
        ).first()

        if dashboard:
            session.delete(dashboard)
            session.commit()
            return True
        return False


def get_all_actions(tenant_id: str) -> List[Action]:
    with Session(engine) as session:
        actions = session.exec(
            select(Action).where(Action.tenant_id == tenant_id)
        ).all()
    return actions


def get_action(tenant_id: str, action_id: str) -> Action:
    with Session(engine) as session:
        action = session.exec(
            select(Action)
            .where(Action.tenant_id == tenant_id)
            .where(Action.id == action_id)
        ).first()
    return action


def create_action(action: Action):
    with Session(engine) as session:
        session.add(action)
        session.commit()
        session.refresh(action)


def create_actions(actions: List[Action]):
    with Session(engine) as session:
        for action in actions:
            session.add(action)
        session.commit()


def delete_action(tenant_id: str, action_id: str) -> bool:
    with Session(engine) as session:
        found_action = session.exec(
            select(Action)
            .where(Action.id == action_id)
            .where(Action.tenant_id == tenant_id)
        ).first()
        if found_action:
            session.delete(found_action)
            session.commit()
            return bool(found_action)
        return False


def update_action(
    tenant_id: str, action_id: str, update_payload: Action
) -> Union[Action, None]:
    with Session(engine) as session:
        found_action = session.exec(
            select(Action)
            .where(Action.id == action_id)
            .where(Action.tenant_id == tenant_id)
        ).first()
        if found_action:
            for key, value in update_payload.dict(exclude_unset=True).items():
                if hasattr(found_action, key):
                    setattr(found_action, key, value)
            session.commit()
            session.refresh(found_action)
    return found_action


def get_tenants_configurations(only_with_config=False) -> List[Tenant]:
    with Session(engine) as session:
        try:
            tenants = session.exec(select(Tenant)).all()
        # except column configuration does not exist (new column added)
        except OperationalError as e:
            if "Unknown column" in str(e):
                logger.warning("Column configuration does not exist in the database")
                return {}
            else:
                logger.exception("Failed to get tenants configurations")
                return {}

    tenants_configurations = {}
    for tenant in tenants:
        if only_with_config and not tenant.configuration:
            continue
        tenants_configurations[tenant.id] = tenant.configuration or {}

    return tenants_configurations


def update_preset_options(tenant_id: str, preset_id: str, options: dict) -> Preset:
    with Session(engine) as session:
        preset = session.exec(
            select(Preset)
            .where(Preset.tenant_id == tenant_id)
            .where(Preset.id == preset_id)
        ).first()

        stmt = (
            update(Preset)
            .where(Preset.id == preset_id)
            .where(Preset.tenant_id == tenant_id)
            .values(options=options)
        )
        session.execute(stmt)
        session.commit()
        session.refresh(preset)
    return preset


def assign_alert_to_incident(alert_id: UUID | str, incident_id: UUID, tenant_id: str):
    return add_alerts_to_incident_by_incident_id(tenant_id, incident_id, [alert_id])


def is_alert_assigned_to_incident(
    alert_id: UUID, incident_id: UUID, tenant_id: str
) -> bool:
    with Session(engine) as session:
        assigned = session.exec(
            select(AlertToIncident)
            .where(AlertToIncident.alert_id == alert_id)
            .where(AlertToIncident.incident_id == incident_id)
            .where(AlertToIncident.tenant_id == tenant_id)
        ).first()
    return assigned is not None


def get_incidents(tenant_id) -> List[Incident]:
    with Session(engine) as session:
        incidents = session.exec(
            select(Incident)
            .options(selectinload(Incident.alerts))
            .where(Incident.tenant_id == tenant_id)
            .order_by(desc(Incident.creation_time))
        ).all()
    return incidents


def get_alert_audit(
    tenant_id: str, fingerprint: str, limit: int = 50
) -> List[AlertAudit]:
    with Session(engine) as session:
        audit = session.exec(
            select(AlertAudit)
            .where(AlertAudit.tenant_id == tenant_id)
            .where(AlertAudit.fingerprint == fingerprint)
            .order_by(desc(AlertAudit.timestamp))
            .limit(limit)
        ).all()
    return audit


def get_workflows_with_last_executions_v2(
    tenant_id: str, fetch_last_executions: int = 15
) -> list[dict]:
    if fetch_last_executions is not None and fetch_last_executions > 20:
        fetch_last_executions = 20

    # List first 1000 worflows and thier last executions in the last 7 days which are active)
    with Session(engine) as session:
        latest_executions_subquery = (
            select(
                WorkflowExecution.workflow_id,
                WorkflowExecution.started,
                WorkflowExecution.execution_time,
                WorkflowExecution.status,
                func.row_number()
                .over(
                    partition_by=WorkflowExecution.workflow_id,
                    order_by=desc(WorkflowExecution.started),
                )
                .label("row_num"),
            )
            .where(WorkflowExecution.tenant_id == tenant_id)
            .where(
                WorkflowExecution.started
                >= datetime.now(tz=timezone.utc) - timedelta(days=7)
            )
            .cte("latest_executions_subquery")
        )

        workflows_with_last_executions_query = (
            select(
                Workflow,
                latest_executions_subquery.c.started,
                latest_executions_subquery.c.execution_time,
                latest_executions_subquery.c.status,
            )
            .outerjoin(
                latest_executions_subquery,
                and_(
                    Workflow.id == latest_executions_subquery.c.workflow_id,
                    latest_executions_subquery.c.row_num <= fetch_last_executions,
                ),
            )
            .where(Workflow.tenant_id == tenant_id)
            .where(Workflow.is_deleted == False)
            .order_by(Workflow.id, desc(latest_executions_subquery.c.started))
            .limit(15000)
        ).distinct()

        result = session.execute(workflows_with_last_executions_query).all()

    return result


def get_last_incidents(
    tenant_id: str,
    limit: int = 25,
    offset: int = 0,
    timeframe: int = None,
    upper_timestamp: datetime = None,
    lower_timestamp: datetime = None,
    is_confirmed: bool = False,
) -> Tuple[list[Incident], int]:
    """
    Get the last incidents and total amount of incidents.

    Args:
        tenant_id (str): The tenant_id to filter the incidents by.
        limit (int): Amount of objects to return
        offset (int): Current offset for
        timeframe (int|null): Return incidents only for the last <N> days
        is_confirmed (bool): Return confirmed incidents or predictions

    Returns:
        List[Incident]: A list of Incident objects.
    """
    with Session(engine) as session:
        query = (
            session.query(
                Incident,
            )
            # .options(joinedload(Incident.alerts))
            .filter(
                Incident.tenant_id == tenant_id, Incident.is_confirmed == is_confirmed
            )
            .order_by(desc(Incident.creation_time))
        )

        if timeframe:
            query = query.filter(
                Incident.start_time
                >= datetime.now(tz=timezone.utc) - timedelta(days=timeframe)
            )

        if upper_timestamp and lower_timestamp:
            query = query.filter(
                col(Incident.last_seen_time).between(lower_timestamp, upper_timestamp)
            )
        elif upper_timestamp:
            query = query.filter(Incident.last_seen_time <= upper_timestamp)
        elif lower_timestamp:
            query = query.filter(Incident.last_seen_time >= lower_timestamp)

        total_count = query.count()

        # Order by start_time in descending order and limit the results
        query = query.order_by(desc(Incident.start_time)).limit(limit).offset(offset)
        # Execute the query
        incidents = query.all()

    return incidents, total_count


def get_incident_by_id(tenant_id: str, incident_id: str | UUID) -> Optional[Incident]:
    with Session(engine) as session:
        query = session.query(
            Incident,
        ).filter(
            Incident.tenant_id == tenant_id,
            Incident.id == incident_id,
        )

    return query.first()


def create_incident_from_dto(
    tenant_id: str, incident_dto: IncidentDtoIn
) -> Optional[Incident]:
    return create_incident_from_dict(tenant_id, incident_dto.dict())


def create_incident_from_dict(
    tenant_id: str, incident_data: dict
) -> Optional[Incident]:
    is_predicted = incident_data.get("is_predicted", False)
    with Session(engine) as session:
        new_incident = Incident(
            **incident_data, tenant_id=tenant_id, is_confirmed=not is_predicted
        )
        session.add(new_incident)
        session.commit()
        session.refresh(new_incident)
        new_incident.alerts = []
    return new_incident


def update_incident_from_dto_by_id(
    tenant_id: str,
    incident_id: str,
    updated_incident_dto: IncidentDtoIn,
) -> Optional[Incident]:
    with Session(engine) as session:
        incident = session.exec(
            select(Incident)
            .where(
                Incident.tenant_id == tenant_id,
                Incident.id == incident_id,
            )
            .options(joinedload(Incident.alerts))
        ).first()

        if not incident:
            return None

        session.query(Incident).filter(
            Incident.tenant_id == tenant_id,
            Incident.id == incident_id,
        ).update(
            {
                "user_generated_name": updated_incident_dto.user_generated_name,
                "user_summary": updated_incident_dto.user_summary,
                "assignee": updated_incident_dto.assignee,
            }
        )

        session.commit()
        session.refresh(incident)

        return incident


def delete_incident_by_id(
    tenant_id: str,
    incident_id: str,
) -> bool:
    with Session(engine) as session:
        incident = (
            session.query(Incident)
            .filter(
                Incident.tenant_id == tenant_id,
                Incident.id == incident_id,
            )
            .first()
        )

        # Delete all associations with alerts:

        (
            session.query(AlertToIncident)
            .where(
                AlertToIncident.tenant_id == tenant_id,
                AlertToIncident.incident_id == incident.id,
            )
            .delete()
        )

        session.delete(incident)
        session.commit()
        return True


def get_incidents_count(
    tenant_id: str,
) -> int:
    with Session(engine) as session:
        return (
            session.query(Incident)
            .filter(
                Incident.tenant_id == tenant_id,
            )
            .count()
        )


def get_incident_alerts_by_incident_id(
    tenant_id: str, incident_id: str, limit: int, offset: int
) -> (List[Alert], int):
    with Session(engine) as session:
        query = (
            session.query(
                Alert,
            )
            .join(AlertToIncident, AlertToIncident.alert_id == Alert.id)
            .join(Incident, AlertToIncident.incident_id == Incident.id)
            .filter(
                AlertToIncident.tenant_id == tenant_id,
                Incident.id == incident_id,
            )
            .order_by(col(Alert.timestamp).desc())
        )

    total_count = query.count()

    return query.limit(limit).offset(offset).all(), total_count


def get_alerts_data_for_incident(
    alert_ids: list[str | UUID], session: Optional[Session] = None
) -> dict:
    """
    Function to prepare aggregated data for incidents from the given list of alert_ids
    Logic is wrapped to the inner function for better usability with an optional database session

    Args:
        alert_ids (list[str | UUID]): list of alert ids for aggregation
        session (Optional[Session]): The database session or None

    Returns: dict {sources: list[str], services: list[str], count: int}
    """

    def inner(db_session: Session):

        fields = (
            get_json_extract_field(session, Alert.event, "service"),
            Alert.provider_type,
            get_json_extract_field(session, Alert.event, "severity"),
        )

        alerts_data = db_session.exec(
            select(*fields).where(
                col(Alert.id).in_(alert_ids),
            )
        ).all()

        sources = []
        services = []
        severities = []

        for service, source, severity in alerts_data:
            if source:
                sources.append(source)
            if service:
                services.append(service)
            if severity:
                if isinstance(severity, int):
                    severities.append(IncidentSeverity.from_number(severity))
                else:
                    severities.append(IncidentSeverity(severity))

        return {
            "sources": set(sources),
            "services": set(services),
            "max_severity": max(severities),
            "count": len(alerts_data),
        }

    # Ensure that we have a session to execute the query. If not - make new one
    if not session:
        with Session(engine) as session:
            return inner(session)
    return inner(session)


def add_alerts_to_incident_by_incident_id(
    tenant_id: str, incident_id: str | UUID, alert_ids: List[UUID]
) -> Optional[Incident]:
    with Session(engine) as session:
        incident = session.exec(
            select(Incident).where(
                Incident.tenant_id == tenant_id,
                Incident.id == incident_id,
            )
        ).first()

        if not incident:
            return None

        existed_alert_ids = session.exec(
            select(AlertToIncident.alert_id).where(
                AlertToIncident.tenant_id == tenant_id,
                AlertToIncident.incident_id == incident.id,
                col(AlertToIncident.alert_id).in_(alert_ids),
            )
        ).all()

        new_alert_ids = [
            alert_id for alert_id in alert_ids if alert_id not in existed_alert_ids
        ]

        if not new_alert_ids:
            return incident

        alerts_data_for_incident = get_alerts_data_for_incident(new_alert_ids, session)

        incident.sources = list(
            set(incident.sources) | set(alerts_data_for_incident["sources"])
        )
        incident.affected_services = list(
            set(incident.affected_services) | set(alerts_data_for_incident["services"])
        )
        incident.alerts_count += alerts_data_for_incident["count"]

        alert_to_incident_entries = [
            AlertToIncident(
                alert_id=alert_id, incident_id=incident.id, tenant_id=tenant_id
            )
            for alert_id in new_alert_ids
        ]

        session.bulk_save_objects(alert_to_incident_entries)

        started_at, last_seen_at = session.exec(
            select(func.min(Alert.timestamp), func.max(Alert.timestamp))
            .join(AlertToIncident, AlertToIncident.alert_id == Alert.id)
            .where(
                AlertToIncident.tenant_id == tenant_id,
                AlertToIncident.incident_id == incident.id,
            )
        ).one()
        incident.start_time = started_at
        incident.last_seen_time = last_seen_at

        incident.severity = alerts_data_for_incident["max_severity"].order

        session.add(incident)
        session.commit()
        session.refresh(incident)
        return incident


def get_incident_unique_fingerprint_count(tenant_id: str, incident_id: str) -> int:
    with Session(engine) as session:
        return session.execute(
            select(func.count(1))
            .select_from(AlertToIncident)
            .join(Alert, AlertToIncident.alert_id == Alert.id)
            .where(
                Alert.tenant_id == tenant_id,
                AlertToIncident.incident_id == incident_id,
            )
        ).scalar()


def remove_alerts_to_incident_by_incident_id(
    tenant_id: str, incident_id: str | UUID, alert_ids: List[UUID]
) -> Optional[int]:
    with Session(engine) as session:
        incident = session.exec(
            select(Incident).where(
                Incident.tenant_id == tenant_id,
                Incident.id == incident_id,
            )
        ).first()

        if not incident:
            return None

        # Removing alerts-to-incident relation for provided alerts_ids
        deleted = (
            session.query(AlertToIncident)
            .where(
                AlertToIncident.tenant_id == tenant_id,
                AlertToIncident.incident_id == incident.id,
                col(AlertToIncident.alert_id).in_(alert_ids),
            )
            .delete()
        )
        session.commit()

        # Getting aggregated data for incidents for alerts which just was removed
        alerts_data_for_incident = get_alerts_data_for_incident(alert_ids, session)

        service_field = get_json_extract_field(session, Alert.event, "service")

        # checking if services of removed alerts are still presented in alerts
        # which still assigned with the incident
        services_existed = session.exec(
            session.query(func.distinct(service_field))
            .join(AlertToIncident, Alert.id == AlertToIncident.alert_id)
            .filter(
                AlertToIncident.incident_id == incident_id,
                service_field.in_(alerts_data_for_incident["services"]),
            )
        ).scalars()

        # checking if sources (providers) of removed alerts are still presented in alerts
        # which still assigned with the incident
        sources_existed = session.exec(
            session.query(col(Alert.provider_type).distinct())
            .join(AlertToIncident, Alert.id == AlertToIncident.alert_id)
            .filter(
                AlertToIncident.incident_id == incident_id,
                col(Alert.provider_type).in_(alerts_data_for_incident["sources"]),
            )
        ).scalars()

        # Making lists of services and sources to remove from the incident
        services_to_remove = [
            service
            for service in alerts_data_for_incident["services"]
            if service not in services_existed
        ]
        sources_to_remove = [
            source
            for source in alerts_data_for_incident["sources"]
            if source not in sources_existed
        ]

        started_at, last_seen_at = session.exec(
            select(func.min(Alert.timestamp), func.max(Alert.timestamp))
            .join(AlertToIncident, AlertToIncident.alert_id == Alert.id)
            .where(
                AlertToIncident.tenant_id == tenant_id,
                AlertToIncident.incident_id == incident.id,
            )
        ).one()

        # filtering removed entities from affected services and sources in the incident
        incident.affected_services = [
            service
            for service in incident.affected_services
            if service not in services_to_remove
        ]
        incident.sources = [
            source for source in incident.sources if source not in sources_to_remove
        ]

        incident.alerts_count -= alerts_data_for_incident["count"]
        incident.start_time = started_at
        incident.last_seen_time = last_seen_at

        session.add(incident)
        session.commit()

        return deleted


def get_alerts_count(
    tenant_id: str,
) -> int:
    with Session(engine) as session:
        return (
            session.query(Alert)
            .filter(
                Alert.tenant_id == tenant_id,
            )
            .count()
        )


def get_first_alert_datetime(
    tenant_id: str,
) -> datetime | None:
    with Session(engine) as session:
        first_alert = (
            session.query(Alert)
            .filter(
                Alert.tenant_id == tenant_id,
            )
            .first()
        )
        if first_alert:
            return first_alert.timestamp


def confirm_predicted_incident_by_id(
    tenant_id: str,
    incident_id: UUID | str,
):
    with Session(engine) as session:
        incident = session.exec(
            select(Incident)
            .where(
                Incident.tenant_id == tenant_id,
                Incident.id == incident_id,
                Incident.is_confirmed == expression.false(),
            )
            .options(joinedload(Incident.alerts))
        ).first()

        if not incident:
            return None

        session.query(Incident).filter(
            Incident.tenant_id == tenant_id,
            Incident.id == incident_id,
            Incident.is_confirmed == expression.false(),
        ).update(
            {
                "is_confirmed": True,
            }
        )

        session.commit()
        session.refresh(incident)

        return incident


def write_pmi_matrix_to_temp_file(
    tenant_id: str, pmi_matrix: np.array, fingerprints: List, temp_dir: str
) -> bool:
    np.savez(
        f"{temp_dir}/pmi_matrix.npz", pmi_matrix=pmi_matrix, fingerprints=fingerprints
    )
    return True


def write_pmi_matrix_to_db(tenant_id: str, pmi_matrix_df: pd.DataFrame) -> bool:
    # TODO: add handlers for sequential launches
    with Session(engine) as session:
        pmi_entries_to_update = 0
        pmi_entries_to_insert = []

        # Query for existing entries to differentiate between updates and inserts
        existing_entries = session.query(PMIMatrix).filter_by(tenant_id=tenant_id).all()
        existing_entries_dict = {
            (entry.fingerprint_i, entry.fingerprint_j): entry
            for entry in existing_entries
        }

        for fingerprint_i in pmi_matrix_df.index:
            for fingerprint_j in pmi_matrix_df.columns:
                if pmi_matrix_df.at[fingerprint_i, fingerprint_j] == -100:
                    continue

                pmi = float(pmi_matrix_df.at[fingerprint_i, fingerprint_j])

                pmi_entry = {
                    "tenant_id": tenant_id,
                    "fingerprint_i": fingerprint_i,
                    "fingerprint_j": fingerprint_j,
                    "pmi": pmi,
                }

                if (fingerprint_i, fingerprint_j) in existing_entries_dict:
                    existed_entry = existing_entries_dict[
                        (fingerprint_i, fingerprint_j)
                    ]
                    if existed_entry.pmi != pmi:
                        session.execute(
                            update(PMIMatrix)
                            .where(
                                PMIMatrix.fingerprint_i == fingerprint_i,
                                PMIMatrix.fingerprint_j == fingerprint_j,
                                PMIMatrix.tenant_id == tenant_id,
                            )
                            .values(pmi=pmi)
                        )
                        pmi_entries_to_update += 1
                else:
                    pmi_entries_to_insert.append(pmi_entry)

        if pmi_entries_to_insert:
            session.bulk_insert_mappings(PMIMatrix, pmi_entries_to_insert)

        logger.info(
            f"PMI matrix for tenant {tenant_id} updated. {pmi_entries_to_update} entries updated, {len(pmi_entries_to_insert)} entries inserted",
            extra={"tenant_id": tenant_id},
        )

        session.commit()

    return True


def get_pmi_value(
    tenant_id: str, fingerprint_i: str, fingerprint_j: str
) -> Optional[float]:
    with Session(engine) as session:
        pmi_entry = session.exec(
            select(PMIMatrix)
            .where(PMIMatrix.tenant_id == tenant_id)
            .where(PMIMatrix.fingerprint_i == fingerprint_i)
            .where(PMIMatrix.fingerprint_j == fingerprint_j)
        ).first()

    return pmi_entry.pmi if pmi_entry else None


def get_pmi_values_from_temp_file(temp_dir: str) -> Tuple[np.array, Dict[str, int]]:
    npzfile = np.load(f"{temp_dir}/pmi_matrix.npz", allow_pickle=True)
    pmi_matrix = npzfile["pmi_matrix"]
    fingerprints = npzfile["fingerprints"]

    fingerint2idx = {fingerprint: i for i, fingerprint in enumerate(fingerprints)}

    return pmi_matrix, fingerint2idx


def get_pmi_values(
    tenant_id: str, fingerprints: List[str]
) -> Dict[Tuple[str, str], Optional[float]]:
    with Session(engine) as session:
        pmi_entries = session.exec(
            select(PMIMatrix).where(PMIMatrix.tenant_id == tenant_id)
        ).all()

    pmi_values = {
        (entry.fingerprint_i, entry.fingerprint_j): entry.pmi for entry in pmi_entries
    }
    return pmi_values


def update_incident_summary(
    tenant_id: str, incident_id: UUID, summary: str
) -> Incident:
<<<<<<< HEAD
    if not summary:
        return

=======
>>>>>>> a25e63e9
    with Session(engine) as session:
        incident = session.exec(
            select(Incident)
            .where(Incident.tenant_id == tenant_id)
            .where(Incident.id == incident_id)
        ).first()

        if not incident:
<<<<<<< HEAD
=======
            logger.error(
                f"Incident not found for tenant {tenant_id} and incident {incident_id}",
                extra={"tenant_id": tenant_id},
            )
>>>>>>> a25e63e9
            return

        incident.generated_summary = summary
        session.commit()
        session.refresh(incident)

        return
<<<<<<< HEAD
=======


def update_incident_name(tenant_id: str, incident_id: UUID, name: str) -> Incident:
    with Session(engine) as session:
        incident = session.exec(
            select(Incident)
            .where(Incident.tenant_id == tenant_id)
            .where(Incident.id == incident_id)
        ).first()

        if not incident:
            logger.error(
                f"Incident not found for tenant {tenant_id} and incident {incident_id}",
                extra={"tenant_id": tenant_id},
            )
            return

        incident.ai_generated_name = name
        session.commit()
        session.refresh(incident)

        return incident
>>>>>>> a25e63e9


# Fetch all topology data
def get_all_topology_data(
    tenant_id: str,
    provider_id: Optional[str] = None,
    service: Optional[str] = None,
    environment: Optional[str] = None,
) -> List[TopologyServiceDtoOut]:
    with Session(engine) as session:
        query = select(TopologyService).where(TopologyService.tenant_id == tenant_id)

        # @tb: let's filter by service only for now and take care of it when we handle multilpe
        # services and environments and cmdbs
        # the idea is that we show the service topology regardless of the underlying provider/env
        # if provider_id is not None and service is not None and environment is not None:
        if service is not None:
            query = query.where(
                TopologyService.service == service,
                # TopologyService.source_provider_id == provider_id,
                # TopologyService.environment == environment,
            )

            service_instance = session.exec(query).first()
            if not service_instance:
                return []

            services = session.exec(
                select(TopologyServiceDependency)
                .where(
                    TopologyServiceDependency.depends_on_service_id
                    == service_instance.id
                )
                .options(joinedload(TopologyServiceDependency.service))
            ).all()
            services = [service_instance, *[service.service for service in services]]
        else:
            # Fetch services for the tenant
            services = session.exec(query).all()

        service_dtos = [TopologyServiceDtoOut.from_orm(service) for service in services]

        return service_dtos


def get_tags(tenant_id):
    with Session(engine) as session:
        tags = session.exec(select(Tag).where(Tag.tenant_id == tenant_id)).all()
    return tags


def create_tag(tag: Tag):
    with Session(engine) as session:
        session.add(tag)
        session.commit()
        session.refresh(tag)
        return tag


def assign_tag_to_preset(tenant_id: str, tag_id: str, preset_id: str):
    with Session(engine) as session:
        tag_preset = PresetTagLink(
            tenant_id=tenant_id,
            tag_id=tag_id,
            preset_id=preset_id,
        )
        session.add(tag_preset)
        session.commit()
        session.refresh(tag_preset)
        return tag_preset


def get_provider_by_name(tenant_id: str, provider_name: str) -> Provider:
    with Session(engine) as session:
        provider = session.exec(
            select(Provider)
            .where(Provider.tenant_id == tenant_id)
            .where(Provider.name == provider_name)
        ).first()
    return provider<|MERGE_RESOLUTION|>--- conflicted
+++ resolved
@@ -19,7 +19,6 @@
 from dotenv import find_dotenv, load_dotenv
 from opentelemetry.instrumentation.sqlalchemy import SQLAlchemyInstrumentor
 from sqlalchemy import and_, desc, null, update
-from sqlalchemy.dialects import postgresql
 from sqlalchemy.exc import IntegrityError, OperationalError
 from sqlalchemy.orm import joinedload, selectinload, subqueryload
 from sqlalchemy.sql import expression
@@ -603,8 +602,8 @@
         if isinstance(status, str):
             status = [status]
         elif status is None:
-            status = []    
-       
+            status = []
+
         # Normalize trigger to a list
         if isinstance(trigger, str):
             trigger = [trigger]
@@ -617,7 +616,7 @@
         if trigger and len(trigger) > 0:
             conditions = [WorkflowExecution.triggered_by.like(f"{trig}%") for trig in trigger]
             query = query.filter(or_(*conditions))
-    
+
 
         total_count = query.count()
         status_counts = session.query(
@@ -626,16 +625,16 @@
         ).group_by(WorkflowExecution.status).all()
 
         statusGroupbyMap = {status: count for status, count in status_counts}
-        
+
         passCount = statusGroupbyMap.get('success', 0)
         failCount = statusGroupbyMap.get('error', 0) + statusGroupbyMap.get('timeout', 0)
         passFail = (passCount / failCount) * 100 if failCount > 0 else 100.00
-        
+
         avgDuration = query.with_entities(func.avg(WorkflowExecution.execution_time)).scalar()
         avgDuration = avgDuration if avgDuration else 0.0
 
         query = query.order_by(desc(WorkflowExecution.started)).limit(limit).offset(offset)
-        
+
         # Execute the query
         workflow_executions = query.all()
 
@@ -1741,13 +1740,8 @@
 
 
 def get_presets(
-<<<<<<< HEAD
-    tenant_id: str, email: str, preset_entity: PresetEntityEnum
+    tenant_id: str, email: str, preset_entity: PresetEntityEnum, preset_ids: list[str] = None
 ) -> List[Preset]:
-=======
-    tenant_id: str, email, preset_ids: list[str] = None
-) -> List[Dict[str, Any]]:
->>>>>>> a25e63e9
     with Session(engine) as session:
         # v2 with RBAC and roles
         if preset_ids:
@@ -1759,25 +1753,16 @@
         # v1, no RBAC and roles
         else:
             statement = (
-                select(Preset)
-                .where(Preset.tenant_id == tenant_id)
-                .where(
-                    or_(
-                        Preset.is_private == False,
-                        Preset.created_by == email,
-                    )
+            select(Preset)
+            .where(Preset.tenant_id == tenant_id)
+            .where(
+                or_(
+                    Preset.is_private == False,
+                    Preset.created_by == email,
                 )
             )
-<<<<<<< HEAD
             .where(Preset.entity == preset_entity.value)
         )
-        print(
-            statement.compile(
-                dialect=postgresql.dialect(), compile_kwargs={"literal_binds": True}
-            )
-        )
-=======
->>>>>>> a25e63e9
         result = session.exec(statement)
         presets = result.unique().all()
     return presets
@@ -2109,6 +2094,7 @@
             session.query(
                 Incident,
             )
+            # TODO: ?
             # .options(joinedload(Incident.alerts))
             .filter(
                 Incident.tenant_id == tenant_id, Incident.is_confirmed == is_confirmed
@@ -2409,7 +2395,6 @@
                 AlertToIncident.incident_id == incident_id,
             )
         ).scalar()
-
 
 def remove_alerts_to_incident_by_incident_id(
     tenant_id: str, incident_id: str | UUID, alert_ids: List[UUID]
@@ -2675,12 +2660,6 @@
 def update_incident_summary(
     tenant_id: str, incident_id: UUID, summary: str
 ) -> Incident:
-<<<<<<< HEAD
-    if not summary:
-        return
-
-=======
->>>>>>> a25e63e9
     with Session(engine) as session:
         incident = session.exec(
             select(Incident)
@@ -2689,13 +2668,10 @@
         ).first()
 
         if not incident:
-<<<<<<< HEAD
-=======
             logger.error(
                 f"Incident not found for tenant {tenant_id} and incident {incident_id}",
                 extra={"tenant_id": tenant_id},
             )
->>>>>>> a25e63e9
             return
 
         incident.generated_summary = summary
@@ -2703,8 +2679,6 @@
         session.refresh(incident)
 
         return
-<<<<<<< HEAD
-=======
 
 
 def update_incident_name(tenant_id: str, incident_id: UUID, name: str) -> Incident:
@@ -2727,7 +2701,6 @@
         session.refresh(incident)
 
         return incident
->>>>>>> a25e63e9
 
 
 # Fetch all topology data
