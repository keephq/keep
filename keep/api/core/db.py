--- conflicted
+++ resolved
@@ -1276,15 +1276,7 @@
 
             query = query.add_columns(incidents_subquery.c.incidents)
             query = query.outerjoin(
-<<<<<<< HEAD
                 incidents_subquery, Alert.id == incidents_subquery.c.alert_id
-=======
-                AlertToIncident,
-                and_(
-                    AlertToIncident.alert_id == Alert.id,
-                    AlertToIncident.deleted_at == NULL_FOR_DELETED_AT,
-                ),
->>>>>>> 72ed4877
             )
 
         if provider_id:
@@ -2118,7 +2110,6 @@
     return providers
 
 
-<<<<<<< HEAD
 def is_linked_provider(tenant_id: str, provider_id: str) -> bool:
     with Session(engine) as session:
         linked_provider = (
@@ -2136,9 +2127,6 @@
     return linked_provider is not None
 
 
-def get_provider_distribution(tenant_id: str) -> dict:
-    """Returns hits per hour and the last alert timestamp for each provider, limited to the last 24 hours."""
-=======
 def get_provider_distribution(
     tenant_id: str,
     aggregate_all: bool = False,
@@ -2166,7 +2154,6 @@
         - If no timestamp_filter is provided, defaults to the last 24 hours.
         - Supports MySQL, PostgreSQL, and SQLite for timestamp formatting.
     """
->>>>>>> 72ed4877
     with Session(engine) as session:
         twenty_four_hours_ago = datetime.utcnow() - timedelta(hours=24)
         time_format = "%Y-%m-%d %H"
@@ -4222,14 +4209,7 @@
                 AlertEnrichment, Alert.fingerprint == AlertEnrichment.alert_fingerprint
             )
             .join(AlertToIncident, AlertToIncident.alert_id == Alert.id)
-<<<<<<< HEAD
-            .where(
-                AlertToIncident.deleted_at == NULL_FOR_DELETED_AT,
-                AlertToIncident.incident_id == incident.id,
-            )
-=======
             .where(AlertToIncident.incident_id == incident.id)
->>>>>>> 72ed4877
             .group_by(Alert.fingerprint)
             .having(func.max(Alert.timestamp))
             .order_by(direction(Alert.timestamp))
