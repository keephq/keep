"""
Keep main database module.

This module contains the CRUD database functions for Keep.
"""

import hashlib
import json
import logging
import random
import uuid
from collections import defaultdict
from contextlib import contextmanager
from datetime import datetime, timedelta, timezone
from enum import Enum
from typing import Any, Dict, List, Tuple, Union
from uuid import uuid4

import numpy as np
import validators
from dotenv import find_dotenv, load_dotenv
from opentelemetry.instrumentation.sqlalchemy import SQLAlchemyInstrumentor
<<<<<<< HEAD
from sqlalchemy import and_, desc, null, update, func, case
=======
from sqlalchemy import and_, case, desc, literal, null, union, update
>>>>>>> 6cbfeca4
from sqlalchemy.dialects.mysql import insert as mysql_insert
from sqlalchemy.dialects.postgresql import insert as pg_insert
from sqlalchemy.dialects.sqlite import insert as sqlite_insert
from sqlalchemy.exc import IntegrityError, OperationalError
from sqlalchemy.orm import joinedload, selectinload, subqueryload
from sqlalchemy.sql import expression
from sqlmodel import Session, col, or_, select, text

from keep.api.core.db_utils import create_db_engine, get_json_extract_field

# This import is required to create the tables
from keep.api.models.alert import IncidentDtoIn
from keep.api.models.db.action import Action
from keep.api.models.db.alert import *  # pylint: disable=unused-wildcard-import
from keep.api.models.db.dashboard import *  # pylint: disable=unused-wildcard-import
from keep.api.models.db.extraction import *  # pylint: disable=unused-wildcard-import
from keep.api.models.db.maintenance_window import *  # pylint: disable=unused-wildcard-import
from keep.api.models.db.mapping import *  # pylint: disable=unused-wildcard-import
from keep.api.models.db.preset import *  # pylint: disable=unused-wildcard-import
from keep.api.models.db.provider import *  # pylint: disable=unused-wildcard-import
from keep.api.models.db.rule import *  # pylint: disable=unused-wildcard-import
from keep.api.models.db.tenant import *  # pylint: disable=unused-wildcard-import
from keep.api.models.db.topology import *  # pylint: disable=unused-wildcard-import
from keep.api.models.db.workflow import *  # pylint: disable=unused-wildcard-import

logger = logging.getLogger(__name__)


# this is a workaround for gunicorn to load the env vars
# because somehow in gunicorn it doesn't load the .env file
load_dotenv(find_dotenv())


engine = create_db_engine()
SQLAlchemyInstrumentor().instrument(enable_commenter=True, engine=engine)


class IncidentSorting(Enum):
    creation_time = "creation_time"
    start_time = "start_time"
    last_seen_time = "last_seen_time"
    severity = "severity"
    status = "status"
    alerts_count = "alerts_count"

    creation_time_desc = "-creation_time"
    start_time_desc = "-start_time"
    last_seen_time_desc = "-last_seen_time"
    severity_desc = "-severity"
    status_desc = "-status"
    alerts_count_desc = "-alerts_count"

    def get_order_by(self):
        if self.value.startswith("-"):
            return desc(col(getattr(Incident, self.value[1:])))

        return col(getattr(Incident, self.value))


@contextmanager
def existed_or_new_session(session: Optional[Session] = None) -> Session:
    if session:
        yield session
    else:
        with Session(engine) as session:
            yield session


def get_session() -> Session:
    """
    Creates a database session.

    Yields:
        Session: A database session
    """
    from opentelemetry import trace  # pylint: disable=import-outside-toplevel

    tracer = trace.get_tracer(__name__)
    with tracer.start_as_current_span("get_session"):
        with Session(engine) as session:
            yield session


def get_session_sync() -> Session:
    """
    Creates a database session.

    Returns:
        Session: A database session
    """
    return Session(engine)


def create_workflow_execution(
    workflow_id: str,
    tenant_id: str,
    triggered_by: str,
    execution_number: int = 1,
    event_id: str = None,
    fingerprint: str = None,
    execution_id: str = None,
    event_type: str = "alert",
) -> str:
    with Session(engine) as session:
        try:
            if len(triggered_by) > 255:
                triggered_by = triggered_by[:255]
            workflow_execution = WorkflowExecution(
                id=execution_id or str(uuid4()),
                workflow_id=workflow_id,
                tenant_id=tenant_id,
                started=datetime.now(tz=timezone.utc),
                triggered_by=triggered_by,
                execution_number=execution_number,
                status="in_progress",
            )
            session.add(workflow_execution)
            # Ensure the object has an id
            session.flush()
            execution_id = workflow_execution.id
            if fingerprint and event_type == "alert":
                workflow_to_alert_execution = WorkflowToAlertExecution(
                    workflow_execution_id=execution_id,
                    alert_fingerprint=fingerprint,
                    event_id=event_id,
                )
                session.add(workflow_to_alert_execution)
            elif event_type == "incident":
                workflow_to_incident_execution = WorkflowToIncidentExecution(
                    workflow_execution_id=execution_id,
                    alert_fingerprint=fingerprint,
                    incident_id=event_id,
                )
                session.add(workflow_to_incident_execution)

            session.commit()
            return execution_id
        except IntegrityError:
            session.rollback()
            logger.debug(
                f"Failed to create a new execution for workflow {workflow_id}. Constraint is met."
            )
            raise


def get_mapping_rule_by_id(tenant_id: str, rule_id: str) -> MappingRule | None:
    rule = None
    with Session(engine) as session:
        rule: MappingRule | None = (
            session.query(MappingRule)
            .filter(MappingRule.tenant_id == tenant_id)
            .filter(MappingRule.id == rule_id)
            .first()
        )
    return rule


def get_last_completed_execution(
    session: Session, workflow_id: str
) -> WorkflowExecution:
    return session.exec(
        select(WorkflowExecution)
        .where(WorkflowExecution.workflow_id == workflow_id)
        .where(
            (WorkflowExecution.status == "success")
            | (WorkflowExecution.status == "error")
            | (WorkflowExecution.status == "providers_not_configured")
        )
        .order_by(WorkflowExecution.execution_number.desc())
        .limit(1)
    ).first()


def get_workflows_that_should_run():
    with Session(engine) as session:
        logger.debug("Checking for workflows that should run")
        workflows_with_interval = (
            session.query(Workflow)
            .filter(Workflow.is_deleted == False)
            .filter(Workflow.is_disabled == False)
            .filter(Workflow.interval != None)
            .filter(Workflow.interval > 0)
            .all()
        )
        logger.debug(f"Found {len(workflows_with_interval)} workflows with interval")
        workflows_to_run = []
        # for each workflow:
        for workflow in workflows_with_interval:
            current_time = datetime.utcnow()
            last_execution = get_last_completed_execution(session, workflow.id)
            # if there no last execution, that's the first time we run the workflow
            if not last_execution:
                try:
                    # try to get the lock
                    workflow_execution_id = create_workflow_execution(
                        workflow.id, workflow.tenant_id, "scheduler"
                    )
                    # we succeed to get the lock on this execution number :)
                    # let's run it
                    workflows_to_run.append(
                        {
                            "tenant_id": workflow.tenant_id,
                            "workflow_id": workflow.id,
                            "workflow_execution_id": workflow_execution_id,
                        }
                    )
                # some other thread/instance has already started to work on it
                except IntegrityError:
                    continue
            # else, if the last execution was more than interval seconds ago, we need to run it
            elif (
                last_execution.started + timedelta(seconds=workflow.interval)
                <= current_time
            ):
                try:
                    # try to get the lock with execution_number + 1
                    workflow_execution_id = create_workflow_execution(
                        workflow.id,
                        workflow.tenant_id,
                        "scheduler",
                        last_execution.execution_number + 1,
                    )
                    # we succeed to get the lock on this execution number :)
                    # let's run it
                    workflows_to_run.append(
                        {
                            "tenant_id": workflow.tenant_id,
                            "workflow_id": workflow.id,
                            "workflow_execution_id": workflow_execution_id,
                        }
                    )
                    # continue to the next one
                    continue
                # some other thread/instance has already started to work on it
                except IntegrityError:
                    # we need to verify the locking is still valid and not timeouted
                    session.rollback()
                    pass
                # get the ongoing execution
                ongoing_execution = session.exec(
                    select(WorkflowExecution)
                    .where(WorkflowExecution.workflow_id == workflow.id)
                    .where(
                        WorkflowExecution.execution_number
                        == last_execution.execution_number + 1
                    )
                    .limit(1)
                ).first()
                # this is a WTF exception since if this (workflow_id, execution_number) does not exist,
                # we would be able to acquire the lock
                if not ongoing_execution:
                    logger.error(
                        f"WTF: ongoing execution not found {workflow.id} {last_execution.execution_number + 1}"
                    )
                    continue
                # if this completed, error, than that's ok - the service who locked the execution is done
                elif ongoing_execution.status != "in_progress":
                    continue
                # if the ongoing execution runs more than 60 minutes, than its timeout
                elif ongoing_execution.started + timedelta(minutes=60) <= current_time:
                    ongoing_execution.status = "timeout"
                    session.commit()
                    # re-create the execution and try to get the lock
                    try:
                        workflow_execution_id = create_workflow_execution(
                            workflow.id,
                            workflow.tenant_id,
                            "scheduler",
                            ongoing_execution.execution_number + 1,
                        )
                    # some other thread/instance has already started to work on it and that's ok
                    except IntegrityError:
                        logger.debug(
                            f"Failed to create a new execution for workflow {workflow.id} [timeout]. Constraint is met."
                        )
                        continue
                    # managed to acquire the (workflow_id, execution_number) lock
                    workflows_to_run.append(
                        {
                            "tenant_id": workflow.tenant_id,
                            "workflow_id": workflow.id,
                            "workflow_execution_id": workflow_execution_id,
                        }
                    )
            else:
                logger.debug(
                    f"Workflow {workflow.id} is already running by someone else"
                )

        return workflows_to_run


def add_or_update_workflow(
    id,
    name,
    tenant_id,
    description,
    created_by,
    interval,
    workflow_raw,
    is_disabled,
    provisioned=False,
    provisioned_file=None,
    updated_by=None,
) -> Workflow:
    with Session(engine, expire_on_commit=False) as session:
        # TODO: we need to better understanad if that's the right behavior we want
        existing_workflow = (
            session.query(Workflow)
            .filter_by(name=name)
            .filter_by(tenant_id=tenant_id)
            .first()
        )

        if existing_workflow:
            # tb: no need to override the id field here because it has foreign key constraints.
            existing_workflow.tenant_id = tenant_id
            existing_workflow.description = description
            existing_workflow.updated_by = (
                updated_by or existing_workflow.updated_by
            )  # Update the updated_by field if provided
            existing_workflow.interval = interval
            existing_workflow.workflow_raw = workflow_raw
            existing_workflow.revision += 1  # Increment the revision
            existing_workflow.last_updated = datetime.now()  # Update last_updated
            existing_workflow.is_deleted = False
            existing_workflow.is_disabled = is_disabled
            existing_workflow.provisioned = provisioned
            existing_workflow.provisioned_file = provisioned_file

        else:
            # Create a new workflow
            workflow = Workflow(
                id=id,
                name=name,
                tenant_id=tenant_id,
                description=description,
                created_by=created_by,
                updated_by=updated_by,  # Set updated_by to the provided value
                interval=interval,
                is_disabled=is_disabled,
                workflow_raw=workflow_raw,
                provisioned=provisioned,
                provisioned_file=provisioned_file,
            )
            session.add(workflow)

        session.commit()
        return existing_workflow if existing_workflow else workflow


def get_workflow_to_alert_execution_by_workflow_execution_id(
    workflow_execution_id: str,
) -> WorkflowToAlertExecution:
    """
    Get the WorkflowToAlertExecution entry for a given workflow execution ID.

    Args:
        workflow_execution_id (str): The workflow execution ID to filter the workflow execution by.

    Returns:
        WorkflowToAlertExecution: The WorkflowToAlertExecution object.
    """
    with Session(engine) as session:
        return (
            session.query(WorkflowToAlertExecution)
            .filter_by(workflow_execution_id=workflow_execution_id)
            .first()
        )


def get_last_workflow_workflow_to_alert_executions(
    session: Session, tenant_id: str
) -> list[WorkflowToAlertExecution]:
    """
    Get the latest workflow executions for each alert fingerprint.

    Args:
        session (Session): The database session.
        tenant_id (str): The tenant_id to filter the workflow executions by.

    Returns:
        list[WorkflowToAlertExecution]: A list of WorkflowToAlertExecution objects.
    """
    # Subquery to find the max started timestamp for each alert_fingerprint
    max_started_subquery = (
        session.query(
            WorkflowToAlertExecution.alert_fingerprint,
            func.max(WorkflowExecution.started).label("max_started"),
        )
        .join(
            WorkflowExecution,
            WorkflowToAlertExecution.workflow_execution_id == WorkflowExecution.id,
        )
        .filter(WorkflowExecution.tenant_id == tenant_id)
        .filter(WorkflowExecution.started >= datetime.now() - timedelta(days=7))
        .group_by(WorkflowToAlertExecution.alert_fingerprint)
    ).subquery("max_started_subquery")

    # Query to find WorkflowToAlertExecution entries that match the max started timestamp
    latest_workflow_to_alert_executions: list[WorkflowToAlertExecution] = (
        session.query(WorkflowToAlertExecution)
        .join(
            WorkflowExecution,
            WorkflowToAlertExecution.workflow_execution_id == WorkflowExecution.id,
        )
        .join(
            max_started_subquery,
            and_(
                WorkflowToAlertExecution.alert_fingerprint
                == max_started_subquery.c.alert_fingerprint,
                WorkflowExecution.started == max_started_subquery.c.max_started,
            ),
        )
        .filter(WorkflowExecution.tenant_id == tenant_id)
        .limit(1000)
        .all()
    )
    return latest_workflow_to_alert_executions


def get_last_workflow_execution_by_workflow_id(
    tenant_id: str, workflow_id: str
) -> Optional[WorkflowExecution]:
    with Session(engine) as session:
        workflow_execution = (
            session.query(WorkflowExecution)
            .filter(WorkflowExecution.workflow_id == workflow_id)
            .filter(WorkflowExecution.tenant_id == tenant_id)
            .filter(WorkflowExecution.started >= datetime.now() - timedelta(days=7))
            .filter(WorkflowExecution.status == "success")
            .order_by(WorkflowExecution.started.desc())
            .first()
        )
    return workflow_execution


def get_workflows_with_last_execution(tenant_id: str) -> List[dict]:
    with Session(engine) as session:
        latest_execution_cte = (
            select(
                WorkflowExecution.workflow_id,
                func.max(WorkflowExecution.started).label("last_execution_time"),
            )
            .where(WorkflowExecution.tenant_id == tenant_id)
            .where(
                WorkflowExecution.started
                >= datetime.now(tz=timezone.utc) - timedelta(days=7)
            )
            .group_by(WorkflowExecution.workflow_id)
            .limit(1000)
            .cte("latest_execution_cte")
        )

        workflows_with_last_execution_query = (
            select(
                Workflow,
                latest_execution_cte.c.last_execution_time,
                WorkflowExecution.status,
            )
            .outerjoin(
                latest_execution_cte,
                Workflow.id == latest_execution_cte.c.workflow_id,
            )
            .outerjoin(
                WorkflowExecution,
                and_(
                    Workflow.id == WorkflowExecution.workflow_id,
                    WorkflowExecution.started
                    == latest_execution_cte.c.last_execution_time,
                ),
            )
            .where(Workflow.tenant_id == tenant_id)
            .where(Workflow.is_deleted == False)
        ).distinct()

        result = session.execute(workflows_with_last_execution_query).all()
    return result


def get_all_workflows(tenant_id: str) -> List[Workflow]:
    with Session(engine) as session:
        workflows = session.exec(
            select(Workflow)
            .where(Workflow.tenant_id == tenant_id)
            .where(Workflow.is_deleted == False)
        ).all()
    return workflows


def get_all_provisioned_workflows(tenant_id: str) -> List[Workflow]:
    with Session(engine) as session:
        workflows = session.exec(
            select(Workflow)
            .where(Workflow.tenant_id == tenant_id)
            .where(Workflow.provisioned == True)
            .where(Workflow.is_deleted == False)
        ).all()
    return workflows


def get_all_provisioned_providers(tenant_id: str) -> List[Provider]:
    with Session(engine) as session:
        providers = session.exec(
            select(Provider)
            .where(Provider.tenant_id == tenant_id)
            .where(Provider.provisioned == True)
        ).all()
    return providers


def get_all_workflows_yamls(tenant_id: str) -> List[str]:
    with Session(engine) as session:
        workflows = session.exec(
            select(Workflow.workflow_raw)
            .where(Workflow.tenant_id == tenant_id)
            .where(Workflow.is_deleted == False)
        ).all()
    return workflows


def get_workflow(tenant_id: str, workflow_id: str) -> Workflow:
    with Session(engine) as session:
        # if the workflow id is uuid:
        if validators.uuid(workflow_id):
            workflow = session.exec(
                select(Workflow)
                .where(Workflow.tenant_id == tenant_id)
                .where(Workflow.id == workflow_id)
                .where(Workflow.is_deleted == False)
            ).first()
        else:
            workflow = session.exec(
                select(Workflow)
                .where(Workflow.tenant_id == tenant_id)
                .where(Workflow.name == workflow_id)
                .where(Workflow.is_deleted == False)
            ).first()
    if not workflow:
        return None
    return workflow


def get_raw_workflow(tenant_id: str, workflow_id: str) -> str:
    workflow = get_workflow(tenant_id, workflow_id)
    if not workflow:
        return None
    return workflow.workflow_raw


def update_provider_last_pull_time(tenant_id: str, provider_id: str):
    extra = {"tenant_id": tenant_id, "provider_id": provider_id}
    logger.info("Updating provider last pull time", extra=extra)
    with Session(engine) as session:
        provider = session.exec(
            select(Provider).where(
                Provider.tenant_id == tenant_id, Provider.id == provider_id
            )
        ).first()

        if not provider:
            logger.warning(
                "Could not update provider last pull time since provider does not exist",
                extra=extra,
            )

        try:
            provider.last_pull_time = datetime.now(tz=timezone.utc)
            session.commit()
        except Exception:
            logger.exception("Failed to update provider last pull time", extra=extra)
            raise
    logger.info("Successfully updated provider last pull time", extra=extra)


def get_installed_providers(tenant_id: str) -> List[Provider]:
    with Session(engine) as session:
        providers = session.exec(
            select(Provider).where(Provider.tenant_id == tenant_id)
        ).all()
    return providers


def get_consumer_providers() -> List[Provider]:
    # get all the providers that installed as consumers
    with Session(engine) as session:
        providers = session.exec(
            select(Provider).where(Provider.consumer == True)
        ).all()
    return providers


def finish_workflow_execution(tenant_id, workflow_id, execution_id, status, error):
    with Session(engine) as session:
        workflow_execution = session.exec(
            select(WorkflowExecution)
            .where(WorkflowExecution.tenant_id == tenant_id)
            .where(WorkflowExecution.workflow_id == workflow_id)
            .where(WorkflowExecution.id == execution_id)
        ).first()
        # some random number to avoid collisions
        if not workflow_execution:
            logger.warning(
                f"Failed to finish workflow execution {execution_id} for workflow {workflow_id}. Execution not found."
            )
            raise ValueError("Execution not found")
        workflow_execution.is_running = random.randint(1, 2147483647 - 1)  # max int
        workflow_execution.status = status
        # TODO: we had a bug with the error field, it was too short so some customers may fail over it.
        #   we need to fix it in the future, create a migration that increases the size of the error field
        #   and then we can remove the [:255] from here
        workflow_execution.error = error[:255] if error else None
        workflow_execution.execution_time = (
            datetime.utcnow() - workflow_execution.started
        ).total_seconds()
        # TODO: logs
        session.commit()


def get_workflow_executions(
    tenant_id,
    workflow_id,
    limit=50,
    offset=0,
    tab=2,
    status: Optional[Union[str, List[str]]] = None,
    trigger: Optional[Union[str, List[str]]] = None,
    execution_id: Optional[str] = None,
):
    with Session(engine) as session:
        query = session.query(
            WorkflowExecution,
        ).filter(
            WorkflowExecution.tenant_id == tenant_id,
            WorkflowExecution.workflow_id == workflow_id,
        )

        now = datetime.now(tz=timezone.utc)
        timeframe = None

        if tab == 1:
            timeframe = now - timedelta(days=30)
        elif tab == 2:
            timeframe = now - timedelta(days=7)
        elif tab == 3:
            start_of_day = now.replace(hour=0, minute=0, second=0, microsecond=0)
            query = query.filter(
                WorkflowExecution.started >= start_of_day,
                WorkflowExecution.started <= now,
            )

        if timeframe:
            query = query.filter(WorkflowExecution.started >= timeframe)

        if isinstance(status, str):
            status = [status]
        elif status is None:
            status = []

        # Normalize trigger to a list
        if isinstance(trigger, str):
            trigger = [trigger]

        if execution_id:
            query = query.filter(WorkflowExecution.id == execution_id)
        if status and len(status) > 0:
            query = query.filter(WorkflowExecution.status.in_(status))
        if trigger and len(trigger) > 0:
            conditions = [
                WorkflowExecution.triggered_by.like(f"{trig}%") for trig in trigger
            ]
            query = query.filter(or_(*conditions))

        total_count = query.count()
        status_count_query = query.with_entities(
            WorkflowExecution.status, func.count().label("count")
        ).group_by(WorkflowExecution.status)
        status_counts = status_count_query.all()

        statusGroupbyMap = {status: count for status, count in status_counts}
        pass_count = statusGroupbyMap.get("success", 0)
        fail_count = statusGroupbyMap.get("error", 0) + statusGroupbyMap.get(
            "timeout", 0
        )
        avgDuration = query.with_entities(
            func.avg(WorkflowExecution.execution_time)
        ).scalar()
        avgDuration = avgDuration if avgDuration else 0.0

        query = (
            query.order_by(desc(WorkflowExecution.started)).limit(limit).offset(offset)
        )
        # Execute the query
        workflow_executions = query.all()

    return total_count, workflow_executions, pass_count, fail_count, avgDuration


def delete_workflow(tenant_id, workflow_id):
    with Session(engine) as session:
        workflow = session.exec(
            select(Workflow)
            .where(Workflow.tenant_id == tenant_id)
            .where(Workflow.id == workflow_id)
        ).first()

        if workflow:
            workflow.is_deleted = True
            session.commit()


def delete_workflow_by_provisioned_file(tenant_id, provisioned_file):
    with Session(engine) as session:
        workflow = session.exec(
            select(Workflow)
            .where(Workflow.tenant_id == tenant_id)
            .where(Workflow.provisioned_file == provisioned_file)
        ).first()

        if workflow:
            workflow.is_deleted = True
            session.commit()


def get_workflow_id(tenant_id, workflow_name):
    with Session(engine) as session:
        workflow = session.exec(
            select(Workflow)
            .where(Workflow.tenant_id == tenant_id)
            .where(Workflow.name == workflow_name)
            .where(Workflow.is_deleted == False)
        ).first()

        if workflow:
            return workflow.id


def push_logs_to_db(log_entries):
    # avoid circular import
    from keep.api.logging import LOG_FORMAT, LOG_FORMAT_OPEN_TELEMETRY

    if LOG_FORMAT == LOG_FORMAT_OPEN_TELEMETRY:
        db_log_entries = [
            WorkflowExecutionLog(
                workflow_execution_id=log_entry["workflow_execution_id"],
                timestamp=datetime.strptime(
                    log_entry["asctime"], "%Y-%m-%d %H:%M:%S,%f"
                ),
                message=log_entry["message"][0:255],  # limit the message to 255 chars
                context=json.loads(
                    json.dumps(log_entry.get("context", {}), default=str)
                ),  # workaround to serialize any object
            )
            for log_entry in log_entries
        ]
    else:
        db_log_entries = [
            WorkflowExecutionLog(
                workflow_execution_id=log_entry["workflow_execution_id"],
                timestamp=log_entry["created"],
                message=log_entry["message"][0:255],  # limit the message to 255 chars
                context=json.loads(
                    json.dumps(log_entry.get("context", {}), default=str)
                ),  # workaround to serialize any object
            )
            for log_entry in log_entries
        ]

    # Add the LogEntry instances to the database session
    with Session(engine) as session:
        session.add_all(db_log_entries)
        session.commit()


def get_workflow_execution(tenant_id: str, workflow_execution_id: str):
    with Session(engine) as session:
        execution_with_logs = (
            session.query(WorkflowExecution)
            .filter(
                WorkflowExecution.id == workflow_execution_id,
                WorkflowExecution.tenant_id == tenant_id,
            )
            .options(joinedload(WorkflowExecution.logs))
            .one()
        )
    return execution_with_logs


def get_last_workflow_executions(tenant_id: str, limit=20):
    with Session(engine) as session:
        execution_with_logs = (
            session.query(WorkflowExecution)
            .filter(
                WorkflowExecution.tenant_id == tenant_id,
            )
            .order_by(desc(WorkflowExecution.started))
            .limit(limit)
            .options(joinedload(WorkflowExecution.logs))
            .all()
        )

        return execution_with_logs


def _enrich_alert(
    session,
    tenant_id,
    fingerprint,
    enrichments,
    action_type: AlertActionType,
    action_callee: str,
    action_description: str,
    force=False,
    audit_enabled=True,
):
    """
    Enrich an alert with the provided enrichments.

    Args:
        session (Session): The database session.
        tenant_id (str): The tenant ID to filter the alert enrichments by.
        fingerprint (str): The alert fingerprint to filter the alert enrichments by.
        enrichments (dict): The enrichments to add to the alert.
        force (bool): Whether to force the enrichment to be updated. This is used to dispose enrichments if necessary.
    """
    enrichment = get_enrichment_with_session(session, tenant_id, fingerprint)
    if enrichment:
        # if force - override exisitng enrichments. being used to dispose enrichments if necessary
        if force:
            new_enrichment_data = enrichments
        else:
            new_enrichment_data = {**enrichment.enrichments, **enrichments}
        # SQLAlchemy doesn't support updating JSON fields, so we need to do it manually
        # https://github.com/sqlalchemy/sqlalchemy/discussions/8396#discussion-4308891
        stmt = (
            update(AlertEnrichment)
            .where(AlertEnrichment.id == enrichment.id)
            .values(enrichments=new_enrichment_data)
        )
        session.execute(stmt)
        if audit_enabled:
            # add audit event
            audit = AlertAudit(
                tenant_id=tenant_id,
                fingerprint=fingerprint,
                user_id=action_callee,
                action=action_type.value,
                description=action_description,
            )
            session.add(audit)
        session.commit()
        # Refresh the instance to get updated data from the database
        session.refresh(enrichment)
        return enrichment
    else:
        alert_enrichment = AlertEnrichment(
            tenant_id=tenant_id,
            alert_fingerprint=fingerprint,
            enrichments=enrichments,
        )
        session.add(alert_enrichment)
        # add audit event
        if audit_enabled:
            audit = AlertAudit(
                tenant_id=tenant_id,
                fingerprint=fingerprint,
                user_id=action_callee,
                action=action_type.value,
                description=action_description,
            )
            session.add(audit)
        session.commit()
        return alert_enrichment


def enrich_alert(
    tenant_id,
    fingerprint,
    enrichments,
    action_type: AlertActionType,
    action_callee: str,
    action_description: str,
    session=None,
    force=False,
    audit_enabled=True,
):
    # else, the enrichment doesn't exist, create it
    if not session:
        with Session(engine) as session:
            return _enrich_alert(
                session,
                tenant_id,
                fingerprint,
                enrichments,
                action_type,
                action_callee,
                action_description,
                force=force,
                audit_enabled=audit_enabled,
            )
    return _enrich_alert(
        session,
        tenant_id,
        fingerprint,
        enrichments,
        action_type,
        action_callee,
        action_description,
        force=force,
        audit_enabled=audit_enabled,
    )


def count_alerts(
    provider_type: str,
    provider_id: str,
    ever: bool,
    start_time: Optional[datetime],
    end_time: Optional[datetime],
    tenant_id: str,
):
    with Session(engine) as session:
        if ever:
            return (
                session.query(Alert)
                .filter(
                    Alert.tenant_id == tenant_id,
                    Alert.provider_id == provider_id,
                    Alert.provider_type == provider_type,
                )
                .count()
            )
        else:
            return (
                session.query(Alert)
                .filter(
                    Alert.tenant_id == tenant_id,
                    Alert.provider_id == provider_id,
                    Alert.provider_type == provider_type,
                    Alert.timestamp >= start_time,
                    Alert.timestamp <= end_time,
                )
                .count()
            )


def get_enrichment(tenant_id, fingerprint, refresh=False):
    with Session(engine) as session:
        return get_enrichment_with_session(session, tenant_id, fingerprint, refresh)


def get_enrichments(
    tenant_id: int, fingerprints: List[str]
) -> List[Optional[AlertEnrichment]]:
    """
    Get a list of alert enrichments for a list of fingerprints using a single DB query.

    :param tenant_id: The tenant ID to filter the alert enrichments by.
    :param fingerprints: A list of fingerprints to get the alert enrichments for.
    :return: A list of AlertEnrichment objects or None for each fingerprint.
    """
    with Session(engine) as session:
        result = session.exec(
            select(AlertEnrichment)
            .where(AlertEnrichment.tenant_id == tenant_id)
            .where(AlertEnrichment.alert_fingerprint.in_(fingerprints))
        ).all()
    return result


def get_enrichment_with_session(session, tenant_id, fingerprint, refresh=False):
    alert_enrichment = session.exec(
        select(AlertEnrichment)
        .where(AlertEnrichment.tenant_id == tenant_id)
        .where(AlertEnrichment.alert_fingerprint == fingerprint)
    ).first()
    if refresh and alert_enrichment:
        try:
            session.refresh(alert_enrichment)
        except Exception:
            logger.exception(
                "Failed to refresh enrichment",
                extra={"tenant_id": tenant_id, "fingerprint": fingerprint},
            )
    return alert_enrichment


def get_alerts_with_filters(
    tenant_id, provider_id=None, filters=None, time_delta=1
) -> list[Alert]:
    with Session(engine) as session:
        # Create the query
        query = session.query(Alert)

        # Apply subqueryload to force-load the alert_enrichment relationship
        query = query.options(subqueryload(Alert.alert_enrichment))

        # Filter by tenant_id
        query = query.filter(Alert.tenant_id == tenant_id)

        # Filter by time_delta
        query = query.filter(
            Alert.timestamp
            >= datetime.now(tz=timezone.utc) - timedelta(days=time_delta)
        )

        # Ensure Alert and AlertEnrichment are joined for subsequent filters
        query = query.outerjoin(Alert.alert_enrichment)

        # Apply filters if provided
        if filters:
            for f in filters:
                filter_key, filter_value = f.get("key"), f.get("value")
                if isinstance(filter_value, bool) and filter_value is True:
                    # If the filter value is True, we want to filter by the existence of the enrichment
                    #   e.g.: all the alerts that have ticket_id
                    if session.bind.dialect.name in ["mysql", "postgresql"]:
                        query = query.filter(
                            func.json_extract(
                                AlertEnrichment.enrichments, f"$.{filter_key}"
                            )
                            != null()
                        )
                    elif session.bind.dialect.name == "sqlite":
                        query = query.filter(
                            func.json_type(
                                AlertEnrichment.enrichments, f"$.{filter_key}"
                            )
                            != null()
                        )
                elif isinstance(filter_value, (str, int)):
                    if session.bind.dialect.name in ["mysql", "postgresql"]:
                        query = query.filter(
                            func.json_unquote(
                                func.json_extract(
                                    AlertEnrichment.enrichments, f"$.{filter_key}"
                                )
                            )
                            == filter_value
                        )
                    elif session.bind.dialect.name == "sqlite":
                        query = query.filter(
                            func.json_extract(
                                AlertEnrichment.enrichments, f"$.{filter_key}"
                            )
                            == filter_value
                        )
                    else:
                        logger.warning(
                            "Unsupported dialect",
                            extra={"dialect": session.bind.dialect.name},
                        )
                else:
                    logger.warning("Unsupported filter type", extra={"filter": f})

        if provider_id:
            query = query.filter(Alert.provider_id == provider_id)

        query = query.order_by(Alert.timestamp.desc())

        query = query.limit(10000)

        # Execute the query
        alerts = query.all()

    return alerts


def query_alerts(
    tenant_id,
    provider_id=None,
    limit=1000,
    timeframe=None,
    upper_timestamp=None,
    lower_timestamp=None,
    skip_alerts_with_null_timestamp=True,
    sort_ascending=False,
) -> list[Alert]:
    """
    Get all alerts for a given tenant_id.

    Args:
        tenant_id (_type_): The tenant_id to filter the alerts by.
        provider_id (_type_, optional): The provider id to filter by. Defaults to None.
        limit (_type_, optional): The maximum number of alerts to return. Defaults to 1000.
        timeframe (_type_, optional): The number of days to look back for alerts. Defaults to None.
        upper_timestamp (_type_, optional): The upper timestamp to filter by. Defaults to None.
        lower_timestamp (_type_, optional): The lower timestamp to filter by. Defaults to None.

    Returns:
        List[Alert]: A list of Alert objects."""

    with Session(engine) as session:
        # Create the query
        query = session.query(Alert)

        # Apply subqueryload to force-load the alert_enrichment relationship
        query = query.options(subqueryload(Alert.alert_enrichment))

        # Filter by tenant_id
        query = query.filter(Alert.tenant_id == tenant_id)

        # if timeframe is provided, filter the alerts by the timeframe
        if timeframe:
            query = query.filter(
                Alert.timestamp
                >= datetime.now(tz=timezone.utc) - timedelta(days=timeframe)
            )

        filter_conditions = []

        if upper_timestamp is not None:
            filter_conditions.append(Alert.timestamp < upper_timestamp)

        if lower_timestamp is not None:
            filter_conditions.append(Alert.timestamp >= lower_timestamp)

        # Apply the filter conditions
        if filter_conditions:
            query = query.filter(*filter_conditions)  # Unpack and apply all conditions

        if provider_id:
            query = query.filter(Alert.provider_id == provider_id)

        if skip_alerts_with_null_timestamp:
            query = query.filter(Alert.timestamp.isnot(None))

        if sort_ascending:
            query = query.order_by(Alert.timestamp.asc())
        else:
            query = query.order_by(Alert.timestamp.desc())

        if limit:
            query = query.limit(limit)

        # Execute the query
        alerts = query.all()

    return alerts


def get_last_alerts(
    tenant_id,
    provider_id=None,
    limit=1000,
    timeframe=None,
    upper_timestamp=None,
    lower_timestamp=None,
) -> list[Alert]:
    """
    Get the last alert for each fingerprint along with the first time the alert was triggered.

    Args:
        tenant_id (_type_): The tenant_id to filter the alerts by.
        provider_id (_type_, optional): The provider id to filter by. Defaults to None.

    Returns:
        List[Alert]: A list of Alert objects including the first time the alert was triggered.
    """
    with Session(engine) as session:
        # Subquery that selects the max and min timestamp for each fingerprint.
        subquery = (
            session.query(
                Alert.fingerprint,
                func.max(Alert.timestamp).label("max_timestamp"),
                func.min(Alert.timestamp).label(
                    "min_timestamp"
                ),  # Include minimum timestamp
            )
            .filter(Alert.tenant_id == tenant_id)
            .group_by(Alert.fingerprint)
            .subquery()
        )
        # if timeframe is provided, filter the alerts by the timeframe
        if timeframe:
            subquery = (
                session.query(subquery)
                .filter(
                    subquery.c.max_timestamp
                    >= datetime.now(tz=timezone.utc) - timedelta(days=timeframe)
                )
                .subquery()
            )

        filter_conditions = []

        if upper_timestamp is not None:
            filter_conditions.append(subquery.c.max_timestamp < upper_timestamp)

        if lower_timestamp is not None:
            filter_conditions.append(subquery.c.max_timestamp >= lower_timestamp)

        logger.info(f"filter_conditions: {filter_conditions}")
        # Apply the filter conditions
        if filter_conditions:
            subquery = (
                session.query(subquery)
                .filter(*filter_conditions)  # Unpack and apply all conditions
                .subquery()
            )
        # Main query joins the subquery to select alerts with their first and last occurrence.
        query = (
            session.query(
                Alert,
                subquery.c.min_timestamp.label(
                    "startedAt"
                ),  # Include "startedAt" in the selected columns
            )
            .filter(Alert.tenant_id == tenant_id)
            .join(
                subquery,
                and_(
                    Alert.fingerprint == subquery.c.fingerprint,
                    Alert.timestamp == subquery.c.max_timestamp,
                ),
            )
            .options(subqueryload(Alert.alert_enrichment))
        )

        if provider_id:
            query = query.filter(Alert.provider_id == provider_id)

        if timeframe:
            query = query.filter(
                subquery.c.max_timestamp
                >= datetime.now(tz=timezone.utc) - timedelta(days=timeframe)
            )

        # Order by timestamp in descending order and limit the results
        query = query.order_by(desc(Alert.timestamp)).limit(limit)
        # Execute the query
        alerts_with_start = query.all()
        # Convert result to list of Alert objects and include "startedAt" information if needed
        alerts = []
        for alert, startedAt in alerts_with_start:
            alert.event["startedAt"] = str(startedAt)
            alert.event["event_id"] = str(alert.id)
            alerts.append(alert)

    return alerts


def get_alerts_by_fingerprint(
    tenant_id: str, fingerprint: str, limit=1, status=None
) -> List[Alert]:
    """
    Get all alerts for a given fingerprint.

    Args:
        tenant_id (str): The tenant_id to filter the alerts by.
        fingerprint (str): The fingerprint to filter the alerts by.

    Returns:
        List[Alert]: A list of Alert objects.
    """
    with Session(engine) as session:
        # Create the query
        query = session.query(Alert)

        # Apply subqueryload to force-load the alert_enrichment relationship
        query = query.options(subqueryload(Alert.alert_enrichment))

        # Filter by tenant_id
        query = query.filter(Alert.tenant_id == tenant_id)

        query = query.filter(Alert.fingerprint == fingerprint)

        query = query.order_by(Alert.timestamp.desc())

        if status:
            query = query.filter(func.json_extract(Alert.event, "$.status") == status)

        if limit:
            query = query.limit(limit)
        # Execute the query
        alerts = query.all()

    return alerts


def get_alert_by_fingerprint_and_event_id(
    tenant_id: str, fingerprint: str, event_id: str
) -> Alert:
    with Session(engine) as session:
        alert = (
            session.query(Alert)
            .filter(Alert.tenant_id == tenant_id)
            .filter(Alert.fingerprint == fingerprint)
            .filter(Alert.id == uuid.UUID(event_id))
            .first()
        )
    return alert


def get_previous_alert_by_fingerprint(tenant_id: str, fingerprint: str) -> Alert:
    # get the previous alert for a given fingerprint
    with Session(engine) as session:
        alert = (
            session.query(Alert)
            .filter(Alert.tenant_id == tenant_id)
            .filter(Alert.fingerprint == fingerprint)
            .order_by(Alert.timestamp.desc())
            .limit(2)
            .all()
        )
    if len(alert) > 1:
        return alert[1]
    else:
        # no previous alert
        return None


def get_api_key(api_key: str) -> TenantApiKey:
    with Session(engine) as session:
        api_key_hashed = hashlib.sha256(api_key.encode()).hexdigest()
        statement = select(TenantApiKey).where(TenantApiKey.key_hash == api_key_hashed)
        tenant_api_key = session.exec(statement).first()
    return tenant_api_key


def get_user_by_api_key(api_key: str):
    api_key = get_api_key(api_key)
    return api_key.created_by


# this is only for single tenant
def get_user(username, password, update_sign_in=True):
    from keep.api.core.dependencies import SINGLE_TENANT_UUID
    from keep.api.models.db.user import User

    password_hash = hashlib.sha256(password.encode()).hexdigest()
    with Session(engine, expire_on_commit=False) as session:
        user = session.exec(
            select(User)
            .where(User.tenant_id == SINGLE_TENANT_UUID)
            .where(User.username == username)
            .where(User.password_hash == password_hash)
        ).first()
        if user and update_sign_in:
            user.last_sign_in = datetime.utcnow()
            session.add(user)
            session.commit()
    return user


def get_users():
    from keep.api.core.dependencies import SINGLE_TENANT_UUID
    from keep.api.models.db.user import User

    with Session(engine) as session:
        users = session.exec(
            select(User).where(User.tenant_id == SINGLE_TENANT_UUID)
        ).all()
    return users


def delete_user(username):
    from keep.api.core.dependencies import SINGLE_TENANT_UUID
    from keep.api.models.db.user import User

    with Session(engine) as session:
        user = session.exec(
            select(User)
            .where(User.tenant_id == SINGLE_TENANT_UUID)
            .where(User.username == username)
        ).first()
        if user:
            session.delete(user)
            session.commit()


def user_exists(tenant_id, username):
    from keep.api.models.db.user import User

    with Session(engine) as session:
        user = session.exec(
            select(User)
            .where(User.tenant_id == tenant_id)
            .where(User.username == username)
        ).first()
        return user is not None


def create_user(tenant_id, username, password, role):
    from keep.api.models.db.user import User

    password_hash = hashlib.sha256(password.encode()).hexdigest()
    with Session(engine) as session:
        user = User(
            tenant_id=tenant_id,
            username=username,
            password_hash=password_hash,
            role=role,
        )
        session.add(user)
        session.commit()
        session.refresh(user)
    return user


def update_user_last_sign_in(tenant_id, username):
    from keep.api.models.db.user import User

    with Session(engine) as session:
        user = session.exec(
            select(User)
            .where(User.tenant_id == tenant_id)
            .where(User.username == username)
        ).first()
        if user:
            user.last_sign_in = datetime.utcnow()
            session.add(user)
            session.commit()
    return user


def update_user_role(tenant_id, username, role):
    from keep.api.models.db.user import User

    with Session(engine) as session:
        user = session.exec(
            select(User)
            .where(User.tenant_id == tenant_id)
            .where(User.username == username)
        ).first()
        if user and user.role != role:
            user.role = role
            session.add(user)
            session.commit()
    return user


def save_workflow_results(tenant_id, workflow_execution_id, workflow_results):
    with Session(engine) as session:
        workflow_execution = session.exec(
            select(WorkflowExecution)
            .where(WorkflowExecution.tenant_id == tenant_id)
            .where(WorkflowExecution.id == workflow_execution_id)
        ).one()

        workflow_execution.results = workflow_results
        session.commit()


def get_workflow_by_name(tenant_id, workflow_name):
    with Session(engine) as session:
        workflow = session.exec(
            select(Workflow)
            .where(Workflow.tenant_id == tenant_id)
            .where(Workflow.name == workflow_name)
            .where(Workflow.is_deleted == False)
        ).first()

        return workflow


def get_previous_execution_id(tenant_id, workflow_id, workflow_execution_id):
    with Session(engine) as session:
        previous_execution = session.exec(
            select(WorkflowExecution)
            .where(WorkflowExecution.tenant_id == tenant_id)
            .where(WorkflowExecution.workflow_id == workflow_id)
            .where(WorkflowExecution.id != workflow_execution_id)
            .order_by(WorkflowExecution.started.desc())
            .limit(1)
        ).first()
        if previous_execution:
            return previous_execution
        else:
            return None


def create_rule(
    tenant_id,
    name,
    timeframe,
    timeunit,
    definition,
    definition_cel,
    created_by,
    grouping_criteria=None,
    group_description=None,
    require_approve=False,
):
    grouping_criteria = grouping_criteria or []
    with Session(engine) as session:
        rule = Rule(
            tenant_id=tenant_id,
            name=name,
            timeframe=timeframe,
            timeunit=timeunit,
            definition=definition,
            definition_cel=definition_cel,
            created_by=created_by,
            creation_time=datetime.utcnow(),
            grouping_criteria=grouping_criteria,
            group_description=group_description,
            require_approve=require_approve,
        )
        session.add(rule)
        session.commit()
        session.refresh(rule)
        return rule


def update_rule(
    tenant_id,
    rule_id,
    name,
    timeframe,
    timeunit,
    definition,
    definition_cel,
    updated_by,
    grouping_criteria,
    require_approve,
):
    with Session(engine) as session:
        rule = session.exec(
            select(Rule).where(Rule.tenant_id == tenant_id).where(Rule.id == rule_id)
        ).first()

        if rule:
            rule.name = name
            rule.timeframe = timeframe
            rule.timeunit = timeunit
            rule.definition = definition
            rule.definition_cel = definition_cel
            rule.grouping_criteria = grouping_criteria
            rule.require_approve = require_approve
            rule.updated_by = updated_by
            rule.update_time = datetime.utcnow()
            session.commit()
            session.refresh(rule)
            return rule
        else:
            return None


def get_rules(tenant_id, ids=None):
    with Session(engine) as session:
        # Start building the query
        query = select(Rule).where(Rule.tenant_id == tenant_id)

        # Apply additional filters if ids are provided
        if ids is not None:
            query = query.where(Rule.id.in_(ids))

        # Execute the query
        rules = session.exec(query).all()
        return rules


def create_alert(tenant_id, provider_type, provider_id, event, fingerprint):
    with Session(engine) as session:
        alert = Alert(
            tenant_id=tenant_id,
            provider_type=provider_type,
            provider_id=provider_id,
            event=event,
            fingerprint=fingerprint,
        )
        session.add(alert)
        session.commit()
        session.refresh(alert)
        return alert


def delete_rule(tenant_id, rule_id):
    with Session(engine) as session:
        rule = session.exec(
            select(Rule).where(Rule.tenant_id == tenant_id).where(Rule.id == rule_id)
        ).first()

        if rule:
            session.delete(rule)
            session.commit()
            return True
        return False


def get_incident_for_grouping_rule(
    tenant_id, rule, timeframe, rule_fingerprint, session: Optional[Session] = None
) -> Incident:
    # checks if incident with the incident criteria exists, if not it creates it
    #   and then assign the alert to the incident
    with existed_or_new_session(session) as session:
        incident = session.exec(
            select(Incident)
            .options(joinedload(Incident.alerts))
            .where(Incident.tenant_id == tenant_id)
            .where(Incident.rule_id == rule.id)
            .where(Incident.rule_fingerprint == rule_fingerprint)
            .order_by(Incident.creation_time.desc())
        ).first()

        # if the last alert in the incident is older than the timeframe, create a new incident
        is_incident_expired = False
        if incident and incident.alerts:
            is_incident_expired = max(
                alert.timestamp for alert in incident.alerts
            ) < datetime.utcnow() - timedelta(seconds=timeframe)

        # if there is no incident with the rule_fingerprint, create it or existed is already expired
        if not incident or is_incident_expired:
            # Create and add a new incident if it doesn't exist
            incident = Incident(
                tenant_id=tenant_id,
                user_generated_name=f"Incident generated by rule {rule.name}",
                rule_id=rule.id,
                rule_fingerprint=rule_fingerprint,
                is_predicted=False,
                is_confirmed=not rule.require_approve,
            )
            session.add(incident)
            session.commit()
            session.refresh(incident)

    return incident


def get_rule(tenant_id, rule_id):
    with Session(engine) as session:
        rule = session.exec(
            select(Rule).where(Rule.tenant_id == tenant_id).where(Rule.id == rule_id)
        ).first()
    return rule


def get_rule_incidents_count_db(tenant_id):
    with Session(engine) as session:
        query = (
            session.query(Incident.rule_id, func.count(Incident.id))
            .select_from(Incident)
            .filter(Incident.tenant_id == tenant_id, col(Incident.rule_id).isnot(None))
            .group_by(Incident.rule_id)
        )
        return dict(query.all())


def get_rule_distribution(tenant_id, minute=False):
    """Returns hits per hour for each rule, optionally breaking down by groups if the rule has 'group by', limited to the last 7 days."""
    with Session(engine) as session:
        # Get the timestamp for 7 days ago
        seven_days_ago = datetime.utcnow() - timedelta(days=1)

        # Check the dialect
        if session.bind.dialect.name == "mysql":
            time_format = "%Y-%m-%d %H:%i" if minute else "%Y-%m-%d %H"
            timestamp_format = func.date_format(AlertToIncident.timestamp, time_format)
        elif session.bind.dialect.name == "postgresql":
            time_format = "YYYY-MM-DD HH:MI" if minute else "YYYY-MM-DD HH"
            timestamp_format = func.to_char(AlertToIncident.timestamp, time_format)
        elif session.bind.dialect.name == "sqlite":
            time_format = "%Y-%m-%d %H:%M" if minute else "%Y-%m-%d %H"
            timestamp_format = func.strftime(time_format, AlertToIncident.timestamp)
        else:
            raise ValueError("Unsupported database dialect")
        # Construct the query
        query = (
            session.query(
                Rule.id.label("rule_id"),
                Rule.name.label("rule_name"),
                Incident.id.label("group_id"),
                Incident.rule_fingerprint.label("rule_fingerprint"),
                timestamp_format.label("time"),
                func.count(AlertToIncident.alert_id).label("hits"),
            )
            .join(Incident, Rule.id == Incident.rule_id)
            .join(AlertToIncident, Incident.id == AlertToIncident.incident_id)
            .filter(AlertToIncident.timestamp >= seven_days_ago)
            .filter(Rule.tenant_id == tenant_id)  # Filter by tenant_id
            .group_by(
                "rule_id", "rule_name", "incident_id", "rule_fingerprint", "time"
            )  # Adjusted here
            .order_by("time")
        )

        results = query.all()

        # Convert the results into a dictionary
        rule_distribution = {}
        for result in results:
            rule_id = result.rule_id
            rule_fingerprint = result.rule_fingerprint
            timestamp = result.time
            hits = result.hits

            if rule_id not in rule_distribution:
                rule_distribution[rule_id] = {}

            if rule_fingerprint not in rule_distribution[rule_id]:
                rule_distribution[rule_id][rule_fingerprint] = {}

            rule_distribution[rule_id][rule_fingerprint][timestamp] = hits

        return rule_distribution


def get_all_deduplication_rules(tenant_id):
    with Session(engine) as session:
        rules = session.exec(
            select(AlertDeduplicationRule).where(
                AlertDeduplicationRule.tenant_id == tenant_id
            )
        ).all()
    return rules


def get_custom_deduplication_rule(tenant_id, provider_id, provider_type):
    with Session(engine) as session:
        rule = session.exec(
            select(AlertDeduplicationRule)
            .where(AlertDeduplicationRule.tenant_id == tenant_id)
            .where(AlertDeduplicationRule.provider_id == provider_id)
            .where(AlertDeduplicationRule.provider_type == provider_type)
        ).first()
    return rule


def create_deduplication_rule(
    tenant_id: str,
    name: str,
    description: str,
    provider_id: str | None,
    provider_type: str,
    created_by: str,
    enabled: bool = True,
    fingerprint_fields: list[str] = [],
    full_deduplication: bool = False,
    ignore_fields: list[str] = [],
    priority: int = 0,
):
    with Session(engine) as session:
        new_rule = AlertDeduplicationRule(
            tenant_id=tenant_id,
            name=name,
            description=description,
            provider_id=provider_id,
            provider_type=provider_type,
            last_updated_by=created_by,  # on creation, last_updated_by is the same as created_by
            created_by=created_by,
            enabled=enabled,
            fingerprint_fields=fingerprint_fields,
            full_deduplication=full_deduplication,
            ignore_fields=ignore_fields,
            priority=priority,
        )
        session.add(new_rule)
        session.commit()
        session.refresh(new_rule)
    return new_rule


def update_deduplication_rule(
    rule_id: str,
    tenant_id: str,
    name: str,
    description: str,
    provider_id: str | None,
    provider_type: str,
    last_updated_by: str,
    enabled: bool = True,
    fingerprint_fields: list[str] = [],
    full_deduplication: bool = False,
    ignore_fields: list[str] = [],
    priority: int = 0,
):
    with Session(engine) as session:
        rule = session.exec(
            select(AlertDeduplicationRule)
            .where(AlertDeduplicationRule.id == rule_id)
            .where(AlertDeduplicationRule.tenant_id == tenant_id)
        ).first()
        if not rule:
            raise ValueError(f"No deduplication rule found with id {rule_id}")

        rule.name = name
        rule.description = description
        rule.provider_id = provider_id
        rule.provider_type = provider_type
        rule.last_updated_by = last_updated_by
        rule.enabled = enabled
        rule.fingerprint_fields = fingerprint_fields
        rule.full_deduplication = full_deduplication
        rule.ignore_fields = ignore_fields
        rule.priority = priority

        session.add(rule)
        session.commit()
        session.refresh(rule)
    return rule


def delete_deduplication_rule(rule_id: str, tenant_id: str) -> bool:
    with Session(engine) as session:
        rule = session.exec(
            select(AlertDeduplicationRule)
            .where(AlertDeduplicationRule.id == rule_id)
            .where(AlertDeduplicationRule.tenant_id == tenant_id)
        ).first()
        if not rule:
            return False

        session.delete(rule)
        session.commit()
    return True


def get_custom_deduplication_rules(tenant_id, provider_id, provider_type):
    with Session(engine) as session:
        rules = session.exec(
            select(AlertDeduplicationRule)
            .where(AlertDeduplicationRule.tenant_id == tenant_id)
            .where(AlertDeduplicationRule.provider_id == provider_id)
            .where(AlertDeduplicationRule.provider_type == provider_type)
        ).all()
    return rules


def create_deduplication_event(
    tenant_id, deduplication_rule_id, deduplication_type, provider_id, provider_type
):
    with Session(engine) as session:
        deduplication_event = AlertDeduplicationEvent(
            tenant_id=tenant_id,
            deduplication_rule_id=deduplication_rule_id,
            deduplication_type=deduplication_type,
            provider_id=provider_id,
            provider_type=provider_type,
            timestamp=datetime.utcnow(),
            date_hour=datetime.utcnow().replace(minute=0, second=0, microsecond=0),
        )
        session.add(deduplication_event)
        session.commit()


def get_all_alerts_by_providers(tenant_id):
    with Session(engine) as session:
        # Query to get the count of alerts per provider_id and provider_type
        query = (
            select(
                Alert.provider_id,
                Alert.provider_type,
                func.count(Alert.id).label("num_alerts"),
            )
            .where(Alert.tenant_id == tenant_id)
            .group_by(Alert.provider_id, Alert.provider_type)
        )

        results = session.exec(query).all()

        # Create a dictionary with the number of alerts for each provider
        stats = {}
        for result in results:
            provider_id = result.provider_id
            provider_type = result.provider_type
            num_alerts = result.num_alerts

            key = f"{provider_type}_{provider_id}"
            stats[key] = {
                "num_alerts": num_alerts,
            }

    return stats


def get_all_deduplication_stats(tenant_id):
    with Session(engine) as session:
        # Query to get all-time deduplication stats
        all_time_query = (
            select(
                AlertDeduplicationEvent.deduplication_rule_id,
                AlertDeduplicationEvent.provider_id,
                AlertDeduplicationEvent.provider_type,
                AlertDeduplicationEvent.deduplication_type,
                func.count(AlertDeduplicationEvent.id).label("dedup_count"),
            )
            .where(AlertDeduplicationEvent.tenant_id == tenant_id)
            .group_by(
                AlertDeduplicationEvent.deduplication_rule_id,
                AlertDeduplicationEvent.provider_id,
                AlertDeduplicationEvent.provider_type,
                AlertDeduplicationEvent.deduplication_type,
            )
        )

        all_time_results = session.exec(all_time_query).all()

        # Query to get alerts distribution in the last 24 hours
        twenty_four_hours_ago = datetime.utcnow() - timedelta(hours=24)
        alerts_last_24_hours_query = (
            select(
                AlertDeduplicationEvent.deduplication_rule_id,
                AlertDeduplicationEvent.provider_id,
                AlertDeduplicationEvent.provider_type,
                AlertDeduplicationEvent.date_hour,
                func.count(AlertDeduplicationEvent.id).label("hourly_count"),
            )
            .where(AlertDeduplicationEvent.tenant_id == tenant_id)
            .where(AlertDeduplicationEvent.date_hour >= twenty_four_hours_ago)
            .group_by(
                AlertDeduplicationEvent.deduplication_rule_id,
                AlertDeduplicationEvent.provider_id,
                AlertDeduplicationEvent.provider_type,
                AlertDeduplicationEvent.date_hour,
            )
        )

        alerts_last_24_hours_results = session.exec(alerts_last_24_hours_query).all()

        # Create a dictionary with deduplication stats for each rule
        stats = {}
        current_hour = datetime.utcnow().replace(minute=0, second=0, microsecond=0)
        for result in all_time_results:
            provider_id = result.provider_id
            provider_type = result.provider_type
            dedup_count = result.dedup_count
            dedup_type = result.deduplication_type

            # alerts without provider_id and provider_type are considered as "keep"
            if not provider_type:
                provider_type = "keep"

            key = str(result.deduplication_rule_id)
            if key not in stats:
                # initialize the stats for the deduplication rule
                stats[key] = {
                    "full_dedup_count": 0,
                    "partial_dedup_count": 0,
                    "none_dedup_count": 0,
                    "alerts_last_24_hours": [
                        {"hour": (current_hour - timedelta(hours=i)).hour, "number": 0}
                        for i in range(0, 24)
                    ],
                    "provider_id": provider_id,
                    "provider_type": provider_type,
                }

            if dedup_type == "full":
                stats[key]["full_dedup_count"] += dedup_count
            elif dedup_type == "partial":
                stats[key]["partial_dedup_count"] += dedup_count
            elif dedup_type == "none":
                stats[key]["none_dedup_count"] += dedup_count

        # Add alerts distribution from the last 24 hours
        for result in alerts_last_24_hours_results:
            provider_id = result.provider_id
            provider_type = result.provider_type
            date_hour = result.date_hour
            hourly_count = result.hourly_count
            key = str(result.deduplication_rule_id)

            if not provider_type:
                provider_type = "keep"

            if key in stats:
                hours_ago = int((current_hour - date_hour).total_seconds() / 3600)
                if 0 <= hours_ago < 24:
                    stats[key]["alerts_last_24_hours"][23 - hours_ago][
                        "number"
                    ] = hourly_count

    return stats


def get_last_alert_hash_by_fingerprint(tenant_id, fingerprint):
    # get the last alert for a given fingerprint
    # to check deduplication
    with Session(engine) as session:
        query = (
            select(Alert.alert_hash)
            .where(Alert.tenant_id == tenant_id)
            .where(Alert.fingerprint == fingerprint)
            .order_by(Alert.timestamp.desc())
            .limit(1)  # Add LIMIT 1 for MSSQL
        )

        alert_hash = session.exec(query).first()
    return alert_hash


def update_key_last_used(
    tenant_id: str,
    reference_id: str,
) -> str:
    """
    Updates API key last used.

    Args:
        session (Session): _description_
        tenant_id (str): _description_
        reference_id (str): _description_

    Returns:
        str: _description_
    """
    with Session(engine) as session:
        # Get API Key from database
        statement = (
            select(TenantApiKey)
            .where(TenantApiKey.reference_id == reference_id)
            .where(TenantApiKey.tenant_id == tenant_id)
        )

        tenant_api_key_entry = session.exec(statement).first()

        # Update last used
        if not tenant_api_key_entry:
            # shouldn't happen but somehow happened to specific tenant so logging it
            logger.error(
                "API key not found",
                extra={"tenant_id": tenant_id, "unique_api_key_id": reference_id},
            )
            return
        tenant_api_key_entry.last_used = datetime.utcnow()
        session.add(tenant_api_key_entry)
        session.commit()


def get_linked_providers(tenant_id: str) -> List[Tuple[str, str, datetime]]:
    with Session(engine) as session:
        providers = (
            session.query(
                Alert.provider_type,
                Alert.provider_id,
                func.max(Alert.timestamp).label("last_alert_timestamp"),
            )
            .outerjoin(Provider, Alert.provider_id == Provider.id)
            .filter(
                Alert.tenant_id == tenant_id,
                Alert.provider_type != "group",
                Provider.id
                == None,  # Filters for alerts with a provider_id not in Provider table
            )
            .group_by(Alert.provider_type, Alert.provider_id)
            .all()
        )

    return providers


def get_provider_distribution(tenant_id: str) -> dict:
    """Returns hits per hour and the last alert timestamp for each provider, limited to the last 24 hours."""
    with Session(engine) as session:
        twenty_four_hours_ago = datetime.utcnow() - timedelta(hours=24)
        time_format = "%Y-%m-%d %H"

        if session.bind.dialect.name == "mysql":
            timestamp_format = func.date_format(Alert.timestamp, time_format)
        elif session.bind.dialect.name == "postgresql":
            # PostgreSQL requires a different syntax for the timestamp format
            # cf: https://www.postgresql.org/docs/current/functions-formatting.html#FUNCTIONS-FORMATTING
            timestamp_format = func.to_char(Alert.timestamp, "YYYY-MM-DD HH")
        elif session.bind.dialect.name == "sqlite":
            timestamp_format = func.strftime(time_format, Alert.timestamp)

        # Adjusted query to include max timestamp
        query = (
            session.query(
                Alert.provider_id,
                Alert.provider_type,
                timestamp_format.label("time"),
                func.count().label("hits"),
                func.max(Alert.timestamp).label(
                    "last_alert_timestamp"
                ),  # Include max timestamp
            )
            .filter(
                Alert.tenant_id == tenant_id,
                Alert.timestamp >= twenty_four_hours_ago,
            )
            .group_by(Alert.provider_id, Alert.provider_type, "time")
            .order_by(Alert.provider_id, Alert.provider_type, "time")
        )

        results = query.all()

        provider_distribution = {}

        for provider_id, provider_type, time, hits, last_alert_timestamp in results:
            provider_key = f"{provider_id}_{provider_type}"
            last_alert_timestamp = (
                datetime.fromisoformat(last_alert_timestamp)
                if isinstance(last_alert_timestamp, str)
                else last_alert_timestamp
            )

            if provider_key not in provider_distribution:
                provider_distribution[provider_key] = {
                    "provider_id": provider_id,
                    "provider_type": provider_type,
                    "alert_last_24_hours": [
                        {"hour": i, "number": 0} for i in range(24)
                    ],
                    "last_alert_received": last_alert_timestamp,  # Initialize with the first seen timestamp
                }
            else:
                # Update the last alert timestamp if the current one is more recent
                provider_distribution[provider_key]["last_alert_received"] = max(
                    provider_distribution[provider_key]["last_alert_received"],
                    last_alert_timestamp,
                )

            time = datetime.strptime(time, time_format)
            index = int((time - twenty_four_hours_ago).total_seconds() // 3600)

            if 0 <= index < 24:
                provider_distribution[provider_key]["alert_last_24_hours"][index][
                    "number"
                ] += hits

    return provider_distribution


def get_presets(
    tenant_id: str, email, preset_ids: list[str] = None
) -> List[Dict[str, Any]]:
    with Session(engine) as session:
        # v2 with RBAC and roles
        if preset_ids:
            statement = (
                select(Preset)
                .where(Preset.tenant_id == tenant_id)
                .where(Preset.id.in_(preset_ids))
            )
        # v1, no RBAC and roles
        else:
            statement = (
                select(Preset)
                .where(Preset.tenant_id == tenant_id)
                .where(
                    or_(
                        Preset.is_private == False,
                        Preset.created_by == email,
                    )
                )
            )
        result = session.exec(statement)
        presets = result.unique().all()

    return presets


def get_preset_by_name(tenant_id: str, preset_name: str) -> Preset:
    with Session(engine) as session:
        preset = session.exec(
            select(Preset)
            .where(Preset.tenant_id == tenant_id)
            .where(Preset.name == preset_name)
        ).first()
    return preset


def get_all_presets(tenant_id: str) -> List[Preset]:
    with Session(engine) as session:
        presets = (
            session.exec(select(Preset).where(Preset.tenant_id == tenant_id))
            .unique()
            .all()
        )
    return presets


def get_dashboards(tenant_id: str, email=None) -> List[Dict[str, Any]]:
    with Session(engine) as session:
        statement = (
            select(Dashboard)
            .where(Dashboard.tenant_id == tenant_id)
            .where(
                or_(
                    Dashboard.is_private == False,
                    Dashboard.created_by == email,
                )
            )
        )
        dashboards = session.exec(statement).all()
    return dashboards


def create_dashboard(
    tenant_id, dashboard_name, created_by, dashboard_config, is_private=False
):
    with Session(engine) as session:
        dashboard = Dashboard(
            tenant_id=tenant_id,
            dashboard_name=dashboard_name,
            dashboard_config=dashboard_config,
            created_by=created_by,
            is_private=is_private,
        )
        session.add(dashboard)
        session.commit()
        session.refresh(dashboard)
        return dashboard


def update_dashboard(
    tenant_id, dashboard_id, dashboard_name, dashboard_config, updated_by
):
    with Session(engine) as session:
        dashboard = session.exec(
            select(Dashboard)
            .where(Dashboard.tenant_id == tenant_id)
            .where(Dashboard.id == dashboard_id)
        ).first()

        if not dashboard:
            return None

        if dashboard_name:
            dashboard.dashboard_name = dashboard_name

        if dashboard_config:
            dashboard.dashboard_config = dashboard_config

        dashboard.updated_by = updated_by
        dashboard.updated_at = datetime.utcnow()
        session.commit()
        session.refresh(dashboard)
        return dashboard


def delete_dashboard(tenant_id, dashboard_id):
    with Session(engine) as session:
        dashboard = session.exec(
            select(Dashboard)
            .where(Dashboard.tenant_id == tenant_id)
            .where(Dashboard.id == dashboard_id)
        ).first()

        if dashboard:
            session.delete(dashboard)
            session.commit()
            return True
        return False


def get_all_actions(tenant_id: str) -> List[Action]:
    with Session(engine) as session:
        actions = session.exec(
            select(Action).where(Action.tenant_id == tenant_id)
        ).all()
    return actions


def get_action(tenant_id: str, action_id: str) -> Action:
    with Session(engine) as session:
        action = session.exec(
            select(Action)
            .where(Action.tenant_id == tenant_id)
            .where(Action.id == action_id)
        ).first()
    return action


def create_action(action: Action):
    with Session(engine) as session:
        session.add(action)
        session.commit()
        session.refresh(action)


def create_actions(actions: List[Action]):
    with Session(engine) as session:
        for action in actions:
            session.add(action)
        session.commit()


def delete_action(tenant_id: str, action_id: str) -> bool:
    with Session(engine) as session:
        found_action = session.exec(
            select(Action)
            .where(Action.id == action_id)
            .where(Action.tenant_id == tenant_id)
        ).first()
        if found_action:
            session.delete(found_action)
            session.commit()
            return bool(found_action)
        return False


def update_action(
    tenant_id: str, action_id: str, update_payload: Action
) -> Union[Action, None]:
    with Session(engine) as session:
        found_action = session.exec(
            select(Action)
            .where(Action.id == action_id)
            .where(Action.tenant_id == tenant_id)
        ).first()
        if found_action:
            for key, value in update_payload.dict(exclude_unset=True).items():
                if hasattr(found_action, key):
                    setattr(found_action, key, value)
            session.commit()
            session.refresh(found_action)
    return found_action


def get_tenants_configurations(only_with_config=False) -> List[Tenant]:
    with Session(engine) as session:
        try:
            tenants = session.exec(select(Tenant)).all()
        # except column configuration does not exist (new column added)
        except OperationalError as e:
            if "Unknown column" in str(e):
                logger.warning("Column configuration does not exist in the database")
                return {}
            else:
                logger.exception("Failed to get tenants configurations")
                return {}

    tenants_configurations = {}
    for tenant in tenants:
        if only_with_config and not tenant.configuration:
            continue
        tenants_configurations[tenant.id] = tenant.configuration or {}

    return tenants_configurations


def update_preset_options(tenant_id: str, preset_id: str, options: dict) -> Preset:
    with Session(engine) as session:
        preset = session.exec(
            select(Preset)
            .where(Preset.tenant_id == tenant_id)
            .where(Preset.id == preset_id)
        ).first()

        stmt = (
            update(Preset)
            .where(Preset.id == preset_id)
            .where(Preset.tenant_id == tenant_id)
            .values(options=options)
        )
        session.execute(stmt)
        session.commit()
        session.refresh(preset)
    return preset


def assign_alert_to_incident(alert_id: UUID | str, incident_id: UUID, tenant_id: str, session: Optional[Session]=None):
    return add_alerts_to_incident_by_incident_id(tenant_id, incident_id, [alert_id], session=session)


def is_alert_assigned_to_incident(
    alert_id: UUID, incident_id: UUID, tenant_id: str
) -> bool:
    with Session(engine) as session:
        assigned = session.exec(
            select(AlertToIncident)
            .where(AlertToIncident.alert_id == alert_id)
            .where(AlertToIncident.incident_id == incident_id)
            .where(AlertToIncident.tenant_id == tenant_id)
        ).first()
    return assigned is not None


def get_incidents(tenant_id) -> List[Incident]:
    with Session(engine) as session:
        incidents = session.exec(
            select(Incident)
            .options(selectinload(Incident.alerts))
            .where(Incident.tenant_id == tenant_id)
            .order_by(desc(Incident.creation_time))
        ).all()
    return incidents


def get_alert_audit(
    tenant_id: str, fingerprint: str | list[str], limit: int = 50
) -> List[AlertAudit]:
    """
    Get the alert audit for the given fingerprint(s).

    Args:
        tenant_id (str): the tenant_id to filter the alert audit by
        fingerprint (str | list[str]): the fingerprint(s) to filter the alert audit by
        limit (int, optional): the maximum number of alert audits to return. Defaults to 50.

    Returns:
        List[AlertAudit]: the alert audit for the given fingerprint(s)
    """
    with Session(engine) as session:
        if isinstance(fingerprint, list):
            query = (
                select(AlertAudit)
                .where(AlertAudit.tenant_id == tenant_id)
                .where(AlertAudit.fingerprint.in_(fingerprint))
                .order_by(desc(AlertAudit.timestamp), AlertAudit.fingerprint)
            )
            if limit:
                query = query.limit(limit)
        else:
            query = (
                select(AlertAudit)
                .where(AlertAudit.tenant_id == tenant_id)
                .where(AlertAudit.fingerprint == fingerprint)
                .order_by(desc(AlertAudit.timestamp))
                .limit(limit)
            )

        # Execute the query and fetch all results
        result = session.execute(query).scalars().all()

    return result


def get_workflows_with_last_executions_v2(
    tenant_id: str, fetch_last_executions: int = 15
) -> list[dict]:
    if fetch_last_executions is not None and fetch_last_executions > 20:
        fetch_last_executions = 20

    # List first 1000 worflows and thier last executions in the last 7 days which are active)
    with Session(engine) as session:
        latest_executions_subquery = (
            select(
                WorkflowExecution.workflow_id,
                WorkflowExecution.started,
                WorkflowExecution.execution_time,
                WorkflowExecution.status,
                func.row_number()
                .over(
                    partition_by=WorkflowExecution.workflow_id,
                    order_by=desc(WorkflowExecution.started),
                )
                .label("row_num"),
            )
            .where(WorkflowExecution.tenant_id == tenant_id)
            .where(
                WorkflowExecution.started
                >= datetime.now(tz=timezone.utc) - timedelta(days=7)
            )
            .cte("latest_executions_subquery")
        )

        workflows_with_last_executions_query = (
            select(
                Workflow,
                latest_executions_subquery.c.started,
                latest_executions_subquery.c.execution_time,
                latest_executions_subquery.c.status,
            )
            .outerjoin(
                latest_executions_subquery,
                and_(
                    Workflow.id == latest_executions_subquery.c.workflow_id,
                    latest_executions_subquery.c.row_num <= fetch_last_executions,
                ),
            )
            .where(Workflow.tenant_id == tenant_id)
            .where(Workflow.is_deleted == False)
            .order_by(Workflow.id, desc(latest_executions_subquery.c.started))
            .limit(15000)
        ).distinct()

        result = session.execute(workflows_with_last_executions_query).all()

    return result


def get_last_incidents(
    tenant_id: str,
    limit: int = 25,
    offset: int = 0,
    timeframe: int = None,
    upper_timestamp: datetime = None,
    lower_timestamp: datetime = None,
    is_confirmed: bool = False,
    sorting: Optional[IncidentSorting] = IncidentSorting.creation_time,
    with_alerts: bool = False,
    is_predicted: bool = None,
) -> Tuple[list[Incident], int]:
    """
    Get the last incidents and total amount of incidents.

    Args:
        tenant_id (str): The tenant_id to filter the incidents by.
        limit (int): Amount of objects to return
        offset (int): Current offset for
        timeframe (int|null): Return incidents only for the last <N> days
        is_confirmed (bool): Return confirmed incidents or predictions
        upper_timestamp: datetime = None,
        lower_timestamp: datetime = None,
        is_confirmed (bool): filter incident candidates or real incidents
        sorting: Optional[IncidentSorting]: how to sort the data
        with_alerts (bool): Pre-load alerts or not

    Returns:
        List[Incident]: A list of Incident objects.
    """
    with Session(engine) as session:
        query = session.query(
            Incident,
        ).filter(Incident.tenant_id == tenant_id, Incident.is_confirmed == is_confirmed)

        if with_alerts:
            query = query.options(joinedload(Incident.alerts))

        if is_predicted is not None:
            query = query.filter(Incident.is_predicted == is_predicted)

        if timeframe:
            query = query.filter(
                Incident.start_time
                >= datetime.now(tz=timezone.utc) - timedelta(days=timeframe)
            )

        if upper_timestamp and lower_timestamp:
            query = query.filter(
                col(Incident.last_seen_time).between(lower_timestamp, upper_timestamp)
            )
        elif upper_timestamp:
            query = query.filter(Incident.last_seen_time <= upper_timestamp)
        elif lower_timestamp:
            query = query.filter(Incident.last_seen_time >= lower_timestamp)

        if sorting:
            query = query.order_by(sorting.get_order_by())

        total_count = query.count()

        # Order by start_time in descending order and limit the results
        query = query.limit(limit).offset(offset)
        # Execute the query
        incidents = query.all()

    return incidents, total_count


def get_incident_by_id(
    tenant_id: str, incident_id: str | UUID, with_alerts: bool = False
) -> Optional[Incident]:
    with Session(engine) as session:
        query = session.query(
            Incident,
        ).filter(
            Incident.tenant_id == tenant_id,
            Incident.id == incident_id,
        )
        if with_alerts:
            query = query.options(joinedload(Incident.alerts))

    return query.first()


def create_incident_from_dto(
    tenant_id: str, incident_dto: IncidentDtoIn
) -> Optional[Incident]:
    return create_incident_from_dict(tenant_id, incident_dto.dict())


def create_incident_from_dict(
    tenant_id: str, incident_data: dict
) -> Optional[Incident]:
    is_predicted = incident_data.get("is_predicted", False)
    if "is_confirmed" not in incident_data:
        incident_data["is_confirmed"] = not is_predicted
    with Session(engine) as session:
        new_incident = Incident(**incident_data, tenant_id=tenant_id)
        session.add(new_incident)
        session.commit()
        session.refresh(new_incident)
        new_incident.alerts = []
    return new_incident


def update_incident_from_dto_by_id(
    tenant_id: str,
    incident_id: str,
    updated_incident_dto: IncidentDtoIn,
) -> Optional[Incident]:
    with Session(engine) as session:
        incident = session.exec(
            select(Incident)
            .where(
                Incident.tenant_id == tenant_id,
                Incident.id == incident_id,
            )
            .options(joinedload(Incident.alerts))
        ).first()

        if not incident:
            return None

        incident.user_generated_name = updated_incident_dto.user_generated_name
        incident.user_summary = updated_incident_dto.user_summary
        incident.assignee = updated_incident_dto.assignee

        session.commit()
        session.refresh(incident)

        return incident


def delete_incident_by_id(
    tenant_id: str,
    incident_id: str,
) -> bool:
    with Session(engine) as session:
        incident = (
            session.query(Incident)
            .filter(
                Incident.tenant_id == tenant_id,
                Incident.id == incident_id,
            )
            .first()
        )

        # Delete all associations with alerts:

        (
            session.query(AlertToIncident)
            .where(
                AlertToIncident.tenant_id == tenant_id,
                AlertToIncident.incident_id == incident.id,
            )
            .delete()
        )

        session.delete(incident)
        session.commit()
        return True


def get_incidents_count(
    tenant_id: str,
) -> int:
    with Session(engine) as session:
        return (
            session.query(Incident)
            .filter(
                Incident.tenant_id == tenant_id,
            )
            .count()
        )


def get_incident_alerts_by_incident_id(
    tenant_id: str,
    incident_id: str,
    limit: Optional[int] = None,
    offset: Optional[int] = None,
) -> (List[Alert], int):
    with Session(engine) as session:
        query = (
            session.query(
                Alert,
            )
            .join(AlertToIncident, AlertToIncident.alert_id == Alert.id)
            .join(Incident, AlertToIncident.incident_id == Incident.id)
            .filter(
                AlertToIncident.tenant_id == tenant_id,
                Incident.id == incident_id,
            )
            .order_by(col(Alert.timestamp).desc())
        )

    total_count = query.count()

    if limit and offset:
        query = query.limit(limit).offset(offset)

    return query.all(), total_count


def get_alerts_data_for_incident(
    alert_ids: list[str | UUID], session: Optional[Session] = None
) -> dict:
    """
    Function to prepare aggregated data for incidents from the given list of alert_ids
    Logic is wrapped to the inner function for better usability with an optional database session

    Args:
        alert_ids (list[str | UUID]): list of alert ids for aggregation
        session (Optional[Session]): The database session or None

    Returns: dict {sources: list[str], services: list[str], count: int}
    """

    with existed_or_new_session(session) as session:

        fields = (
            get_json_extract_field(session, Alert.event, "service"),
            Alert.provider_type,
            get_json_extract_field(session, Alert.event, "severity"),
        )

        alerts_data = session.exec(
            select(*fields).where(
                col(Alert.id).in_(alert_ids),
            )
        ).all()

        sources = []
        services = []
        severities = []

        for service, source, severity in alerts_data:
            if source:
                sources.append(source)
            if service:
                services.append(service)
            if severity:
                if isinstance(severity, int):
                    severities.append(IncidentSeverity.from_number(severity))
                else:
                    severities.append(IncidentSeverity(severity))

        return {
            "sources": set(sources),
            "services": set(services),
            "max_severity": max(severities),
            "count": len(alerts_data),
        }


def add_alerts_to_incident_by_incident_id(
    tenant_id: str,
    incident_id: str | UUID,
    alert_ids: List[UUID],
    session: Optional[Session] = None,
) -> Optional[Incident]:
    logger.info(
        f"Adding alerts to incident {incident_id} in database, total {len(alert_ids)} alerts",
        extra={"tags": {"tenant_id": tenant_id, "incident_id": incident_id}},
    )

    with existed_or_new_session(session) as session:
        query = select(Incident).where(
            Incident.tenant_id == tenant_id,
            Incident.id == incident_id,
        )
        incident = session.exec(query).first()

        if not incident:
            return None

        # Use a set for faster membership checks
        existing_alert_ids = set(
            session.exec(
                select(AlertToIncident.alert_id).where(
                    AlertToIncident.tenant_id == tenant_id,
                    AlertToIncident.incident_id == incident.id,
                    col(AlertToIncident.alert_id).in_(alert_ids),
                )
            ).all()
        )

        new_alert_ids = [
            alert_id for alert_id in alert_ids if alert_id not in existing_alert_ids
        ]

        if not new_alert_ids:
            return incident

        alerts_data_for_incident = get_alerts_data_for_incident(new_alert_ids, session)

        incident.sources = list(
            set(incident.sources) | set(alerts_data_for_incident["sources"])
        )
        incident.affected_services = list(
            set(incident.affected_services) | set(alerts_data_for_incident["services"])
        )
        incident.alerts_count += alerts_data_for_incident["count"]

        alert_to_incident_entries = [
            AlertToIncident(
                alert_id=alert_id, incident_id=incident.id, tenant_id=tenant_id
            )
            for alert_id in new_alert_ids
        ]

        for idx, entry in enumerate(alert_to_incident_entries):
            session.add(entry)
            if (idx + 1) % 100 == 0:
                logger.info(
                    f"Added {idx + 1}/{len(alert_to_incident_entries)} alerts to incident {incident.id} in database",
                    extra={
                        "tags": {"tenant_id": tenant_id, "incident_id": incident.id}
                    },
                )
                session.commit()
                session.flush()

        started_at, last_seen_at = session.exec(
            select(func.min(Alert.timestamp), func.max(Alert.timestamp))
            .join(AlertToIncident, AlertToIncident.alert_id == Alert.id)
            .where(
                AlertToIncident.tenant_id == tenant_id,
                AlertToIncident.incident_id == incident.id,
            )
        ).one()

        incident.start_time = started_at
        incident.last_seen_time = last_seen_at
        incident.severity = alerts_data_for_incident["max_severity"].order

        session.add(incident)
        session.commit()
        session.refresh(incident)
        return incident


def get_incident_unique_fingerprint_count(tenant_id: str, incident_id: str) -> int:
    with Session(engine) as session:
        return session.execute(
            select(func.count(1))
            .select_from(AlertToIncident)
            .join(Alert, AlertToIncident.alert_id == Alert.id)
            .where(
                Alert.tenant_id == tenant_id,
                AlertToIncident.incident_id == incident_id,
            )
        ).scalar()


def get_last_alerts_for_incidents(
    incident_ids: List[str | UUID],
) -> Dict[str, List[Alert]]:
    with Session(engine) as session:
        query = (
            session.query(
                Alert,
                AlertToIncident.incident_id,
            )
            .join(AlertToIncident, Alert.id == AlertToIncident.alert_id)
            .filter(
                AlertToIncident.incident_id.in_(incident_ids),
            )
            .order_by(Alert.timestamp.desc())
        )

        alerts = query.all()

    incidents_alerts = defaultdict(list)
    for alert, incident_id in alerts:
        incidents_alerts[str(incident_id)].append(alert)

    return incidents_alerts


def remove_alerts_to_incident_by_incident_id(
    tenant_id: str, incident_id: str | UUID, alert_ids: List[UUID]
) -> Optional[int]:
    with Session(engine) as session:
        incident = session.exec(
            select(Incident).where(
                Incident.tenant_id == tenant_id,
                Incident.id == incident_id,
            )
        ).first()

        if not incident:
            return None

        # Removing alerts-to-incident relation for provided alerts_ids
        deleted = (
            session.query(AlertToIncident)
            .where(
                AlertToIncident.tenant_id == tenant_id,
                AlertToIncident.incident_id == incident.id,
                col(AlertToIncident.alert_id).in_(alert_ids),
            )
            .delete()
        )
        session.commit()

        # Getting aggregated data for incidents for alerts which just was removed
        alerts_data_for_incident = get_alerts_data_for_incident(alert_ids, session)

        service_field = get_json_extract_field(session, Alert.event, "service")

        # checking if services of removed alerts are still presented in alerts
        # which still assigned with the incident
        existed_services_query = (
            select(func.distinct(service_field))
            .join(AlertToIncident, Alert.id == AlertToIncident.alert_id)
            .filter(
                AlertToIncident.incident_id == incident_id,
                service_field.in_(alerts_data_for_incident["services"]),
            )
        )
        services_existed = session.exec(existed_services_query)

        # checking if sources (providers) of removed alerts are still presented in alerts
        # which still assigned with the incident
        existed_sources_query = (
            select(col(Alert.provider_type).distinct())
            .join(AlertToIncident, Alert.id == AlertToIncident.alert_id)
            .filter(
                AlertToIncident.incident_id == incident_id,
                col(Alert.provider_type).in_(alerts_data_for_incident["sources"]),
            )
        )
        sources_existed = session.exec(existed_sources_query)

        # Making lists of services and sources to remove from the incident
        services_to_remove = [
            service
            for service in alerts_data_for_incident["services"]
            if service not in services_existed
        ]
        sources_to_remove = [
            source
            for source in alerts_data_for_incident["sources"]
            if source not in sources_existed
        ]

        started_at, last_seen_at = session.exec(
            select(func.min(Alert.timestamp), func.max(Alert.timestamp))
            .join(AlertToIncident, AlertToIncident.alert_id == Alert.id)
            .where(
                AlertToIncident.tenant_id == tenant_id,
                AlertToIncident.incident_id == incident.id,
            )
        ).one()

        # filtering removed entities from affected services and sources in the incident
        incident.affected_services = [
            service
            for service in incident.affected_services
            if service not in services_to_remove
        ]
        incident.sources = [
            source for source in incident.sources if source not in sources_to_remove
        ]

        incident.alerts_count -= alerts_data_for_incident["count"]
        incident.start_time = started_at
        incident.last_seen_time = last_seen_at

        session.add(incident)
        session.commit()

        return deleted


def get_alerts_count(
    tenant_id: str,
) -> int:
    with Session(engine) as session:
        return (
            session.query(Alert)
            .filter(
                Alert.tenant_id == tenant_id,
            )
            .count()
        )


def get_first_alert_datetime(
    tenant_id: str,
) -> datetime | None:
    with Session(engine) as session:
        first_alert = (
            session.query(Alert)
            .filter(
                Alert.tenant_id == tenant_id,
            )
            .first()
        )
        if first_alert:
            return first_alert.timestamp


def confirm_predicted_incident_by_id(
    tenant_id: str,
    incident_id: UUID | str,
):
    with Session(engine) as session:
        incident = session.exec(
            select(Incident)
            .where(
                Incident.tenant_id == tenant_id,
                Incident.id == incident_id,
                Incident.is_confirmed == expression.false(),
            )
            .options(joinedload(Incident.alerts))
        ).first()

        if not incident:
            return None

        session.query(Incident).filter(
            Incident.tenant_id == tenant_id,
            Incident.id == incident_id,
            Incident.is_confirmed == expression.false(),
        ).update(
            {
                "is_confirmed": True,
            }
        )

        session.commit()
        session.refresh(incident)

        return incident


def write_pmi_matrix_to_temp_file(
    tenant_id: str, pmi_matrix: np.array, fingerprints: List, temp_dir: str
) -> bool:
    np.savez(
        f"{temp_dir}/pmi_matrix.npz", pmi_matrix=pmi_matrix, fingerprints=fingerprints
    )
    return True


def get_pmi_values_from_temp_file(temp_dir: str) -> Tuple[np.array, Dict[str, int]]:
    npzfile = np.load(f"{temp_dir}/pmi_matrix.npz", allow_pickle=True)
    pmi_matrix = npzfile["pmi_matrix"]
    fingerprints = npzfile["fingerprints"]

    fingerint2idx = {fingerprint: i for i, fingerprint in enumerate(fingerprints)}

    return pmi_matrix, fingerint2idx


def get_tenant_config(tenant_id: str) -> dict:
    with Session(engine) as session:
        tenant_data = session.exec(select(Tenant).where(Tenant.id == tenant_id)).first()
        return tenant_data.configuration if tenant_data else {}


def write_tenant_config(tenant_id: str, config: dict) -> None:
    with Session(engine) as session:
        tenant_data = session.exec(select(Tenant).where(Tenant.id == tenant_id)).first()
        tenant_data.configuration = config
        session.commit()
        session.refresh(tenant_data)
        return tenant_data


def update_incident_summary(
    tenant_id: str, incident_id: UUID, summary: str
) -> Incident:
    with Session(engine) as session:
        incident = session.exec(
            select(Incident)
            .where(Incident.tenant_id == tenant_id)
            .where(Incident.id == incident_id)
        ).first()

        if not incident:
            logger.error(
                f"Incident not found for tenant {tenant_id} and incident {incident_id}",
                extra={"tenant_id": tenant_id},
            )
            return

        incident.generated_summary = summary
        session.commit()
        session.refresh(incident)

        return


def update_incident_name(tenant_id: str, incident_id: UUID, name: str) -> Incident:
    with Session(engine) as session:
        incident = session.exec(
            select(Incident)
            .where(Incident.tenant_id == tenant_id)
            .where(Incident.id == incident_id)
        ).first()

        if not incident:
            logger.error(
                f"Incident not found for tenant {tenant_id} and incident {incident_id}",
                extra={"tenant_id": tenant_id},
            )
            return

        incident.ai_generated_name = name
        session.commit()
        session.refresh(incident)

        return incident


def get_topology_data_by_dynamic_matcher(
    tenant_id: str, matchers_value: dict[str, str]
) -> TopologyService | None:
    with Session(engine) as session:
        query = select(TopologyService).where(TopologyService.tenant_id == tenant_id)
        for matcher in matchers_value:
            query = query.where(
                getattr(TopologyService, matcher) == matchers_value[matcher]
            )
    return session.exec(query).first()


def get_tags(tenant_id):
    with Session(engine) as session:
        tags = session.exec(select(Tag).where(Tag.tenant_id == tenant_id)).all()
    return tags


def create_tag(tag: Tag):
    with Session(engine) as session:
        session.add(tag)
        session.commit()
        session.refresh(tag)
        return tag


def assign_tag_to_preset(tenant_id: str, tag_id: str, preset_id: str):
    with Session(engine) as session:
        tag_preset = PresetTagLink(
            tenant_id=tenant_id,
            tag_id=tag_id,
            preset_id=preset_id,
        )
        session.add(tag_preset)
        session.commit()
        session.refresh(tag_preset)
        return tag_preset


def get_provider_by_name(tenant_id: str, provider_name: str) -> Provider:
    with Session(engine) as session:
        provider = session.exec(
            select(Provider)
            .where(Provider.tenant_id == tenant_id)
            .where(Provider.name == provider_name)
        ).first()
    return provider


def get_provider_by_type_and_id(
    tenant_id: str, provider_type: str, provider_id: Optional[str]
) -> Provider:
    with Session(engine) as session:
        query = select(Provider).where(
            Provider.tenant_id == tenant_id,
            Provider.type == provider_type,
            Provider.id == provider_id,
        )
        provider = session.exec(query).first()
    return provider


def bulk_upsert_alert_fields(
    tenant_id: str, fields: List[str], provider_id: str, provider_type: str,
    session: Optional[Session] = None,
):
    with existed_or_new_session(session) as session:
        try:
            # Prepare the data for bulk insert
            data = [
                {
                    "tenant_id": tenant_id,
                    "field_name": field,
                    "provider_id": provider_id,
                    "provider_type": provider_type,
                }
                for field in fields
            ]

            if engine.dialect.name == "postgresql":
                stmt = pg_insert(AlertField).values(data)
                stmt = stmt.on_conflict_do_update(
                    index_elements=[
                        "tenant_id",
                        "field_name",
                    ],  # Unique constraint columns
                    set_={
                        "provider_id": stmt.excluded.provider_id,
                        "provider_type": stmt.excluded.provider_type,
                    },
                )
            elif engine.dialect.name == "mysql":
                stmt = mysql_insert(AlertField).values(data)
                stmt = stmt.on_duplicate_key_update(
                    provider_id=stmt.inserted.provider_id,
                    provider_type=stmt.inserted.provider_type,
                )
            elif engine.dialect.name == "sqlite":
                stmt = sqlite_insert(AlertField).values(data)
                stmt = stmt.on_conflict_do_update(
                    index_elements=[
                        "tenant_id",
                        "field_name",
                    ],  # Unique constraint columns
                    set_={
                        "provider_id": stmt.excluded.provider_id,
                        "provider_type": stmt.excluded.provider_type,
                    },
                )
            elif engine.dialect.name == "mssql":
                # SQL Server requires a raw query with a MERGE statement
                values = ", ".join(
                    f"('{tenant_id}', '{field}', '{provider_id}', '{provider_type}')"
                    for field in fields
                )

                merge_query = text(
                    f"""
                    MERGE INTO AlertField AS target
                    USING (VALUES {values}) AS source (tenant_id, field_name, provider_id, provider_type)
                    ON target.tenant_id = source.tenant_id AND target.field_name = source.field_name
                    WHEN MATCHED THEN
                        UPDATE SET provider_id = source.provider_id, provider_type = source.provider_type
                    WHEN NOT MATCHED THEN
                        INSERT (tenant_id, field_name, provider_id, provider_type)
                        VALUES (source.tenant_id, source.field_name, source.provider_id, source.provider_type)
                """
                )

                session.execute(merge_query)
            else:
                raise NotImplementedError(
                    f"Upsert not supported for {engine.dialect.name}"
                )

            # Execute the statement
            if engine.dialect.name != "mssql":  # Already executed for SQL Server
                session.execute(stmt)
            session.commit()

        except IntegrityError:
            # Handle any potential race conditions
            session.rollback()


def get_alerts_fields(tenant_id: str) -> List[AlertField]:
    with Session(engine) as session:
        fields = session.exec(
            select(AlertField).where(AlertField.tenant_id == tenant_id)
        ).all()
    return fields


def change_incident_status_by_id(
    tenant_id: str, incident_id: UUID | str, status: IncidentStatus
) -> bool:
    with Session(engine) as session:
        stmt = (
            update(Incident)
            .where(
                Incident.tenant_id == tenant_id,
                Incident.id == incident_id,
            )
            .values(status=status.value)
        )
        updated = session.execute(stmt)
        session.commit()
        return updated.rowcount > 0

<<<<<<< HEAD
def get_alerts_metrics_by_provider(
    tenant_id: str,
    start_date: Optional[datetime] = None, 
    end_date: Optional[datetime] = None,
    fields: Optional[List[str]] = []
) -> Dict[str, Dict[str, Any]]:
    
    # Set default dates to the last 30 days if not provided
    if start_date is None:
        start_date = datetime.now() - timedelta(days=7)
    if end_date is None:
        end_date = datetime.now()

    dynamic_field_sums = [
        func.sum(
            case(
                [
                    (
                        func.json_extract(Alert.event, f'$.{field}').isnot(None) & 
                        (func.json_extract(Alert.event, f'$.{field}') != False), 
                        1
                    )
                ], 
                else_=0
            )
        ).label(f"{field}_count")
        for field in fields
    ]

    #if the below query is not perfomring well, we can try to optimise the query using Venn Diagram or similar(for now we are using the below query)
    with Session(engine) as session:
        results = (
            session.query(
                Alert.provider_type,
                func.count(Alert.id).label("total_alerts"),
                func.sum(case([(AlertToIncident.alert_id.isnot(None), 1)], else_=0)).label("correlated_alerts"),
                *dynamic_field_sums
            )
            .outerjoin(AlertToIncident, Alert.id == AlertToIncident.alert_id)
            .filter(
                Alert.tenant_id == tenant_id,
                Alert.timestamp >= start_date,
                Alert.timestamp <= end_date,    
                Alert.provider_type.isnot(None)
            )
            .group_by(Alert.provider_type)
            .all()
        )
        
    return {
        row.provider_type: {
            "total_alerts": row.total_alerts,
            "correlated_alerts": row.correlated_alerts,
            **{f"{field}_count": getattr(row, f"{field}_count") for field in fields}  # Add field-specific counts
        }
        for row in results
    }      
=======

def get_workflow_executions_for_incident_or_alert(
    tenant_id: str, incident_id: str, limit: int = 25, offset: int = 0
):
    with Session(engine) as session:
        # Base query for both incident and alert related executions
        base_query = (
            select(
                WorkflowExecution.id,
                WorkflowExecution.started,
                WorkflowExecution.status,
                WorkflowExecution.execution_number,
                WorkflowExecution.triggered_by,
                WorkflowExecution.workflow_id,
                WorkflowExecution.execution_time,
                Workflow.name.label("workflow_name"),
                literal(incident_id).label("incident_id"),
                case(
                    (
                        WorkflowToAlertExecution.alert_fingerprint != None,
                        WorkflowToAlertExecution.alert_fingerprint,
                    ),
                    else_=literal(None),
                ).label("alert_fingerprint"),
            )
            .join(Workflow, WorkflowExecution.workflow_id == Workflow.id)
            .outerjoin(
                WorkflowToAlertExecution,
                WorkflowExecution.id == WorkflowToAlertExecution.workflow_execution_id,
            )
            .where(WorkflowExecution.tenant_id == tenant_id)
        )

        # Query for workflow executions directly associated with the incident
        incident_query = base_query.join(
            WorkflowToIncidentExecution,
            WorkflowExecution.id == WorkflowToIncidentExecution.workflow_execution_id,
        ).where(WorkflowToIncidentExecution.incident_id == incident_id)

        # Query for workflow executions associated with alerts tied to the incident
        alert_query = (
            base_query.join(
                Alert, WorkflowToAlertExecution.alert_fingerprint == Alert.fingerprint
            )
            .join(AlertToIncident, Alert.id == AlertToIncident.alert_id)
            .where(AlertToIncident.incident_id == incident_id)
        )

        # Combine both queries
        combined_query = union(incident_query, alert_query).subquery()

        # Count total results
        count_query = select(func.count()).select_from(combined_query)
        total_count = session.execute(count_query).scalar()

        # Final query with ordering, offset, and limit
        final_query = (
            select(combined_query)
            .order_by(desc(combined_query.c.started))
            .offset(offset)
            .limit(limit)
        )

        # Execute the query and fetch results
        results = session.execute(final_query).all()
        return results, total_count
>>>>>>> 6cbfeca4
<|MERGE_RESOLUTION|>--- conflicted
+++ resolved
@@ -20,11 +20,7 @@
 import validators
 from dotenv import find_dotenv, load_dotenv
 from opentelemetry.instrumentation.sqlalchemy import SQLAlchemyInstrumentor
-<<<<<<< HEAD
-from sqlalchemy import and_, desc, null, update, func, case
-=======
-from sqlalchemy import and_, case, desc, literal, null, union, update
->>>>>>> 6cbfeca4
+from sqlalchemy import and_, case, desc, literal, null, union, update, func, case
 from sqlalchemy.dialects.mysql import insert as mysql_insert
 from sqlalchemy.dialects.postgresql import insert as pg_insert
 from sqlalchemy.dialects.sqlite import insert as sqlite_insert
@@ -3279,65 +3275,6 @@
         session.commit()
         return updated.rowcount > 0
 
-<<<<<<< HEAD
-def get_alerts_metrics_by_provider(
-    tenant_id: str,
-    start_date: Optional[datetime] = None, 
-    end_date: Optional[datetime] = None,
-    fields: Optional[List[str]] = []
-) -> Dict[str, Dict[str, Any]]:
-    
-    # Set default dates to the last 30 days if not provided
-    if start_date is None:
-        start_date = datetime.now() - timedelta(days=7)
-    if end_date is None:
-        end_date = datetime.now()
-
-    dynamic_field_sums = [
-        func.sum(
-            case(
-                [
-                    (
-                        func.json_extract(Alert.event, f'$.{field}').isnot(None) & 
-                        (func.json_extract(Alert.event, f'$.{field}') != False), 
-                        1
-                    )
-                ], 
-                else_=0
-            )
-        ).label(f"{field}_count")
-        for field in fields
-    ]
-
-    #if the below query is not perfomring well, we can try to optimise the query using Venn Diagram or similar(for now we are using the below query)
-    with Session(engine) as session:
-        results = (
-            session.query(
-                Alert.provider_type,
-                func.count(Alert.id).label("total_alerts"),
-                func.sum(case([(AlertToIncident.alert_id.isnot(None), 1)], else_=0)).label("correlated_alerts"),
-                *dynamic_field_sums
-            )
-            .outerjoin(AlertToIncident, Alert.id == AlertToIncident.alert_id)
-            .filter(
-                Alert.tenant_id == tenant_id,
-                Alert.timestamp >= start_date,
-                Alert.timestamp <= end_date,    
-                Alert.provider_type.isnot(None)
-            )
-            .group_by(Alert.provider_type)
-            .all()
-        )
-        
-    return {
-        row.provider_type: {
-            "total_alerts": row.total_alerts,
-            "correlated_alerts": row.correlated_alerts,
-            **{f"{field}_count": getattr(row, f"{field}_count") for field in fields}  # Add field-specific counts
-        }
-        for row in results
-    }      
-=======
 
 def get_workflow_executions_for_incident_or_alert(
     tenant_id: str, incident_id: str, limit: int = 25, offset: int = 0
@@ -3404,4 +3341,61 @@
         # Execute the query and fetch results
         results = session.execute(final_query).all()
         return results, total_count
->>>>>>> 6cbfeca4
+      
+def get_alerts_metrics_by_provider(
+    tenant_id: str,
+    start_date: Optional[datetime] = None, 
+    end_date: Optional[datetime] = None,
+    fields: Optional[List[str]] = []
+) -> Dict[str, Dict[str, Any]]:
+    
+    # Set default dates to the last 30 days if not provided
+    if start_date is None:
+        start_date = datetime.now() - timedelta(days=7)
+    if end_date is None:
+        end_date = datetime.now()
+
+    dynamic_field_sums = [
+        func.sum(
+            case(
+                [
+                    (
+                        func.json_extract(Alert.event, f'$.{field}').isnot(None) & 
+                        (func.json_extract(Alert.event, f'$.{field}') != False), 
+                        1
+                    )
+                ], 
+                else_=0
+            )
+        ).label(f"{field}_count")
+        for field in fields
+    ]
+
+    #if the below query is not perfomring well, we can try to optimise the query using Venn Diagram or similar(for now we are using the below query)
+    with Session(engine) as session:
+        results = (
+            session.query(
+                Alert.provider_type,
+                func.count(Alert.id).label("total_alerts"),
+                func.sum(case([(AlertToIncident.alert_id.isnot(None), 1)], else_=0)).label("correlated_alerts"),
+                *dynamic_field_sums
+            )
+            .outerjoin(AlertToIncident, Alert.id == AlertToIncident.alert_id)
+            .filter(
+                Alert.tenant_id == tenant_id,
+                Alert.timestamp >= start_date,
+                Alert.timestamp <= end_date,    
+                Alert.provider_type.isnot(None)
+            )
+            .group_by(Alert.provider_type)
+            .all()
+        )
+        
+    return {
+        row.provider_type: {
+            "total_alerts": row.total_alerts,
+            "correlated_alerts": row.correlated_alerts,
+            **{f"{field}_count": getattr(row, f"{field}_count") for field in fields}  # Add field-specific counts
+        }
+        for row in results
+    }