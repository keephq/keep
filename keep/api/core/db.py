"""
Keep main database module.

This module contains the CRUD database functions for Keep.
"""

import hashlib
import json
import logging
import random
import uuid
from collections import defaultdict
from contextlib import contextmanager
from datetime import datetime, timedelta, timezone
from typing import Any, Callable, Dict, List, Tuple, Union
from uuid import uuid4

import numpy as np
import validators
from dotenv import find_dotenv, load_dotenv
from opentelemetry.instrumentation.sqlalchemy import SQLAlchemyInstrumentor
from sqlalchemy import and_, case, desc, literal, null, union, update
from sqlalchemy.dialects.mysql import insert as mysql_insert
from sqlalchemy.dialects.postgresql import insert as pg_insert
from sqlalchemy.dialects.sqlite import insert as sqlite_insert
from sqlalchemy.exc import IntegrityError, OperationalError
from sqlalchemy.orm import joinedload, selectinload, subqueryload
from sqlalchemy.sql import exists, expression
from sqlmodel import Session, col, or_, select, text

from keep.api.core.db_utils import create_db_engine, get_json_extract_field

# This import is required to create the tables
from keep.api.models.alert import (
    AlertStatus,
    IncidentDto,
    IncidentDtoIn,
    IncidentSorting,
)
from keep.api.models.db.action import Action
from keep.api.models.db.alert import *  # pylint: disable=unused-wildcard-import
from keep.api.models.db.dashboard import *  # pylint: disable=unused-wildcard-import
from keep.api.models.db.extraction import *  # pylint: disable=unused-wildcard-import
from keep.api.models.db.maintenance_window import *  # pylint: disable=unused-wildcard-import
from keep.api.models.db.mapping import *  # pylint: disable=unused-wildcard-import
from keep.api.models.db.preset import *  # pylint: disable=unused-wildcard-import
from keep.api.models.db.provider import *  # pylint: disable=unused-wildcard-import
from keep.api.models.db.rule import *  # pylint: disable=unused-wildcard-import
from keep.api.models.db.tenant import *  # pylint: disable=unused-wildcard-import
from keep.api.models.db.topology import *  # pylint: disable=unused-wildcard-import
from keep.api.models.db.workflow import *  # pylint: disable=unused-wildcard-import

logger = logging.getLogger(__name__)


# this is a workaround for gunicorn to load the env vars
# because somehow in gunicorn it doesn't load the .env file
load_dotenv(find_dotenv())


engine = create_db_engine()
SQLAlchemyInstrumentor().instrument(enable_commenter=True, engine=engine)


ALLOWED_INCIDENT_FILTERS = [
    "status",
    "severity",
    "sources",
    "affected_services",
    "assignee",
]


@contextmanager
def existed_or_new_session(session: Optional[Session] = None) -> Session:
    if session:
        yield session
    else:
        with Session(engine) as session:
            yield session


def get_session() -> Session:
    """
    Creates a database session.

    Yields:
        Session: A database session
    """
    from opentelemetry import trace  # pylint: disable=import-outside-toplevel

    tracer = trace.get_tracer(__name__)
    with tracer.start_as_current_span("get_session"):
        with Session(engine) as session:
            yield session


def get_session_sync() -> Session:
    """
    Creates a database session.

    Returns:
        Session: A database session
    """
    return Session(engine)


def create_workflow_execution(
    workflow_id: str,
    tenant_id: str,
    triggered_by: str,
    execution_number: int = 1,
    event_id: str = None,
    fingerprint: str = None,
    execution_id: str = None,
    event_type: str = "alert",
) -> str:
    with Session(engine) as session:
        try:
            if len(triggered_by) > 255:
                triggered_by = triggered_by[:255]
            workflow_execution = WorkflowExecution(
                id=execution_id or str(uuid4()),
                workflow_id=workflow_id,
                tenant_id=tenant_id,
                started=datetime.now(tz=timezone.utc),
                triggered_by=triggered_by,
                execution_number=execution_number,
                status="in_progress",
            )
            session.add(workflow_execution)
            # Ensure the object has an id
            session.flush()
            execution_id = workflow_execution.id
            if fingerprint and event_type == "alert":
                workflow_to_alert_execution = WorkflowToAlertExecution(
                    workflow_execution_id=execution_id,
                    alert_fingerprint=fingerprint,
                    event_id=event_id,
                )
                session.add(workflow_to_alert_execution)
            elif event_type == "incident":
                workflow_to_incident_execution = WorkflowToIncidentExecution(
                    workflow_execution_id=execution_id,
                    alert_fingerprint=fingerprint,
                    incident_id=event_id,
                )
                session.add(workflow_to_incident_execution)

            session.commit()
            return execution_id
        except IntegrityError:
            session.rollback()
            logger.debug(
                f"Failed to create a new execution for workflow {workflow_id}. Constraint is met."
            )
            raise


def get_mapping_rule_by_id(tenant_id: str, rule_id: str) -> MappingRule | None:
    rule = None
    with Session(engine) as session:
        rule: MappingRule | None = (
            session.query(MappingRule)
            .filter(MappingRule.tenant_id == tenant_id)
            .filter(MappingRule.id == rule_id)
            .first()
        )
    return rule


def get_last_completed_execution(
    session: Session, workflow_id: str
) -> WorkflowExecution:
    return session.exec(
        select(WorkflowExecution)
        .where(WorkflowExecution.workflow_id == workflow_id)
        .where(
            (WorkflowExecution.status == "success")
            | (WorkflowExecution.status == "error")
            | (WorkflowExecution.status == "providers_not_configured")
        )
        .order_by(WorkflowExecution.execution_number.desc())
        .limit(1)
    ).first()


def get_workflows_that_should_run():
    with Session(engine) as session:
        logger.debug("Checking for workflows that should run")
        workflows_with_interval = (
            session.query(Workflow)
            .filter(Workflow.is_deleted == False)
            .filter(Workflow.is_disabled == False)
            .filter(Workflow.interval != None)
            .filter(Workflow.interval > 0)
            .all()
        )
        logger.debug(f"Found {len(workflows_with_interval)} workflows with interval")
        workflows_to_run = []
        # for each workflow:
        for workflow in workflows_with_interval:
            current_time = datetime.utcnow()
            last_execution = get_last_completed_execution(session, workflow.id)
            # if there no last execution, that's the first time we run the workflow
            if not last_execution:
                try:
                    # try to get the lock
                    workflow_execution_id = create_workflow_execution(
                        workflow.id, workflow.tenant_id, "scheduler"
                    )
                    # we succeed to get the lock on this execution number :)
                    # let's run it
                    workflows_to_run.append(
                        {
                            "tenant_id": workflow.tenant_id,
                            "workflow_id": workflow.id,
                            "workflow_execution_id": workflow_execution_id,
                        }
                    )
                # some other thread/instance has already started to work on it
                except IntegrityError:
                    continue
            # else, if the last execution was more than interval seconds ago, we need to run it
            elif (
                last_execution.started + timedelta(seconds=workflow.interval)
                <= current_time
            ):
                try:
                    # try to get the lock with execution_number + 1
                    workflow_execution_id = create_workflow_execution(
                        workflow.id,
                        workflow.tenant_id,
                        "scheduler",
                        last_execution.execution_number + 1,
                    )
                    # we succeed to get the lock on this execution number :)
                    # let's run it
                    workflows_to_run.append(
                        {
                            "tenant_id": workflow.tenant_id,
                            "workflow_id": workflow.id,
                            "workflow_execution_id": workflow_execution_id,
                        }
                    )
                    # continue to the next one
                    continue
                # some other thread/instance has already started to work on it
                except IntegrityError:
                    # we need to verify the locking is still valid and not timeouted
                    session.rollback()
                    pass
                # get the ongoing execution
                ongoing_execution = session.exec(
                    select(WorkflowExecution)
                    .where(WorkflowExecution.workflow_id == workflow.id)
                    .where(
                        WorkflowExecution.execution_number
                        == last_execution.execution_number + 1
                    )
                    .limit(1)
                ).first()
                # this is a WTF exception since if this (workflow_id, execution_number) does not exist,
                # we would be able to acquire the lock
                if not ongoing_execution:
                    logger.error(
                        f"WTF: ongoing execution not found {workflow.id} {last_execution.execution_number + 1}"
                    )
                    continue
                # if this completed, error, than that's ok - the service who locked the execution is done
                elif ongoing_execution.status != "in_progress":
                    continue
                # if the ongoing execution runs more than 60 minutes, than its timeout
                elif ongoing_execution.started + timedelta(minutes=60) <= current_time:
                    ongoing_execution.status = "timeout"
                    session.commit()
                    # re-create the execution and try to get the lock
                    try:
                        workflow_execution_id = create_workflow_execution(
                            workflow.id,
                            workflow.tenant_id,
                            "scheduler",
                            ongoing_execution.execution_number + 1,
                        )
                    # some other thread/instance has already started to work on it and that's ok
                    except IntegrityError:
                        logger.debug(
                            f"Failed to create a new execution for workflow {workflow.id} [timeout]. Constraint is met."
                        )
                        continue
                    # managed to acquire the (workflow_id, execution_number) lock
                    workflows_to_run.append(
                        {
                            "tenant_id": workflow.tenant_id,
                            "workflow_id": workflow.id,
                            "workflow_execution_id": workflow_execution_id,
                        }
                    )
            else:
                logger.debug(
                    f"Workflow {workflow.id} is already running by someone else"
                )

        return workflows_to_run


def add_or_update_workflow(
    id,
    name,
    tenant_id,
    description,
    created_by,
    interval,
    workflow_raw,
    is_disabled,
    provisioned=False,
    provisioned_file=None,
    updated_by=None,
) -> Workflow:
    with Session(engine, expire_on_commit=False) as session:
        # TODO: we need to better understanad if that's the right behavior we want
        existing_workflow = (
            session.query(Workflow)
            .filter_by(name=name)
            .filter_by(tenant_id=tenant_id)
            .first()
        )

        if existing_workflow:
            # tb: no need to override the id field here because it has foreign key constraints.
            existing_workflow.tenant_id = tenant_id
            existing_workflow.description = description
            existing_workflow.updated_by = (
                updated_by or existing_workflow.updated_by
            )  # Update the updated_by field if provided
            existing_workflow.interval = interval
            existing_workflow.workflow_raw = workflow_raw
            existing_workflow.revision += 1  # Increment the revision
            existing_workflow.last_updated = datetime.now()  # Update last_updated
            existing_workflow.is_deleted = False
            existing_workflow.is_disabled = is_disabled
            existing_workflow.provisioned = provisioned
            existing_workflow.provisioned_file = provisioned_file

        else:
            # Create a new workflow
            workflow = Workflow(
                id=id,
                name=name,
                tenant_id=tenant_id,
                description=description,
                created_by=created_by,
                updated_by=updated_by,  # Set updated_by to the provided value
                interval=interval,
                is_disabled=is_disabled,
                workflow_raw=workflow_raw,
                provisioned=provisioned,
                provisioned_file=provisioned_file,
            )
            session.add(workflow)

        session.commit()
        return existing_workflow if existing_workflow else workflow


def get_workflow_to_alert_execution_by_workflow_execution_id(
    workflow_execution_id: str,
) -> WorkflowToAlertExecution:
    """
    Get the WorkflowToAlertExecution entry for a given workflow execution ID.

    Args:
        workflow_execution_id (str): The workflow execution ID to filter the workflow execution by.

    Returns:
        WorkflowToAlertExecution: The WorkflowToAlertExecution object.
    """
    with Session(engine) as session:
        return (
            session.query(WorkflowToAlertExecution)
            .filter_by(workflow_execution_id=workflow_execution_id)
            .first()
        )


def get_last_workflow_workflow_to_alert_executions(
    session: Session, tenant_id: str
) -> list[WorkflowToAlertExecution]:
    """
    Get the latest workflow executions for each alert fingerprint.

    Args:
        session (Session): The database session.
        tenant_id (str): The tenant_id to filter the workflow executions by.

    Returns:
        list[WorkflowToAlertExecution]: A list of WorkflowToAlertExecution objects.
    """
    # Subquery to find the max started timestamp for each alert_fingerprint
    max_started_subquery = (
        session.query(
            WorkflowToAlertExecution.alert_fingerprint,
            func.max(WorkflowExecution.started).label("max_started"),
        )
        .join(
            WorkflowExecution,
            WorkflowToAlertExecution.workflow_execution_id == WorkflowExecution.id,
        )
        .filter(WorkflowExecution.tenant_id == tenant_id)
        .filter(WorkflowExecution.started >= datetime.now() - timedelta(days=7))
        .group_by(WorkflowToAlertExecution.alert_fingerprint)
    ).subquery("max_started_subquery")

    # Query to find WorkflowToAlertExecution entries that match the max started timestamp
    latest_workflow_to_alert_executions: list[WorkflowToAlertExecution] = (
        session.query(WorkflowToAlertExecution)
        .join(
            WorkflowExecution,
            WorkflowToAlertExecution.workflow_execution_id == WorkflowExecution.id,
        )
        .join(
            max_started_subquery,
            and_(
                WorkflowToAlertExecution.alert_fingerprint
                == max_started_subquery.c.alert_fingerprint,
                WorkflowExecution.started == max_started_subquery.c.max_started,
            ),
        )
        .filter(WorkflowExecution.tenant_id == tenant_id)
        .limit(1000)
        .all()
    )
    return latest_workflow_to_alert_executions


def get_last_workflow_execution_by_workflow_id(
    tenant_id: str, workflow_id: str
) -> Optional[WorkflowExecution]:
    with Session(engine) as session:
        workflow_execution = (
            session.query(WorkflowExecution)
            .filter(WorkflowExecution.workflow_id == workflow_id)
            .filter(WorkflowExecution.tenant_id == tenant_id)
            .filter(WorkflowExecution.started >= datetime.now() - timedelta(days=7))
            .filter(WorkflowExecution.status == "success")
            .order_by(WorkflowExecution.started.desc())
            .first()
        )
    return workflow_execution


def get_workflows_with_last_execution(tenant_id: str) -> List[dict]:
    with Session(engine) as session:
        latest_execution_cte = (
            select(
                WorkflowExecution.workflow_id,
                func.max(WorkflowExecution.started).label("last_execution_time"),
            )
            .where(WorkflowExecution.tenant_id == tenant_id)
            .where(
                WorkflowExecution.started
                >= datetime.now(tz=timezone.utc) - timedelta(days=7)
            )
            .group_by(WorkflowExecution.workflow_id)
            .limit(1000)
            .cte("latest_execution_cte")
        )

        workflows_with_last_execution_query = (
            select(
                Workflow,
                latest_execution_cte.c.last_execution_time,
                WorkflowExecution.status,
            )
            .outerjoin(
                latest_execution_cte,
                Workflow.id == latest_execution_cte.c.workflow_id,
            )
            .outerjoin(
                WorkflowExecution,
                and_(
                    Workflow.id == WorkflowExecution.workflow_id,
                    WorkflowExecution.started
                    == latest_execution_cte.c.last_execution_time,
                ),
            )
            .where(Workflow.tenant_id == tenant_id)
            .where(Workflow.is_deleted == False)
        ).distinct()

        result = session.execute(workflows_with_last_execution_query).all()
    return result


def get_all_workflows(tenant_id: str) -> List[Workflow]:
    with Session(engine) as session:
        workflows = session.exec(
            select(Workflow)
            .where(Workflow.tenant_id == tenant_id)
            .where(Workflow.is_deleted == False)
        ).all()
    return workflows


def get_all_provisioned_workflows(tenant_id: str) -> List[Workflow]:
    with Session(engine) as session:
        workflows = session.exec(
            select(Workflow)
            .where(Workflow.tenant_id == tenant_id)
            .where(Workflow.provisioned == True)
            .where(Workflow.is_deleted == False)
        ).all()
    return workflows


def get_all_provisioned_providers(tenant_id: str) -> List[Provider]:
    with Session(engine) as session:
        providers = session.exec(
            select(Provider)
            .where(Provider.tenant_id == tenant_id)
            .where(Provider.provisioned == True)
        ).all()
    return providers


def get_all_workflows_yamls(tenant_id: str) -> List[str]:
    with Session(engine) as session:
        workflows = session.exec(
            select(Workflow.workflow_raw)
            .where(Workflow.tenant_id == tenant_id)
            .where(Workflow.is_deleted == False)
        ).all()
    return workflows


def get_workflow(tenant_id: str, workflow_id: str) -> Workflow:
    with Session(engine) as session:
        # if the workflow id is uuid:
        if validators.uuid(workflow_id):
            workflow = session.exec(
                select(Workflow)
                .where(Workflow.tenant_id == tenant_id)
                .where(Workflow.id == workflow_id)
                .where(Workflow.is_deleted == False)
            ).first()
        else:
            workflow = session.exec(
                select(Workflow)
                .where(Workflow.tenant_id == tenant_id)
                .where(Workflow.name == workflow_id)
                .where(Workflow.is_deleted == False)
            ).first()
    if not workflow:
        return None
    return workflow


def get_raw_workflow(tenant_id: str, workflow_id: str) -> str:
    workflow = get_workflow(tenant_id, workflow_id)
    if not workflow:
        return None
    return workflow.workflow_raw


def update_provider_last_pull_time(tenant_id: str, provider_id: str):
    extra = {"tenant_id": tenant_id, "provider_id": provider_id}
    logger.info("Updating provider last pull time", extra=extra)
    with Session(engine) as session:
        provider = session.exec(
            select(Provider).where(
                Provider.tenant_id == tenant_id, Provider.id == provider_id
            )
        ).first()

        if not provider:
            logger.warning(
                "Could not update provider last pull time since provider does not exist",
                extra=extra,
            )

        try:
            provider.last_pull_time = datetime.now(tz=timezone.utc)
            session.commit()
        except Exception:
            logger.exception("Failed to update provider last pull time", extra=extra)
            raise
    logger.info("Successfully updated provider last pull time", extra=extra)


def get_installed_providers(tenant_id: str) -> List[Provider]:
    with Session(engine) as session:
        providers = session.exec(
            select(Provider).where(Provider.tenant_id == tenant_id)
        ).all()
    return providers


def get_consumer_providers() -> List[Provider]:
    # get all the providers that installed as consumers
    with Session(engine) as session:
        providers = session.exec(
            select(Provider).where(Provider.consumer == True)
        ).all()
    return providers


def finish_workflow_execution(tenant_id, workflow_id, execution_id, status, error):
    with Session(engine) as session:
        workflow_execution = session.exec(
            select(WorkflowExecution)
            .where(WorkflowExecution.tenant_id == tenant_id)
            .where(WorkflowExecution.workflow_id == workflow_id)
            .where(WorkflowExecution.id == execution_id)
        ).first()
        # some random number to avoid collisions
        if not workflow_execution:
            logger.warning(
                f"Failed to finish workflow execution {execution_id} for workflow {workflow_id}. Execution not found."
            )
            raise ValueError("Execution not found")
        workflow_execution.is_running = random.randint(1, 2147483647 - 1)  # max int
        workflow_execution.status = status
        # TODO: we had a bug with the error field, it was too short so some customers may fail over it.
        #   we need to fix it in the future, create a migration that increases the size of the error field
        #   and then we can remove the [:255] from here
        workflow_execution.error = error[:255] if error else None
        workflow_execution.execution_time = (
            datetime.utcnow() - workflow_execution.started
        ).total_seconds()
        # TODO: logs
        session.commit()


def get_workflow_executions(
    tenant_id,
    workflow_id,
    limit=50,
    offset=0,
    tab=2,
    status: Optional[Union[str, List[str]]] = None,
    trigger: Optional[Union[str, List[str]]] = None,
    execution_id: Optional[str] = None,
):
    with Session(engine) as session:
        query = session.query(
            WorkflowExecution,
        ).filter(
            WorkflowExecution.tenant_id == tenant_id,
            WorkflowExecution.workflow_id == workflow_id,
        )

        now = datetime.now(tz=timezone.utc)
        timeframe = None

        if tab == 1:
            timeframe = now - timedelta(days=30)
        elif tab == 2:
            timeframe = now - timedelta(days=7)
        elif tab == 3:
            start_of_day = now.replace(hour=0, minute=0, second=0, microsecond=0)
            query = query.filter(
                WorkflowExecution.started >= start_of_day,
                WorkflowExecution.started <= now,
            )

        if timeframe:
            query = query.filter(WorkflowExecution.started >= timeframe)

        if isinstance(status, str):
            status = [status]
        elif status is None:
            status = []

        # Normalize trigger to a list
        if isinstance(trigger, str):
            trigger = [trigger]

        if execution_id:
            query = query.filter(WorkflowExecution.id == execution_id)
        if status and len(status) > 0:
            query = query.filter(WorkflowExecution.status.in_(status))
        if trigger and len(trigger) > 0:
            conditions = [
                WorkflowExecution.triggered_by.like(f"{trig}%") for trig in trigger
            ]
            query = query.filter(or_(*conditions))

        total_count = query.count()
        status_count_query = query.with_entities(
            WorkflowExecution.status, func.count().label("count")
        ).group_by(WorkflowExecution.status)
        status_counts = status_count_query.all()

        statusGroupbyMap = {status: count for status, count in status_counts}
        pass_count = statusGroupbyMap.get("success", 0)
        fail_count = statusGroupbyMap.get("error", 0) + statusGroupbyMap.get(
            "timeout", 0
        )
        avgDuration = query.with_entities(
            func.avg(WorkflowExecution.execution_time)
        ).scalar()
        avgDuration = avgDuration if avgDuration else 0.0

        query = (
            query.order_by(desc(WorkflowExecution.started)).limit(limit).offset(offset)
        )
        # Execute the query
        workflow_executions = query.all()

    return total_count, workflow_executions, pass_count, fail_count, avgDuration


def delete_workflow(tenant_id, workflow_id):
    with Session(engine) as session:
        workflow = session.exec(
            select(Workflow)
            .where(Workflow.tenant_id == tenant_id)
            .where(Workflow.id == workflow_id)
        ).first()

        if workflow:
            workflow.is_deleted = True
            session.commit()


def delete_workflow_by_provisioned_file(tenant_id, provisioned_file):
    with Session(engine) as session:
        workflow = session.exec(
            select(Workflow)
            .where(Workflow.tenant_id == tenant_id)
            .where(Workflow.provisioned_file == provisioned_file)
        ).first()

        if workflow:
            workflow.is_deleted = True
            session.commit()


def get_workflow_id(tenant_id, workflow_name):
    with Session(engine) as session:
        workflow = session.exec(
            select(Workflow)
            .where(Workflow.tenant_id == tenant_id)
            .where(Workflow.name == workflow_name)
            .where(Workflow.is_deleted == False)
        ).first()

        if workflow:
            return workflow.id


def push_logs_to_db(log_entries):
    # avoid circular import
    from keep.api.logging import LOG_FORMAT, LOG_FORMAT_OPEN_TELEMETRY

    if LOG_FORMAT == LOG_FORMAT_OPEN_TELEMETRY:
        db_log_entries = [
            WorkflowExecutionLog(
                workflow_execution_id=log_entry["workflow_execution_id"],
                timestamp=datetime.strptime(
                    log_entry["asctime"], "%Y-%m-%d %H:%M:%S,%f"
                ),
                message=log_entry["message"][0:255],  # limit the message to 255 chars
                context=json.loads(
                    json.dumps(log_entry.get("context", {}), default=str)
                ),  # workaround to serialize any object
            )
            for log_entry in log_entries
        ]
    else:
        db_log_entries = [
            WorkflowExecutionLog(
                workflow_execution_id=log_entry["workflow_execution_id"],
                timestamp=log_entry["created"],
                message=log_entry["message"][0:255],  # limit the message to 255 chars
                context=json.loads(
                    json.dumps(log_entry.get("context", {}), default=str)
                ),  # workaround to serialize any object
            )
            for log_entry in log_entries
        ]

    # Add the LogEntry instances to the database session
    with Session(engine) as session:
        session.add_all(db_log_entries)
        session.commit()


def get_workflow_execution(tenant_id: str, workflow_execution_id: str):
    with Session(engine) as session:
        execution_with_logs = (
            session.query(WorkflowExecution)
            .filter(
                WorkflowExecution.id == workflow_execution_id,
                WorkflowExecution.tenant_id == tenant_id,
            )
            .options(joinedload(WorkflowExecution.logs))
            .one()
        )
    return execution_with_logs


def get_last_workflow_executions(tenant_id: str, limit=20):
    with Session(engine) as session:
        execution_with_logs = (
            session.query(WorkflowExecution)
            .filter(
                WorkflowExecution.tenant_id == tenant_id,
            )
            .order_by(desc(WorkflowExecution.started))
            .limit(limit)
            .options(joinedload(WorkflowExecution.logs))
            .all()
        )

        return execution_with_logs


def _enrich_alert(
    session,
    tenant_id,
    fingerprint,
    enrichments,
    action_type: AlertActionType,
    action_callee: str,
    action_description: str,
    force=False,
    audit_enabled=True,
):
    """
    Enrich an alert with the provided enrichments.

    Args:
        session (Session): The database session.
        tenant_id (str): The tenant ID to filter the alert enrichments by.
        fingerprint (str): The alert fingerprint to filter the alert enrichments by.
        enrichments (dict): The enrichments to add to the alert.
        force (bool): Whether to force the enrichment to be updated. This is used to dispose enrichments if necessary.
    """
    enrichment = get_enrichment_with_session(session, tenant_id, fingerprint)
    if enrichment:
        # if force - override exisitng enrichments. being used to dispose enrichments if necessary
        if force:
            new_enrichment_data = enrichments
        else:
            new_enrichment_data = {**enrichment.enrichments, **enrichments}
        # SQLAlchemy doesn't support updating JSON fields, so we need to do it manually
        # https://github.com/sqlalchemy/sqlalchemy/discussions/8396#discussion-4308891
        stmt = (
            update(AlertEnrichment)
            .where(AlertEnrichment.id == enrichment.id)
            .values(enrichments=new_enrichment_data)
        )
        session.execute(stmt)
        if audit_enabled:
            # add audit event
            audit = AlertAudit(
                tenant_id=tenant_id,
                fingerprint=fingerprint,
                user_id=action_callee,
                action=action_type.value,
                description=action_description,
            )
            session.add(audit)
        session.commit()
        # Refresh the instance to get updated data from the database
        session.refresh(enrichment)
        return enrichment
    else:
        alert_enrichment = AlertEnrichment(
            tenant_id=tenant_id,
            alert_fingerprint=fingerprint,
            enrichments=enrichments,
        )
        session.add(alert_enrichment)
        # add audit event
        if audit_enabled:
            audit = AlertAudit(
                tenant_id=tenant_id,
                fingerprint=fingerprint,
                user_id=action_callee,
                action=action_type.value,
                description=action_description,
            )
            session.add(audit)
        session.commit()
        return alert_enrichment


def enrich_alert(
    tenant_id,
    fingerprint,
    enrichments,
    action_type: AlertActionType,
    action_callee: str,
    action_description: str,
    session=None,
    force=False,
    audit_enabled=True,
):
    # else, the enrichment doesn't exist, create it
    if not session:
        with Session(engine) as session:
            return _enrich_alert(
                session,
                tenant_id,
                fingerprint,
                enrichments,
                action_type,
                action_callee,
                action_description,
                force=force,
                audit_enabled=audit_enabled,
            )
    return _enrich_alert(
        session,
        tenant_id,
        fingerprint,
        enrichments,
        action_type,
        action_callee,
        action_description,
        force=force,
        audit_enabled=audit_enabled,
    )


def count_alerts(
    provider_type: str,
    provider_id: str,
    ever: bool,
    start_time: Optional[datetime],
    end_time: Optional[datetime],
    tenant_id: str,
):
    with Session(engine) as session:
        if ever:
            return (
                session.query(Alert)
                .filter(
                    Alert.tenant_id == tenant_id,
                    Alert.provider_id == provider_id,
                    Alert.provider_type == provider_type,
                )
                .count()
            )
        else:
            return (
                session.query(Alert)
                .filter(
                    Alert.tenant_id == tenant_id,
                    Alert.provider_id == provider_id,
                    Alert.provider_type == provider_type,
                    Alert.timestamp >= start_time,
                    Alert.timestamp <= end_time,
                )
                .count()
            )


def get_enrichment(tenant_id, fingerprint, refresh=False):
    with Session(engine) as session:
        return get_enrichment_with_session(session, tenant_id, fingerprint, refresh)


def get_enrichments(
    tenant_id: int, fingerprints: List[str]
) -> List[Optional[AlertEnrichment]]:
    """
    Get a list of alert enrichments for a list of fingerprints using a single DB query.

    :param tenant_id: The tenant ID to filter the alert enrichments by.
    :param fingerprints: A list of fingerprints to get the alert enrichments for.
    :return: A list of AlertEnrichment objects or None for each fingerprint.
    """
    with Session(engine) as session:
        result = session.exec(
            select(AlertEnrichment)
            .where(AlertEnrichment.tenant_id == tenant_id)
            .where(AlertEnrichment.alert_fingerprint.in_(fingerprints))
        ).all()
    return result


def get_enrichment_with_session(session, tenant_id, fingerprint, refresh=False):
    alert_enrichment = session.exec(
        select(AlertEnrichment)
        .where(AlertEnrichment.tenant_id == tenant_id)
        .where(AlertEnrichment.alert_fingerprint == fingerprint)
    ).first()
    if refresh and alert_enrichment:
        try:
            session.refresh(alert_enrichment)
        except Exception:
            logger.exception(
                "Failed to refresh enrichment",
                extra={"tenant_id": tenant_id, "fingerprint": fingerprint},
            )
    return alert_enrichment


def get_alerts_with_filters(
    tenant_id,
    provider_id=None,
    filters=None,
    time_delta=1,
    with_incidents=False,
) -> list[Alert]:
    with Session(engine) as session:
        # Create the query
        query = session.query(Alert)

        # Apply subqueryload to force-load the alert_enrichment relationship
        query = query.options(subqueryload(Alert.alert_enrichment))
        if with_incidents:
            query = query.options(joinedload(Alert.incidents))

        # Filter by tenant_id
        query = query.filter(Alert.tenant_id == tenant_id)

        # Filter by time_delta
        query = query.filter(
            Alert.timestamp
            >= datetime.now(tz=timezone.utc) - timedelta(days=time_delta)
        )

        # Ensure Alert and AlertEnrichment are joined for subsequent filters
        query = query.outerjoin(Alert.alert_enrichment)

        # Apply filters if provided
        if filters:
            for f in filters:
                filter_key, filter_value = f.get("key"), f.get("value")
                if isinstance(filter_value, bool) and filter_value is True:
                    # If the filter value is True, we want to filter by the existence of the enrichment
                    #   e.g.: all the alerts that have ticket_id
                    if session.bind.dialect.name in ["mysql", "postgresql"]:
                        query = query.filter(
                            func.json_extract(
                                AlertEnrichment.enrichments, f"$.{filter_key}"
                            )
                            != null()
                        )
                    elif session.bind.dialect.name == "sqlite":
                        query = query.filter(
                            func.json_type(
                                AlertEnrichment.enrichments, f"$.{filter_key}"
                            )
                            != null()
                        )
                elif isinstance(filter_value, (str, int)):
                    if session.bind.dialect.name in ["mysql", "postgresql"]:
                        query = query.filter(
                            func.json_unquote(
                                func.json_extract(
                                    AlertEnrichment.enrichments, f"$.{filter_key}"
                                )
                            )
                            == filter_value
                        )
                    elif session.bind.dialect.name == "sqlite":
                        query = query.filter(
                            func.json_extract(
                                AlertEnrichment.enrichments, f"$.{filter_key}"
                            )
                            == filter_value
                        )
                    else:
                        logger.warning(
                            "Unsupported dialect",
                            extra={"dialect": session.bind.dialect.name},
                        )
                else:
                    logger.warning("Unsupported filter type", extra={"filter": f})

        if provider_id:
            query = query.filter(Alert.provider_id == provider_id)

        query = query.order_by(Alert.timestamp.desc())

        query = query.limit(10000)

        # Execute the query
        alerts = query.all()

    return alerts


def query_alerts(
    tenant_id,
    provider_id=None,
    limit=1000,
    timeframe=None,
    upper_timestamp=None,
    lower_timestamp=None,
    skip_alerts_with_null_timestamp=True,
    sort_ascending=False,
) -> list[Alert]:
    """
    Get all alerts for a given tenant_id.

    Args:
        tenant_id (_type_): The tenant_id to filter the alerts by.
        provider_id (_type_, optional): The provider id to filter by. Defaults to None.
        limit (_type_, optional): The maximum number of alerts to return. Defaults to 1000.
        timeframe (_type_, optional): The number of days to look back for alerts. Defaults to None.
        upper_timestamp (_type_, optional): The upper timestamp to filter by. Defaults to None.
        lower_timestamp (_type_, optional): The lower timestamp to filter by. Defaults to None.

    Returns:
        List[Alert]: A list of Alert objects."""

    with Session(engine) as session:
        # Create the query
        query = session.query(Alert)

        # Apply subqueryload to force-load the alert_enrichment relationship
        query = query.options(subqueryload(Alert.alert_enrichment))

        # Filter by tenant_id
        query = query.filter(Alert.tenant_id == tenant_id)

        # if timeframe is provided, filter the alerts by the timeframe
        if timeframe:
            query = query.filter(
                Alert.timestamp
                >= datetime.now(tz=timezone.utc) - timedelta(days=timeframe)
            )

        filter_conditions = []

        if upper_timestamp is not None:
            filter_conditions.append(Alert.timestamp < upper_timestamp)

        if lower_timestamp is not None:
            filter_conditions.append(Alert.timestamp >= lower_timestamp)

        # Apply the filter conditions
        if filter_conditions:
            query = query.filter(*filter_conditions)  # Unpack and apply all conditions

        if provider_id:
            query = query.filter(Alert.provider_id == provider_id)

        if skip_alerts_with_null_timestamp:
            query = query.filter(Alert.timestamp.isnot(None))

        if sort_ascending:
            query = query.order_by(Alert.timestamp.asc())
        else:
            query = query.order_by(Alert.timestamp.desc())

        if limit:
            query = query.limit(limit)

        # Execute the query
        alerts = query.all()

    return alerts


def get_last_alerts(
    tenant_id,
    provider_id=None,
    limit=1000,
    timeframe=None,
    upper_timestamp=None,
    lower_timestamp=None,
    with_incidents=False,
    fingerprints=None,
) -> list[Alert]:
    """
    Get the last alert for each fingerprint along with the first time the alert was triggered.

    Args:
        tenant_id (_type_): The tenant_id to filter the alerts by.
        provider_id (_type_, optional): The provider id to filter by. Defaults to None.
        limit (int, optional): The maximum number of alerts to return. Defaults to 1000.
        timeframe (int, optional): The number of days to look back. Defaults to None.
        upper_timestamp (datetime, optional): The upper bound for the timestamp filter. Defaults to None.
        lower_timestamp (datetime, optional): The lower bound for the timestamp filter. Defaults to None.
        fingerprints (List[str], optional): List of fingerprints to filter by. Defaults to None.

    Returns:
        List[Alert]: A list of Alert objects including the first time the alert was triggered.
    """
    with Session(engine) as session:
        # Subquery that selects the max and min timestamp for each fingerprint.
        subquery = (
            session.query(
                Alert.fingerprint,
                func.max(Alert.timestamp).label("max_timestamp"),
                func.min(Alert.timestamp).label("min_timestamp"),
            )
            .filter(Alert.tenant_id == tenant_id)
            .group_by(Alert.fingerprint)
            .subquery()
        )

        # Apply timeframe filter if provided
        if timeframe:
            subquery = (
                session.query(subquery)
                .filter(
                    subquery.c.max_timestamp
                    >= datetime.now(tz=timezone.utc) - timedelta(days=timeframe)
                )
                .subquery()
            )

        filter_conditions = []

        if upper_timestamp is not None:
            filter_conditions.append(subquery.c.max_timestamp < upper_timestamp)

        if lower_timestamp is not None:
            filter_conditions.append(subquery.c.max_timestamp >= lower_timestamp)

        if fingerprints:
            filter_conditions.append(subquery.c.fingerprint.in_(tuple(fingerprints)))

        logger.info(f"filter_conditions: {filter_conditions}")
        # Apply the filter conditions
        if filter_conditions:
            subquery = session.query(subquery).filter(*filter_conditions).subquery()

        # Main query joins the subquery to select alerts with their first and last occurrence.
        query = (
            session.query(
                Alert,
                subquery.c.min_timestamp.label("startedAt"),
            )
            .filter(Alert.tenant_id == tenant_id)
            .join(
                subquery,
                and_(
                    Alert.fingerprint == subquery.c.fingerprint,
                    Alert.timestamp == subquery.c.max_timestamp,
                ),
            )
            .options(subqueryload(Alert.alert_enrichment))
        )

        if with_incidents:
            query = query.add_columns(AlertToIncident.incident_id.label("incident"))
            query = query.outerjoin(
                AlertToIncident,
<<<<<<< HEAD
                AlertToIncident.alert_id == Alert.id,
=======
                and_(AlertToIncident.alert_id == Alert.id,  AlertToIncident.deleted_at == NULL_FOR_DELETED_AT),
>>>>>>> d4dfe056
            )

        if provider_id:
            query = query.filter(Alert.provider_id == provider_id)

        # Order by timestamp in descending order and limit the results
        query = query.order_by(desc(Alert.timestamp)).limit(limit)

        # Execute the query
        alerts_with_start = query.all()

        # Convert result to list of Alert objects and include "startedAt" information
        alerts = []
        for alert_data in alerts_with_start:
            alert = alert_data[0]
            startedAt = alert_data[1]
            alert.event["startedAt"] = str(startedAt)
            alert.event["event_id"] = str(alert.id)
            if with_incidents:
                incident_id = alert_data[2]
                alert.event["incident"] = str(incident_id) if incident_id else None
            alerts.append(alert)

    return alerts


def get_alerts_by_fingerprint(
    tenant_id: str, fingerprint: str, limit=1, status=None
) -> List[Alert]:
    """
    Get all alerts for a given fingerprint.

    Args:
        tenant_id (str): The tenant_id to filter the alerts by.
        fingerprint (str): The fingerprint to filter the alerts by.

    Returns:
        List[Alert]: A list of Alert objects.
    """
    with Session(engine) as session:
        # Create the query
        query = session.query(Alert)

        # Apply subqueryload to force-load the alert_enrichment relationship
        query = query.options(subqueryload(Alert.alert_enrichment))

        # Filter by tenant_id
        query = query.filter(Alert.tenant_id == tenant_id)

        query = query.filter(Alert.fingerprint == fingerprint)

        query = query.order_by(Alert.timestamp.desc())

        if status:
            query = query.filter(func.json_extract(Alert.event, "$.status") == status)

        if limit:
            query = query.limit(limit)
        # Execute the query
        alerts = query.all()

    return alerts


def get_alert_by_fingerprint_and_event_id(
    tenant_id: str, fingerprint: str, event_id: str
) -> Alert:
    with Session(engine) as session:
        alert = (
            session.query(Alert)
            .filter(Alert.tenant_id == tenant_id)
            .filter(Alert.fingerprint == fingerprint)
            .filter(Alert.id == uuid.UUID(event_id))
            .first()
        )
    return alert


def get_previous_alert_by_fingerprint(tenant_id: str, fingerprint: str) -> Alert:
    # get the previous alert for a given fingerprint
    with Session(engine) as session:
        alert = (
            session.query(Alert)
            .filter(Alert.tenant_id == tenant_id)
            .filter(Alert.fingerprint == fingerprint)
            .order_by(Alert.timestamp.desc())
            .limit(2)
            .all()
        )
    if len(alert) > 1:
        return alert[1]
    else:
        # no previous alert
        return None


def get_api_key(api_key: str) -> TenantApiKey:
    with Session(engine) as session:
        api_key_hashed = hashlib.sha256(api_key.encode()).hexdigest()
        statement = select(TenantApiKey).where(TenantApiKey.key_hash == api_key_hashed)
        tenant_api_key = session.exec(statement).first()
    return tenant_api_key


def get_user_by_api_key(api_key: str):
    api_key = get_api_key(api_key)
    return api_key.created_by


# this is only for single tenant
def get_user(username, password, update_sign_in=True):
    from keep.api.core.dependencies import SINGLE_TENANT_UUID
    from keep.api.models.db.user import User

    password_hash = hashlib.sha256(password.encode()).hexdigest()
    with Session(engine, expire_on_commit=False) as session:
        user = session.exec(
            select(User)
            .where(User.tenant_id == SINGLE_TENANT_UUID)
            .where(User.username == username)
            .where(User.password_hash == password_hash)
        ).first()
        if user and update_sign_in:
            user.last_sign_in = datetime.utcnow()
            session.add(user)
            session.commit()
    return user


def get_users():
    from keep.api.core.dependencies import SINGLE_TENANT_UUID
    from keep.api.models.db.user import User

    with Session(engine) as session:
        users = session.exec(
            select(User).where(User.tenant_id == SINGLE_TENANT_UUID)
        ).all()
    return users


def delete_user(username):
    from keep.api.core.dependencies import SINGLE_TENANT_UUID
    from keep.api.models.db.user import User

    with Session(engine) as session:
        user = session.exec(
            select(User)
            .where(User.tenant_id == SINGLE_TENANT_UUID)
            .where(User.username == username)
        ).first()
        if user:
            session.delete(user)
            session.commit()


def user_exists(tenant_id, username):
    from keep.api.models.db.user import User

    with Session(engine) as session:
        user = session.exec(
            select(User)
            .where(User.tenant_id == tenant_id)
            .where(User.username == username)
        ).first()
        return user is not None


def create_user(tenant_id, username, password, role):
    from keep.api.models.db.user import User

    password_hash = hashlib.sha256(password.encode()).hexdigest()
    with Session(engine) as session:
        user = User(
            tenant_id=tenant_id,
            username=username,
            password_hash=password_hash,
            role=role,
        )
        session.add(user)
        session.commit()
        session.refresh(user)
    return user


def update_user_last_sign_in(tenant_id, username):
    from keep.api.models.db.user import User

    with Session(engine) as session:
        user = session.exec(
            select(User)
            .where(User.tenant_id == tenant_id)
            .where(User.username == username)
        ).first()
        if user:
            user.last_sign_in = datetime.utcnow()
            session.add(user)
            session.commit()
    return user


def update_user_role(tenant_id, username, role):
    from keep.api.models.db.user import User

    with Session(engine) as session:
        user = session.exec(
            select(User)
            .where(User.tenant_id == tenant_id)
            .where(User.username == username)
        ).first()
        if user and user.role != role:
            user.role = role
            session.add(user)
            session.commit()
    return user


def save_workflow_results(tenant_id, workflow_execution_id, workflow_results):
    with Session(engine) as session:
        workflow_execution = session.exec(
            select(WorkflowExecution)
            .where(WorkflowExecution.tenant_id == tenant_id)
            .where(WorkflowExecution.id == workflow_execution_id)
        ).one()

        workflow_execution.results = workflow_results
        session.commit()


def get_workflow_by_name(tenant_id, workflow_name):
    with Session(engine) as session:
        workflow = session.exec(
            select(Workflow)
            .where(Workflow.tenant_id == tenant_id)
            .where(Workflow.name == workflow_name)
            .where(Workflow.is_deleted == False)
        ).first()

        return workflow


def get_previous_execution_id(tenant_id, workflow_id, workflow_execution_id):
    with Session(engine) as session:
        previous_execution = session.exec(
            select(WorkflowExecution)
            .where(WorkflowExecution.tenant_id == tenant_id)
            .where(WorkflowExecution.workflow_id == workflow_id)
            .where(WorkflowExecution.id != workflow_execution_id)
            .order_by(WorkflowExecution.started.desc())
            .limit(1)
        ).first()
        if previous_execution:
            return previous_execution
        else:
            return None


def create_rule(
    tenant_id,
    name,
    timeframe,
    timeunit,
    definition,
    definition_cel,
    created_by,
    grouping_criteria=None,
    group_description=None,
    require_approve=False,
    resolve_on=ResolveOn.NEVER.value,
):
    grouping_criteria = grouping_criteria or []
    with Session(engine) as session:
        rule = Rule(
            tenant_id=tenant_id,
            name=name,
            timeframe=timeframe,
            timeunit=timeunit,
            definition=definition,
            definition_cel=definition_cel,
            created_by=created_by,
            creation_time=datetime.utcnow(),
            grouping_criteria=grouping_criteria,
            group_description=group_description,
            require_approve=require_approve,
            resolve_on=resolve_on,
        )
        session.add(rule)
        session.commit()
        session.refresh(rule)
        return rule


def update_rule(
    tenant_id,
    rule_id,
    name,
    timeframe,
    timeunit,
    definition,
    definition_cel,
    updated_by,
    grouping_criteria,
    require_approve,
    resolve_on,
):
    with Session(engine) as session:
        rule = session.exec(
            select(Rule).where(Rule.tenant_id == tenant_id).where(Rule.id == rule_id)
        ).first()

        if rule:
            rule.name = name
            rule.timeframe = timeframe
            rule.timeunit = timeunit
            rule.definition = definition
            rule.definition_cel = definition_cel
            rule.grouping_criteria = grouping_criteria
            rule.require_approve = require_approve
            rule.updated_by = updated_by
            rule.update_time = datetime.utcnow()
            rule.resolve_on = resolve_on
            session.commit()
            session.refresh(rule)
            return rule
        else:
            return None


def get_rules(tenant_id, ids=None):
    with Session(engine) as session:
        # Start building the query
        query = select(Rule).where(Rule.tenant_id == tenant_id)

        # Apply additional filters if ids are provided
        if ids is not None:
            query = query.where(Rule.id.in_(ids))

        # Execute the query
        rules = session.exec(query).all()
        return rules


def create_alert(tenant_id, provider_type, provider_id, event, fingerprint):
    with Session(engine) as session:
        alert = Alert(
            tenant_id=tenant_id,
            provider_type=provider_type,
            provider_id=provider_id,
            event=event,
            fingerprint=fingerprint,
        )
        session.add(alert)
        session.commit()
        session.refresh(alert)
        return alert


def delete_rule(tenant_id, rule_id):
    with Session(engine) as session:
        rule = session.exec(
            select(Rule).where(Rule.tenant_id == tenant_id).where(Rule.id == rule_id)
        ).first()

        if rule:
            session.delete(rule)
            session.commit()
            return True
        return False


def get_incident_for_grouping_rule(
    tenant_id, rule, timeframe, rule_fingerprint, session: Optional[Session] = None
) -> Incident:
    # checks if incident with the incident criteria exists, if not it creates it
    #   and then assign the alert to the incident
    with existed_or_new_session(session) as session:
        incident = session.exec(
            select(Incident)
            .where(Incident.tenant_id == tenant_id)
            .where(Incident.rule_id == rule.id)
            .where(Incident.rule_fingerprint == rule_fingerprint)
            .order_by(Incident.creation_time.desc())
        ).first()

        # if the last alert in the incident is older than the timeframe, create a new incident
        is_incident_expired = False
        if incident and incident.alerts:
            is_incident_expired = max(
                alert.timestamp for alert in incident.alerts
            ) < datetime.utcnow() - timedelta(seconds=timeframe)

        # if there is no incident with the rule_fingerprint, create it or existed is already expired
        if not incident or is_incident_expired:
            # Create and add a new incident if it doesn't exist
            incident = Incident(
                tenant_id=tenant_id,
                user_generated_name=f"Incident generated by rule {rule.name}",
                rule_id=rule.id,
                rule_fingerprint=rule_fingerprint,
                is_predicted=False,
                is_confirmed=not rule.require_approve,
            )
            session.add(incident)
            session.commit()
            session.refresh(incident)

    return incident


def get_rule(tenant_id, rule_id):
    with Session(engine) as session:
        rule = session.exec(
            select(Rule).where(Rule.tenant_id == tenant_id).where(Rule.id == rule_id)
        ).first()
    return rule


def get_rule_incidents_count_db(tenant_id):
    with Session(engine) as session:
        query = (
            session.query(Incident.rule_id, func.count(Incident.id))
            .select_from(Incident)
            .filter(Incident.tenant_id == tenant_id, col(Incident.rule_id).isnot(None))
            .group_by(Incident.rule_id)
        )
        return dict(query.all())


def get_rule_distribution(tenant_id, minute=False):
    """Returns hits per hour for each rule, optionally breaking down by groups if the rule has 'group by', limited to the last 7 days."""
    with Session(engine) as session:
        # Get the timestamp for 7 days ago
        seven_days_ago = datetime.utcnow() - timedelta(days=1)

        # Check the dialect
        if session.bind.dialect.name == "mysql":
            time_format = "%Y-%m-%d %H:%i" if minute else "%Y-%m-%d %H"
            timestamp_format = func.date_format(AlertToIncident.timestamp, time_format)
        elif session.bind.dialect.name == "postgresql":
            time_format = "YYYY-MM-DD HH:MI" if minute else "YYYY-MM-DD HH"
            timestamp_format = func.to_char(AlertToIncident.timestamp, time_format)
        elif session.bind.dialect.name == "sqlite":
            time_format = "%Y-%m-%d %H:%M" if minute else "%Y-%m-%d %H"
            timestamp_format = func.strftime(time_format, AlertToIncident.timestamp)
        else:
            raise ValueError("Unsupported database dialect")
        # Construct the query
        query = (
            session.query(
                Rule.id.label("rule_id"),
                Rule.name.label("rule_name"),
                Incident.id.label("group_id"),
                Incident.rule_fingerprint.label("rule_fingerprint"),
                timestamp_format.label("time"),
                func.count(AlertToIncident.alert_id).label("hits"),
            )
            .join(Incident, Rule.id == Incident.rule_id)
            .join(AlertToIncident, Incident.id == AlertToIncident.incident_id)
            .filter(
                AlertToIncident.deleted_at == NULL_FOR_DELETED_AT,
                AlertToIncident.timestamp >= seven_days_ago
            )
            .filter(Rule.tenant_id == tenant_id)  # Filter by tenant_id
            .group_by(
                "rule_id", "rule_name", "incident_id", "rule_fingerprint", "time"
            )  # Adjusted here
            .order_by("time")
        )

        results = query.all()

        # Convert the results into a dictionary
        rule_distribution = {}
        for result in results:
            rule_id = result.rule_id
            rule_fingerprint = result.rule_fingerprint
            timestamp = result.time
            hits = result.hits

            if rule_id not in rule_distribution:
                rule_distribution[rule_id] = {}

            if rule_fingerprint not in rule_distribution[rule_id]:
                rule_distribution[rule_id][rule_fingerprint] = {}

            rule_distribution[rule_id][rule_fingerprint][timestamp] = hits

        return rule_distribution


def get_all_deduplication_rules(tenant_id):
    with Session(engine) as session:
        rules = session.exec(
            select(AlertDeduplicationRule).where(
                AlertDeduplicationRule.tenant_id == tenant_id
            )
        ).all()
    return rules


def get_custom_deduplication_rule(tenant_id, provider_id, provider_type):
    with Session(engine) as session:
        rule = session.exec(
            select(AlertDeduplicationRule)
            .where(AlertDeduplicationRule.tenant_id == tenant_id)
            .where(AlertDeduplicationRule.provider_id == provider_id)
            .where(AlertDeduplicationRule.provider_type == provider_type)
        ).first()
    return rule


def create_deduplication_rule(
    tenant_id: str,
    name: str,
    description: str,
    provider_id: str | None,
    provider_type: str,
    created_by: str,
    enabled: bool = True,
    fingerprint_fields: list[str] = [],
    full_deduplication: bool = False,
    ignore_fields: list[str] = [],
    priority: int = 0,
):
    with Session(engine) as session:
        new_rule = AlertDeduplicationRule(
            tenant_id=tenant_id,
            name=name,
            description=description,
            provider_id=provider_id,
            provider_type=provider_type,
            last_updated_by=created_by,  # on creation, last_updated_by is the same as created_by
            created_by=created_by,
            enabled=enabled,
            fingerprint_fields=fingerprint_fields,
            full_deduplication=full_deduplication,
            ignore_fields=ignore_fields,
            priority=priority,
        )
        session.add(new_rule)
        session.commit()
        session.refresh(new_rule)
    return new_rule


def update_deduplication_rule(
    rule_id: str,
    tenant_id: str,
    name: str,
    description: str,
    provider_id: str | None,
    provider_type: str,
    last_updated_by: str,
    enabled: bool = True,
    fingerprint_fields: list[str] = [],
    full_deduplication: bool = False,
    ignore_fields: list[str] = [],
    priority: int = 0,
):
    with Session(engine) as session:
        rule = session.exec(
            select(AlertDeduplicationRule)
            .where(AlertDeduplicationRule.id == rule_id)
            .where(AlertDeduplicationRule.tenant_id == tenant_id)
        ).first()
        if not rule:
            raise ValueError(f"No deduplication rule found with id {rule_id}")

        rule.name = name
        rule.description = description
        rule.provider_id = provider_id
        rule.provider_type = provider_type
        rule.last_updated_by = last_updated_by
        rule.enabled = enabled
        rule.fingerprint_fields = fingerprint_fields
        rule.full_deduplication = full_deduplication
        rule.ignore_fields = ignore_fields
        rule.priority = priority

        session.add(rule)
        session.commit()
        session.refresh(rule)
    return rule


def delete_deduplication_rule(rule_id: str, tenant_id: str) -> bool:
    with Session(engine) as session:
        rule = session.exec(
            select(AlertDeduplicationRule)
            .where(AlertDeduplicationRule.id == rule_id)
            .where(AlertDeduplicationRule.tenant_id == tenant_id)
        ).first()
        if not rule:
            return False

        session.delete(rule)
        session.commit()
    return True


def get_custom_deduplication_rules(tenant_id, provider_id, provider_type):
    with Session(engine) as session:
        rules = session.exec(
            select(AlertDeduplicationRule)
            .where(AlertDeduplicationRule.tenant_id == tenant_id)
            .where(AlertDeduplicationRule.provider_id == provider_id)
            .where(AlertDeduplicationRule.provider_type == provider_type)
        ).all()
    return rules


def create_deduplication_event(
    tenant_id, deduplication_rule_id, deduplication_type, provider_id, provider_type
):
    with Session(engine) as session:
        deduplication_event = AlertDeduplicationEvent(
            tenant_id=tenant_id,
            deduplication_rule_id=deduplication_rule_id,
            deduplication_type=deduplication_type,
            provider_id=provider_id,
            provider_type=provider_type,
            timestamp=datetime.utcnow(),
            date_hour=datetime.utcnow().replace(minute=0, second=0, microsecond=0),
        )
        session.add(deduplication_event)
        session.commit()


def get_all_alerts_by_providers(tenant_id):
    with Session(engine) as session:
        # Query to get the count of alerts per provider_id and provider_type
        query = (
            select(
                Alert.provider_id,
                Alert.provider_type,
                func.count(Alert.id).label("num_alerts"),
            )
            .where(Alert.tenant_id == tenant_id)
            .group_by(Alert.provider_id, Alert.provider_type)
        )

        results = session.exec(query).all()

        # Create a dictionary with the number of alerts for each provider
        stats = {}
        for result in results:
            provider_id = result.provider_id
            provider_type = result.provider_type
            num_alerts = result.num_alerts

            key = f"{provider_type}_{provider_id}"
            stats[key] = {
                "num_alerts": num_alerts,
            }

    return stats


def get_all_deduplication_stats(tenant_id):
    with Session(engine) as session:
        # Query to get all-time deduplication stats
        all_time_query = (
            select(
                AlertDeduplicationEvent.deduplication_rule_id,
                AlertDeduplicationEvent.provider_id,
                AlertDeduplicationEvent.provider_type,
                AlertDeduplicationEvent.deduplication_type,
                func.count(AlertDeduplicationEvent.id).label("dedup_count"),
            )
            .where(AlertDeduplicationEvent.tenant_id == tenant_id)
            .group_by(
                AlertDeduplicationEvent.deduplication_rule_id,
                AlertDeduplicationEvent.provider_id,
                AlertDeduplicationEvent.provider_type,
                AlertDeduplicationEvent.deduplication_type,
            )
        )

        all_time_results = session.exec(all_time_query).all()

        # Query to get alerts distribution in the last 24 hours
        twenty_four_hours_ago = datetime.utcnow() - timedelta(hours=24)
        alerts_last_24_hours_query = (
            select(
                AlertDeduplicationEvent.deduplication_rule_id,
                AlertDeduplicationEvent.provider_id,
                AlertDeduplicationEvent.provider_type,
                AlertDeduplicationEvent.date_hour,
                func.count(AlertDeduplicationEvent.id).label("hourly_count"),
            )
            .where(AlertDeduplicationEvent.tenant_id == tenant_id)
            .where(AlertDeduplicationEvent.date_hour >= twenty_four_hours_ago)
            .group_by(
                AlertDeduplicationEvent.deduplication_rule_id,
                AlertDeduplicationEvent.provider_id,
                AlertDeduplicationEvent.provider_type,
                AlertDeduplicationEvent.date_hour,
            )
        )

        alerts_last_24_hours_results = session.exec(alerts_last_24_hours_query).all()

        # Create a dictionary with deduplication stats for each rule
        stats = {}
        current_hour = datetime.utcnow().replace(minute=0, second=0, microsecond=0)
        for result in all_time_results:
            provider_id = result.provider_id
            provider_type = result.provider_type
            dedup_count = result.dedup_count
            dedup_type = result.deduplication_type

            # alerts without provider_id and provider_type are considered as "keep"
            if not provider_type:
                provider_type = "keep"

            key = str(result.deduplication_rule_id)
            if key not in stats:
                # initialize the stats for the deduplication rule
                stats[key] = {
                    "full_dedup_count": 0,
                    "partial_dedup_count": 0,
                    "none_dedup_count": 0,
                    "alerts_last_24_hours": [
                        {"hour": (current_hour - timedelta(hours=i)).hour, "number": 0}
                        for i in range(0, 24)
                    ],
                    "provider_id": provider_id,
                    "provider_type": provider_type,
                }

            if dedup_type == "full":
                stats[key]["full_dedup_count"] += dedup_count
            elif dedup_type == "partial":
                stats[key]["partial_dedup_count"] += dedup_count
            elif dedup_type == "none":
                stats[key]["none_dedup_count"] += dedup_count

        # Add alerts distribution from the last 24 hours
        for result in alerts_last_24_hours_results:
            provider_id = result.provider_id
            provider_type = result.provider_type
            date_hour = result.date_hour
            hourly_count = result.hourly_count
            key = str(result.deduplication_rule_id)

            if not provider_type:
                provider_type = "keep"

            if key in stats:
                hours_ago = int((current_hour - date_hour).total_seconds() / 3600)
                if 0 <= hours_ago < 24:
                    stats[key]["alerts_last_24_hours"][23 - hours_ago][
                        "number"
                    ] = hourly_count

    return stats


def get_last_alert_hash_by_fingerprint(tenant_id, fingerprint):
    # get the last alert for a given fingerprint
    # to check deduplication
    with Session(engine) as session:
        query = (
            select(Alert.alert_hash)
            .where(Alert.tenant_id == tenant_id)
            .where(Alert.fingerprint == fingerprint)
            .order_by(Alert.timestamp.desc())
            .limit(1)  # Add LIMIT 1 for MSSQL
        )

        alert_hash = session.exec(query).first()
    return alert_hash


def update_key_last_used(
    tenant_id: str,
    reference_id: str,
) -> str:
    """
    Updates API key last used.

    Args:
        session (Session): _description_
        tenant_id (str): _description_
        reference_id (str): _description_

    Returns:
        str: _description_
    """
    with Session(engine) as session:
        # Get API Key from database
        statement = (
            select(TenantApiKey)
            .where(TenantApiKey.reference_id == reference_id)
            .where(TenantApiKey.tenant_id == tenant_id)
        )

        tenant_api_key_entry = session.exec(statement).first()

        # Update last used
        if not tenant_api_key_entry:
            # shouldn't happen but somehow happened to specific tenant so logging it
            logger.error(
                "API key not found",
                extra={"tenant_id": tenant_id, "unique_api_key_id": reference_id},
            )
            return
        tenant_api_key_entry.last_used = datetime.utcnow()
        session.add(tenant_api_key_entry)
        session.commit()


def get_linked_providers(tenant_id: str) -> List[Tuple[str, str, datetime]]:
    with Session(engine) as session:
        providers = (
            session.query(
                Alert.provider_type,
                Alert.provider_id,
                func.max(Alert.timestamp).label("last_alert_timestamp"),
            )
            .outerjoin(Provider, Alert.provider_id == Provider.id)
            .filter(
                Alert.tenant_id == tenant_id,
                Alert.provider_type != "group",
                Provider.id
                == None,  # Filters for alerts with a provider_id not in Provider table
            )
            .group_by(Alert.provider_type, Alert.provider_id)
            .all()
        )

    return providers


def is_linked_provider(tenant_id: str, provider_id: str) -> bool:
    with Session(engine) as session:
        linked_provider = (
            session.query(Alert.provider_id)
            .outerjoin(Provider, Alert.provider_id == Provider.id)
            .filter(
                Alert.tenant_id == tenant_id,
                Alert.provider_type != "group",
                Alert.provider_id == provider_id,
                Provider.id == None,
            )
            .first()
        )

    return linked_provider is not None


def get_provider_distribution(tenant_id: str) -> dict:
    """Returns hits per hour and the last alert timestamp for each provider, limited to the last 24 hours."""
    with Session(engine) as session:
        twenty_four_hours_ago = datetime.utcnow() - timedelta(hours=24)
        time_format = "%Y-%m-%d %H"

        if session.bind.dialect.name == "mysql":
            timestamp_format = func.date_format(Alert.timestamp, time_format)
        elif session.bind.dialect.name == "postgresql":
            # PostgreSQL requires a different syntax for the timestamp format
            # cf: https://www.postgresql.org/docs/current/functions-formatting.html#FUNCTIONS-FORMATTING
            timestamp_format = func.to_char(Alert.timestamp, "YYYY-MM-DD HH")
        elif session.bind.dialect.name == "sqlite":
            timestamp_format = func.strftime(time_format, Alert.timestamp)

        # Adjusted query to include max timestamp
        query = (
            session.query(
                Alert.provider_id,
                Alert.provider_type,
                timestamp_format.label("time"),
                func.count().label("hits"),
                func.max(Alert.timestamp).label(
                    "last_alert_timestamp"
                ),  # Include max timestamp
            )
            .filter(
                Alert.tenant_id == tenant_id,
                Alert.timestamp >= twenty_four_hours_ago,
            )
            .group_by(Alert.provider_id, Alert.provider_type, "time")
            .order_by(Alert.provider_id, Alert.provider_type, "time")
        )

        results = query.all()

        provider_distribution = {}

        for provider_id, provider_type, time, hits, last_alert_timestamp in results:
            provider_key = f"{provider_id}_{provider_type}"
            last_alert_timestamp = (
                datetime.fromisoformat(last_alert_timestamp)
                if isinstance(last_alert_timestamp, str)
                else last_alert_timestamp
            )

            if provider_key not in provider_distribution:
                provider_distribution[provider_key] = {
                    "provider_id": provider_id,
                    "provider_type": provider_type,
                    "alert_last_24_hours": [
                        {"hour": i, "number": 0} for i in range(24)
                    ],
                    "last_alert_received": last_alert_timestamp,  # Initialize with the first seen timestamp
                }
            else:
                # Update the last alert timestamp if the current one is more recent
                provider_distribution[provider_key]["last_alert_received"] = max(
                    provider_distribution[provider_key]["last_alert_received"],
                    last_alert_timestamp,
                )

            time = datetime.strptime(time, time_format)
            index = int((time - twenty_four_hours_ago).total_seconds() // 3600)

            if 0 <= index < 24:
                provider_distribution[provider_key]["alert_last_24_hours"][index][
                    "number"
                ] += hits

    return provider_distribution


def get_presets(
    tenant_id: str, email, preset_ids: list[str] = None
) -> List[Dict[str, Any]]:
    with Session(engine) as session:
        # v2 with RBAC and roles
        if preset_ids:
            statement = (
                select(Preset)
                .where(Preset.tenant_id == tenant_id)
                .where(Preset.id.in_(preset_ids))
            )
        # v1, no RBAC and roles
        else:
            statement = (
                select(Preset)
                .where(Preset.tenant_id == tenant_id)
                .where(
                    or_(
                        Preset.is_private == False,
                        Preset.created_by == email,
                    )
                )
            )
        result = session.exec(statement)
        presets = result.unique().all()

    return presets


def get_preset_by_name(tenant_id: str, preset_name: str) -> Preset:
    with Session(engine) as session:
        preset = session.exec(
            select(Preset)
            .where(Preset.tenant_id == tenant_id)
            .where(Preset.name == preset_name)
        ).first()
    return preset


def get_all_presets(tenant_id: str) -> List[Preset]:
    with Session(engine) as session:
        presets = (
            session.exec(select(Preset).where(Preset.tenant_id == tenant_id))
            .unique()
            .all()
        )
    return presets


def get_dashboards(tenant_id: str, email=None) -> List[Dict[str, Any]]:
    with Session(engine) as session:
        statement = (
            select(Dashboard)
            .where(Dashboard.tenant_id == tenant_id)
            .where(
                or_(
                    Dashboard.is_private == False,
                    Dashboard.created_by == email,
                )
            )
        )
        dashboards = session.exec(statement).all()
    return dashboards


def create_dashboard(
    tenant_id, dashboard_name, created_by, dashboard_config, is_private=False
):
    with Session(engine) as session:
        dashboard = Dashboard(
            tenant_id=tenant_id,
            dashboard_name=dashboard_name,
            dashboard_config=dashboard_config,
            created_by=created_by,
            is_private=is_private,
        )
        session.add(dashboard)
        session.commit()
        session.refresh(dashboard)
        return dashboard


def update_dashboard(
    tenant_id, dashboard_id, dashboard_name, dashboard_config, updated_by
):
    with Session(engine) as session:
        dashboard = session.exec(
            select(Dashboard)
            .where(Dashboard.tenant_id == tenant_id)
            .where(Dashboard.id == dashboard_id)
        ).first()

        if not dashboard:
            return None

        if dashboard_name:
            dashboard.dashboard_name = dashboard_name

        if dashboard_config:
            dashboard.dashboard_config = dashboard_config

        dashboard.updated_by = updated_by
        dashboard.updated_at = datetime.utcnow()
        session.commit()
        session.refresh(dashboard)
        return dashboard


def delete_dashboard(tenant_id, dashboard_id):
    with Session(engine) as session:
        dashboard = session.exec(
            select(Dashboard)
            .where(Dashboard.tenant_id == tenant_id)
            .where(Dashboard.id == dashboard_id)
        ).first()

        if dashboard:
            session.delete(dashboard)
            session.commit()
            return True
        return False


def get_all_actions(tenant_id: str) -> List[Action]:
    with Session(engine) as session:
        actions = session.exec(
            select(Action).where(Action.tenant_id == tenant_id)
        ).all()
    return actions


def get_action(tenant_id: str, action_id: str) -> Action:
    with Session(engine) as session:
        action = session.exec(
            select(Action)
            .where(Action.tenant_id == tenant_id)
            .where(Action.id == action_id)
        ).first()
    return action


def create_action(action: Action):
    with Session(engine) as session:
        session.add(action)
        session.commit()
        session.refresh(action)


def create_actions(actions: List[Action]):
    with Session(engine) as session:
        for action in actions:
            session.add(action)
        session.commit()


def delete_action(tenant_id: str, action_id: str) -> bool:
    with Session(engine) as session:
        found_action = session.exec(
            select(Action)
            .where(Action.id == action_id)
            .where(Action.tenant_id == tenant_id)
        ).first()
        if found_action:
            session.delete(found_action)
            session.commit()
            return bool(found_action)
        return False


def update_action(
    tenant_id: str, action_id: str, update_payload: Action
) -> Union[Action, None]:
    with Session(engine) as session:
        found_action = session.exec(
            select(Action)
            .where(Action.id == action_id)
            .where(Action.tenant_id == tenant_id)
        ).first()
        if found_action:
            for key, value in update_payload.dict(exclude_unset=True).items():
                if hasattr(found_action, key):
                    setattr(found_action, key, value)
            session.commit()
            session.refresh(found_action)
    return found_action


def get_tenants_configurations(only_with_config=False) -> List[Tenant]:
    with Session(engine) as session:
        try:
            tenants = session.exec(select(Tenant)).all()
        # except column configuration does not exist (new column added)
        except OperationalError as e:
            if "Unknown column" in str(e):
                logger.warning("Column configuration does not exist in the database")
                return {}
            else:
                logger.exception("Failed to get tenants configurations")
                return {}

    tenants_configurations = {}
    for tenant in tenants:
        if only_with_config and not tenant.configuration:
            continue
        tenants_configurations[tenant.id] = tenant.configuration or {}

    return tenants_configurations


def update_preset_options(tenant_id: str, preset_id: str, options: dict) -> Preset:
    with Session(engine) as session:
        preset = session.exec(
            select(Preset)
            .where(Preset.tenant_id == tenant_id)
            .where(Preset.id == preset_id)
        ).first()

        stmt = (
            update(Preset)
            .where(Preset.id == preset_id)
            .where(Preset.tenant_id == tenant_id)
            .values(options=options)
        )
        session.execute(stmt)
        session.commit()
        session.refresh(preset)
    return preset


def assign_alert_to_incident(
    alert_id: UUID | str,
    incident: Incident,
    tenant_id: str,
    session: Optional[Session] = None,
):
    return add_alerts_to_incident(tenant_id, incident, [alert_id], session=session)


def is_alert_assigned_to_incident(
    alert_id: UUID, incident_id: UUID, tenant_id: str
) -> bool:
    with Session(engine) as session:
        assigned = session.exec(
            select(AlertToIncident)
            .where(AlertToIncident.alert_id == alert_id)
            .where(AlertToIncident.incident_id == incident_id)
            .where(AlertToIncident.tenant_id == tenant_id)
            .where(AlertToIncident.deleted_at == NULL_FOR_DELETED_AT)
        ).first()
    return assigned is not None


def get_incidents(tenant_id) -> List[Incident]:
    with Session(engine) as session:
        incidents = session.exec(
            select(Incident)
            .options(selectinload(Incident.alerts))
            .where(Incident.tenant_id == tenant_id)
            .order_by(desc(Incident.creation_time))
        ).all()
    return incidents


def get_alert_audit(
    tenant_id: str, fingerprint: str | list[str], limit: int = 50
) -> List[AlertAudit]:
    """
    Get the alert audit for the given fingerprint(s).

    Args:
        tenant_id (str): the tenant_id to filter the alert audit by
        fingerprint (str | list[str]): the fingerprint(s) to filter the alert audit by
        limit (int, optional): the maximum number of alert audits to return. Defaults to 50.

    Returns:
        List[AlertAudit]: the alert audit for the given fingerprint(s)
    """
    with Session(engine) as session:
        if isinstance(fingerprint, list):
            query = (
                select(AlertAudit)
                .where(AlertAudit.tenant_id == tenant_id)
                .where(AlertAudit.fingerprint.in_(fingerprint))
                .order_by(desc(AlertAudit.timestamp), AlertAudit.fingerprint)
            )
            if limit:
                query = query.limit(limit)
        else:
            query = (
                select(AlertAudit)
                .where(AlertAudit.tenant_id == tenant_id)
                .where(AlertAudit.fingerprint == fingerprint)
                .order_by(desc(AlertAudit.timestamp))
                .limit(limit)
            )

        # Execute the query and fetch all results
        result = session.execute(query).scalars().all()

    return result


def get_workflows_with_last_executions_v2(
    tenant_id: str, fetch_last_executions: int = 15
) -> list[dict]:
    if fetch_last_executions is not None and fetch_last_executions > 20:
        fetch_last_executions = 20

    # List first 1000 worflows and thier last executions in the last 7 days which are active)
    with Session(engine) as session:
        latest_executions_subquery = (
            select(
                WorkflowExecution.workflow_id,
                WorkflowExecution.started,
                WorkflowExecution.execution_time,
                WorkflowExecution.status,
                func.row_number()
                .over(
                    partition_by=WorkflowExecution.workflow_id,
                    order_by=desc(WorkflowExecution.started),
                )
                .label("row_num"),
            )
            .where(WorkflowExecution.tenant_id == tenant_id)
            .where(
                WorkflowExecution.started
                >= datetime.now(tz=timezone.utc) - timedelta(days=7)
            )
            .cte("latest_executions_subquery")
        )

        workflows_with_last_executions_query = (
            select(
                Workflow,
                latest_executions_subquery.c.started,
                latest_executions_subquery.c.execution_time,
                latest_executions_subquery.c.status,
            )
            .outerjoin(
                latest_executions_subquery,
                and_(
                    Workflow.id == latest_executions_subquery.c.workflow_id,
                    latest_executions_subquery.c.row_num <= fetch_last_executions,
                ),
            )
            .where(Workflow.tenant_id == tenant_id)
            .where(Workflow.is_deleted == False)
            .order_by(Workflow.id, desc(latest_executions_subquery.c.started))
            .limit(15000)
        ).distinct()

        result = session.execute(workflows_with_last_executions_query).all()

    return result


def get_incidents_meta_for_tenant(tenant_id: str) -> dict:
    with Session(engine) as session:

        if session.bind.dialect.name == "sqlite":

            sources_join = func.json_each(Incident.sources).table_valued("value")
            affected_services_join = func.json_each(
                Incident.affected_services
            ).table_valued("value")

            query = (
                select(
                    func.json_group_array(col(Incident.assignee).distinct()).label(
                        "assignees"
                    ),
                    func.json_group_array(sources_join.c.value.distinct()).label(
                        "sources"
                    ),
                    func.json_group_array(
                        affected_services_join.c.value.distinct()
                    ).label("affected_services"),
                )
                .select_from(Incident)
                .outerjoin(sources_join, True)
                .outerjoin(affected_services_join, True)
                .filter(Incident.tenant_id == tenant_id, Incident.is_confirmed == True)
            )
            results = session.exec(query).one_or_none()

            if not results:
                return {}

            return {
                "assignees": list(filter(bool, json.loads(results.assignees))),
                "sources": list(filter(bool, json.loads(results.sources))),
                "services": list(filter(bool, json.loads(results.affected_services))),
            }

        elif session.bind.dialect.name == "mysql":

            sources_join = func.json_table(
                Incident.sources, Column("value", String(127))
            ).table_valued("value")
            affected_services_join = func.json_table(
                Incident.affected_services, Column("value", String(127))
            ).table_valued("value")

            query = (
                select(
                    func.group_concat(col(Incident.assignee).distinct()).label(
                        "assignees"
                    ),
                    func.group_concat(sources_join.c.value.distinct()).label("sources"),
                    func.group_concat(affected_services_join.c.value.distinct()).label(
                        "affected_services"
                    ),
                )
                .select_from(Incident)
                .outerjoin(sources_join, True)
                .outerjoin(affected_services_join, True)
                .filter(Incident.tenant_id == tenant_id, Incident.is_confirmed == True)
            )

            results = session.exec(query).one_or_none()

            if not results:
                return {}

            return {
                "assignees": results.assignees.split(",") if results.assignees else [],
                "sources": results.sources.split(",") if results.sources else [],
                "services": (
                    results.affected_services.split(",")
                    if results.affected_services
                    else []
                ),
            }
        elif session.bind.dialect.name == "postgresql":

            sources_join = func.json_array_elements_text(Incident.sources).table_valued(
                "value"
            )
            affected_services_join = func.json_array_elements_text(
                Incident.affected_services
            ).table_valued("value")

            query = (
                select(
                    func.json_agg(col(Incident.assignee).distinct()).label("assignees"),
                    func.json_agg(sources_join.c.value.distinct()).label("sources"),
                    func.json_agg(affected_services_join.c.value.distinct()).label(
                        "affected_services"
                    ),
                )
                .select_from(Incident)
                .outerjoin(sources_join, True)
                .outerjoin(affected_services_join, True)
                .filter(Incident.tenant_id == tenant_id, Incident.is_confirmed == True)
            )

            results = session.exec(query).one_or_none()
            if not results:
                return {}

            return {
                "assignees": list(filter(bool, results.assignees)),
                "sources": list(filter(bool, results.sources)),
                "services": list(filter(bool, results.affected_services)),
            }
        return {}


def apply_incident_filters(session: Session, filters: dict, query):
    for field_name, value in filters.items():
        if field_name in ALLOWED_INCIDENT_FILTERS:
            if field_name in ["affected_services", "sources"]:
                field = getattr(Incident, field_name)

                # Rare case with empty values
                if isinstance(value, list) and not any(value):
                    continue

                query = filter_query(session, query, field, value)

            else:
                field = getattr(Incident, field_name)
                if isinstance(value, list):
                    query = query.filter(col(field).in_(value))
                else:
                    query = query.filter(col(field) == value)
    return query


def filter_query(session: Session, query, field, value):
    if session.bind.dialect.name in ["mysql", "postgresql"]:
        if isinstance(value, list):
            if session.bind.dialect.name == "mysql":
                query = query.filter(func.json_overlaps(field, func.json_array(value)))
            else:
                query = query.filter(col(field).op("?|")(func.array(value)))

        else:
            query = query.filter(func.json_contains(field, value))

    elif session.bind.dialect.name == "sqlite":
        json_each_alias = func.json_each(field).table_valued("value")
        subquery = select(1).select_from(json_each_alias)
        if isinstance(value, list):
            subquery = subquery.where(json_each_alias.c.value.in_(value))
        else:
            subquery = subquery.where(json_each_alias.c.value == value)

        query = query.filter(subquery.exists())
    return query


def get_last_incidents(
    tenant_id: str,
    limit: int = 25,
    offset: int = 0,
    timeframe: int = None,
    upper_timestamp: datetime = None,
    lower_timestamp: datetime = None,
    is_confirmed: bool = False,
    sorting: Optional[IncidentSorting] = IncidentSorting.creation_time,
    with_alerts: bool = False,
    is_predicted: bool = None,
    filters: Optional[dict] = None,
) -> Tuple[list[Incident], int]:
    """
    Get the last incidents and total amount of incidents.

    Args:
        tenant_id (str): The tenant_id to filter the incidents by.
        limit (int): Amount of objects to return
        offset (int): Current offset for
        timeframe (int|null): Return incidents only for the last <N> days
        is_confirmed (bool): Return confirmed incidents or predictions
        upper_timestamp: datetime = None,
        lower_timestamp: datetime = None,
        is_confirmed (bool): filter incident candidates or real incidents
        sorting: Optional[IncidentSorting]: how to sort the data
        with_alerts (bool): Pre-load alerts or not
        is_predicted (bool): filter only incidents predicted by KeepAI
        filters (dict): dict of filters
    Returns:
        List[Incident]: A list of Incident objects.
    """
    with Session(engine) as session:
        query = session.query(
            Incident,
        ).filter(Incident.tenant_id == tenant_id, Incident.is_confirmed == is_confirmed)

        if with_alerts:
            query = query.options(joinedload(Incident.alerts))

        if is_predicted is not None:
            query = query.filter(Incident.is_predicted == is_predicted)

        if timeframe:
            query = query.filter(
                Incident.start_time
                >= datetime.now(tz=timezone.utc) - timedelta(days=timeframe)
            )

        if upper_timestamp and lower_timestamp:
            query = query.filter(
                col(Incident.last_seen_time).between(lower_timestamp, upper_timestamp)
            )
        elif upper_timestamp:
            query = query.filter(Incident.last_seen_time <= upper_timestamp)
        elif lower_timestamp:
            query = query.filter(Incident.last_seen_time >= lower_timestamp)

        if filters:
            query = apply_incident_filters(session, filters, query)

        if sorting:
            query = query.order_by(sorting.get_order_by(Incident))

        total_count = query.count()

        # Order by start_time in descending order and limit the results
        query = query.limit(limit).offset(offset)
        # Execute the query
        incidents = query.all()

    return incidents, total_count


def get_incident_by_id(
    tenant_id: str, incident_id: str | UUID, with_alerts: bool = False
) -> Optional[Incident]:
    with Session(engine) as session:
        query = session.query(
            Incident,
        ).filter(
            Incident.tenant_id == tenant_id,
            Incident.id == incident_id,
        )
        if with_alerts:
            query = query.options(joinedload(Incident.alerts))

    return query.first()


def create_incident_from_dto(
    tenant_id: str, incident_dto: IncidentDtoIn | IncidentDto
) -> Optional[Incident]:
    # from AI
    if isinstance(incident_dto, IncidentDto):
        # get all the fields from the DTO

        # NOTE: we do not use dto's alerts, alert count, start time etc
        #       because we want to re-use the BL of creating incidents
        #       where all of these are calculated inside add_alerts_to_incident
        incident_dict = {
            "user_summary": incident_dto.user_summary,
            "generated_summary": incident_dto.description,
            "user_generated_name": incident_dto.user_generated_name,
            "ai_generated_name": incident_dto.dict().get("name"),
            "assignee": incident_dto.assignee,
            "is_predicted": False,  # its not a prediction, but an AI generation
            "is_confirmed": True,  # confirmed by the user :)
        }
        return create_incident_from_dict(tenant_id, incident_dict)
    # from user
    else:
        return create_incident_from_dict(tenant_id, incident_dto.dict())


def create_incident_from_dict(
    tenant_id: str, incident_data: dict
) -> Optional[Incident]:
    is_predicted = incident_data.get("is_predicted", False)
    if "is_confirmed" not in incident_data:
        incident_data["is_confirmed"] = not is_predicted
    with Session(engine) as session:
        new_incident = Incident(**incident_data, tenant_id=tenant_id)
        session.add(new_incident)
        session.commit()
        session.refresh(new_incident)
        new_incident.alerts = []
    return new_incident


def update_incident_from_dto_by_id(
    tenant_id: str,
    incident_id: str,
    updated_incident_dto: IncidentDtoIn,
    generated_by_ai: bool = False,
) -> Optional[Incident]:
    with Session(engine) as session:
        incident = session.exec(
            select(Incident)
            .where(
                Incident.tenant_id == tenant_id,
                Incident.id == incident_id,
            )
            .options(joinedload(Incident.alerts))
        ).first()

        if not incident:
            return None

        incident.user_generated_name = updated_incident_dto.user_generated_name
        incident.assignee = updated_incident_dto.assignee
        incident.same_incident_in_the_past_id = (
            updated_incident_dto.same_incident_in_the_past_id
        )

        if generated_by_ai:
            incident.generated_summary = updated_incident_dto.user_summary
        else:
            incident.user_summary = updated_incident_dto.user_summary

        session.commit()
        session.refresh(incident)

        return incident


def delete_incident_by_id(
    tenant_id: str,
    incident_id: UUID,
) -> bool:
    with Session(engine) as session:
        incident = (
            session.query(Incident)
            .filter(
                Incident.tenant_id == tenant_id,
                Incident.id == incident_id,
            )
            .first()
        )

        # Delete all associations with alerts:

        (
            session.query(AlertToIncident)
            .where(
                AlertToIncident.tenant_id == tenant_id,
                AlertToIncident.incident_id == incident.id,
            )
            .delete()
        )

        session.delete(incident)
        session.commit()
        return True


def get_incidents_count(
    tenant_id: str,
) -> int:
    with Session(engine) as session:
        return (
            session.query(Incident)
            .filter(
                Incident.tenant_id == tenant_id,
            )
            .count()
        )


def get_incident_alerts_and_links_by_incident_id(
    tenant_id: str,
    incident_id: UUID | str,
    limit: Optional[int] = None,
    offset: Optional[int] = None,
    session: Optional[Session] = None,
    include_unlinked: bool = False,
) -> tuple[List[tuple[Alert, AlertToIncident]], int]:
    with existed_or_new_session(session) as session:
        query = (
            session.query(
                Alert,
                AlertToIncident,
            )
            .join(AlertToIncident, AlertToIncident.alert_id == Alert.id)
            .join(Incident, AlertToIncident.incident_id == Incident.id)
            .filter(
                AlertToIncident.tenant_id == tenant_id,
                Incident.id == incident_id,
            )
            .order_by(col(Alert.timestamp).desc())
        )
        if not include_unlinked:
            query = query.filter(
                AlertToIncident.deleted_at == NULL_FOR_DELETED_AT,
            )

    total_count = query.count()

    if limit and offset:
        query = query.limit(limit).offset(offset)

    return query.all(), total_count


<<<<<<< HEAD
=======
def get_incident_alerts_by_incident_id(*args, **kwargs) -> tuple[List[Alert], int]:
    """
    Unpacking (List[(Alert, AlertToIncident)], int) to (List[Alert], int).
    """
    alerts_and_links, total_alerts = get_incident_alerts_and_links_by_incident_id(*args, **kwargs)
    alerts = [alert_and_link[0] for alert_and_link in alerts_and_links]
    return alerts, total_alerts


>>>>>>> d4dfe056
def get_future_incidents_by_incident_id(
    incident_id: str,
    limit: Optional[int] = None,
    offset: Optional[int] = None,
) -> tuple[List[Incident], int]:
    with Session(engine) as session:
        query = session.query(
            Incident,
        ).filter(Incident.same_incident_in_the_past_id == incident_id)

        if limit:
            query = query.limit(limit)
        if offset:
            query = query.offset(offset)

    total_count = query.count()

    return query.all(), total_count


def get_all_same_alert_ids(
    tenant_id: str,
    alert_ids: List[str | UUID],
    session: Optional[Session] = None
):
    with existed_or_new_session(session) as session:
        fingerprints_subquery = session.query(Alert.fingerprint).where(
            Alert.tenant_id == tenant_id,
            col(Alert.id).in_(alert_ids)
        ).subquery()
        query = session.scalars(
            select(Alert.id)
            .where(
            Alert.tenant_id == tenant_id,
                col(Alert.fingerprint).in_(fingerprints_subquery)
        ))
        return query.all()


def get_alerts_data_for_incident(
<<<<<<< HEAD
    tenant_id: str, alert_ids: list[str | UUID], session: Optional[Session] = None
=======
    alert_ids: List[str | UUID], session: Optional[Session] = None
>>>>>>> d4dfe056
) -> dict:
    """
    Function to prepare aggregated data for incidents from the given list of alert_ids
    Logic is wrapped to the inner function for better usability with an optional database session

    Args:
        tenant_id (str): The tenant ID to filter alerts
        alert_ids (list[str | UUID]): list of alert ids for aggregation
        session (Optional[Session]): The database session or None

    Returns: dict {sources: list[str], services: list[str], count: int}
    """

    with existed_or_new_session(session) as session:

        fields = (
            get_json_extract_field(session, Alert.event, "service"),
            Alert.provider_type,
            get_json_extract_field(session, Alert.event, "severity"),
        )

        alerts_data = session.exec(
            select(*fields).where(
                Alert.tenant_id == tenant_id,
                col(Alert.id).in_(alert_ids),
            )
        ).all()

        sources = []
        services = []
        severities = []

        for service, source, severity in alerts_data:
            if source:
                sources.append(source)
            if service:
                services.append(service)
            if severity:
                if isinstance(severity, int):
                    severities.append(IncidentSeverity.from_number(severity))
                else:
                    severities.append(IncidentSeverity(severity))

        return {
            "sources": set(sources),
            "services": set(services),
            "max_severity": max(severities) if severities else None,
            "count": len(alerts_data),
        }


def add_alerts_to_incident_by_incident_id(
    tenant_id: str,
    incident_id: str | UUID,
    alert_ids: List[UUID],
    is_created_by_ai: bool = False,
    session: Optional[Session] = None,
) -> Optional[Incident]:
    with existed_or_new_session(session) as session:
        query = select(Incident).where(
            Incident.tenant_id == tenant_id,
            Incident.id == incident_id,
        )
        incident = session.exec(query).first()

        if not incident:
            return None
        return add_alerts_to_incident(tenant_id, incident, alert_ids, is_created_by_ai, session)


def add_alerts_to_incident(
    tenant_id: str,
    incident: Incident,
    alert_ids: List[UUID],
    is_created_by_ai: bool = False,
    session: Optional[Session] = None,
) -> Optional[Incident]:
    logger.info(
        f"Adding alerts to incident {incident.id} in database, total {len(alert_ids)} alerts",
        extra={"tags": {"tenant_id": tenant_id, "incident_id": incident.id}},
    )

    with existed_or_new_session(session) as session:

        with session.no_autoflush:
            all_alert_ids = get_all_same_alert_ids(tenant_id, alert_ids, session)

            # Use a set for faster membership checks
            existing_alert_ids = set(
                session.exec(
                    select(AlertToIncident.alert_id).where(
                        AlertToIncident.deleted_at == NULL_FOR_DELETED_AT,
                        AlertToIncident.tenant_id == tenant_id,
                        AlertToIncident.incident_id == incident.id,
                        col(AlertToIncident.alert_id).in_(all_alert_ids),
                    )
                ).all()
            )

            new_alert_ids = [
                alert_id for alert_id in all_alert_ids if alert_id not in existing_alert_ids
            ]

            if not new_alert_ids:
                return incident

            alerts_data_for_incident = get_alerts_data_for_incident(
                tenant_id, new_alert_ids, session
            )

            incident.sources = list(
                set(incident.sources if incident.sources else [])
                | set(alerts_data_for_incident["sources"])
            )
            incident.affected_services = list(
                set(incident.affected_services if incident.affected_services else [])
                | set(alerts_data_for_incident["services"])
            )
            incident.alerts_count += alerts_data_for_incident["count"]

            alert_to_incident_entries = [
                AlertToIncident(
                    alert_id=alert_id, incident_id=incident.id, tenant_id=tenant_id, is_created_by_ai=is_created_by_ai
                )
                for alert_id in new_alert_ids
            ]

            for idx, entry in enumerate(alert_to_incident_entries):
                session.add(entry)
                if (idx + 1) % 100 == 0:
                    logger.info(
                        f"Added {idx + 1}/{len(alert_to_incident_entries)} alerts to incident {incident.id} in database",
                        extra={
                            "tags": {"tenant_id": tenant_id, "incident_id": incident.id}
                        },
                    )
                    session.flush()
            session.commit()

            started_at, last_seen_at = session.exec(
                select(func.min(Alert.timestamp), func.max(Alert.timestamp))
                .join(AlertToIncident, AlertToIncident.alert_id == Alert.id)
                .where(
                    AlertToIncident.deleted_at == NULL_FOR_DELETED_AT,
                    AlertToIncident.tenant_id == tenant_id,
                    AlertToIncident.incident_id == incident.id,
                )
            ).one()

            incident.start_time = started_at
            incident.last_seen_time = last_seen_at
            incident.severity = alerts_data_for_incident["max_severity"].order

            session.add(incident)
            session.commit()
            session.refresh(incident)
            return incident


def get_incident_unique_fingerprint_count(tenant_id: str, incident_id: str) -> int:
    with Session(engine) as session:
        return session.execute(
            select(func.count(1))
            .select_from(AlertToIncident)
            .join(Alert, AlertToIncident.alert_id == Alert.id)
            .where(
                AlertToIncident.deleted_at == NULL_FOR_DELETED_AT,
                Alert.tenant_id == tenant_id,
                AlertToIncident.incident_id == incident_id,
            )
        ).scalar()


def get_last_alerts_for_incidents(
    incident_ids: List[str | UUID],
) -> Dict[str, List[Alert]]:
    with Session(engine) as session:
        query = (
            session.query(
                Alert,
                AlertToIncident.incident_id,
            )
            .join(AlertToIncident, Alert.id == AlertToIncident.alert_id)
            .filter(
                AlertToIncident.deleted_at == NULL_FOR_DELETED_AT,
                AlertToIncident.incident_id.in_(incident_ids),
            )
            .order_by(Alert.timestamp.desc())
        )

        alerts = query.all()

    incidents_alerts = defaultdict(list)
    for alert, incident_id in alerts:
        incidents_alerts[str(incident_id)].append(alert)

    return incidents_alerts


def remove_alerts_to_incident_by_incident_id(
    tenant_id: str, incident_id: str | UUID, alert_ids: List[UUID]
) -> Optional[int]:
    with Session(engine) as session:
        incident = session.exec(
            select(Incident).where(
                Incident.tenant_id == tenant_id,
                Incident.id == incident_id,
            )
        ).first()

        if not incident:
            return None

        all_alert_ids = get_all_same_alert_ids(tenant_id, alert_ids, session)

        # Removing alerts-to-incident relation for provided alerts_ids
        deleted = (
            session.query(AlertToIncident)
            .where(
                AlertToIncident.deleted_at == NULL_FOR_DELETED_AT,
                AlertToIncident.tenant_id == tenant_id,
                AlertToIncident.incident_id == incident.id,
                col(AlertToIncident.alert_id).in_(all_alert_ids),
            ).update({
                "deleted_at": datetime.now(datetime.now().astimezone().tzinfo),
            })
        )
        session.commit()

        # Getting aggregated data for incidents for alerts which just was removed
        alerts_data_for_incident = get_alerts_data_for_incident(all_alert_ids, session)

        service_field = get_json_extract_field(session, Alert.event, "service")

        # checking if services of removed alerts are still presented in alerts
        # which still assigned with the incident
        existed_services_query = (
            select(func.distinct(service_field))
            .join(AlertToIncident, Alert.id == AlertToIncident.alert_id)
            .filter(
                AlertToIncident.deleted_at == NULL_FOR_DELETED_AT,
                AlertToIncident.incident_id == incident_id,
                service_field.in_(alerts_data_for_incident["services"]),
            )
        )
        services_existed = session.exec(existed_services_query)

        # checking if sources (providers) of removed alerts are still presented in alerts
        # which still assigned with the incident
        existed_sources_query = (
            select(col(Alert.provider_type).distinct())
            .join(AlertToIncident, Alert.id == AlertToIncident.alert_id)
            .filter(
                AlertToIncident.deleted_at == NULL_FOR_DELETED_AT,
                AlertToIncident.incident_id == incident_id,
                col(Alert.provider_type).in_(alerts_data_for_incident["sources"]),
            )
        )
        sources_existed = session.exec(existed_sources_query)

        # Making lists of services and sources to remove from the incident
        services_to_remove = [
            service
            for service in alerts_data_for_incident["services"]
            if service not in services_existed
        ]
        sources_to_remove = [
            source
            for source in alerts_data_for_incident["sources"]
            if source not in sources_existed
        ]

        started_at, last_seen_at = session.exec(
            select(func.min(Alert.timestamp), func.max(Alert.timestamp))
            .join(AlertToIncident, AlertToIncident.alert_id == Alert.id)
            .where(
                AlertToIncident.tenant_id == tenant_id,
                AlertToIncident.incident_id == incident.id,
            )
        ).one()

        # filtering removed entities from affected services and sources in the incident
        incident.affected_services = [
            service
            for service in incident.affected_services
            if service not in services_to_remove
        ]
        incident.sources = [
            source for source in incident.sources if source not in sources_to_remove
        ]

        incident.alerts_count -= alerts_data_for_incident["count"]
        incident.start_time = started_at
        incident.last_seen_time = last_seen_at

        session.add(incident)
        session.commit()

        return deleted


def get_alerts_count(
    tenant_id: str,
) -> int:
    with Session(engine) as session:
        return (
            session.query(Alert)
            .filter(
                Alert.tenant_id == tenant_id,
            )
            .count()
        )


def get_first_alert_datetime(
    tenant_id: str,
) -> datetime | None:
    with Session(engine) as session:
        first_alert = (
            session.query(Alert)
            .filter(
                Alert.tenant_id == tenant_id,
            )
            .first()
        )
        if first_alert:
            return first_alert.timestamp


def confirm_predicted_incident_by_id(
    tenant_id: str,
    incident_id: UUID | str,
):
    with Session(engine) as session:
        incident = session.exec(
            select(Incident)
            .where(
                Incident.tenant_id == tenant_id,
                Incident.id == incident_id,
                Incident.is_confirmed == expression.false(),
            )
            .options(joinedload(Incident.alerts))
        ).first()

        if not incident:
            return None

        session.query(Incident).filter(
            Incident.tenant_id == tenant_id,
            Incident.id == incident_id,
            Incident.is_confirmed == expression.false(),
        ).update(
            {
                "is_confirmed": True,
            }
        )

        session.commit()
        session.refresh(incident)

        return incident


def write_pmi_matrix_to_temp_file(
    tenant_id: str, pmi_matrix: np.array, fingerprints: List, temp_dir: str
) -> bool:
    np.savez(
        f"{temp_dir}/pmi_matrix.npz", pmi_matrix=pmi_matrix, fingerprints=fingerprints
    )
    return True


def get_pmi_values_from_temp_file(temp_dir: str) -> Tuple[np.array, Dict[str, int]]:
    npzfile = np.load(f"{temp_dir}/pmi_matrix.npz", allow_pickle=True)
    pmi_matrix = npzfile["pmi_matrix"]
    fingerprints = npzfile["fingerprints"]

    fingerint2idx = {fingerprint: i for i, fingerprint in enumerate(fingerprints)}

    return pmi_matrix, fingerint2idx


def get_tenant_config(tenant_id: str) -> dict:
    with Session(engine) as session:
        tenant_data = session.exec(select(Tenant).where(Tenant.id == tenant_id)).first()
        return tenant_data.configuration if tenant_data else {}


def write_tenant_config(tenant_id: str, config: dict) -> None:
    with Session(engine) as session:
        tenant_data = session.exec(select(Tenant).where(Tenant.id == tenant_id)).first()
        tenant_data.configuration = config
        session.commit()
        session.refresh(tenant_data)
        return tenant_data


def update_incident_summary(
    tenant_id: str, incident_id: UUID, summary: str
) -> Incident:
    with Session(engine) as session:
        incident = session.exec(
            select(Incident)
            .where(Incident.tenant_id == tenant_id)
            .where(Incident.id == incident_id)
        ).first()

        if not incident:
            logger.error(
                f"Incident not found for tenant {tenant_id} and incident {incident_id}",
                extra={"tenant_id": tenant_id},
            )
            return

        incident.generated_summary = summary
        session.commit()
        session.refresh(incident)

        return


def update_incident_name(tenant_id: str, incident_id: UUID, name: str) -> Incident:
    with Session(engine) as session:
        incident = session.exec(
            select(Incident)
            .where(Incident.tenant_id == tenant_id)
            .where(Incident.id == incident_id)
        ).first()

        if not incident:
            logger.error(
                f"Incident not found for tenant {tenant_id} and incident {incident_id}",
                extra={"tenant_id": tenant_id},
            )
            return

        incident.ai_generated_name = name
        session.commit()
        session.refresh(incident)

        return incident


def get_topology_data_by_dynamic_matcher(
    tenant_id: str, matchers_value: dict[str, str]
) -> TopologyService | None:
    with Session(engine) as session:
        query = select(TopologyService).where(TopologyService.tenant_id == tenant_id)
        for matcher in matchers_value:
            query = query.where(
                getattr(TopologyService, matcher) == matchers_value[matcher]
            )
    return session.exec(query).first()


def get_tags(tenant_id):
    with Session(engine) as session:
        tags = session.exec(select(Tag).where(Tag.tenant_id == tenant_id)).all()
    return tags


def create_tag(tag: Tag):
    with Session(engine) as session:
        session.add(tag)
        session.commit()
        session.refresh(tag)
        return tag


def assign_tag_to_preset(tenant_id: str, tag_id: str, preset_id: str):
    with Session(engine) as session:
        tag_preset = PresetTagLink(
            tenant_id=tenant_id,
            tag_id=tag_id,
            preset_id=preset_id,
        )
        session.add(tag_preset)
        session.commit()
        session.refresh(tag_preset)
        return tag_preset


def get_provider_by_name(tenant_id: str, provider_name: str) -> Provider:
    with Session(engine) as session:
        provider = session.exec(
            select(Provider)
            .where(Provider.tenant_id == tenant_id)
            .where(Provider.name == provider_name)
        ).first()
    return provider


def get_provider_by_type_and_id(
    tenant_id: str, provider_type: str, provider_id: Optional[str]
) -> Provider:
    with Session(engine) as session:
        query = select(Provider).where(
            Provider.tenant_id == tenant_id,
            Provider.type == provider_type,
            Provider.id == provider_id,
        )
        provider = session.exec(query).first()
    return provider


def bulk_upsert_alert_fields(
    tenant_id: str,
    fields: List[str],
    provider_id: str,
    provider_type: str,
    session: Optional[Session] = None,
):
    with existed_or_new_session(session) as session:
        try:
            # Prepare the data for bulk insert
            data = [
                {
                    "tenant_id": tenant_id,
                    "field_name": field,
                    "provider_id": provider_id,
                    "provider_type": provider_type,
                }
                for field in fields
            ]

            if engine.dialect.name == "postgresql":
                stmt = pg_insert(AlertField).values(data)
                stmt = stmt.on_conflict_do_update(
                    index_elements=[
                        "tenant_id",
                        "field_name",
                    ],  # Unique constraint columns
                    set_={
                        "provider_id": stmt.excluded.provider_id,
                        "provider_type": stmt.excluded.provider_type,
                    },
                )
            elif engine.dialect.name == "mysql":
                stmt = mysql_insert(AlertField).values(data)
                stmt = stmt.on_duplicate_key_update(
                    provider_id=stmt.inserted.provider_id,
                    provider_type=stmt.inserted.provider_type,
                )
            elif engine.dialect.name == "sqlite":
                stmt = sqlite_insert(AlertField).values(data)
                stmt = stmt.on_conflict_do_update(
                    index_elements=[
                        "tenant_id",
                        "field_name",
                    ],  # Unique constraint columns
                    set_={
                        "provider_id": stmt.excluded.provider_id,
                        "provider_type": stmt.excluded.provider_type,
                    },
                )
            elif engine.dialect.name == "mssql":
                # SQL Server requires a raw query with a MERGE statement
                values = ", ".join(
                    f"('{tenant_id}', '{field}', '{provider_id}', '{provider_type}')"
                    for field in fields
                )

                merge_query = text(
                    f"""
                    MERGE INTO AlertField AS target
                    USING (VALUES {values}) AS source (tenant_id, field_name, provider_id, provider_type)
                    ON target.tenant_id = source.tenant_id AND target.field_name = source.field_name
                    WHEN MATCHED THEN
                        UPDATE SET provider_id = source.provider_id, provider_type = source.provider_type
                    WHEN NOT MATCHED THEN
                        INSERT (tenant_id, field_name, provider_id, provider_type)
                        VALUES (source.tenant_id, source.field_name, source.provider_id, source.provider_type)
                """
                )

                session.execute(merge_query)
            else:
                raise NotImplementedError(
                    f"Upsert not supported for {engine.dialect.name}"
                )

            # Execute the statement
            if engine.dialect.name != "mssql":  # Already executed for SQL Server
                session.execute(stmt)
            session.commit()

        except IntegrityError:
            # Handle any potential race conditions
            session.rollback()


def get_alerts_fields(tenant_id: str) -> List[AlertField]:
    with Session(engine) as session:
        fields = session.exec(
            select(AlertField).where(AlertField.tenant_id == tenant_id)
        ).all()
    return fields


def change_incident_status_by_id(
    tenant_id: str, incident_id: UUID | str, status: IncidentStatus
) -> bool:
    with Session(engine) as session:
        stmt = (
            update(Incident)
            .where(
                Incident.tenant_id == tenant_id,
                Incident.id == incident_id,
            )
            .values(status=status.value)
        )
        updated = session.execute(stmt)
        session.commit()
        return updated.rowcount > 0


def get_workflow_executions_for_incident_or_alert(
    tenant_id: str, incident_id: str, limit: int = 25, offset: int = 0
):
    with Session(engine) as session:
        # Base query for both incident and alert related executions
        base_query = (
            select(
                WorkflowExecution.id,
                WorkflowExecution.started,
                WorkflowExecution.status,
                WorkflowExecution.execution_number,
                WorkflowExecution.triggered_by,
                WorkflowExecution.workflow_id,
                WorkflowExecution.execution_time,
                Workflow.name.label("workflow_name"),
                literal(incident_id).label("incident_id"),
                case(
                    (
                        WorkflowToAlertExecution.alert_fingerprint != None,
                        WorkflowToAlertExecution.alert_fingerprint,
                    ),
                    else_=literal(None),
                ).label("alert_fingerprint"),
            )
            .join(Workflow, WorkflowExecution.workflow_id == Workflow.id)
            .outerjoin(
                WorkflowToAlertExecution,
                WorkflowExecution.id == WorkflowToAlertExecution.workflow_execution_id,
            )
            .where(WorkflowExecution.tenant_id == tenant_id)
        )

        # Query for workflow executions directly associated with the incident
        incident_query = base_query.join(
            WorkflowToIncidentExecution,
            WorkflowExecution.id == WorkflowToIncidentExecution.workflow_execution_id,
        ).where(WorkflowToIncidentExecution.incident_id == incident_id)

        # Query for workflow executions associated with alerts tied to the incident
        alert_query = (
            base_query.join(
                Alert, WorkflowToAlertExecution.alert_fingerprint == Alert.fingerprint
            )
            .join(AlertToIncident, Alert.id == AlertToIncident.alert_id)
            .where(
                AlertToIncident.deleted_at == NULL_FOR_DELETED_AT,
                AlertToIncident.incident_id == incident_id
            )
        )

        # Combine both queries
        combined_query = union(incident_query, alert_query).subquery()

        # Count total results
        count_query = select(func.count()).select_from(combined_query)
        total_count = session.execute(count_query).scalar()

        # Final query with ordering, offset, and limit
        final_query = (
            select(combined_query)
            .order_by(desc(combined_query.c.started))
            .offset(offset)
            .limit(limit)
        )

        # Execute the query and fetch results
        results = session.execute(final_query).all()
        return results, total_count


def is_all_incident_alerts_resolved(
    incident: Incident, session: Optional[Session] = None
) -> bool:

    if incident.alerts_count == 0:
        return False

    with existed_or_new_session(session) as session:

        enriched_status_field = get_json_extract_field(
            session, AlertEnrichment.enrichments, "status"
        )
        status_field = get_json_extract_field(session, Alert.event, "status")

        subquery = (
            select(
                enriched_status_field.label("enriched_status"),
                status_field.label("status"),
            )
            .select_from(Alert)
            .outerjoin(
                AlertEnrichment, Alert.fingerprint == AlertEnrichment.alert_fingerprint
            )
            .join(AlertToIncident, AlertToIncident.alert_id == Alert.id)
            .where(
                AlertToIncident.deleted_at == NULL_FOR_DELETED_AT,
                AlertToIncident.incident_id == incident.id,
            )
            .group_by(Alert.fingerprint)
            .having(func.max(Alert.timestamp))
        ).subquery()

        not_resolved_exists = session.query(
            exists(
                select(
                    subquery.c.enriched_status,
                    subquery.c.status,
                )
                .select_from(subquery)
                .where(
                    or_(
                        subquery.c.enriched_status != AlertStatus.RESOLVED.value,
                        and_(
                            subquery.c.enriched_status.is_(None),
                            subquery.c.status != AlertStatus.RESOLVED.value,
                        ),
                    )
                )
            )
        ).scalar()

        return not not_resolved_exists


def is_last_incident_alert_resolved(
    incident: Incident, session: Optional[Session] = None
) -> bool:
    return is_edge_incident_alert_resolved(incident, func.max, session)


def is_first_incident_alert_resolved(
    incident: Incident, session: Optional[Session] = None
) -> bool:
    return is_edge_incident_alert_resolved(incident, func.min, session)


def is_edge_incident_alert_resolved(
    incident: Incident, direction: Callable, session: Optional[Session] = None
) -> bool:

    if incident.alerts_count == 0:
        return False

    with existed_or_new_session(session) as session:

        enriched_status_field = get_json_extract_field(
            session, AlertEnrichment.enrichments, "status"
        )
        status_field = get_json_extract_field(session, Alert.event, "status")

        finerprint, enriched_status, status = session.exec(
            select(Alert.fingerprint, enriched_status_field, status_field)
            .select_from(Alert)
<<<<<<< HEAD
            .outerjoin(
                AlertEnrichment, Alert.fingerprint == AlertEnrichment.alert_fingerprint
=======
            .outerjoin(AlertEnrichment, Alert.fingerprint == AlertEnrichment.alert_fingerprint)
            .join(AlertToIncident, AlertToIncident.alert_id == Alert.id)
            .where(
                AlertToIncident.deleted_at == NULL_FOR_DELETED_AT,
                AlertToIncident.incident_id == incident.id
>>>>>>> d4dfe056
            )
            .join(AlertToIncident, AlertToIncident.alert_id == Alert.id)
            .where(AlertToIncident.incident_id == incident.id)
            .group_by(Alert.fingerprint)
            .having(func.max(Alert.timestamp))
            .order_by(direction(Alert.timestamp))
        ).first()

        return enriched_status == AlertStatus.RESOLVED.value or (
            enriched_status is None and status == AlertStatus.RESOLVED.value
        )<|MERGE_RESOLUTION|>--- conflicted
+++ resolved
@@ -1245,11 +1245,10 @@
             query = query.add_columns(AlertToIncident.incident_id.label("incident"))
             query = query.outerjoin(
                 AlertToIncident,
-<<<<<<< HEAD
-                AlertToIncident.alert_id == Alert.id,
-=======
-                and_(AlertToIncident.alert_id == Alert.id,  AlertToIncident.deleted_at == NULL_FOR_DELETED_AT),
->>>>>>> d4dfe056
+                and_(
+                    AlertToIncident.alert_id == Alert.id,
+                    AlertToIncident.deleted_at == NULL_FOR_DELETED_AT,
+                ),
             )
 
         if provider_id:
@@ -1709,7 +1708,7 @@
             .join(AlertToIncident, Incident.id == AlertToIncident.incident_id)
             .filter(
                 AlertToIncident.deleted_at == NULL_FOR_DELETED_AT,
-                AlertToIncident.timestamp >= seven_days_ago
+                AlertToIncident.timestamp >= seven_days_ago,
             )
             .filter(Rule.tenant_id == tenant_id)  # Filter by tenant_id
             .group_by(
@@ -2929,18 +2928,17 @@
     return query.all(), total_count
 
 
-<<<<<<< HEAD
-=======
 def get_incident_alerts_by_incident_id(*args, **kwargs) -> tuple[List[Alert], int]:
     """
     Unpacking (List[(Alert, AlertToIncident)], int) to (List[Alert], int).
     """
-    alerts_and_links, total_alerts = get_incident_alerts_and_links_by_incident_id(*args, **kwargs)
+    alerts_and_links, total_alerts = get_incident_alerts_and_links_by_incident_id(
+        *args, **kwargs
+    )
     alerts = [alert_and_link[0] for alert_and_link in alerts_and_links]
     return alerts, total_alerts
 
 
->>>>>>> d4dfe056
 def get_future_incidents_by_incident_id(
     incident_id: str,
     limit: Optional[int] = None,
@@ -2962,30 +2960,25 @@
 
 
 def get_all_same_alert_ids(
-    tenant_id: str,
-    alert_ids: List[str | UUID],
-    session: Optional[Session] = None
+    tenant_id: str, alert_ids: List[str | UUID], session: Optional[Session] = None
 ):
     with existed_or_new_session(session) as session:
-        fingerprints_subquery = session.query(Alert.fingerprint).where(
-            Alert.tenant_id == tenant_id,
-            col(Alert.id).in_(alert_ids)
-        ).subquery()
+        fingerprints_subquery = (
+            session.query(Alert.fingerprint)
+            .where(Alert.tenant_id == tenant_id, col(Alert.id).in_(alert_ids))
+            .subquery()
+        )
         query = session.scalars(
-            select(Alert.id)
-            .where(
-            Alert.tenant_id == tenant_id,
-                col(Alert.fingerprint).in_(fingerprints_subquery)
-        ))
+            select(Alert.id).where(
+                Alert.tenant_id == tenant_id,
+                col(Alert.fingerprint).in_(fingerprints_subquery),
+            )
+        )
         return query.all()
 
 
 def get_alerts_data_for_incident(
-<<<<<<< HEAD
     tenant_id: str, alert_ids: list[str | UUID], session: Optional[Session] = None
-=======
-    alert_ids: List[str | UUID], session: Optional[Session] = None
->>>>>>> d4dfe056
 ) -> dict:
     """
     Function to prepare aggregated data for incidents from the given list of alert_ids
@@ -3053,7 +3046,9 @@
 
         if not incident:
             return None
-        return add_alerts_to_incident(tenant_id, incident, alert_ids, is_created_by_ai, session)
+        return add_alerts_to_incident(
+            tenant_id, incident, alert_ids, is_created_by_ai, session
+        )
 
 
 def add_alerts_to_incident(
@@ -3086,7 +3081,9 @@
             )
 
             new_alert_ids = [
-                alert_id for alert_id in all_alert_ids if alert_id not in existing_alert_ids
+                alert_id
+                for alert_id in all_alert_ids
+                if alert_id not in existing_alert_ids
             ]
 
             if not new_alert_ids:
@@ -3108,7 +3105,10 @@
 
             alert_to_incident_entries = [
                 AlertToIncident(
-                    alert_id=alert_id, incident_id=incident.id, tenant_id=tenant_id, is_created_by_ai=is_created_by_ai
+                    alert_id=alert_id,
+                    incident_id=incident.id,
+                    tenant_id=tenant_id,
+                    is_created_by_ai=is_created_by_ai,
                 )
                 for alert_id in new_alert_ids
             ]
@@ -3209,9 +3209,12 @@
                 AlertToIncident.tenant_id == tenant_id,
                 AlertToIncident.incident_id == incident.id,
                 col(AlertToIncident.alert_id).in_(all_alert_ids),
-            ).update({
-                "deleted_at": datetime.now(datetime.now().astimezone().tzinfo),
-            })
+            )
+            .update(
+                {
+                    "deleted_at": datetime.now(datetime.now().astimezone().tzinfo),
+                }
+            )
         )
         session.commit()
 
@@ -3648,7 +3651,7 @@
             .join(AlertToIncident, Alert.id == AlertToIncident.alert_id)
             .where(
                 AlertToIncident.deleted_at == NULL_FOR_DELETED_AT,
-                AlertToIncident.incident_id == incident_id
+                AlertToIncident.incident_id == incident_id,
             )
         )
 
@@ -3755,19 +3758,14 @@
         finerprint, enriched_status, status = session.exec(
             select(Alert.fingerprint, enriched_status_field, status_field)
             .select_from(Alert)
-<<<<<<< HEAD
             .outerjoin(
                 AlertEnrichment, Alert.fingerprint == AlertEnrichment.alert_fingerprint
-=======
-            .outerjoin(AlertEnrichment, Alert.fingerprint == AlertEnrichment.alert_fingerprint)
+            )
             .join(AlertToIncident, AlertToIncident.alert_id == Alert.id)
             .where(
                 AlertToIncident.deleted_at == NULL_FOR_DELETED_AT,
-                AlertToIncident.incident_id == incident.id
->>>>>>> d4dfe056
-            )
-            .join(AlertToIncident, AlertToIncident.alert_id == Alert.id)
-            .where(AlertToIncident.incident_id == incident.id)
+                AlertToIncident.incident_id == incident.id,
+            )
             .group_by(Alert.fingerprint)
             .having(func.max(Alert.timestamp))
             .order_by(direction(Alert.timestamp))
