--- conflicted
+++ resolved
@@ -625,16 +625,8 @@
         status_counts = status_count_query.all()
 
         statusGroupbyMap = {status: count for status, count in status_counts}
-<<<<<<< HEAD
-
-        passCount = statusGroupbyMap.get('success', 0)
-        failCount = statusGroupbyMap.get('error', 0) + statusGroupbyMap.get('timeout', 0)
-        passFail = (passCount / failCount) * 100 if failCount > 0 else 100.00
-
-=======
         pass_count = statusGroupbyMap.get('success', 0)
-        fail_count = statusGroupbyMap.get('error', 0) + statusGroupbyMap.get('timeout', 0)   
->>>>>>> b6c186f5
+        fail_count = statusGroupbyMap.get('error', 0) + statusGroupbyMap.get('timeout', 0)
         avgDuration = query.with_entities(func.avg(WorkflowExecution.execution_time)).scalar()
         avgDuration = avgDuration if avgDuration else 0.0
 
