"""
Keep main database module.

This module contains the CRUD database functions for Keep.
"""

import hashlib
import json
import logging
import random
import uuid
from datetime import datetime, timedelta, timezone
from typing import Any, Dict, List, Tuple, Union
from uuid import uuid4

import validators
from dotenv import find_dotenv, load_dotenv
from opentelemetry.instrumentation.sqlalchemy import SQLAlchemyInstrumentor
from sqlalchemy import and_, desc, func, null, update
from sqlalchemy.exc import IntegrityError, OperationalError
from sqlalchemy.orm import joinedload, selectinload, subqueryload
from sqlalchemy.orm.attributes import flag_modified
from sqlalchemy.orm.exc import StaleDataError
from sqlmodel import Session, or_, select

from keep.api.core.db_utils import create_db_engine

# This import is required to create the tables
from keep.api.models.alert import AlertStatus
from keep.api.models.db.action import Action
from keep.api.models.db.alert import *  # pylint: disable=unused-wildcard-import
from keep.api.models.db.dashboard import *  # pylint: disable=unused-wildcard-import
from keep.api.models.db.extraction import *  # pylint: disable=unused-wildcard-import
from keep.api.models.db.mapping import *  # pylint: disable=unused-wildcard-import
from keep.api.models.db.preset import *  # pylint: disable=unused-wildcard-import
from keep.api.models.db.provider import *  # pylint: disable=unused-wildcard-import
from keep.api.models.db.rule import *  # pylint: disable=unused-wildcard-import
from keep.api.models.db.tenant import *  # pylint: disable=unused-wildcard-import
from keep.api.models.db.workflow import *  # pylint: disable=unused-wildcard-import

logger = logging.getLogger(__name__)


# this is a workaround for gunicorn to load the env vars
#   becuase somehow in gunicorn it doesn't load the .env file
load_dotenv(find_dotenv())


engine = create_db_engine()
SQLAlchemyInstrumentor().instrument(enable_commenter=True, engine=engine)


def get_session() -> Session:
    """
    Creates a database session.

    Yields:
        Session: A database session
    """
    from opentelemetry import trace  # pylint: disable=import-outside-toplevel

    tracer = trace.get_tracer(__name__)
    with tracer.start_as_current_span("get_session"):
        with Session(engine) as session:
            yield session


def get_session_sync() -> Session:
    """
    Creates a database session.

    Returns:
        Session: A database session
    """
    return Session(engine)


def create_workflow_execution(
    workflow_id: str,
    tenant_id: str,
    triggered_by: str,
    execution_number: int = 1,
    event_id: str = None,
    fingerprint: str = None,
) -> WorkflowExecution:
    with Session(engine) as session:
        try:
            if len(triggered_by) > 255:
                triggered_by = triggered_by[:255]

            workflow_execution = WorkflowExecution(
                id=str(uuid4()),
                workflow_id=workflow_id,
                tenant_id=tenant_id,
                started=datetime.now(tz=timezone.utc),
                triggered_by=triggered_by,
                execution_number=execution_number,
                status="in_progress",
            )
            session.add(workflow_execution)

            if fingerprint:
                workflow_to_alert_execution = WorkflowToAlertExecution(
                    workflow_execution_id=workflow_execution.id,
                    alert_fingerprint=fingerprint,
                    event_id=event_id,
                )
                session.add(workflow_to_alert_execution)

            session.commit()
            return workflow_execution.id
        except IntegrityError:
            # Workflow execution already exists
            logger.debug(
                f"Failed to create a new execution for workflow {workflow_id}. Constraint is met."
            )
            raise


def get_mapping_rule_by_id(tenant_id: str, rule_id: str) -> MappingRule | None:
    rule = None
    with Session(engine) as session:
        rule: MappingRule | None = (
            session.query(MappingRule)
            .filter(MappingRule.tenant_id == tenant_id)
            .filter(MappingRule.id == rule_id)
            .first()
        )
    return rule


def get_last_completed_execution(
    session: Session, workflow_id: str
) -> WorkflowExecution:
    return session.exec(
        select(WorkflowExecution)
        .where(WorkflowExecution.workflow_id == workflow_id)
        .where(
            (WorkflowExecution.status == "success")
            | (WorkflowExecution.status == "error")
            | (WorkflowExecution.status == "providers_not_configured")
        )
        .order_by(WorkflowExecution.execution_number.desc())
        .limit(1)
    ).first()


def get_workflows_that_should_run():
    with Session(engine) as session:
        logger.debug("Checking for workflows that should run")
        workflows_with_interval = (
            session.query(Workflow)
            .filter(Workflow.is_deleted == False)
            .filter(Workflow.interval != None)
            .filter(Workflow.interval > 0)
            .all()
        )
        logger.debug(f"Found {len(workflows_with_interval)} workflows with interval")
        workflows_to_run = []
        # for each workflow:
        for workflow in workflows_with_interval:
            current_time = datetime.utcnow()
            last_execution = get_last_completed_execution(session, workflow.id)
            # if there no last execution, that's the first time we run the workflow
            if not last_execution:
                try:
                    # try to get the lock
                    workflow_execution_id = create_workflow_execution(
                        workflow.id, workflow.tenant_id, "scheduler"
                    )
                    # we succeed to get the lock on this execution number :)
                    # let's run it
                    workflows_to_run.append(
                        {
                            "tenant_id": workflow.tenant_id,
                            "workflow_id": workflow.id,
                            "workflow_execution_id": workflow_execution_id,
                        }
                    )
                # some other thread/instance has already started to work on it
                except IntegrityError:
                    continue
            # else, if the last execution was more than interval seconds ago, we need to run it
            elif (
                last_execution.started + timedelta(seconds=workflow.interval)
                <= current_time
            ):
                try:
                    # try to get the lock with execution_number + 1
                    workflow_execution_id = create_workflow_execution(
                        workflow.id,
                        workflow.tenant_id,
                        "scheduler",
                        last_execution.execution_number + 1,
                    )
                    # we succeed to get the lock on this execution number :)
                    # let's run it
                    workflows_to_run.append(
                        {
                            "tenant_id": workflow.tenant_id,
                            "workflow_id": workflow.id,
                            "workflow_execution_id": workflow_execution_id,
                        }
                    )
                    # continue to the next one
                    continue
                # some other thread/instance has already started to work on it
                except IntegrityError:
                    # we need to verify the locking is still valid and not timeouted
                    session.rollback()
                    pass
                # get the ongoing execution
                ongoing_execution = session.exec(
                    select(WorkflowExecution)
                    .where(WorkflowExecution.workflow_id == workflow.id)
                    .where(
                        WorkflowExecution.execution_number
                        == last_execution.execution_number + 1
                    )
                    .limit(1)
                ).first()
                # this is a WTF exception since if this (workflow_id, execution_number) does not exist,
                # we would be able to acquire the lock
                if not ongoing_execution:
                    logger.error(
                        f"WTF: ongoing execution not found {workflow.id} {last_execution.execution_number + 1}"
                    )
                    continue
                # if this completed, error, than that's ok - the service who locked the execution is done
                elif ongoing_execution.status != "in_progress":
                    continue
                # if the ongoing execution runs more than 60 minutes, than its timeout
                elif ongoing_execution.started + timedelta(minutes=60) <= current_time:
                    ongoing_execution.status = "timeout"
                    session.commit()
                    # re-create the execution and try to get the lock
                    try:
                        workflow_execution_id = create_workflow_execution(
                            workflow.id,
                            workflow.tenant_id,
                            "scheduler",
                            ongoing_execution.execution_number + 1,
                        )
                    # some other thread/instance has already started to work on it and that's ok
                    except IntegrityError:
                        logger.debug(
                            f"Failed to create a new execution for workflow {workflow.id} [timeout]. Constraint is met."
                        )
                        continue
                    # managed to acquire the (workflow_id, execution_number) lock
                    workflows_to_run.append(
                        {
                            "tenant_id": workflow.tenant_id,
                            "workflow_id": workflow.id,
                            "workflow_execution_id": workflow_execution_id,
                        }
                    )
            else:
                logger.debug(
                    f"Workflow {workflow.id} is already running by someone else"
                )

        return workflows_to_run


def add_or_update_workflow(
    id,
    name,
    tenant_id,
    description,
    created_by,
    interval,
    workflow_raw,
    updated_by=None,
) -> Workflow:
    with Session(engine, expire_on_commit=False) as session:
        # TODO: we need to better understanad if that's the right behavior we want
        existing_workflow = (
            session.query(Workflow)
            .filter_by(name=name)
            .filter_by(tenant_id=tenant_id)
            .first()
        )

        if existing_workflow:
            # tb: no need to override the id field here because it has foreign key constraints.
            existing_workflow.tenant_id = tenant_id
            existing_workflow.description = description
            existing_workflow.updated_by = (
                updated_by or existing_workflow.updated_by
            )  # Update the updated_by field if provided
            existing_workflow.interval = interval
            existing_workflow.workflow_raw = workflow_raw
            existing_workflow.revision += 1  # Increment the revision
            existing_workflow.last_updated = datetime.now()  # Update last_updated
            existing_workflow.is_deleted = False

        else:
            # Create a new workflow
            workflow = Workflow(
                id=id,
                name=name,
                tenant_id=tenant_id,
                description=description,
                created_by=created_by,
                updated_by=updated_by,  # Set updated_by to the provided value
                interval=interval,
                workflow_raw=workflow_raw,
            )
            session.add(workflow)

        session.commit()
        return existing_workflow if existing_workflow else workflow


def get_workflow_to_alert_execution_by_workflow_execution_id(
    workflow_execution_id: str,
) -> WorkflowToAlertExecution:
    """
    Get the WorkflowToAlertExecution entry for a given workflow execution ID.

    Args:
        workflow_execution_id (str): The workflow execution ID to filter the workflow execution by.

    Returns:
        WorkflowToAlertExecution: The WorkflowToAlertExecution object.
    """
    with Session(engine) as session:
        return (
            session.query(WorkflowToAlertExecution)
            .filter_by(workflow_execution_id=workflow_execution_id)
            .first()
        )


def get_last_workflow_workflow_to_alert_executions(
    session: Session, tenant_id: str
) -> list[WorkflowToAlertExecution]:
    """
    Get the latest workflow executions for each alert fingerprint.

    Args:
        session (Session): The database session.
        tenant_id (str): The tenant_id to filter the workflow executions by.

    Returns:
        list[WorkflowToAlertExecution]: A list of WorkflowToAlertExecution objects.
    """
    # Subquery to find the max started timestamp for each alert_fingerprint
    max_started_subquery = (
        session.query(
            WorkflowToAlertExecution.alert_fingerprint,
            func.max(WorkflowExecution.started).label("max_started"),
        )
        .join(
            WorkflowExecution,
            WorkflowToAlertExecution.workflow_execution_id == WorkflowExecution.id,
        )
        .filter(WorkflowExecution.tenant_id == tenant_id)
        .filter(WorkflowExecution.started >= datetime.now() - timedelta(days=7))
        .group_by(WorkflowToAlertExecution.alert_fingerprint)
    ).subquery("max_started_subquery")

    # Query to find WorkflowToAlertExecution entries that match the max started timestamp
    latest_workflow_to_alert_executions: list[WorkflowToAlertExecution] = (
        session.query(WorkflowToAlertExecution)
        .join(
            WorkflowExecution,
            WorkflowToAlertExecution.workflow_execution_id == WorkflowExecution.id,
        )
        .join(
            max_started_subquery,
            and_(
                WorkflowToAlertExecution.alert_fingerprint
                == max_started_subquery.c.alert_fingerprint,
                WorkflowExecution.started == max_started_subquery.c.max_started,
            ),
        )
        .filter(WorkflowExecution.tenant_id == tenant_id)
        .limit(1000)
        .all()
    )
    return latest_workflow_to_alert_executions


def get_last_workflow_execution_by_workflow_id(
    tenant_id: str, workflow_id: str
) -> Optional[WorkflowExecution]:
    with Session(engine) as session:
        workflow_execution = (
            session.query(WorkflowExecution)
            .filter(WorkflowExecution.workflow_id == workflow_id)
            .filter(WorkflowExecution.tenant_id == tenant_id)
            .filter(WorkflowExecution.started >= datetime.now() - timedelta(days=7))
            .filter(WorkflowExecution.status == "success")
            .order_by(WorkflowExecution.started.desc())
            .first()
        )
    return workflow_execution


def get_workflows_with_last_execution(tenant_id: str) -> List[dict]:
    with Session(engine) as session:
        latest_execution_cte = (
            select(
                WorkflowExecution.workflow_id,
                func.max(WorkflowExecution.started).label("last_execution_time"),
            )
            .where(WorkflowExecution.tenant_id == tenant_id)
            .where(
                WorkflowExecution.started
                >= datetime.now(tz=timezone.utc) - timedelta(days=7)
            )
            .group_by(WorkflowExecution.workflow_id)
            .limit(1000)
            .cte("latest_execution_cte")
        )

        workflows_with_last_execution_query = (
            select(
                Workflow,
                latest_execution_cte.c.last_execution_time,
                WorkflowExecution.status,
            )
            .outerjoin(
                latest_execution_cte,
                Workflow.id == latest_execution_cte.c.workflow_id,
            )
            .outerjoin(
                WorkflowExecution,
                and_(
                    Workflow.id == WorkflowExecution.workflow_id,
                    WorkflowExecution.started
                    == latest_execution_cte.c.last_execution_time,
                ),
            )
            .where(Workflow.tenant_id == tenant_id)
            .where(Workflow.is_deleted == False)
        ).distinct()

        result = session.execute(workflows_with_last_execution_query).all()

    return result


def get_all_workflows(tenant_id: str) -> List[Workflow]:
    with Session(engine) as session:
        workflows = session.exec(
            select(Workflow)
            .where(Workflow.tenant_id == tenant_id)
            .where(Workflow.is_deleted == False)
        ).all()
    return workflows


def get_all_workflows_yamls(tenant_id: str) -> List[str]:
    with Session(engine) as session:
        workflows = session.exec(
            select(Workflow.workflow_raw)
            .where(Workflow.tenant_id == tenant_id)
            .where(Workflow.is_deleted == False)
        ).all()
    return workflows


def get_workflow(tenant_id: str, workflow_id: str) -> Workflow:
    with Session(engine) as session:
        # if the workflow id is uuid:
        if validators.uuid(workflow_id):
            workflow = session.exec(
                select(Workflow)
                .where(Workflow.tenant_id == tenant_id)
                .where(Workflow.id == workflow_id)
                .where(Workflow.is_deleted == False)
            ).first()
        else:
            workflow = session.exec(
                select(Workflow)
                .where(Workflow.tenant_id == tenant_id)
                .where(Workflow.name == workflow_id)
                .where(Workflow.is_deleted == False)
            ).first()
    if not workflow:
        return None
    return workflow


def get_raw_workflow(tenant_id: str, workflow_id: str) -> str:
    workflow = get_workflow(tenant_id, workflow_id)
    if not workflow:
        return None
    return workflow.workflow_raw


def get_installed_providers(tenant_id: str) -> List[Provider]:
    with Session(engine) as session:
        providers = session.exec(
            select(Provider).where(Provider.tenant_id == tenant_id)
        ).all()
    return providers


def get_consumer_providers() -> List[Provider]:
    # get all the providers that installed as consumers
    with Session(engine) as session:
        providers = session.exec(
            select(Provider).where(Provider.consumer == True)
        ).all()
    return providers


def finish_workflow_execution(tenant_id, workflow_id, execution_id, status, error):
    with Session(engine) as session:
        workflow_execution = session.exec(
            select(WorkflowExecution)
            .where(WorkflowExecution.tenant_id == tenant_id)
            .where(WorkflowExecution.workflow_id == workflow_id)
            .where(WorkflowExecution.id == execution_id)
        ).first()
        # some random number to avoid collisions
        workflow_execution.is_running = random.randint(1, 2147483647 - 1)  # max int
        workflow_execution.status = status
        # TODO: we had a bug with the error field, it was too short so some customers may fail over it.
        #   we need to fix it in the future, create a migration that increases the size of the error field
        #   and then we can remove the [:255] from here
        workflow_execution.error = error[:255] if error else None
        workflow_execution.execution_time = (
            datetime.utcnow() - workflow_execution.started
        ).total_seconds()
        # TODO: logs
        session.commit()


def get_workflow_executions(tenant_id, workflow_id, limit=50):
    with Session(engine) as session:
        workflow_executions = session.exec(
            select(
                WorkflowExecution.id,
                WorkflowExecution.workflow_id,
                WorkflowExecution.started,
                WorkflowExecution.status,
                WorkflowExecution.triggered_by,
                WorkflowExecution.execution_time,
                WorkflowExecution.error,
            )
            .where(WorkflowExecution.tenant_id == tenant_id)
            .where(WorkflowExecution.workflow_id == workflow_id)
            .where(
                WorkflowExecution.started
                >= datetime.now(tz=timezone.utc) - timedelta(days=7)
            )
            .order_by(WorkflowExecution.started.desc())
            .limit(limit)
        ).all()
    return workflow_executions


def delete_workflow(tenant_id, workflow_id):
    with Session(engine) as session:
        workflow = session.exec(
            select(Workflow)
            .where(Workflow.tenant_id == tenant_id)
            .where(Workflow.id == workflow_id)
        ).first()

        if workflow:
            workflow.is_deleted = True
            session.commit()


def get_workflow_id(tenant_id, workflow_name):
    with Session(engine) as session:
        workflow = session.exec(
            select(Workflow)
            .where(Workflow.tenant_id == tenant_id)
            .where(Workflow.name == workflow_name)
            .where(Workflow.is_deleted == False)
        ).first()

        if workflow:
            return workflow.id


def push_logs_to_db(log_entries):
    db_log_entries = [
        WorkflowExecutionLog(
            workflow_execution_id=log_entry["workflow_execution_id"],
            timestamp=datetime.strptime(log_entry["asctime"], "%Y-%m-%d %H:%M:%S,%f"),
            message=log_entry["message"][0:255],  # limit the message to 255 chars
            context=json.loads(
                json.dumps(log_entry.get("context", {}), default=str)
            ),  # workaround to serialize any object
        )
        for log_entry in log_entries
    ]

    # Add the LogEntry instances to the database session
    with Session(engine) as session:
        session.add_all(db_log_entries)
        session.commit()


def get_workflow_execution(tenant_id: str, workflow_execution_id: str):
    with Session(engine) as session:
        execution_with_logs = (
            session.query(WorkflowExecution)
            .filter(
                WorkflowExecution.id == workflow_execution_id,
                WorkflowExecution.tenant_id == tenant_id,
            )
            .options(joinedload(WorkflowExecution.logs))
            .one()
        )
    return execution_with_logs


def get_last_workflow_executions(tenant_id: str, limit=20):
    with Session(engine) as session:
        execution_with_logs = (
            session.query(WorkflowExecution)
            .filter(
                WorkflowExecution.tenant_id == tenant_id,
            )
            .order_by(desc(WorkflowExecution.started))
            .limit(limit)
            .options(joinedload(WorkflowExecution.logs))
            .all()
        )

        return execution_with_logs


def _enrich_alert(
    session,
    tenant_id,
    fingerprint,
    enrichments,
    action_type: AlertActionType,
    action_callee: str,
    action_description: str,
    force=False,
):
    """
    Enrich an alert with the provided enrichments.

    Args:
        session (Session): The database session.
        tenant_id (str): The tenant ID to filter the alert enrichments by.
        fingerprint (str): The alert fingerprint to filter the alert enrichments by.
        enrichments (dict): The enrichments to add to the alert.
        force (bool): Whether to force the enrichment to be updated. This is used to dispose enrichments if necessary.
    """
    enrichment = get_enrichment_with_session(session, tenant_id, fingerprint)
    if enrichment:
        # if force - override exisitng enrichments. being used to dispose enrichments if necessary
        if force:
            new_enrichment_data = enrichments
        else:
            new_enrichment_data = {**enrichment.enrichments, **enrichments}
        # SQLAlchemy doesn't support updating JSON fields, so we need to do it manually
        # https://github.com/sqlalchemy/sqlalchemy/discussions/8396#discussion-4308891
        stmt = (
            update(AlertEnrichment)
            .where(AlertEnrichment.id == enrichment.id)
            .values(enrichments=new_enrichment_data)
        )
        session.execute(stmt)
        # add audit event
        audit = AlertAudit(
            tenant_id=tenant_id,
            fingerprint=fingerprint,
            user_id=action_callee,
            action=action_type.value,
            description=action_description,
        )
        session.add(audit)
        session.commit()
        # Refresh the instance to get updated data from the database
        session.refresh(enrichment)
        return enrichment
    else:
        alert_enrichment = AlertEnrichment(
            tenant_id=tenant_id,
            alert_fingerprint=fingerprint,
            enrichments=enrichments,
        )
        session.add(alert_enrichment)
        # add audit event
        audit = AlertAudit(
            tenant_id=tenant_id,
            fingerprint=fingerprint,
            user_id=action_callee,
            action=action_type.value,
            description=action_description,
        )
        session.add(audit)
        session.commit()
        return alert_enrichment


def enrich_alert(
    tenant_id,
    fingerprint,
    enrichments,
    action_type: AlertActionType,
    action_callee: str,
    action_description: str,
    session=None,
    force=False,
):
    # else, the enrichment doesn't exist, create it
    if not session:
        with Session(engine) as session:
            return _enrich_alert(
                session,
                tenant_id,
                fingerprint,
                enrichments,
                action_type,
                action_callee,
                action_description,
                force=force,
            )
    return _enrich_alert(
        session,
        tenant_id,
        fingerprint,
        enrichments,
        action_type,
        action_callee,
        action_description,
        force=force,
    )


def get_enrichment(tenant_id, fingerprint):
    with Session(engine) as session:
        alert_enrichment = session.exec(
            select(AlertEnrichment)
            .where(AlertEnrichment.tenant_id == tenant_id)
            .where(AlertEnrichment.alert_fingerprint == fingerprint)
        ).first()
    return alert_enrichment


def get_enrichments(
    tenant_id: int, fingerprints: List[str]
) -> List[Optional[AlertEnrichment]]:
    """
    Get a list of alert enrichments for a list of fingerprints using a single DB query.

    :param tenant_id: The tenant ID to filter the alert enrichments by.
    :param fingerprints: A list of fingerprints to get the alert enrichments for.
    :return: A list of AlertEnrichment objects or None for each fingerprint.
    """
    with Session(engine) as session:
        result = session.exec(
            select(AlertEnrichment)
            .where(AlertEnrichment.tenant_id == tenant_id)
            .where(AlertEnrichment.alert_fingerprint.in_(fingerprints))
        ).all()
    return result


def get_enrichment_with_session(session, tenant_id, fingerprint):
    alert_enrichment = session.exec(
        select(AlertEnrichment)
        .where(AlertEnrichment.tenant_id == tenant_id)
        .where(AlertEnrichment.alert_fingerprint == fingerprint)
    ).first()
    return alert_enrichment


def get_alerts_with_filters(
    tenant_id, provider_id=None, filters=None, time_delta=1
) -> list[Alert]:
    with Session(engine) as session:
        # Create the query
        query = session.query(Alert)

        # Apply subqueryload to force-load the alert_enrichment relationship
        query = query.options(subqueryload(Alert.alert_enrichment))

        # Filter by tenant_id
        query = query.filter(Alert.tenant_id == tenant_id)

        # Filter by time_delta
        query = query.filter(
            Alert.timestamp
            >= datetime.now(tz=timezone.utc) - timedelta(days=time_delta)
        )

        # Ensure Alert and AlertEnrichment are joined for subsequent filters
        query = query.outerjoin(Alert.alert_enrichment)

        # Apply filters if provided
        if filters:
            for f in filters:
                filter_key, filter_value = f.get("key"), f.get("value")
                if isinstance(filter_value, bool) and filter_value is True:
                    # If the filter value is True, we want to filter by the existence of the enrichment
                    #   e.g.: all the alerts that have ticket_id
                    if session.bind.dialect.name in ["mysql", "postgresql"]:
                        query = query.filter(
                            func.json_extract(
                                AlertEnrichment.enrichments, f"$.{filter_key}"
                            )
                            != null()
                        )
                    elif session.bind.dialect.name == "sqlite":
                        query = query.filter(
                            func.json_type(
                                AlertEnrichment.enrichments, f"$.{filter_key}"
                            )
                            != null()
                        )
                elif isinstance(filter_value, (str, int)):
                    if session.bind.dialect.name in ["mysql", "postgresql"]:
                        query = query.filter(
                            func.json_unquote(
                                func.json_extract(
                                    AlertEnrichment.enrichments, f"$.{filter_key}"
                                )
                            )
                            == filter_value
                        )
                    elif session.bind.dialect.name == "sqlite":
                        query = query.filter(
                            func.json_extract(
                                AlertEnrichment.enrichments, f"$.{filter_key}"
                            )
                            == filter_value
                        )
                    else:
                        logger.warning(
                            "Unsupported dialect",
                            extra={"dialect": session.bind.dialect.name},
                        )
                else:
                    logger.warning("Unsupported filter type", extra={"filter": f})

        if provider_id:
            query = query.filter(Alert.provider_id == provider_id)

        query = query.order_by(Alert.timestamp.desc())

        query = query.limit(10000)

        # Execute the query
        alerts = query.all()

    return alerts


def get_last_alerts(
    tenant_id, provider_id=None, limit=1000, timeframe=None
) -> list[Alert]:
    """
    Get the last alert for each fingerprint along with the first time the alert was triggered.

    Args:
        tenant_id (_type_): The tenant_id to filter the alerts by.
        provider_id (_type_, optional): The provider id to filter by. Defaults to None.

    Returns:
        List[Alert]: A list of Alert objects including the first time the alert was triggered.
    """
    with Session(engine) as session:
        # Subquery that selects the max and min timestamp for each fingerprint.
        subquery = (
            session.query(
                Alert.fingerprint,
                func.max(Alert.timestamp).label("max_timestamp"),
                func.min(Alert.timestamp).label(
                    "min_timestamp"
                ),  # Include minimum timestamp
            )
            .filter(Alert.tenant_id == tenant_id)
            .group_by(Alert.fingerprint)
            .subquery()
        )
        # if timeframe is provided, filter the alerts by the timeframe
        if timeframe:
            subquery = (
                session.query(subquery)
                .filter(
                    subquery.c.max_timestamp
                    >= datetime.now(tz=timezone.utc) - timedelta(days=timeframe)
                )
                .subquery()
            )
        # Main query joins the subquery to select alerts with their first and last occurrence.
        query = (
            session.query(
                Alert,
                subquery.c.min_timestamp.label(
                    "startedAt"
                ),  # Include "startedAt" in the selected columns
            )
            .filter(Alert.tenant_id == tenant_id)
            .join(
                subquery,
                and_(
                    Alert.fingerprint == subquery.c.fingerprint,
                    Alert.timestamp == subquery.c.max_timestamp,
                ),
            )
            .options(subqueryload(Alert.alert_enrichment))
        )

        if provider_id:
            query = query.filter(Alert.provider_id == provider_id)

        if timeframe:
            query = query.filter(
                subquery.c.max_timestamp
                >= datetime.now(tz=timezone.utc) - timedelta(days=timeframe)
            )

        # Order by timestamp in descending order and limit the results
        query = query.order_by(desc(Alert.timestamp)).limit(limit)
        # Execute the query
        alerts_with_start = query.all()
        # Convert result to list of Alert objects and include "startedAt" information if needed
        alerts = []
        for alert, startedAt in alerts_with_start:
            alert.event["startedAt"] = str(startedAt)
            alert.event["event_id"] = str(alert.id)
            alerts.append(alert)

    return alerts


def get_alerts_by_fingerprint(tenant_id: str, fingerprint: str, limit=1) -> List[Alert]:
    """
    Get all alerts for a given fingerprint.

    Args:
        tenant_id (str): The tenant_id to filter the alerts by.
        fingerprint (str): The fingerprint to filter the alerts by.

    Returns:
        List[Alert]: A list of Alert objects.
    """
    with Session(engine) as session:
        # Create the query
        query = session.query(Alert)

        # Apply subqueryload to force-load the alert_enrichment relationship
        query = query.options(subqueryload(Alert.alert_enrichment))

        # Filter by tenant_id
        query = query.filter(Alert.tenant_id == tenant_id)

        query = query.filter(Alert.fingerprint == fingerprint)

        query = query.order_by(Alert.timestamp.desc())

        if limit:
            query = query.limit(limit)
        # Execute the query
        alerts = query.all()

    return alerts


def get_alert_by_fingerprint_and_event_id(
    tenant_id: str, fingerprint: str, event_id: str
) -> Alert:
    with Session(engine) as session:
        alert = (
            session.query(Alert)
            .filter(Alert.tenant_id == tenant_id)
            .filter(Alert.fingerprint == fingerprint)
            .filter(Alert.id == uuid.UUID(event_id))
            .first()
        )
    return alert


def get_previous_alert_by_fingerprint(tenant_id: str, fingerprint: str) -> Alert:
    # get the previous alert for a given fingerprint
    with Session(engine) as session:
        alert = (
            session.query(Alert)
            .filter(Alert.tenant_id == tenant_id)
            .filter(Alert.fingerprint == fingerprint)
            .order_by(Alert.timestamp.desc())
            .limit(2)
            .all()
        )
    if len(alert) > 1:
        return alert[1]
    else:
        # no previous alert
        return None


def get_api_key(api_key: str) -> TenantApiKey:
    with Session(engine) as session:
        api_key_hashed = hashlib.sha256(api_key.encode()).hexdigest()
        statement = select(TenantApiKey).where(TenantApiKey.key_hash == api_key_hashed)
        tenant_api_key = session.exec(statement).first()
    return tenant_api_key


def get_user_by_api_key(api_key: str):
    api_key = get_api_key(api_key)
    return api_key.created_by


# this is only for single tenant
def get_user(username, password, update_sign_in=True):
    from keep.api.core.dependencies import SINGLE_TENANT_UUID
    from keep.api.models.db.user import User

    password_hash = hashlib.sha256(password.encode()).hexdigest()
    with Session(engine, expire_on_commit=False) as session:
        user = session.exec(
            select(User)
            .where(User.tenant_id == SINGLE_TENANT_UUID)
            .where(User.username == username)
            .where(User.password_hash == password_hash)
        ).first()
        if user and update_sign_in:
            user.last_sign_in = datetime.utcnow()
            session.add(user)
            session.commit()
    return user


def get_users():
    from keep.api.core.dependencies import SINGLE_TENANT_UUID
    from keep.api.models.db.user import User

    with Session(engine) as session:
        users = session.exec(
            select(User).where(User.tenant_id == SINGLE_TENANT_UUID)
        ).all()
    return users


def delete_user(username):
    from keep.api.core.dependencies import SINGLE_TENANT_UUID
    from keep.api.models.db.user import User

    with Session(engine) as session:
        user = session.exec(
            select(User)
            .where(User.tenant_id == SINGLE_TENANT_UUID)
            .where(User.username == username)
        ).first()
        if user:
            session.delete(user)
            session.commit()


def create_user(tenant_id, username, password, role):
    from keep.api.models.db.user import User

    password_hash = hashlib.sha256(password.encode()).hexdigest()
    with Session(engine) as session:
        user = User(
            tenant_id=tenant_id,
            username=username,
            password_hash=password_hash,
            role=role,
        )
        session.add(user)
        session.commit()
        session.refresh(user)
    return user


def save_workflow_results(tenant_id, workflow_execution_id, workflow_results):
    with Session(engine) as session:
        workflow_execution = session.exec(
            select(WorkflowExecution)
            .where(WorkflowExecution.tenant_id == tenant_id)
            .where(WorkflowExecution.id == workflow_execution_id)
        ).one()

        workflow_execution.results = workflow_results
        session.commit()


def get_workflow_id_by_name(tenant_id, workflow_name):
    with Session(engine) as session:
        workflow = session.exec(
            select(Workflow)
            .where(Workflow.tenant_id == tenant_id)
            .where(Workflow.name == workflow_name)
            .where(Workflow.is_deleted == False)
        ).first()

        if workflow:
            return workflow.id


def get_previous_execution_id(tenant_id, workflow_id, workflow_execution_id):
    with Session(engine) as session:
        previous_execution = session.exec(
            select(WorkflowExecution)
            .where(WorkflowExecution.tenant_id == tenant_id)
            .where(WorkflowExecution.workflow_id == workflow_id)
            .where(WorkflowExecution.id != workflow_execution_id)
            .order_by(WorkflowExecution.started.desc())
            .limit(1)
        ).first()
        if previous_execution:
            return previous_execution
        else:
            return None


def create_rule(
    tenant_id,
    name,
    timeframe,
    definition,
    definition_cel,
    created_by,
    grouping_criteria=[],
    group_description=None,
):
    with Session(engine) as session:
        rule = Rule(
            tenant_id=tenant_id,
            name=name,
            timeframe=timeframe,
            definition=definition,
            definition_cel=definition_cel,
            created_by=created_by,
            creation_time=datetime.utcnow(),
            grouping_criteria=grouping_criteria,
            group_description=group_description,
        )
        session.add(rule)
        session.commit()
        session.refresh(rule)
        return rule


def update_rule(
    tenant_id, rule_id, name, timeframe, definition, definition_cel, updated_by
):
    with Session(engine) as session:
        rule = session.exec(
            select(Rule).where(Rule.tenant_id == tenant_id).where(Rule.id == rule_id)
        ).first()

        if rule:
            rule.name = name
            rule.timeframe = timeframe
            rule.definition = definition
            rule.definition_cel = definition_cel
            rule.updated_by = updated_by
            rule.update_time = datetime.utcnow()
            session.commit()
            session.refresh(rule)
            return rule
        else:
            return None


def get_rules(tenant_id, ids=None):
    with Session(engine) as session:
        # Start building the query
        query = select(Rule).where(Rule.tenant_id == tenant_id)

        # Apply additional filters if ids are provided
        if ids is not None:
            query = query.where(Rule.id.in_(ids))

        # Execute the query
        rules = session.exec(query).all()
        return rules


def create_alert(tenant_id, provider_type, provider_id, event, fingerprint):
    with Session(engine) as session:
        alert = Alert(
            tenant_id=tenant_id,
            provider_type=provider_type,
            provider_id=provider_id,
            event=event,
            fingerprint=fingerprint,
        )
        session.add(alert)
        session.commit()
        session.refresh(alert)
        return alert


def delete_rule(tenant_id, rule_id):
    with Session(engine) as session:
        rule = session.exec(
            select(Rule).where(Rule.tenant_id == tenant_id).where(Rule.id == rule_id)
        ).first()

        if rule:
            session.delete(rule)
            session.commit()
            return True
        return False


def assign_alert_to_group(
    tenant_id, alert_id, rule_id, timeframe, group_fingerprint
) -> Group:
    # checks if group with the group critiria exists, if not it creates it
    #   and then assign the alert to the group
    with Session(engine) as session:
        group = session.exec(
            select(Group)
            .options(joinedload(Group.alerts))
            .where(Group.tenant_id == tenant_id)
            .where(Group.rule_id == rule_id)
            .where(Group.group_fingerprint == group_fingerprint)
            .order_by(Group.creation_time.desc())
        ).first()

        # if the last alert in the group is older than the timeframe, create a new group
        is_group_expired = False
        if group:
            # group has at least one alert (o/w it wouldn't created in the first place)
            is_group_expired = max(
                alert.timestamp for alert in group.alerts
            ) < datetime.utcnow() - timedelta(seconds=timeframe)

        if is_group_expired and group:
            logger.info(
                f"Group {group.id} is expired, creating a new group for rule {rule_id}"
            )
            fingerprint = group.calculate_fingerprint()
            # enrich the group with the expired flag
            enrich_alert(
                tenant_id,
                fingerprint,
                enrichments={"group_expired": True},
                action_type=AlertActionType.GENERIC_ENRICH,  # TODO: is this a live code?
                action_callee="system",
                action_description="Enriched group with group_expired flag",
            )
            logger.info(f"Enriched group {group.id} with group_expired flag")
            # change the group status to resolve so it won't spam the UI
            #   this was asked by @bhuvanesh and should be configurable in the future (how to handle status of expired groups)
            group_alert = session.exec(
                select(Alert)
                .where(Alert.fingerprint == fingerprint)
                .order_by(Alert.timestamp.desc())
            ).first()
            # this is kinda wtf but sometimes we deleted manually
            #   these from the DB since it was too big
            if not group_alert:
                logger.warning(
                    f"Group {group.id} is expired, but the alert is not found. Did it was deleted manually?"
                )
            else:
                try:
                    session.refresh(group_alert)
                    group_alert.event["status"] = AlertStatus.RESOLVED.value
                    # mark the event as modified so it will be updated in the database
                    flag_modified(group_alert, "event")
                    # commit the changes
                    session.commit()
                    logger.info(
                        f"Updated the alert {group_alert.id} to RESOLVED status"
                    )
                except StaleDataError as e:
                    logger.warning(
                        f"Failed to update the alert {group_alert.id} to RESOLVED status",
                        extra={"exception": e},
                    )
                    pass
                # some other unknown error, we want to log it and continue
                except Exception as e:
                    logger.exception(
                        f"Failed to update the alert {group_alert.id} to RESOLVED status",
                        extra={"exception": e},
                    )
                    pass

        # if there is no group with the group_fingerprint, create it
        if not group or is_group_expired:
            # Create and add a new group if it doesn't exist
            group = Group(
                tenant_id=tenant_id,
                rule_id=rule_id,
                group_fingerprint=group_fingerprint,
            )
            session.add(group)
            session.commit()
            # Re-query the group with selectinload to set up future automatic loading of alerts
            group = session.exec(
                select(Group)
                .options(joinedload(Group.alerts))
                .where(Group.id == group.id)
            ).first()

        # Create a new AlertToGroup instance and add it
        alert_group = AlertToGroup(
            tenant_id=tenant_id,
            alert_id=str(alert_id),
            group_id=str(group.id),
        )
        session.add(alert_group)
        session.commit()
        # Requery the group to get the updated alerts
        group = session.exec(
            select(Group).options(joinedload(Group.alerts)).where(Group.id == group.id)
        ).first()
    return group


def get_groups(tenant_id):
    with Session(engine) as session:
        groups = session.exec(
            select(Group)
            .options(selectinload(Group.alerts))
            .where(Group.tenant_id == tenant_id)
        ).all()
    return groups


def get_rule(tenant_id, rule_id):
    with Session(engine) as session:
        rule = session.exec(
            select(Rule).where(Rule.tenant_id == tenant_id).where(Rule.id == rule_id)
        ).first()
    return rule


def get_rule_distribution(tenant_id, minute=False):
    """Returns hits per hour for each rule, optionally breaking down by groups if the rule has 'group by', limited to the last 7 days."""
    with Session(engine) as session:
        # Get the timestamp for 7 days ago
        seven_days_ago = datetime.utcnow() - timedelta(days=1)

        # Check the dialect
        if session.bind.dialect.name == "mysql":
            time_format = "%Y-%m-%d %H:%i" if minute else "%Y-%m-%d %H"
            timestamp_format = func.date_format(AlertToGroup.timestamp, time_format)
        elif session.bind.dialect.name == "postgresql":
            time_format = "YYYY-MM-DD HH:MI" if minute else "YYYY-MM-DD HH"
            timestamp_format = func.to_char(AlertToGroup.timestamp, time_format)
        elif session.bind.dialect.name == "sqlite":
            time_format = "%Y-%m-%d %H:%M" if minute else "%Y-%m-%d %H"
            timestamp_format = func.strftime(time_format, AlertToGroup.timestamp)
        else:
            raise ValueError("Unsupported database dialect")
        # Construct the query
        query = (
            session.query(
                Rule.id.label("rule_id"),
                Rule.name.label("rule_name"),
                Group.id.label("group_id"),
                Group.group_fingerprint.label("group_fingerprint"),
                timestamp_format.label("time"),
                func.count(AlertToGroup.alert_id).label("hits"),
            )
            .join(Group, Rule.id == Group.rule_id)
            .join(AlertToGroup, Group.id == AlertToGroup.group_id)
            .filter(AlertToGroup.timestamp >= seven_days_ago)
            .filter(Rule.tenant_id == tenant_id)  # Filter by tenant_id
            .group_by(
                "rule_id", "rule_name", "group_id", "group_fingerprint", "time"
            )  # Adjusted here
            .order_by("time")
        )

        results = query.all()

        # Convert the results into a dictionary
        rule_distribution = {}
        for result in results:
            rule_id = result.rule_id
            group_fingerprint = result.group_fingerprint
            timestamp = result.time
            hits = result.hits

            if rule_id not in rule_distribution:
                rule_distribution[rule_id] = {}

            if group_fingerprint not in rule_distribution[rule_id]:
                rule_distribution[rule_id][group_fingerprint] = {}

            rule_distribution[rule_id][group_fingerprint][timestamp] = hits

        return rule_distribution


def get_all_filters(tenant_id):
    with Session(engine) as session:
        filters = session.exec(
            select(AlertDeduplicationFilter).where(
                AlertDeduplicationFilter.tenant_id == tenant_id
            )
        ).all()
    return filters


def get_last_alert_hash_by_fingerprint(tenant_id, fingerprint):
    # get the last alert for a given fingerprint
    # to check deduplication
    with Session(engine) as session:
        alert_hash = session.exec(
            select(Alert.alert_hash)
            .where(Alert.tenant_id == tenant_id)
            .where(Alert.fingerprint == fingerprint)
            .order_by(Alert.timestamp.desc())
        ).first()
    return alert_hash


def update_key_last_used(
    tenant_id: str,
    reference_id: str,
) -> str:
    """
    Updates API key last used.

    Args:
        session (Session): _description_
        tenant_id (str): _description_
        reference_id (str): _description_

    Returns:
        str: _description_
    """
    with Session(engine) as session:
        # Get API Key from database
        statement = (
            select(TenantApiKey)
            .where(TenantApiKey.reference_id == reference_id)
            .where(TenantApiKey.tenant_id == tenant_id)
        )

        tenant_api_key_entry = session.exec(statement).first()

        # Update last used
        if not tenant_api_key_entry:
            # shouldn't happen but somehow happened to specific tenant so logging it
            logger.error(
                "API key not found",
                extra={"tenant_id": tenant_id, "unique_api_key_id": unique_api_key_id},
            )
            return
        tenant_api_key_entry.last_used = datetime.utcnow()
        session.add(tenant_api_key_entry)
        session.commit()


def get_linked_providers(tenant_id: str) -> List[Tuple[str, str, datetime]]:
    with Session(engine) as session:
        providers = (
            session.query(
                Alert.provider_type,
                Alert.provider_id,
                func.max(Alert.timestamp).label("last_alert_timestamp"),
            )
            .outerjoin(Provider, Alert.provider_id == Provider.id)
            .filter(
                Alert.tenant_id == tenant_id,
                Alert.provider_type != "group",
                Provider.id
                == None,  # Filters for alerts with a provider_id not in Provider table
            )
            .group_by(Alert.provider_type, Alert.provider_id)
            .all()
        )

    return providers


def get_provider_distribution(tenant_id: str) -> dict:
    """Returns hits per hour and the last alert timestamp for each provider, limited to the last 24 hours."""
    with Session(engine) as session:
        twenty_four_hours_ago = datetime.utcnow() - timedelta(hours=24)
        time_format = "%Y-%m-%d %H"

        if session.bind.dialect.name == "mysql":
            timestamp_format = func.date_format(Alert.timestamp, time_format)
        elif session.bind.dialect.name == "postgresql":
            # PostgreSQL requires a different syntax for the timestamp format
            # cf: https://www.postgresql.org/docs/current/functions-formatting.html#FUNCTIONS-FORMATTING
            timestamp_format = func.to_char(Alert.timestamp, "YYYY-MM-DD HH")
        elif session.bind.dialect.name == "sqlite":
            timestamp_format = func.strftime(time_format, Alert.timestamp)

        # Adjusted query to include max timestamp
        query = (
            session.query(
                Alert.provider_id,
                Alert.provider_type,
                timestamp_format.label("time"),
                func.count().label("hits"),
                func.max(Alert.timestamp).label(
                    "last_alert_timestamp"
                ),  # Include max timestamp
            )
            .filter(
                Alert.tenant_id == tenant_id,
                Alert.timestamp >= twenty_four_hours_ago,
            )
            .group_by(Alert.provider_id, Alert.provider_type, "time")
            .order_by(Alert.provider_id, Alert.provider_type, "time")
        )

        results = query.all()

        provider_distribution = {}

        for provider_id, provider_type, time, hits, last_alert_timestamp in results:
            provider_key = f"{provider_id}_{provider_type}"
            last_alert_timestamp = (
                datetime.fromisoformat(last_alert_timestamp)
                if isinstance(last_alert_timestamp, str)
                else last_alert_timestamp
            )

            if provider_key not in provider_distribution:
                provider_distribution[provider_key] = {
                    "provider_id": provider_id,
                    "provider_type": provider_type,
                    "alert_last_24_hours": [
                        {"hour": i, "number": 0} for i in range(24)
                    ],
                    "last_alert_received": last_alert_timestamp,  # Initialize with the first seen timestamp
                }
            else:
                # Update the last alert timestamp if the current one is more recent
                provider_distribution[provider_key]["last_alert_received"] = max(
                    provider_distribution[provider_key]["last_alert_received"],
                    last_alert_timestamp,
                )

            time = datetime.strptime(time, time_format)
            index = int((time - twenty_four_hours_ago).total_seconds() // 3600)

            if 0 <= index < 24:
                provider_distribution[provider_key]["alert_last_24_hours"][index][
                    "number"
                ] += hits

    return provider_distribution


def get_presets(tenant_id: str, email) -> List[Dict[str, Any]]:
    with Session(engine) as session:
        statement = (
            select(Preset)
            .where(Preset.tenant_id == tenant_id)
            .where(
                or_(
                    Preset.is_private == False,
                    Preset.created_by == email,
                )
            )
        )
        presets = session.exec(statement).all()
    return presets


def get_preset_by_name(tenant_id: str, preset_name: str) -> Preset:
    with Session(engine) as session:
        preset = session.exec(
            select(Preset)
            .where(Preset.tenant_id == tenant_id)
            .where(Preset.name == preset_name)
        ).first()
    return preset


def get_all_presets(tenant_id: str) -> List[Preset]:
    with Session(engine) as session:
        presets = session.exec(
            select(Preset).where(Preset.tenant_id == tenant_id)
        ).all()
    return presets


def get_dashboards(tenant_id: str, email=None) -> List[Dict[str, Any]]:
    with Session(engine) as session:
        statement = (
            select(Dashboard)
            .where(Dashboard.tenant_id == tenant_id)
            .where(
                or_(
                    Dashboard.is_private == False,
                    Dashboard.created_by == email,
                )
            )
        )
        dashboards = session.exec(statement).all()
    return dashboards


def create_dashboard(
    tenant_id, dashboard_name, created_by, dashboard_config, is_private=False
):
    with Session(engine) as session:
        dashboard = Dashboard(
            tenant_id=tenant_id,
            dashboard_name=dashboard_name,
            dashboard_config=dashboard_config,
            created_by=created_by,
            is_private=is_private,
        )
        session.add(dashboard)
        session.commit()
        session.refresh(dashboard)
        return dashboard


def update_dashboard(
    tenant_id, dashboard_id, dashboard_name, dashboard_config, updated_by
):
    with Session(engine) as session:
        dashboard = session.exec(
            select(Dashboard)
            .where(Dashboard.tenant_id == tenant_id)
            .where(Dashboard.id == dashboard_id)
        ).first()

        if not dashboard:
            return None

        if dashboard_name:
            dashboard.dashboard_name = dashboard_name

        if dashboard_config:
            dashboard.dashboard_config = dashboard_config

        dashboard.updated_by = updated_by
        dashboard.updated_at = datetime.utcnow()
        session.commit()
        session.refresh(dashboard)
        return dashboard


def delete_dashboard(tenant_id, dashboard_id):
    with Session(engine) as session:
        dashboard = session.exec(
            select(Dashboard)
            .where(Dashboard.tenant_id == tenant_id)
            .where(Dashboard.id == dashboard_id)
        ).first()

        if dashboard:
            session.delete(dashboard)
            session.commit()
            return True
        return False


def get_all_actions(tenant_id: str) -> List[Action]:
    with Session(engine) as session:
        actions = session.exec(
            select(Action).where(Action.tenant_id == tenant_id)
        ).all()
    return actions


def get_action(tenant_id: str, action_id: str) -> Action:
    with Session(engine) as session:
        action = session.exec(
            select(Action)
            .where(Action.tenant_id == tenant_id)
            .where(Action.id == action_id)
        ).first()
    return action


def create_action(action: Action):
    with Session(engine) as session:
        session.add(action)
        session.commit()
        session.refresh(action)


def create_actions(actions: List[Action]):
    with Session(engine) as session:
        for action in actions:
            session.add(action)
        session.commit()


def delete_action(tenant_id: str, action_id: str) -> bool:
    with Session(engine) as session:
        found_action = session.exec(
            select(Action)
            .where(Action.id == action_id)
            .where(Action.tenant_id == tenant_id)
        ).first()
        if found_action:
            session.delete(found_action)
            session.commit()
            return bool(found_action)
        return False


def update_action(
    tenant_id: str, action_id: str, update_payload: Action
) -> Union[Action, None]:
    with Session(engine) as session:
        found_action = session.exec(
            select(Action)
            .where(Action.id == action_id)
            .where(Action.tenant_id == tenant_id)
        ).first()
        if found_action:
            for key, value in update_payload.dict(exclude_unset=True).items():
                if hasattr(found_action, key):
                    setattr(found_action, key, value)
            session.commit()
            session.refresh(found_action)
    return found_action


def get_tenants_configurations() -> List[Tenant]:
    with Session(engine) as session:
        try:
            tenants = session.exec(select(Tenant)).all()
        # except column configuration does not exist (new column added)
        except OperationalError as e:
            if "Unknown column" in str(e):
                logger.warning("Column configuration does not exist in the database")
                return {}
            else:
                logger.exception("Failed to get tenants configurations")
                return {}

    tenants_configurations = {}
    for tenant in tenants:
        tenants_configurations[tenant.id] = tenant.configuration or {}

    return tenants_configurations


def update_preset_options(tenant_id: str, preset_id: str, options: dict) -> Preset:
    with Session(engine) as session:
        preset = session.exec(
            select(Preset)
            .where(Preset.tenant_id == tenant_id)
            .where(Preset.id == preset_id)
        ).first()

        stmt = (
            update(Preset)
            .where(Preset.id == preset_id)
            .where(Preset.tenant_id == tenant_id)
            .values(options=options)
        )
        session.execute(stmt)
        session.commit()
        session.refresh(preset)
    return preset


<<<<<<< HEAD
def create_incident(tenant_id: str, incident_fingerprint: str) -> Incident:
    with Session(engine) as session:
        incident = Incident(tenant_id=tenant_id, incident_fingerprint=incident_fingerprint)
        session.add(incident)
        session.commit()
        
        session.refresh(incident)
    return incident


def get_incident_by_id(incident_id: UUID) -> Incident:
    with Session(engine) as session:
        incident = session.exec(
            select(Incident)
            .options(selectinload(Incident.alerts))
            .where(Incident.id == incident_id)
        ).first()
    return incident


def assign_alert_to_incident(alert_id: UUID, incident_id: UUID, tenant_id: str) -> AlertToIncident:
    with Session(engine) as session:
        assignment = AlertToIncident(
            alert_id=alert_id,
            incident_id=incident_id,
            tenant_id=tenant_id
        )
        session.add(assignment)
        session.commit()
        session.refresh(assignment)
        
    return assignment
    
    
def get_incidents(tenant_id) -> List[Incident]:
    with Session(engine) as session:
        incidents = session.exec(
            select(Incident)
            .options(selectinload(Incident.alerts))
            .where(Incident.tenant_id == tenant_id)
        ).all()
    return incidents
=======
def get_alert_audit(
    tenant_id: str, fingerprint: str, limit: int = 50
) -> List[AlertAudit]:
    with Session(engine) as session:
        audit = session.exec(
            select(AlertAudit)
            .where(AlertAudit.tenant_id == tenant_id)
            .where(AlertAudit.fingerprint == fingerprint)
            .order_by(desc(AlertAudit.timestamp))
            .limit(limit)
        ).all()
    return audit
>>>>>>> f72d66c5
<|MERGE_RESOLUTION|>--- conflicted
+++ resolved
@@ -1757,8 +1757,6 @@
         session.refresh(preset)
     return preset
 
-
-<<<<<<< HEAD
 def create_incident(tenant_id: str, incident_fingerprint: str) -> Incident:
     with Session(engine) as session:
         incident = Incident(tenant_id=tenant_id, incident_fingerprint=incident_fingerprint)
@@ -1801,7 +1799,7 @@
             .where(Incident.tenant_id == tenant_id)
         ).all()
     return incidents
-=======
+
 def get_alert_audit(
     tenant_id: str, fingerprint: str, limit: int = 50
 ) -> List[AlertAudit]:
@@ -1813,5 +1811,4 @@
             .order_by(desc(AlertAudit.timestamp))
             .limit(limit)
         ).all()
-    return audit
->>>>>>> f72d66c5
+    return audit