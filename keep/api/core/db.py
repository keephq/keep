--- conflicted
+++ resolved
@@ -136,8 +136,6 @@
     except Exception:
         logger.warning("Failed to create the database or detect if it exists.")
         pass
-<<<<<<< HEAD
-=======
 
     # migrate the workflowtoexecution table
     with Session(engine) as session:
@@ -159,13 +157,21 @@
             # now add the new column
             try:
                 if session.bind.dialect.name == "sqlite":
-                    session.exec("ALTER TABLE workflowtoalertexecution ADD COLUMN event_id VARCHAR(255);")
+                    session.exec(
+                        "ALTER TABLE workflowtoalertexecution ADD COLUMN event_id VARCHAR(255);"
+                    )
                 elif session.bind.dialect.name == "mysql":
-                    session.exec("ALTER TABLE workflowtoalertexecution ADD COLUMN event_id VARCHAR(255);")
+                    session.exec(
+                        "ALTER TABLE workflowtoalertexecution ADD COLUMN event_id VARCHAR(255);"
+                    )
                 elif session.bind.dialect.name == "postgresql":
-                    session.exec("ALTER TABLE workflowtoalertexecution ADD COLUMN event_id TEXT;")
+                    session.exec(
+                        "ALTER TABLE workflowtoalertexecution ADD COLUMN event_id TEXT;"
+                    )
                 elif session.bind.dialect.name == "mssql":
-                    session.exec("ALTER TABLE workflowtoalertexecution ADD event_id NVARCHAR(255);")
+                    session.exec(
+                        "ALTER TABLE workflowtoalertexecution ADD event_id NVARCHAR(255);"
+                    )
                 else:
                     raise ValueError("Unsupported database type")
             except Exception as e:
@@ -194,7 +200,6 @@
         except Exception:
             logger.exception("Failed to migrate table")
             pass
->>>>>>> 1597d07f
     SQLModel.metadata.create_all(engine)
 
 
@@ -515,7 +520,7 @@
 
 
 def get_workflow_to_alert_execution_by_workflow_execution_id(
-    workflow_execution_id: str
+    workflow_execution_id: str,
 ) -> WorkflowToAlertExecution:
     """
     Get the WorkflowToAlertExecution entry for a given workflow execution ID.
@@ -1081,7 +1086,9 @@
     return alerts
 
 
-def get_alert_by_fingerprint_and_event_id(tenant_id: str, fingerprint: str, event_id: str) -> Alert:
+def get_alert_by_fingerprint_and_event_id(
+    tenant_id: str, fingerprint: str, event_id: str
+) -> Alert:
     with Session(engine) as session:
         alert = (
             session.query(Alert)
