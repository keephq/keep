--- conflicted
+++ resolved
@@ -3140,7 +3140,6 @@
     return provider
 
 
-<<<<<<< HEAD
 def get_provider_by_type_and_id(
     tenant_id: str, provider_type: str, provider_id: Optional[str]
 ) -> Provider:
@@ -3244,8 +3243,6 @@
     return fields
 
 
-=======
->>>>>>> dda0ac7d
 def change_incident_status_by_id(
     tenant_id: str, incident_id: UUID | str, status: IncidentStatus
 ) -> bool:
