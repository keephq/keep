"""
Keep main database module.

This module contains the CRUD database functions for Keep.
"""

import hashlib
import json
import logging
import random
import uuid
from datetime import datetime, timedelta, timezone
from typing import Any, Dict, List, Tuple, Union
from uuid import uuid4

import pandas as pd
import validators
from dotenv import find_dotenv, load_dotenv
from opentelemetry.instrumentation.sqlalchemy import SQLAlchemyInstrumentor
from sqlalchemy import and_, desc, null, update
from sqlalchemy.exc import IntegrityError, OperationalError
from sqlalchemy.orm import joinedload, selectinload, subqueryload
from sqlalchemy.orm.attributes import flag_modified
from sqlalchemy.orm.exc import StaleDataError
from sqlalchemy.sql import expression
from sqlmodel import Session, col, or_, select

from keep.api.core.db_utils import create_db_engine, get_json_extract_field

# This import is required to create the tables
from keep.api.models.alert import AlertStatus, IncidentDtoIn
from keep.api.models.db.action import Action
from keep.api.models.db.alert import *  # pylint: disable=unused-wildcard-import
from keep.api.models.db.dashboard import *  # pylint: disable=unused-wildcard-import
from keep.api.models.db.extraction import *  # pylint: disable=unused-wildcard-import
from keep.api.models.db.mapping import *  # pylint: disable=unused-wildcard-import
from keep.api.models.db.preset import *  # pylint: disable=unused-wildcard-import
from keep.api.models.db.provider import *  # pylint: disable=unused-wildcard-import
from keep.api.models.db.rule import *  # pylint: disable=unused-wildcard-import
from keep.api.models.db.statistics import *  # pylint: disable=unused-wildcard-import
from keep.api.models.db.tenant import *  # pylint: disable=unused-wildcard-import
from keep.api.models.db.topology import *  # pylint: disable=unused-wildcard-import
from keep.api.models.db.workflow import *  # pylint: disable=unused-wildcard-import

logger = logging.getLogger(__name__)


# this is a workaround for gunicorn to load the env vars
#   becuase somehow in gunicorn it doesn't load the .env file
load_dotenv(find_dotenv())


engine = create_db_engine()
SQLAlchemyInstrumentor().instrument(enable_commenter=True, engine=engine)


def get_session() -> Session:
    """
    Creates a database session.

    Yields:
        Session: A database session
    """
    from opentelemetry import trace  # pylint: disable=import-outside-toplevel

    tracer = trace.get_tracer(__name__)
    with tracer.start_as_current_span("get_session"):
        with Session(engine) as session:
            yield session


def get_session_sync() -> Session:
    """
    Creates a database session.

    Returns:
        Session: A database session
    """
    return Session(engine)


def create_workflow_execution(
    workflow_id: str,
    tenant_id: str,
    triggered_by: str,
    execution_number: int = 1,
    event_id: str = None,
    fingerprint: str = None,
    execution_id: str = None,
) -> WorkflowExecution:
    with Session(engine) as session:
        try:
            if len(triggered_by) > 255:
                triggered_by = triggered_by[:255]

            workflow_execution = WorkflowExecution(
                id=execution_id or str(uuid4()),
                workflow_id=workflow_id,
                tenant_id=tenant_id,
                started=datetime.now(tz=timezone.utc),
                triggered_by=triggered_by,
                execution_number=execution_number,
                status="in_progress",
            )
            session.add(workflow_execution)

            if fingerprint:
                workflow_to_alert_execution = WorkflowToAlertExecution(
                    workflow_execution_id=workflow_execution.id,
                    alert_fingerprint=fingerprint,
                    event_id=event_id,
                )
                session.add(workflow_to_alert_execution)

            session.commit()
            return workflow_execution.id
        except IntegrityError:
            # Workflow execution already exists
            logger.debug(
                f"Failed to create a new execution for workflow {workflow_id}. Constraint is met."
            )
            raise


def get_mapping_rule_by_id(tenant_id: str, rule_id: str) -> MappingRule | None:
    rule = None
    with Session(engine) as session:
        rule: MappingRule | None = (
            session.query(MappingRule)
            .filter(MappingRule.tenant_id == tenant_id)
            .filter(MappingRule.id == rule_id)
            .first()
        )
    return rule


def get_last_completed_execution(
    session: Session, workflow_id: str
) -> WorkflowExecution:
    return session.exec(
        select(WorkflowExecution)
        .where(WorkflowExecution.workflow_id == workflow_id)
        .where(
            (WorkflowExecution.status == "success")
            | (WorkflowExecution.status == "error")
            | (WorkflowExecution.status == "providers_not_configured")
        )
        .order_by(WorkflowExecution.execution_number.desc())
        .limit(1)
    ).first()


def get_workflows_that_should_run():
    with Session(engine) as session:
        logger.debug("Checking for workflows that should run")
        workflows_with_interval = (
            session.query(Workflow)
            .filter(Workflow.is_deleted == False)
            .filter(Workflow.interval != None)
            .filter(Workflow.interval > 0)
            .all()
        )
        logger.debug(f"Found {len(workflows_with_interval)} workflows with interval")
        workflows_to_run = []
        # for each workflow:
        for workflow in workflows_with_interval:
            current_time = datetime.utcnow()
            last_execution = get_last_completed_execution(session, workflow.id)
            # if there no last execution, that's the first time we run the workflow
            if not last_execution:
                try:
                    # try to get the lock
                    workflow_execution_id = create_workflow_execution(
                        workflow.id, workflow.tenant_id, "scheduler"
                    )
                    # we succeed to get the lock on this execution number :)
                    # let's run it
                    workflows_to_run.append(
                        {
                            "tenant_id": workflow.tenant_id,
                            "workflow_id": workflow.id,
                            "workflow_execution_id": workflow_execution_id,
                        }
                    )
                # some other thread/instance has already started to work on it
                except IntegrityError:
                    continue
            # else, if the last execution was more than interval seconds ago, we need to run it
            elif (
                last_execution.started + timedelta(seconds=workflow.interval)
                <= current_time
            ):
                try:
                    # try to get the lock with execution_number + 1
                    workflow_execution_id = create_workflow_execution(
                        workflow.id,
                        workflow.tenant_id,
                        "scheduler",
                        last_execution.execution_number + 1,
                    )
                    # we succeed to get the lock on this execution number :)
                    # let's run it
                    workflows_to_run.append(
                        {
                            "tenant_id": workflow.tenant_id,
                            "workflow_id": workflow.id,
                            "workflow_execution_id": workflow_execution_id,
                        }
                    )
                    # continue to the next one
                    continue
                # some other thread/instance has already started to work on it
                except IntegrityError:
                    # we need to verify the locking is still valid and not timeouted
                    session.rollback()
                    pass
                # get the ongoing execution
                ongoing_execution = session.exec(
                    select(WorkflowExecution)
                    .where(WorkflowExecution.workflow_id == workflow.id)
                    .where(
                        WorkflowExecution.execution_number
                        == last_execution.execution_number + 1
                    )
                    .limit(1)
                ).first()
                # this is a WTF exception since if this (workflow_id, execution_number) does not exist,
                # we would be able to acquire the lock
                if not ongoing_execution:
                    logger.error(
                        f"WTF: ongoing execution not found {workflow.id} {last_execution.execution_number + 1}"
                    )
                    continue
                # if this completed, error, than that's ok - the service who locked the execution is done
                elif ongoing_execution.status != "in_progress":
                    continue
                # if the ongoing execution runs more than 60 minutes, than its timeout
                elif ongoing_execution.started + timedelta(minutes=60) <= current_time:
                    ongoing_execution.status = "timeout"
                    session.commit()
                    # re-create the execution and try to get the lock
                    try:
                        workflow_execution_id = create_workflow_execution(
                            workflow.id,
                            workflow.tenant_id,
                            "scheduler",
                            ongoing_execution.execution_number + 1,
                        )
                    # some other thread/instance has already started to work on it and that's ok
                    except IntegrityError:
                        logger.debug(
                            f"Failed to create a new execution for workflow {workflow.id} [timeout]. Constraint is met."
                        )
                        continue
                    # managed to acquire the (workflow_id, execution_number) lock
                    workflows_to_run.append(
                        {
                            "tenant_id": workflow.tenant_id,
                            "workflow_id": workflow.id,
                            "workflow_execution_id": workflow_execution_id,
                        }
                    )
            else:
                logger.debug(
                    f"Workflow {workflow.id} is already running by someone else"
                )

        return workflows_to_run


def add_or_update_workflow(
    id,
    name,
    tenant_id,
    description,
    created_by,
    interval,
    workflow_raw,
    updated_by=None,
) -> Workflow:
    with Session(engine, expire_on_commit=False) as session:
        # TODO: we need to better understanad if that's the right behavior we want
        existing_workflow = (
            session.query(Workflow)
            .filter_by(name=name)
            .filter_by(tenant_id=tenant_id)
            .first()
        )

        if existing_workflow:
            # tb: no need to override the id field here because it has foreign key constraints.
            existing_workflow.tenant_id = tenant_id
            existing_workflow.description = description
            existing_workflow.updated_by = (
                updated_by or existing_workflow.updated_by
            )  # Update the updated_by field if provided
            existing_workflow.interval = interval
            existing_workflow.workflow_raw = workflow_raw
            existing_workflow.revision += 1  # Increment the revision
            existing_workflow.last_updated = datetime.now()  # Update last_updated
            existing_workflow.is_deleted = False

        else:
            # Create a new workflow
            workflow = Workflow(
                id=id,
                name=name,
                tenant_id=tenant_id,
                description=description,
                created_by=created_by,
                updated_by=updated_by,  # Set updated_by to the provided value
                interval=interval,
                workflow_raw=workflow_raw,
            )
            session.add(workflow)

        session.commit()
        return existing_workflow if existing_workflow else workflow


def get_workflow_to_alert_execution_by_workflow_execution_id(
    workflow_execution_id: str,
) -> WorkflowToAlertExecution:
    """
    Get the WorkflowToAlertExecution entry for a given workflow execution ID.

    Args:
        workflow_execution_id (str): The workflow execution ID to filter the workflow execution by.

    Returns:
        WorkflowToAlertExecution: The WorkflowToAlertExecution object.
    """
    with Session(engine) as session:
        return (
            session.query(WorkflowToAlertExecution)
            .filter_by(workflow_execution_id=workflow_execution_id)
            .first()
        )


def get_last_workflow_workflow_to_alert_executions(
    session: Session, tenant_id: str
) -> list[WorkflowToAlertExecution]:
    """
    Get the latest workflow executions for each alert fingerprint.

    Args:
        session (Session): The database session.
        tenant_id (str): The tenant_id to filter the workflow executions by.

    Returns:
        list[WorkflowToAlertExecution]: A list of WorkflowToAlertExecution objects.
    """
    # Subquery to find the max started timestamp for each alert_fingerprint
    max_started_subquery = (
        session.query(
            WorkflowToAlertExecution.alert_fingerprint,
            func.max(WorkflowExecution.started).label("max_started"),
        )
        .join(
            WorkflowExecution,
            WorkflowToAlertExecution.workflow_execution_id == WorkflowExecution.id,
        )
        .filter(WorkflowExecution.tenant_id == tenant_id)
        .filter(WorkflowExecution.started >= datetime.now() - timedelta(days=7))
        .group_by(WorkflowToAlertExecution.alert_fingerprint)
    ).subquery("max_started_subquery")

    # Query to find WorkflowToAlertExecution entries that match the max started timestamp
    latest_workflow_to_alert_executions: list[WorkflowToAlertExecution] = (
        session.query(WorkflowToAlertExecution)
        .join(
            WorkflowExecution,
            WorkflowToAlertExecution.workflow_execution_id == WorkflowExecution.id,
        )
        .join(
            max_started_subquery,
            and_(
                WorkflowToAlertExecution.alert_fingerprint
                == max_started_subquery.c.alert_fingerprint,
                WorkflowExecution.started == max_started_subquery.c.max_started,
            ),
        )
        .filter(WorkflowExecution.tenant_id == tenant_id)
        .limit(1000)
        .all()
    )
    return latest_workflow_to_alert_executions


def get_last_workflow_execution_by_workflow_id(
    tenant_id: str, workflow_id: str
) -> Optional[WorkflowExecution]:
    with Session(engine) as session:
        workflow_execution = (
            session.query(WorkflowExecution)
            .filter(WorkflowExecution.workflow_id == workflow_id)
            .filter(WorkflowExecution.tenant_id == tenant_id)
            .filter(WorkflowExecution.started >= datetime.now() - timedelta(days=7))
            .filter(WorkflowExecution.status == "success")
            .order_by(WorkflowExecution.started.desc())
            .first()
        )
    return workflow_execution


def get_workflows_with_last_execution(tenant_id: str) -> List[dict]:
    with Session(engine) as session:
        latest_execution_cte = (
            select(
                WorkflowExecution.workflow_id,
                func.max(WorkflowExecution.started).label("last_execution_time"),
            )
            .where(WorkflowExecution.tenant_id == tenant_id)
            .where(
                WorkflowExecution.started
                >= datetime.now(tz=timezone.utc) - timedelta(days=7)
            )
            .group_by(WorkflowExecution.workflow_id)
            .limit(1000)
            .cte("latest_execution_cte")
        )

        workflows_with_last_execution_query = (
            select(
                Workflow,
                latest_execution_cte.c.last_execution_time,
                WorkflowExecution.status,
            )
            .outerjoin(
                latest_execution_cte,
                Workflow.id == latest_execution_cte.c.workflow_id,
            )
            .outerjoin(
                WorkflowExecution,
                and_(
                    Workflow.id == WorkflowExecution.workflow_id,
                    WorkflowExecution.started
                    == latest_execution_cte.c.last_execution_time,
                ),
            )
            .where(Workflow.tenant_id == tenant_id)
            .where(Workflow.is_deleted == False)
        ).distinct()

        result = session.execute(workflows_with_last_execution_query).all()
    return result


def get_all_workflows(tenant_id: str) -> List[Workflow]:
    with Session(engine) as session:
        workflows = session.exec(
            select(Workflow)
            .where(Workflow.tenant_id == tenant_id)
            .where(Workflow.is_deleted == False)
        ).all()
    return workflows


def get_all_workflows_yamls(tenant_id: str) -> List[str]:
    with Session(engine) as session:
        workflows = session.exec(
            select(Workflow.workflow_raw)
            .where(Workflow.tenant_id == tenant_id)
            .where(Workflow.is_deleted == False)
        ).all()
    return workflows


def get_workflow(tenant_id: str, workflow_id: str) -> Workflow:
    with Session(engine) as session:
        # if the workflow id is uuid:
        if validators.uuid(workflow_id):
            workflow = session.exec(
                select(Workflow)
                .where(Workflow.tenant_id == tenant_id)
                .where(Workflow.id == workflow_id)
                .where(Workflow.is_deleted == False)
            ).first()
        else:
            workflow = session.exec(
                select(Workflow)
                .where(Workflow.tenant_id == tenant_id)
                .where(Workflow.name == workflow_id)
                .where(Workflow.is_deleted == False)
            ).first()
    if not workflow:
        return None
    return workflow


def get_raw_workflow(tenant_id: str, workflow_id: str) -> str:
    workflow = get_workflow(tenant_id, workflow_id)
    if not workflow:
        return None
    return workflow.workflow_raw


def update_provider_last_pull_time(tenant_id: str, provider_id: str):
    extra = {"tenant_id": tenant_id, "provider_id": provider_id}
    logger.info("Updating provider last pull time", extra=extra)
    with Session(engine) as session:
        provider = session.exec(
            select(Provider).where(
                Provider.tenant_id == tenant_id, Provider.id == provider_id
            )
        ).first()

        if not provider:
            logger.warning(
                "Could not update provider last pull time since provider does not exist",
                extra=extra,
            )

        try:
            provider.last_pull_time = datetime.now(tz=timezone.utc)
            session.commit()
        except Exception:
            logger.exception("Failed to update provider last pull time", extra=extra)
            raise
    logger.info("Successfully updated provider last pull time", extra=extra)


def get_installed_providers(tenant_id: str) -> List[Provider]:
    with Session(engine) as session:
        providers = session.exec(
            select(Provider).where(Provider.tenant_id == tenant_id)
        ).all()
    return providers


def get_consumer_providers() -> List[Provider]:
    # get all the providers that installed as consumers
    with Session(engine) as session:
        providers = session.exec(
            select(Provider).where(Provider.consumer == True)
        ).all()
    return providers


def finish_workflow_execution(tenant_id, workflow_id, execution_id, status, error):
    with Session(engine) as session:
        workflow_execution = session.exec(
            select(WorkflowExecution)
            .where(WorkflowExecution.tenant_id == tenant_id)
            .where(WorkflowExecution.workflow_id == workflow_id)
            .where(WorkflowExecution.id == execution_id)
        ).first()
        # some random number to avoid collisions
        workflow_execution.is_running = random.randint(1, 2147483647 - 1)  # max int
        workflow_execution.status = status
        # TODO: we had a bug with the error field, it was too short so some customers may fail over it.
        #   we need to fix it in the future, create a migration that increases the size of the error field
        #   and then we can remove the [:255] from here
        workflow_execution.error = error[:255] if error else None
        workflow_execution.execution_time = (
            datetime.utcnow() - workflow_execution.started
        ).total_seconds()
        # TODO: logs
        session.commit()


def get_workflow_executions(tenant_id, workflow_id, limit=50):
    with Session(engine) as session:
        workflow_executions = session.exec(
            select(
                WorkflowExecution.id,
                WorkflowExecution.workflow_id,
                WorkflowExecution.started,
                WorkflowExecution.status,
                WorkflowExecution.triggered_by,
                WorkflowExecution.execution_time,
                WorkflowExecution.error,
            )
            .where(WorkflowExecution.tenant_id == tenant_id)
            .where(WorkflowExecution.workflow_id == workflow_id)
            .where(
                WorkflowExecution.started
                >= datetime.now(tz=timezone.utc) - timedelta(days=7)
            )
            .order_by(WorkflowExecution.started.desc())
            .limit(limit)
        ).all()
    return workflow_executions


def delete_workflow(tenant_id, workflow_id):
    with Session(engine) as session:
        workflow = session.exec(
            select(Workflow)
            .where(Workflow.tenant_id == tenant_id)
            .where(Workflow.id == workflow_id)
        ).first()

        if workflow:
            workflow.is_deleted = True
            session.commit()


def get_workflow_id(tenant_id, workflow_name):
    with Session(engine) as session:
        workflow = session.exec(
            select(Workflow)
            .where(Workflow.tenant_id == tenant_id)
            .where(Workflow.name == workflow_name)
            .where(Workflow.is_deleted == False)
        ).first()

        if workflow:
            return workflow.id


def push_logs_to_db(log_entries):
    # avoid circular import
    from keep.api.logging import LOG_FORMAT, LOG_FORMAT_OPEN_TELEMETRY

    if LOG_FORMAT == LOG_FORMAT_OPEN_TELEMETRY:
        db_log_entries = [
            WorkflowExecutionLog(
                workflow_execution_id=log_entry["workflow_execution_id"],
                timestamp=datetime.strptime(
                    log_entry["asctime"], "%Y-%m-%d %H:%M:%S,%f"
                ),
                message=log_entry["message"][0:255],  # limit the message to 255 chars
                context=json.loads(
                    json.dumps(log_entry.get("context", {}), default=str)
                ),  # workaround to serialize any object
            )
            for log_entry in log_entries
        ]
    else:
        db_log_entries = [
            WorkflowExecutionLog(
                workflow_execution_id=log_entry["workflow_execution_id"],
                timestamp=log_entry["created"],
                message=log_entry["message"][0:255],  # limit the message to 255 chars
                context=json.loads(
                    json.dumps(log_entry.get("context", {}), default=str)
                ),  # workaround to serialize any object
            )
            for log_entry in log_entries
        ]

    # Add the LogEntry instances to the database session
    with Session(engine) as session:
        session.add_all(db_log_entries)
        session.commit()


def get_workflow_execution(tenant_id: str, workflow_execution_id: str):
    with Session(engine) as session:
        execution_with_logs = (
            session.query(WorkflowExecution)
            .filter(
                WorkflowExecution.id == workflow_execution_id,
                WorkflowExecution.tenant_id == tenant_id,
            )
            .options(joinedload(WorkflowExecution.logs))
            .one()
        )
    return execution_with_logs


def get_last_workflow_executions(tenant_id: str, limit=20):
    with Session(engine) as session:
        execution_with_logs = (
            session.query(WorkflowExecution)
            .filter(
                WorkflowExecution.tenant_id == tenant_id,
            )
            .order_by(desc(WorkflowExecution.started))
            .limit(limit)
            .options(joinedload(WorkflowExecution.logs))
            .all()
        )

        return execution_with_logs


def _enrich_alert(
    session,
    tenant_id,
    fingerprint,
    enrichments,
    action_type: AlertActionType,
    action_callee: str,
    action_description: str,
    force=False,
):
    """
    Enrich an alert with the provided enrichments.

    Args:
        session (Session): The database session.
        tenant_id (str): The tenant ID to filter the alert enrichments by.
        fingerprint (str): The alert fingerprint to filter the alert enrichments by.
        enrichments (dict): The enrichments to add to the alert.
        force (bool): Whether to force the enrichment to be updated. This is used to dispose enrichments if necessary.
    """
    enrichment = get_enrichment_with_session(session, tenant_id, fingerprint)
    if enrichment:
        # if force - override exisitng enrichments. being used to dispose enrichments if necessary
        if force:
            new_enrichment_data = enrichments
        else:
            new_enrichment_data = {**enrichment.enrichments, **enrichments}
        # SQLAlchemy doesn't support updating JSON fields, so we need to do it manually
        # https://github.com/sqlalchemy/sqlalchemy/discussions/8396#discussion-4308891
        stmt = (
            update(AlertEnrichment)
            .where(AlertEnrichment.id == enrichment.id)
            .values(enrichments=new_enrichment_data)
        )
        session.execute(stmt)
        # add audit event
        audit = AlertAudit(
            tenant_id=tenant_id,
            fingerprint=fingerprint,
            user_id=action_callee,
            action=action_type.value,
            description=action_description,
        )
        session.add(audit)
        session.commit()
        # Refresh the instance to get updated data from the database
        session.refresh(enrichment)
        return enrichment
    else:
        alert_enrichment = AlertEnrichment(
            tenant_id=tenant_id,
            alert_fingerprint=fingerprint,
            enrichments=enrichments,
        )
        session.add(alert_enrichment)
        # add audit event
        audit = AlertAudit(
            tenant_id=tenant_id,
            fingerprint=fingerprint,
            user_id=action_callee,
            action=action_type.value,
            description=action_description,
        )
        session.add(audit)
        session.commit()
        return alert_enrichment


def enrich_alert(
    tenant_id,
    fingerprint,
    enrichments,
    action_type: AlertActionType,
    action_callee: str,
    action_description: str,
    session=None,
    force=False,
):
    # else, the enrichment doesn't exist, create it
    if not session:
        with Session(engine) as session:
            return _enrich_alert(
                session,
                tenant_id,
                fingerprint,
                enrichments,
                action_type,
                action_callee,
                action_description,
                force=force,
            )
    return _enrich_alert(
        session,
        tenant_id,
        fingerprint,
        enrichments,
        action_type,
        action_callee,
        action_description,
        force=force,
    )


def count_alerts(
    provider_type: str,
    provider_id: str,
    ever: bool,
    start_time: Optional[datetime],
    end_time: Optional[datetime],
    tenant_id: str,
):
    with Session(engine) as session:
        if ever:
            return (
                session.query(Alert)
                .filter(
                    Alert.tenant_id == tenant_id,
                    Alert.provider_id == provider_id,
                    Alert.provider_type == provider_type,
                )
                .count()
            )
        else:
            return (
                session.query(Alert)
                .filter(
                    Alert.tenant_id == tenant_id,
                    Alert.provider_id == provider_id,
                    Alert.provider_type == provider_type,
                    Alert.timestamp >= start_time,
                    Alert.timestamp <= end_time,
                )
                .count()
            )


def get_enrichment(tenant_id, fingerprint, refresh=False):
    with Session(engine) as session:
        alert_enrichment = session.exec(
            select(AlertEnrichment)
            .where(AlertEnrichment.tenant_id == tenant_id)
            .where(AlertEnrichment.alert_fingerprint == fingerprint)
        ).first()

        if refresh:
            try:
                session.refresh(alert_enrichment)
            except Exception:
                logger.exception(
                    "Failed to refresh enrichment",
                    extra={"tenant_id": tenant_id, "fingerprint": fingerprint},
                )
    return alert_enrichment


def get_enrichments(
    tenant_id: int, fingerprints: List[str]
) -> List[Optional[AlertEnrichment]]:
    """
    Get a list of alert enrichments for a list of fingerprints using a single DB query.

    :param tenant_id: The tenant ID to filter the alert enrichments by.
    :param fingerprints: A list of fingerprints to get the alert enrichments for.
    :return: A list of AlertEnrichment objects or None for each fingerprint.
    """
    with Session(engine) as session:
        result = session.exec(
            select(AlertEnrichment)
            .where(AlertEnrichment.tenant_id == tenant_id)
            .where(AlertEnrichment.alert_fingerprint.in_(fingerprints))
        ).all()
    return result


def get_enrichment_with_session(session, tenant_id, fingerprint):
    alert_enrichment = session.exec(
        select(AlertEnrichment)
        .where(AlertEnrichment.tenant_id == tenant_id)
        .where(AlertEnrichment.alert_fingerprint == fingerprint)
    ).first()
    return alert_enrichment


def get_alerts_with_filters(
    tenant_id, provider_id=None, filters=None, time_delta=1
) -> list[Alert]:
    with Session(engine) as session:
        # Create the query
        query = session.query(Alert)

        # Apply subqueryload to force-load the alert_enrichment relationship
        query = query.options(subqueryload(Alert.alert_enrichment))

        # Filter by tenant_id
        query = query.filter(Alert.tenant_id == tenant_id)

        # Filter by time_delta
        query = query.filter(
            Alert.timestamp
            >= datetime.now(tz=timezone.utc) - timedelta(days=time_delta)
        )

        # Ensure Alert and AlertEnrichment are joined for subsequent filters
        query = query.outerjoin(Alert.alert_enrichment)

        # Apply filters if provided
        if filters:
            for f in filters:
                filter_key, filter_value = f.get("key"), f.get("value")
                if isinstance(filter_value, bool) and filter_value is True:
                    # If the filter value is True, we want to filter by the existence of the enrichment
                    #   e.g.: all the alerts that have ticket_id
                    if session.bind.dialect.name in ["mysql", "postgresql"]:
                        query = query.filter(
                            func.json_extract(
                                AlertEnrichment.enrichments, f"$.{filter_key}"
                            )
                            != null()
                        )
                    elif session.bind.dialect.name == "sqlite":
                        query = query.filter(
                            func.json_type(
                                AlertEnrichment.enrichments, f"$.{filter_key}"
                            )
                            != null()
                        )
                elif isinstance(filter_value, (str, int)):
                    if session.bind.dialect.name in ["mysql", "postgresql"]:
                        query = query.filter(
                            func.json_unquote(
                                func.json_extract(
                                    AlertEnrichment.enrichments, f"$.{filter_key}"
                                )
                            )
                            == filter_value
                        )
                    elif session.bind.dialect.name == "sqlite":
                        query = query.filter(
                            func.json_extract(
                                AlertEnrichment.enrichments, f"$.{filter_key}"
                            )
                            == filter_value
                        )
                    else:
                        logger.warning(
                            "Unsupported dialect",
                            extra={"dialect": session.bind.dialect.name},
                        )
                else:
                    logger.warning("Unsupported filter type", extra={"filter": f})

        if provider_id:
            query = query.filter(Alert.provider_id == provider_id)

        query = query.order_by(Alert.timestamp.desc())

        query = query.limit(10000)

        # Execute the query
        alerts = query.all()

    return alerts


def get_last_alerts(
    tenant_id,
    provider_id=None,
    limit=1000,
    timeframe=None,
    upper_timestamp=None,
    lower_timestamp=None,
) -> list[Alert]:
    """
    Get the last alert for each fingerprint along with the first time the alert was triggered.

    Args:
        tenant_id (_type_): The tenant_id to filter the alerts by.
        provider_id (_type_, optional): The provider id to filter by. Defaults to None.

    Returns:
        List[Alert]: A list of Alert objects including the first time the alert was triggered.
    """
    with Session(engine) as session:
        # Subquery that selects the max and min timestamp for each fingerprint.
        subquery = (
            session.query(
                Alert.fingerprint,
                func.max(Alert.timestamp).label("max_timestamp"),
                func.min(Alert.timestamp).label(
                    "min_timestamp"
                ),  # Include minimum timestamp
            )
            .filter(Alert.tenant_id == tenant_id)
            .group_by(Alert.fingerprint)
            .subquery()
        )
        # if timeframe is provided, filter the alerts by the timeframe
        if timeframe:
            subquery = (
                session.query(subquery)
                .filter(
                    subquery.c.max_timestamp
                    >= datetime.now(tz=timezone.utc) - timedelta(days=timeframe)
                )
                .subquery()
            )

        filter_conditions = []

        if upper_timestamp is not None:
            filter_conditions.append(subquery.c.max_timestamp < upper_timestamp)

        if lower_timestamp is not None:
            filter_conditions.append(subquery.c.max_timestamp >= lower_timestamp)

        # Apply the filter conditions
        if filter_conditions:
            subquery = (
                session.query(subquery)
                .filter(*filter_conditions)  # Unpack and apply all conditions
                .subquery()
            )
        # Main query joins the subquery to select alerts with their first and last occurrence.
        query = (
            session.query(
                Alert,
                subquery.c.min_timestamp.label(
                    "startedAt"
                ),  # Include "startedAt" in the selected columns
            )
            .filter(Alert.tenant_id == tenant_id)
            .join(
                subquery,
                and_(
                    Alert.fingerprint == subquery.c.fingerprint,
                    Alert.timestamp == subquery.c.max_timestamp,
                ),
            )
            .options(subqueryload(Alert.alert_enrichment))
        )

        if provider_id:
            query = query.filter(Alert.provider_id == provider_id)

        if timeframe:
            query = query.filter(
                subquery.c.max_timestamp
                >= datetime.now(tz=timezone.utc) - timedelta(days=timeframe)
            )

        # Order by timestamp in descending order and limit the results
        query = query.order_by(desc(Alert.timestamp)).limit(limit)
        # Execute the query
        alerts_with_start = query.all()
        # Convert result to list of Alert objects and include "startedAt" information if needed
        alerts = []
        for alert, startedAt in alerts_with_start:
            alert.event["startedAt"] = str(startedAt)
            alert.event["event_id"] = str(alert.id)
            alerts.append(alert)

    return alerts


def get_alerts_by_fingerprint(
    tenant_id: str, fingerprint: str, limit=1, status=None
) -> List[Alert]:
    """
    Get all alerts for a given fingerprint.

    Args:
        tenant_id (str): The tenant_id to filter the alerts by.
        fingerprint (str): The fingerprint to filter the alerts by.

    Returns:
        List[Alert]: A list of Alert objects.
    """
    with Session(engine) as session:
        # Create the query
        query = session.query(Alert)

        # Apply subqueryload to force-load the alert_enrichment relationship
        query = query.options(subqueryload(Alert.alert_enrichment))

        # Filter by tenant_id
        query = query.filter(Alert.tenant_id == tenant_id)

        query = query.filter(Alert.fingerprint == fingerprint)

        query = query.order_by(Alert.timestamp.desc())

        if status:
            query = query.filter(func.json_extract(Alert.event, "$.status") == status)

        if limit:
            query = query.limit(limit)
        # Execute the query
        alerts = query.all()

    return alerts


def get_alert_by_fingerprint_and_event_id(
    tenant_id: str, fingerprint: str, event_id: str
) -> Alert:
    with Session(engine) as session:
        alert = (
            session.query(Alert)
            .filter(Alert.tenant_id == tenant_id)
            .filter(Alert.fingerprint == fingerprint)
            .filter(Alert.id == uuid.UUID(event_id))
            .first()
        )
    return alert


def get_previous_alert_by_fingerprint(tenant_id: str, fingerprint: str) -> Alert:
    # get the previous alert for a given fingerprint
    with Session(engine) as session:
        alert = (
            session.query(Alert)
            .filter(Alert.tenant_id == tenant_id)
            .filter(Alert.fingerprint == fingerprint)
            .order_by(Alert.timestamp.desc())
            .limit(2)
            .all()
        )
    if len(alert) > 1:
        return alert[1]
    else:
        # no previous alert
        return None


def get_api_key(api_key: str) -> TenantApiKey:
    with Session(engine) as session:
        api_key_hashed = hashlib.sha256(api_key.encode()).hexdigest()
        statement = select(TenantApiKey).where(TenantApiKey.key_hash == api_key_hashed)
        tenant_api_key = session.exec(statement).first()
    return tenant_api_key


def get_user_by_api_key(api_key: str):
    api_key = get_api_key(api_key)
    return api_key.created_by


# this is only for single tenant
def get_user(username, password, update_sign_in=True):
    from keep.api.core.dependencies import SINGLE_TENANT_UUID
    from keep.api.models.db.user import User

    password_hash = hashlib.sha256(password.encode()).hexdigest()
    with Session(engine, expire_on_commit=False) as session:
        user = session.exec(
            select(User)
            .where(User.tenant_id == SINGLE_TENANT_UUID)
            .where(User.username == username)
            .where(User.password_hash == password_hash)
        ).first()
        if user and update_sign_in:
            user.last_sign_in = datetime.utcnow()
            session.add(user)
            session.commit()
    return user


def get_users():
    from keep.api.core.dependencies import SINGLE_TENANT_UUID
    from keep.api.models.db.user import User

    with Session(engine) as session:
        users = session.exec(
            select(User).where(User.tenant_id == SINGLE_TENANT_UUID)
        ).all()
    return users


def delete_user(username):
    from keep.api.core.dependencies import SINGLE_TENANT_UUID
    from keep.api.models.db.user import User

    with Session(engine) as session:
        user = session.exec(
            select(User)
            .where(User.tenant_id == SINGLE_TENANT_UUID)
            .where(User.username == username)
        ).first()
        if user:
            session.delete(user)
            session.commit()


def create_user(tenant_id, username, password, role):
    from keep.api.models.db.user import User

    password_hash = hashlib.sha256(password.encode()).hexdigest()
    with Session(engine) as session:
        user = User(
            tenant_id=tenant_id,
            username=username,
            password_hash=password_hash,
            role=role,
        )
        session.add(user)
        session.commit()
        session.refresh(user)
    return user


def save_workflow_results(tenant_id, workflow_execution_id, workflow_results):
    with Session(engine) as session:
        workflow_execution = session.exec(
            select(WorkflowExecution)
            .where(WorkflowExecution.tenant_id == tenant_id)
            .where(WorkflowExecution.id == workflow_execution_id)
        ).one()

        workflow_execution.results = workflow_results
        session.commit()


def get_workflow_id_by_name(tenant_id, workflow_name):
    with Session(engine) as session:
        workflow = session.exec(
            select(Workflow)
            .where(Workflow.tenant_id == tenant_id)
            .where(Workflow.name == workflow_name)
            .where(Workflow.is_deleted == False)
        ).first()

        if workflow:
            return workflow.id


def get_previous_execution_id(tenant_id, workflow_id, workflow_execution_id):
    with Session(engine) as session:
        previous_execution = session.exec(
            select(WorkflowExecution)
            .where(WorkflowExecution.tenant_id == tenant_id)
            .where(WorkflowExecution.workflow_id == workflow_id)
            .where(WorkflowExecution.id != workflow_execution_id)
            .order_by(WorkflowExecution.started.desc())
            .limit(1)
        ).first()
        if previous_execution:
            return previous_execution
        else:
            return None


def create_rule(
    tenant_id,
    name,
    timeframe,
    definition,
    definition_cel,
    created_by,
    grouping_criteria=[],
    group_description=None,
):
    with Session(engine) as session:
        rule = Rule(
            tenant_id=tenant_id,
            name=name,
            timeframe=timeframe,
            definition=definition,
            definition_cel=definition_cel,
            created_by=created_by,
            creation_time=datetime.utcnow(),
            grouping_criteria=grouping_criteria,
            group_description=group_description,
        )
        session.add(rule)
        session.commit()
        session.refresh(rule)
        return rule


def update_rule(
    tenant_id,
    rule_id,
    name,
    timeframe,
    definition,
    definition_cel,
    updated_by,
    grouping_criteria,
):
    with Session(engine) as session:
        rule = session.exec(
            select(Rule).where(Rule.tenant_id == tenant_id).where(Rule.id == rule_id)
        ).first()

        if rule:
            rule.name = name
            rule.timeframe = timeframe
            rule.definition = definition
            rule.definition_cel = definition_cel
            rule.grouping_criteria = grouping_criteria
            rule.updated_by = updated_by
            rule.update_time = datetime.utcnow()
            session.commit()
            session.refresh(rule)
            return rule
        else:
            return None


def get_rules(tenant_id, ids=None):
    with Session(engine) as session:
        # Start building the query
        query = select(Rule).where(Rule.tenant_id == tenant_id)

        # Apply additional filters if ids are provided
        if ids is not None:
            query = query.where(Rule.id.in_(ids))

        # Execute the query
        rules = session.exec(query).all()
        return rules


def create_alert(tenant_id, provider_type, provider_id, event, fingerprint):
    with Session(engine) as session:
        alert = Alert(
            tenant_id=tenant_id,
            provider_type=provider_type,
            provider_id=provider_id,
            event=event,
            fingerprint=fingerprint,
        )
        session.add(alert)
        session.commit()
        session.refresh(alert)
        return alert


def delete_rule(tenant_id, rule_id):
    with Session(engine) as session:
        rule = session.exec(
            select(Rule).where(Rule.tenant_id == tenant_id).where(Rule.id == rule_id)
        ).first()

        if rule:
            session.delete(rule)
            session.commit()
            return True
        return False


def assign_alert_to_group(
    tenant_id, alert_id, rule_id, timeframe, group_fingerprint
) -> Group:
    # checks if group with the group critiria exists, if not it creates it
    #   and then assign the alert to the group
    with Session(engine) as session:
        group = session.exec(
            select(Group)
            .options(joinedload(Group.alerts))
            .where(Group.tenant_id == tenant_id)
            .where(Group.rule_id == rule_id)
            .where(Group.group_fingerprint == group_fingerprint)
            .order_by(Group.creation_time.desc())
        ).first()

        # if the last alert in the group is older than the timeframe, create a new group
        is_group_expired = False
        if group:
            # group has at least one alert (o/w it wouldn't created in the first place)
            is_group_expired = max(
                alert.timestamp for alert in group.alerts
            ) < datetime.utcnow() - timedelta(seconds=timeframe)

        if is_group_expired and group:
            logger.info(
                f"Group {group.id} is expired, creating a new group for rule {rule_id}"
            )
            fingerprint = group.calculate_fingerprint()
            # enrich the group with the expired flag
            enrich_alert(
                tenant_id,
                fingerprint,
                enrichments={"group_expired": True},
                action_type=AlertActionType.GENERIC_ENRICH,  # TODO: is this a live code?
                action_callee="system",
                action_description="Enriched group with group_expired flag",
            )
            logger.info(f"Enriched group {group.id} with group_expired flag")
            # change the group status to resolve so it won't spam the UI
            #   this was asked by @bhuvanesh and should be configurable in the future (how to handle status of expired groups)
            group_alert = session.exec(
                select(Alert)
                .where(Alert.fingerprint == fingerprint)
                .order_by(Alert.timestamp.desc())
            ).first()
            # this is kinda wtf but sometimes we deleted manually
            #   these from the DB since it was too big
            if not group_alert:
                logger.warning(
                    f"Group {group.id} is expired, but the alert is not found. Did it was deleted manually?"
                )
            else:
                try:
                    session.refresh(group_alert)
                    group_alert.event["status"] = AlertStatus.RESOLVED.value
                    # mark the event as modified so it will be updated in the database
                    flag_modified(group_alert, "event")
                    # commit the changes
                    session.commit()
                    logger.info(
                        f"Updated the alert {group_alert.id} to RESOLVED status"
                    )
                except StaleDataError as e:
                    logger.warning(
                        f"Failed to update the alert {group_alert.id} to RESOLVED status",
                        extra={"exception": e},
                    )
                    pass
                # some other unknown error, we want to log it and continue
                except Exception as e:
                    logger.exception(
                        f"Failed to update the alert {group_alert.id} to RESOLVED status",
                        extra={"exception": e},
                    )
                    pass

        # if there is no group with the group_fingerprint, create it
        if not group or is_group_expired:
            # Create and add a new group if it doesn't exist
            group = Group(
                tenant_id=tenant_id,
                rule_id=rule_id,
                group_fingerprint=group_fingerprint,
            )
            session.add(group)
            session.commit()
            # Re-query the group with selectinload to set up future automatic loading of alerts
            group = session.exec(
                select(Group)
                .options(joinedload(Group.alerts))
                .where(Group.id == group.id)
            ).first()

        # Create a new AlertToGroup instance and add it
        alert_group = AlertToGroup(
            tenant_id=tenant_id,
            alert_id=str(alert_id),
            group_id=str(group.id),
        )
        session.add(alert_group)
        session.commit()
        # Requery the group to get the updated alerts
        group = session.exec(
            select(Group).options(joinedload(Group.alerts)).where(Group.id == group.id)
        ).first()
    return group


def get_groups(tenant_id):
    with Session(engine) as session:
        groups = session.exec(
            select(Group)
            .options(selectinload(Group.alerts))
            .where(Group.tenant_id == tenant_id)
        ).all()
    return groups


def get_rule(tenant_id, rule_id):
    with Session(engine) as session:
        rule = session.exec(
            select(Rule).where(Rule.tenant_id == tenant_id).where(Rule.id == rule_id)
        ).first()
    return rule


def get_rule_distribution(tenant_id, minute=False):
    """Returns hits per hour for each rule, optionally breaking down by groups if the rule has 'group by', limited to the last 7 days."""
    with Session(engine) as session:
        # Get the timestamp for 7 days ago
        seven_days_ago = datetime.utcnow() - timedelta(days=1)

        # Check the dialect
        if session.bind.dialect.name == "mysql":
            time_format = "%Y-%m-%d %H:%i" if minute else "%Y-%m-%d %H"
            timestamp_format = func.date_format(AlertToGroup.timestamp, time_format)
        elif session.bind.dialect.name == "postgresql":
            time_format = "YYYY-MM-DD HH:MI" if minute else "YYYY-MM-DD HH"
            timestamp_format = func.to_char(AlertToGroup.timestamp, time_format)
        elif session.bind.dialect.name == "sqlite":
            time_format = "%Y-%m-%d %H:%M" if minute else "%Y-%m-%d %H"
            timestamp_format = func.strftime(time_format, AlertToGroup.timestamp)
        else:
            raise ValueError("Unsupported database dialect")
        # Construct the query
        query = (
            session.query(
                Rule.id.label("rule_id"),
                Rule.name.label("rule_name"),
                Group.id.label("group_id"),
                Group.group_fingerprint.label("group_fingerprint"),
                timestamp_format.label("time"),
                func.count(AlertToGroup.alert_id).label("hits"),
            )
            .join(Group, Rule.id == Group.rule_id)
            .join(AlertToGroup, Group.id == AlertToGroup.group_id)
            .filter(AlertToGroup.timestamp >= seven_days_ago)
            .filter(Rule.tenant_id == tenant_id)  # Filter by tenant_id
            .group_by(
                "rule_id", "rule_name", "group_id", "group_fingerprint", "time"
            )  # Adjusted here
            .order_by("time")
        )

        results = query.all()

        # Convert the results into a dictionary
        rule_distribution = {}
        for result in results:
            rule_id = result.rule_id
            group_fingerprint = result.group_fingerprint
            timestamp = result.time
            hits = result.hits

            if rule_id not in rule_distribution:
                rule_distribution[rule_id] = {}

            if group_fingerprint not in rule_distribution[rule_id]:
                rule_distribution[rule_id][group_fingerprint] = {}

            rule_distribution[rule_id][group_fingerprint][timestamp] = hits

        return rule_distribution


def get_all_filters(tenant_id):
    with Session(engine) as session:
        filters = session.exec(
            select(AlertDeduplicationFilter).where(
                AlertDeduplicationFilter.tenant_id == tenant_id
            )
        ).all()
    return filters


def get_last_alert_hash_by_fingerprint(tenant_id, fingerprint):
    # get the last alert for a given fingerprint
    # to check deduplication
    with Session(engine) as session:
        alert_hash = session.exec(
            select(Alert.alert_hash)
            .where(Alert.tenant_id == tenant_id)
            .where(Alert.fingerprint == fingerprint)
            .order_by(Alert.timestamp.desc())
        ).first()
    return alert_hash


def update_key_last_used(
    tenant_id: str,
    reference_id: str,
) -> str:
    """
    Updates API key last used.

    Args:
        session (Session): _description_
        tenant_id (str): _description_
        reference_id (str): _description_

    Returns:
        str: _description_
    """
    with Session(engine) as session:
        # Get API Key from database
        statement = (
            select(TenantApiKey)
            .where(TenantApiKey.reference_id == reference_id)
            .where(TenantApiKey.tenant_id == tenant_id)
        )

        tenant_api_key_entry = session.exec(statement).first()

        # Update last used
        if not tenant_api_key_entry:
            # shouldn't happen but somehow happened to specific tenant so logging it
            logger.error(
                "API key not found",
                extra={"tenant_id": tenant_id, "unique_api_key_id": unique_api_key_id},
            )
            return
        tenant_api_key_entry.last_used = datetime.utcnow()
        session.add(tenant_api_key_entry)
        session.commit()


def get_linked_providers(tenant_id: str) -> List[Tuple[str, str, datetime]]:
    with Session(engine) as session:
        providers = (
            session.query(
                Alert.provider_type,
                Alert.provider_id,
                func.max(Alert.timestamp).label("last_alert_timestamp"),
            )
            .outerjoin(Provider, Alert.provider_id == Provider.id)
            .filter(
                Alert.tenant_id == tenant_id,
                Alert.provider_type != "group",
                Provider.id
                == None,  # Filters for alerts with a provider_id not in Provider table
            )
            .group_by(Alert.provider_type, Alert.provider_id)
            .all()
        )

    return providers


def get_provider_distribution(tenant_id: str) -> dict:
    """Returns hits per hour and the last alert timestamp for each provider, limited to the last 24 hours."""
    with Session(engine) as session:
        twenty_four_hours_ago = datetime.utcnow() - timedelta(hours=24)
        time_format = "%Y-%m-%d %H"

        if session.bind.dialect.name == "mysql":
            timestamp_format = func.date_format(Alert.timestamp, time_format)
        elif session.bind.dialect.name == "postgresql":
            # PostgreSQL requires a different syntax for the timestamp format
            # cf: https://www.postgresql.org/docs/current/functions-formatting.html#FUNCTIONS-FORMATTING
            timestamp_format = func.to_char(Alert.timestamp, "YYYY-MM-DD HH")
        elif session.bind.dialect.name == "sqlite":
            timestamp_format = func.strftime(time_format, Alert.timestamp)

        # Adjusted query to include max timestamp
        query = (
            session.query(
                Alert.provider_id,
                Alert.provider_type,
                timestamp_format.label("time"),
                func.count().label("hits"),
                func.max(Alert.timestamp).label(
                    "last_alert_timestamp"
                ),  # Include max timestamp
            )
            .filter(
                Alert.tenant_id == tenant_id,
                Alert.timestamp >= twenty_four_hours_ago,
            )
            .group_by(Alert.provider_id, Alert.provider_type, "time")
            .order_by(Alert.provider_id, Alert.provider_type, "time")
        )

        results = query.all()

        provider_distribution = {}

        for provider_id, provider_type, time, hits, last_alert_timestamp in results:
            provider_key = f"{provider_id}_{provider_type}"
            last_alert_timestamp = (
                datetime.fromisoformat(last_alert_timestamp)
                if isinstance(last_alert_timestamp, str)
                else last_alert_timestamp
            )

            if provider_key not in provider_distribution:
                provider_distribution[provider_key] = {
                    "provider_id": provider_id,
                    "provider_type": provider_type,
                    "alert_last_24_hours": [
                        {"hour": i, "number": 0} for i in range(24)
                    ],
                    "last_alert_received": last_alert_timestamp,  # Initialize with the first seen timestamp
                }
            else:
                # Update the last alert timestamp if the current one is more recent
                provider_distribution[provider_key]["last_alert_received"] = max(
                    provider_distribution[provider_key]["last_alert_received"],
                    last_alert_timestamp,
                )

            time = datetime.strptime(time, time_format)
            index = int((time - twenty_four_hours_ago).total_seconds() // 3600)

            if 0 <= index < 24:
                provider_distribution[provider_key]["alert_last_24_hours"][index][
                    "number"
                ] += hits

    return provider_distribution


def get_presets(tenant_id: str, email) -> List[Dict[str, Any]]:
    with Session(engine) as session:
        statement = (
            select(Preset)
            .where(Preset.tenant_id == tenant_id)
            .where(
                or_(
                    Preset.is_private == False,
                    Preset.created_by == email,
                )
            )
        )
        result = session.exec(statement)
        presets = result.unique().all()
    return presets


def get_preset_by_name(tenant_id: str, preset_name: str) -> Preset:
    with Session(engine) as session:
        preset = session.exec(
            select(Preset)
            .where(Preset.tenant_id == tenant_id)
            .where(Preset.name == preset_name)
        ).first()
    return preset


def get_all_presets(tenant_id: str) -> List[Preset]:
    with Session(engine) as session:
        presets = (
            session.exec(select(Preset).where(Preset.tenant_id == tenant_id))
            .unique()
            .all()
        )
    return presets


def get_dashboards(tenant_id: str, email=None) -> List[Dict[str, Any]]:
    with Session(engine) as session:
        statement = (
            select(Dashboard)
            .where(Dashboard.tenant_id == tenant_id)
            .where(
                or_(
                    Dashboard.is_private == False,
                    Dashboard.created_by == email,
                )
            )
        )
        dashboards = session.exec(statement).all()
    return dashboards


def create_dashboard(
    tenant_id, dashboard_name, created_by, dashboard_config, is_private=False
):
    with Session(engine) as session:
        dashboard = Dashboard(
            tenant_id=tenant_id,
            dashboard_name=dashboard_name,
            dashboard_config=dashboard_config,
            created_by=created_by,
            is_private=is_private,
        )
        session.add(dashboard)
        session.commit()
        session.refresh(dashboard)
        return dashboard


def update_dashboard(
    tenant_id, dashboard_id, dashboard_name, dashboard_config, updated_by
):
    with Session(engine) as session:
        dashboard = session.exec(
            select(Dashboard)
            .where(Dashboard.tenant_id == tenant_id)
            .where(Dashboard.id == dashboard_id)
        ).first()

        if not dashboard:
            return None

        if dashboard_name:
            dashboard.dashboard_name = dashboard_name

        if dashboard_config:
            dashboard.dashboard_config = dashboard_config

        dashboard.updated_by = updated_by
        dashboard.updated_at = datetime.utcnow()
        session.commit()
        session.refresh(dashboard)
        return dashboard


def delete_dashboard(tenant_id, dashboard_id):
    with Session(engine) as session:
        dashboard = session.exec(
            select(Dashboard)
            .where(Dashboard.tenant_id == tenant_id)
            .where(Dashboard.id == dashboard_id)
        ).first()

        if dashboard:
            session.delete(dashboard)
            session.commit()
            return True
        return False


def get_all_actions(tenant_id: str) -> List[Action]:
    with Session(engine) as session:
        actions = session.exec(
            select(Action).where(Action.tenant_id == tenant_id)
        ).all()
    return actions


def get_action(tenant_id: str, action_id: str) -> Action:
    with Session(engine) as session:
        action = session.exec(
            select(Action)
            .where(Action.tenant_id == tenant_id)
            .where(Action.id == action_id)
        ).first()
    return action


def create_action(action: Action):
    with Session(engine) as session:
        session.add(action)
        session.commit()
        session.refresh(action)


def create_actions(actions: List[Action]):
    with Session(engine) as session:
        for action in actions:
            session.add(action)
        session.commit()


def delete_action(tenant_id: str, action_id: str) -> bool:
    with Session(engine) as session:
        found_action = session.exec(
            select(Action)
            .where(Action.id == action_id)
            .where(Action.tenant_id == tenant_id)
        ).first()
        if found_action:
            session.delete(found_action)
            session.commit()
            return bool(found_action)
        return False


def update_action(
    tenant_id: str, action_id: str, update_payload: Action
) -> Union[Action, None]:
    with Session(engine) as session:
        found_action = session.exec(
            select(Action)
            .where(Action.id == action_id)
            .where(Action.tenant_id == tenant_id)
        ).first()
        if found_action:
            for key, value in update_payload.dict(exclude_unset=True).items():
                if hasattr(found_action, key):
                    setattr(found_action, key, value)
            session.commit()
            session.refresh(found_action)
    return found_action


def get_tenants_configurations() -> List[Tenant]:
    with Session(engine) as session:
        try:
            tenants = session.exec(select(Tenant)).all()
        # except column configuration does not exist (new column added)
        except OperationalError as e:
            if "Unknown column" in str(e):
                logger.warning("Column configuration does not exist in the database")
                return {}
            else:
                logger.exception("Failed to get tenants configurations")
                return {}

    tenants_configurations = {}
    for tenant in tenants:
        tenants_configurations[tenant.id] = tenant.configuration or {}

    return tenants_configurations


def update_preset_options(tenant_id: str, preset_id: str, options: dict) -> Preset:
    with Session(engine) as session:
        preset = session.exec(
            select(Preset)
            .where(Preset.tenant_id == tenant_id)
            .where(Preset.id == preset_id)
        ).first()

        stmt = (
            update(Preset)
            .where(Preset.id == preset_id)
            .where(Preset.tenant_id == tenant_id)
            .values(options=options)
        )
        session.execute(stmt)
        session.commit()
        session.refresh(preset)
    return preset


def assign_alert_to_incident(alert_id: UUID, incident_id: UUID, tenant_id: str):
    return add_alerts_to_incident_by_incident_id(tenant_id, incident_id, [alert_id])


def is_alert_assigned_to_incident(
    alert_id: UUID, incident_id: UUID, tenant_id: str
) -> bool:
    with Session(engine) as session:
        assigned = session.exec(
            select(AlertToIncident)
            .where(AlertToIncident.alert_id == alert_id)
            .where(AlertToIncident.incident_id == incident_id)
            .where(AlertToIncident.tenant_id == tenant_id)
        ).first()
    return assigned is not None


def get_incidents(tenant_id) -> List[Incident]:
    with Session(engine) as session:
        incidents = session.exec(
            select(Incident)
            .options(selectinload(Incident.alerts))
            .where(Incident.tenant_id == tenant_id)
            .order_by(desc(Incident.creation_time))
        ).all()
    return incidents


def get_alert_audit(
    tenant_id: str, fingerprint: str, limit: int = 50
) -> List[AlertAudit]:
    with Session(engine) as session:
        audit = session.exec(
            select(AlertAudit)
            .where(AlertAudit.tenant_id == tenant_id)
            .where(AlertAudit.fingerprint == fingerprint)
            .order_by(desc(AlertAudit.timestamp))
            .limit(limit)
        ).all()
    return audit


def get_workflows_with_last_executions_v2(
    tenant_id: str, fetch_last_executions: int = 15
) -> list[dict]:
    if fetch_last_executions is not None and fetch_last_executions > 20:
        fetch_last_executions = 20

    # List first 1000 worflows and thier last executions in the last 7 days which are active)
    with Session(engine) as session:
        latest_executions_subquery = (
            select(
                WorkflowExecution.workflow_id,
                WorkflowExecution.started,
                WorkflowExecution.execution_time,
                WorkflowExecution.status,
                func.row_number()
                .over(
                    partition_by=WorkflowExecution.workflow_id,
                    order_by=desc(WorkflowExecution.started),
                )
                .label("row_num"),
            )
            .where(WorkflowExecution.tenant_id == tenant_id)
            .where(
                WorkflowExecution.started
                >= datetime.now(tz=timezone.utc) - timedelta(days=7)
            )
            .cte("latest_executions_subquery")
        )

        workflows_with_last_executions_query = (
            select(
                Workflow,
                latest_executions_subquery.c.started,
                latest_executions_subquery.c.execution_time,
                latest_executions_subquery.c.status,
            )
            .outerjoin(
                latest_executions_subquery,
                and_(
                    Workflow.id == latest_executions_subquery.c.workflow_id,
                    latest_executions_subquery.c.row_num <= fetch_last_executions,
                ),
            )
            .where(Workflow.tenant_id == tenant_id)
            .where(Workflow.is_deleted == False)
            .order_by(Workflow.id, desc(latest_executions_subquery.c.started))
            .limit(15000)
        ).distinct()

        result = session.execute(workflows_with_last_executions_query).all()

    return result


def get_last_incidents(
    tenant_id: str,
    limit: int = 25,
    offset: int = 0,
    timeframe: int = None,
    upper_timestamp: datetime = None,
    lower_timestamp: datetime = None,
    is_confirmed: bool = False,
) -> Tuple[list[Incident], int]:
    """
    Get the last incidents and total amount of incidents.

    Args:
        tenant_id (str): The tenant_id to filter the incidents by.
        limit (int): Amount of objects to return
        offset (int): Current offset for
        timeframe (int|null): Return incidents only for the last <N> days
        is_confirmed (bool): Return confirmed incidents or predictions

    Returns:
        List[Incident]: A list of Incident objects.
    """
    with Session(engine) as session:
<<<<<<< HEAD
        subquery = (
            select(
                AlertToIncident.incident_id,
                func.max(Alert.timestamp).label("last_updated_time"),
            )
            .join(Alert, Alert.id == AlertToIncident.alert_id)
            .group_by(AlertToIncident.incident_id)
            .subquery()
        )

        query = (
            session.query(Incident, subquery.c.last_updated_time)
            .join(subquery, subquery.c.incident_id == Incident.id)
            .filter(Incident.tenant_id == tenant_id)
            .filter(Incident.is_confirmed == is_confirmed)
            .options(joinedload(Incident.alerts))
=======
        query = (
            session.query(
                Incident,
            )
            .filter(
                Incident.tenant_id == tenant_id,
                Incident.is_confirmed == is_confirmed
            )
>>>>>>> 54da926c
            .order_by(desc(Incident.creation_time))
        )

        if timeframe:
            query = query.filter(
                Incident.start_time
                >= datetime.now(tz=timezone.utc) - timedelta(days=timeframe)
            )

        if upper_timestamp and lower_timestamp:
            query = query.filter(
                col(Incident.last_seen_time).between(lower_timestamp, upper_timestamp)
            )
        elif upper_timestamp:
<<<<<<< HEAD
            query = query.filter(subquery.c.last_updated_time <= upper_timestamp)
        elif lower_timestamp:
            query = query.filter(subquery.c.last_updated_time >= lower_timestamp)
=======
            query = query.filter(
                Incident.last_seen_time <= upper_timestamp
            )
        elif lower_timestamp:
            query = query.filter(
                Incident.last_seen_time >= lower_timestamp
            )
>>>>>>> 54da926c

        total_count = query.count()

        # Order by start_time in descending order and limit the results
        query = query.order_by(desc(Incident.start_time)).limit(limit).offset(offset)
        # Execute the query
        incidents = query.all()

    return incidents, total_count


def get_incident_by_id(tenant_id: str, incident_id: str | UUID) -> Optional[Incident]:
    with Session(engine) as session:
        query = session.query(
            Incident,
        ).filter(
            Incident.tenant_id == tenant_id,
            Incident.id == incident_id,
        )

    return query.first()


def create_incident_from_dto(
    tenant_id: str, incident_dto: IncidentDtoIn
) -> Optional[Incident]:
    return create_incident_from_dict(tenant_id, incident_dto.dict())


def create_incident_from_dict(
    tenant_id: str, incident_data: dict
) -> Optional[Incident]:
    is_predicted = incident_data.get("is_predicted", False)
    with Session(engine) as session:
        new_incident = Incident(
            **incident_data, tenant_id=tenant_id, is_confirmed=not is_predicted
        )
        session.add(new_incident)
        session.commit()
        session.refresh(new_incident)
        new_incident.alerts = []
    return new_incident


def update_incident_from_dto_by_id(
    tenant_id: str,
    incident_id: str,
    updated_incident_dto: IncidentDtoIn,
) -> Optional[Incident]:
    with Session(engine) as session:
        incident = session.exec(
            select(Incident)
            .where(
                Incident.tenant_id == tenant_id,
                Incident.id == incident_id,
            )
            .options(joinedload(Incident.alerts))
        ).first()

        if not incident:
            return None

        session.query(Incident).filter(
            Incident.tenant_id == tenant_id,
            Incident.id == incident_id,
        ).update(
            {
                "name": updated_incident_dto.name,
                "user_summary": updated_incident_dto.user_summary,
                "assignee": updated_incident_dto.assignee,
            }
        )

        session.commit()
        session.refresh(incident)

        return incident


def delete_incident_by_id(
    tenant_id: str,
    incident_id: str,
) -> bool:
    with Session(engine) as session:
        incident = (
            session.query(Incident)
            .filter(
                Incident.tenant_id == tenant_id,
                Incident.id == incident_id,
            )
            .first()
        )

        # Delete all associations with alerts:

        (
            session.query(AlertToIncident)
            .where(
                AlertToIncident.tenant_id == tenant_id,
                AlertToIncident.incident_id == incident.id,
            )
            .delete()
        )

        session.delete(incident)
        session.commit()
        return True


def get_incidents_count(
    tenant_id: str,
) -> int:
    with Session(engine) as session:
        return (
            session.query(Incident)
            .filter(
                Incident.tenant_id == tenant_id,
            )
            .count()
        )


def get_incident_alerts_by_incident_id(
    tenant_id: str, incident_id: str, limit: int, offset: int
) -> (List[Alert], int):
    with Session(engine) as session:
        query = (
            session.query(
                Alert,
            )
            .join(AlertToIncident, AlertToIncident.alert_id == Alert.id)
            .join(Incident, AlertToIncident.incident_id == Incident.id)
            .filter(
                AlertToIncident.tenant_id == tenant_id,
                Incident.id == incident_id,
            )
            .order_by(col(Alert.timestamp).desc())
        )

    total_count = query.count()

    return query.limit(limit).offset(offset).all(), total_count


def get_alerts_data_for_incident(
    alert_ids: list[str | UUID], session: Optional[Session] = None
) -> dict:
    """
    Function to prepare aggregated data for incidents from the given list of alert_ids
    Logic is wrapped to the inner function for better usability with an optional database session

    Args:
        alert_ids (list[str | UUID]): list of alert ids for aggregation
        session (Optional[Session]): The database session or None

    Returns: dict {sources: list[str], services: list[str], count: int}
    """

    def inner(db_session: Session):

        fields = (
            get_json_extract_field(session, Alert.event, "service"),
            Alert.provider_type,
        )

        alerts_data = db_session.exec(
            select(*fields).where(
                col(Alert.id).in_(alert_ids),
            )
        ).all()

        sources = []
        services = []

        for service, source in alerts_data:
            if source:
                sources.append(source)
            if service:
                services.append(service)

        return {
            "sources": set(sources),
            "services": set(services),
            "count": len(alerts_data),
        }

    # Ensure that we have a session to execute the query. If not - make new one
    if not session:
        with Session(engine) as session:
            return inner(session)
    return inner(session)


def add_alerts_to_incident_by_incident_id(
    tenant_id: str, incident_id: str | UUID, alert_ids: List[UUID]
):
    with Session(engine) as session:
        incident = session.exec(
            select(Incident).where(
                Incident.tenant_id == tenant_id,
                Incident.id == incident_id,
            )
        ).first()

        if not incident:
            return None

        existed_alert_ids = session.exec(
            select(AlertToIncident.alert_id)
            .where(
                AlertToIncident.tenant_id == tenant_id,
                AlertToIncident.incident_id == incident.id,
                col(AlertToIncident.alert_id).in_(alert_ids),
            )
        ).all()


        new_alert_ids = [
            alert_id for alert_id in alert_ids if alert_id not in existed_alert_ids
        ]

        alerts_data_for_incident = get_alerts_data_for_incident(new_alert_ids, session)

        incident.sources = list(
            set(incident.sources) | set(alerts_data_for_incident["sources"])
        )
        incident.affected_services = list(
            set(incident.affected_services) | set(alerts_data_for_incident["services"])
        )
        incident.alerts_count += alerts_data_for_incident["count"]

        alert_to_incident_entries = [
            AlertToIncident(
                alert_id=alert_id, incident_id=incident.id, tenant_id=tenant_id
            )
            for alert_id in new_alert_ids
        ]

        session.bulk_save_objects(alert_to_incident_entries)

        started_at, last_seen_at = session.exec(
            select(func.min(Alert.timestamp), func.max(Alert.timestamp))
            .join(AlertToIncident, AlertToIncident.alert_id == Alert.id)
            .where(
                AlertToIncident.tenant_id == tenant_id,
                AlertToIncident.incident_id == incident.id,
            )
        ).one()
        incident.start_time = started_at
        incident.last_seen_time = last_seen_at

        session.add(incident)
        session.commit()
        return True


def remove_alerts_to_incident_by_incident_id(
    tenant_id: str, incident_id: str | UUID, alert_ids: List[UUID]
) -> Optional[int]:
    with Session(engine) as session:
        incident = session.exec(
            select(Incident).where(
                Incident.tenant_id == tenant_id,
                Incident.id == incident_id,
            )
        ).first()

        if not incident:
            return None

        # Removing alerts-to-incident relation for provided alerts_ids
        deleted = (
            session.query(AlertToIncident)
            .where(
                AlertToIncident.tenant_id == tenant_id,
                AlertToIncident.incident_id == incident.id,
                col(AlertToIncident.alert_id).in_(alert_ids),
            )
            .delete()
        )
        session.commit()

        # Getting aggregated data for incidents for alerts which just was removed
        alerts_data_for_incident = get_alerts_data_for_incident(alert_ids, session)

        service_field = get_json_extract_field(session, Alert.event, "service")

        # checking if services of removed alerts are still presented in alerts
        # which still assigned with the incident
        services_existed = session.exec(
            session.query(func.distinct(service_field))
            .join(AlertToIncident, Alert.id == AlertToIncident.alert_id)
            .filter(
                AlertToIncident.incident_id == incident_id,
                service_field.in_(alerts_data_for_incident["services"]),
            )
        ).scalars()

        # checking if sources (providers) of removed alerts are still presented in alerts
        # which still assigned with the incident
        sources_existed = session.exec(
            session.query(col(Alert.provider_type).distinct())
            .join(AlertToIncident, Alert.id == AlertToIncident.alert_id)
            .filter(
                AlertToIncident.incident_id == incident_id,
                col(Alert.provider_type).in_(alerts_data_for_incident["sources"]),
            )
        ).scalars()

        # Making lists of services and sources to remove from the incident
        services_to_remove = [
            service
            for service in alerts_data_for_incident["services"]
            if service not in services_existed
        ]
        sources_to_remove = [
            source
            for source in alerts_data_for_incident["sources"]
            if source not in sources_existed
        ]

        started_at, last_seen_at = session.exec(
            select(func.min(Alert.timestamp), func.max(Alert.timestamp))
            .join(AlertToIncident, AlertToIncident.alert_id == Alert.id)
            .where(
                AlertToIncident.tenant_id == tenant_id,
                AlertToIncident.incident_id == incident.id,
            )
        ).one()

        # filtering removed entities from affected services and sources in the incident
        incident.affected_services = [
            service
            for service in incident.affected_services
            if service not in services_to_remove
        ]
        incident.sources = [
            source for source in incident.sources if source not in sources_to_remove
        ]

        incident.alerts_count -= alerts_data_for_incident["count"]
        incident.start_time = started_at
        incident.last_seen_time = last_seen_at

        session.add(incident)
        session.commit()

        return deleted


def get_alerts_count(
    tenant_id: str,
) -> int:
    with Session(engine) as session:
        return (
            session.query(Alert)
            .filter(
                Alert.tenant_id == tenant_id,
            )
            .count()
        )


def get_first_alert_datetime(
    tenant_id: str,
) -> datetime | None:
    with Session(engine) as session:
        first_alert = (
            session.query(Alert)
            .filter(
                Alert.tenant_id == tenant_id,
            )
            .first()
        )
        if first_alert:
            return first_alert.timestamp


def confirm_predicted_incident_by_id(
    tenant_id: str,
    incident_id: UUID | str,
):
    with Session(engine) as session:
        incident = session.exec(
            select(Incident)
            .where(
                Incident.tenant_id == tenant_id,
                Incident.id == incident_id,
                Incident.is_confirmed == expression.false(),
            )
            .options(joinedload(Incident.alerts))
        ).first()

        if not incident:
            return None

        session.query(Incident).filter(
            Incident.tenant_id == tenant_id,
            Incident.id == incident_id,
            Incident.is_confirmed == expression.false(),
        ).update(
            {
                "is_confirmed": True,
            }
        )

        session.commit()
        session.refresh(incident)

        return incident


def write_pmi_matrix_to_db(tenant_id: str, pmi_matrix_df: pd.DataFrame) -> bool:
    # TODO: add handlers for sequential launches
    with Session(engine) as session:
        for fingerprint_i in pmi_matrix_df.index:
            for fingerprint_j in pmi_matrix_df.columns:
                pmi = pmi_matrix_df.at[fingerprint_i, fingerprint_j]

                pmi_entry = PMIMatrix(
                    tenant_id=tenant_id,
                    fingerprint_i=fingerprint_i,
                    fingerprint_j=fingerprint_j,
                    pmi=pmi,
                )
                session.merge(pmi_entry)

        session.commit()

    return True


def get_pmi_value(
    tenant_id: str, fingerprint_i: str, fingerprint_j: str
) -> Optional[float]:
    with Session(engine) as session:
        pmi_entry = session.exec(
            select(PMIMatrix)
            .where(PMIMatrix.tenant_id == tenant_id)
            .where(PMIMatrix.fingerprint_i == fingerprint_i)
            .where(PMIMatrix.fingerprint_j == fingerprint_j)
        ).first()

    return pmi_entry.pmi if pmi_entry else None


def get_pmi_values(
    tenant_id: str, fingerprints: List[str]
) -> Dict[Tuple[str, str], Optional[float]]:
    pmi_values = {}
    with Session(engine) as session:
        for idx_i, fingerprint_i in enumerate(fingerprints):
            for idx_j in range(idx_i, len(fingerprints)):
                fingerprint_j = fingerprints[idx_j]
                pmi_entry = session.exec(
                    select(PMIMatrix)
                    .where(PMIMatrix.tenant_id == tenant_id)
                    .where(PMIMatrix.fingerprint_i == fingerprint_i)
                    .where(PMIMatrix.fingerprint_j == fingerprint_j)
                ).first()
                pmi_values[(fingerprint_i, fingerprint_j)] = (
                    pmi_entry.pmi if pmi_entry else None
                )
    return pmi_values


def get_alert_firing_time(tenant_id: str, fingerprint: str) -> timedelta:
    with Session(engine) as session:
        # Get the latest alert for this fingerprint
        latest_alert = (
            session.query(Alert)
            .filter(Alert.tenant_id == tenant_id)
            .filter(Alert.fingerprint == fingerprint)
            .order_by(Alert.timestamp.desc())
            .first()
        )

        if not latest_alert:
            return timedelta()

        # Extract status from the event column
        latest_status = latest_alert.event.get("status")

        # If the latest status is not 'firing', return 0
        if latest_status != "firing":
            return timedelta()

        # Find the last time it wasn't firing
        last_non_firing = (
            session.query(Alert)
            .filter(Alert.tenant_id == tenant_id)
            .filter(Alert.fingerprint == fingerprint)
            .filter(func.json_extract(Alert.event, "$.status") != "firing")
            .order_by(Alert.timestamp.desc())
            .first()
        )

        if last_non_firing:
            # Find the next firing alert after the last non-firing alert
            next_firing = (
                session.query(Alert)
                .filter(Alert.tenant_id == tenant_id)
                .filter(Alert.fingerprint == fingerprint)
                .filter(Alert.timestamp > last_non_firing.timestamp)
                .filter(func.json_extract(Alert.event, "$.status") == "firing")
                .order_by(Alert.timestamp.asc())
                .first()
            )
            if next_firing:
                return datetime.now(tz=timezone.utc) - next_firing.timestamp.replace(
                    tzinfo=timezone.utc
                )
            else:
                # If no firing alert after the last non-firing, return 0
                return timedelta()
        else:
            # If all alerts are firing, use the earliest alert time
            earliest_alert = (
                session.query(Alert)
                .filter(Alert.tenant_id == tenant_id)
                .filter(Alert.fingerprint == fingerprint)
                .order_by(Alert.timestamp.asc())
                .first()
            )
            return datetime.now(tz=timezone.utc) - earliest_alert.timestamp.replace(
                tzinfo=timezone.utc
            )


def update_incident_summary(incident_id: UUID, summary: str) -> Incident:
    with Session(engine) as session:
        incident = session.exec(
            select(Incident).where(Incident.id == incident_id)
        ).first()

        if not incident:
            return None

        incident.generated_summary = summary
        session.commit()
        session.refresh(incident)

        return incident


# Fetch all topology data
def get_all_topology_data(
    tenant_id: str,
    provider_id: Optional[str] = None,
    service: Optional[str] = None,
    environment: Optional[str] = None,
) -> List[TopologyServiceDtoOut]:
    with Session(engine) as session:
        query = select(TopologyService).where(TopologyService.tenant_id == tenant_id)

        # @tb: let's filter by service only for now and take care of it when we handle multilpe
        # services and environments and cmdbs
        # the idea is that we show the service topology regardless of the underlying provider/env
        # if provider_id is not None and service is not None and environment is not None:
        if service is not None:
            query = query.where(
                TopologyService.service == service,
                # TopologyService.source_provider_id == provider_id,
                # TopologyService.environment == environment,
            )

            service_instance = session.exec(query).first()
            if not service_instance:
                return []

            services = session.exec(
                select(TopologyServiceDependency)
                .where(
                    TopologyServiceDependency.depends_on_service_id
                    == service_instance.id
                )
                .options(joinedload(TopologyServiceDependency.service))
            ).all()
            services = [service_instance, *[service.service for service in services]]
        else:
            # Fetch services for the tenant
            services = session.exec(query).all()

        service_dtos = [TopologyServiceDtoOut.from_orm(service) for service in services]

        return service_dtos


def get_tags(tenant_id):
    with Session(engine) as session:
        tags = session.exec(select(Tag).where(Tag.tenant_id == tenant_id)).all()
    return tags


def create_tag(tag: Tag):
    with Session(engine) as session:
        session.add(tag)
        session.commit()
        session.refresh(tag)
        return tag


def assign_tag_to_preset(tenant_id: str, tag_id: str, preset_id: str):
    with Session(engine) as session:
        tag_preset = PresetTagLink(
            tenant_id=tenant_id,
            tag_id=tag_id,
            preset_id=preset_id,
        )
        session.add(tag_preset)
        session.commit()
        session.refresh(tag_preset)
        return tag_preset<|MERGE_RESOLUTION|>--- conflicted
+++ resolved
@@ -2003,33 +2003,13 @@
         List[Incident]: A list of Incident objects.
     """
     with Session(engine) as session:
-<<<<<<< HEAD
-        subquery = (
-            select(
-                AlertToIncident.incident_id,
-                func.max(Alert.timestamp).label("last_updated_time"),
-            )
-            .join(Alert, Alert.id == AlertToIncident.alert_id)
-            .group_by(AlertToIncident.incident_id)
-            .subquery()
-        )
-
-        query = (
-            session.query(Incident, subquery.c.last_updated_time)
-            .join(subquery, subquery.c.incident_id == Incident.id)
-            .filter(Incident.tenant_id == tenant_id)
-            .filter(Incident.is_confirmed == is_confirmed)
-            .options(joinedload(Incident.alerts))
-=======
         query = (
             session.query(
                 Incident,
             )
             .filter(
-                Incident.tenant_id == tenant_id,
-                Incident.is_confirmed == is_confirmed
-            )
->>>>>>> 54da926c
+                Incident.tenant_id == tenant_id, Incident.is_confirmed == is_confirmed
+            )
             .order_by(desc(Incident.creation_time))
         )
 
@@ -2044,19 +2024,9 @@
                 col(Incident.last_seen_time).between(lower_timestamp, upper_timestamp)
             )
         elif upper_timestamp:
-<<<<<<< HEAD
-            query = query.filter(subquery.c.last_updated_time <= upper_timestamp)
+            query = query.filter(Incident.last_seen_time <= upper_timestamp)
         elif lower_timestamp:
-            query = query.filter(subquery.c.last_updated_time >= lower_timestamp)
-=======
-            query = query.filter(
-                Incident.last_seen_time <= upper_timestamp
-            )
-        elif lower_timestamp:
-            query = query.filter(
-                Incident.last_seen_time >= lower_timestamp
-            )
->>>>>>> 54da926c
+            query = query.filter(Incident.last_seen_time >= lower_timestamp)
 
         total_count = query.count()
 
@@ -2265,14 +2235,12 @@
             return None
 
         existed_alert_ids = session.exec(
-            select(AlertToIncident.alert_id)
-            .where(
+            select(AlertToIncident.alert_id).where(
                 AlertToIncident.tenant_id == tenant_id,
                 AlertToIncident.incident_id == incident.id,
                 col(AlertToIncident.alert_id).in_(alert_ids),
             )
         ).all()
-
 
         new_alert_ids = [
             alert_id for alert_id in alert_ids if alert_id not in existed_alert_ids
