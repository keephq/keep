"""
Keep main database module.

This module contains the CRUD database functions for Keep.
"""

import hashlib
import json
import logging
import random
import uuid
from datetime import datetime, timedelta, timezone
from typing import Any, Dict, List, Tuple, Union
from uuid import uuid4

import numpy as np
import pandas as pd
import validators
from dotenv import find_dotenv, load_dotenv
from opentelemetry.instrumentation.sqlalchemy import SQLAlchemyInstrumentor
<<<<<<< HEAD
from sqlalchemy import and_, column, desc, func, null, select, text, update
=======
from sqlalchemy import and_, desc, null, update
>>>>>>> b6c186f5
from sqlalchemy.exc import IntegrityError, OperationalError
from sqlalchemy.orm import joinedload, selectinload, subqueryload
from sqlalchemy.sql import expression
from sqlmodel import Session, col, or_, select

from keep.api.core.db_utils import create_db_engine, get_json_extract_field

# This import is required to create the tables
from keep.api.models.alert import IncidentDtoIn
from keep.api.models.db.action import Action
from keep.api.models.db.alert import *  # pylint: disable=unused-wildcard-import
from keep.api.models.db.dashboard import *  # pylint: disable=unused-wildcard-import
from keep.api.models.db.extraction import *  # pylint: disable=unused-wildcard-import
from keep.api.models.db.maintenance_window import *  # pylint: disable=unused-wildcard-import
from keep.api.models.db.mapping import *  # pylint: disable=unused-wildcard-import
from keep.api.models.db.preset import *  # pylint: disable=unused-wildcard-import
from keep.api.models.db.provider import *  # pylint: disable=unused-wildcard-import
from keep.api.models.db.rule import *  # pylint: disable=unused-wildcard-import
from keep.api.models.db.statistics import *  # pylint: disable=unused-wildcard-import
from keep.api.models.db.tenant import *  # pylint: disable=unused-wildcard-import
from keep.api.models.db.topology import *  # pylint: disable=unused-wildcard-import
from keep.api.models.db.workflow import *  # pylint: disable=unused-wildcard-import

logger = logging.getLogger(__name__)


# this is a workaround for gunicorn to load the env vars
#   becuase somehow in gunicorn it doesn't load the .env file
load_dotenv(find_dotenv())


engine = create_db_engine()
SQLAlchemyInstrumentor().instrument(enable_commenter=True, engine=engine)


def get_session() -> Session:
    """
    Creates a database session.

    Yields:
        Session: A database session
    """
    from opentelemetry import trace  # pylint: disable=import-outside-toplevel

    tracer = trace.get_tracer(__name__)
    with tracer.start_as_current_span("get_session"):
        with Session(engine) as session:
            yield session


def get_session_sync() -> Session:
    """
    Creates a database session.

    Returns:
        Session: A database session
    """
    return Session(engine)


def create_workflow_execution(
    workflow_id: str,
    tenant_id: str,
    triggered_by: str,
    execution_number: int = 1,
    event_id: str = None,
    fingerprint: str = None,
    execution_id: str = None,
) -> str:
    with Session(engine) as session:
        try:
            if len(triggered_by) > 255:
                triggered_by = triggered_by[:255]
            workflow_execution = WorkflowExecution(
                id=execution_id or str(uuid4()),
                workflow_id=workflow_id,
                tenant_id=tenant_id,
                started=datetime.now(tz=timezone.utc),
                triggered_by=triggered_by,
                execution_number=execution_number,
                status="in_progress",
            )
            session.add(workflow_execution)
            # Ensure the object has an id
            session.flush()
            execution_id = workflow_execution.id
            if fingerprint:
                workflow_to_alert_execution = WorkflowToAlertExecution(
                    workflow_execution_id=execution_id,
                    alert_fingerprint=fingerprint,
                    event_id=event_id,
                )
                session.add(workflow_to_alert_execution)
            session.commit()
            return execution_id
        except IntegrityError:
            session.rollback()
            logger.debug(
                f"Failed to create a new execution for workflow {workflow_id}. Constraint is met."
            )
            raise


def get_mapping_rule_by_id(tenant_id: str, rule_id: str) -> MappingRule | None:
    rule = None
    with Session(engine) as session:
        rule: MappingRule | None = (
            session.query(MappingRule)
            .filter(MappingRule.tenant_id == tenant_id)
            .filter(MappingRule.id == rule_id)
            .first()
        )
    return rule


def get_last_completed_execution(
    session: Session, workflow_id: str
) -> WorkflowExecution:
    return session.exec(
        select(WorkflowExecution)
        .where(WorkflowExecution.workflow_id == workflow_id)
        .where(
            (WorkflowExecution.status == "success")
            | (WorkflowExecution.status == "error")
            | (WorkflowExecution.status == "providers_not_configured")
        )
        .order_by(WorkflowExecution.execution_number.desc())
        .limit(1)
    ).first()


def get_workflows_that_should_run():
    with Session(engine) as session:
        logger.debug("Checking for workflows that should run")
        workflows_with_interval = (
            session.query(Workflow)
            .filter(Workflow.is_deleted == False)
            .filter(Workflow.interval != None)
            .filter(Workflow.interval > 0)
            .all()
        )
        logger.debug(f"Found {len(workflows_with_interval)} workflows with interval")
        workflows_to_run = []
        # for each workflow:
        for workflow in workflows_with_interval:
            current_time = datetime.utcnow()
            last_execution = get_last_completed_execution(session, workflow.id)
            # if there no last execution, that's the first time we run the workflow
            if not last_execution:
                try:
                    # try to get the lock
                    workflow_execution_id = create_workflow_execution(
                        workflow.id, workflow.tenant_id, "scheduler"
                    )
                    # we succeed to get the lock on this execution number :)
                    # let's run it
                    workflows_to_run.append(
                        {
                            "tenant_id": workflow.tenant_id,
                            "workflow_id": workflow.id,
                            "workflow_execution_id": workflow_execution_id,
                        }
                    )
                # some other thread/instance has already started to work on it
                except IntegrityError:
                    continue
            # else, if the last execution was more than interval seconds ago, we need to run it
            elif (
                last_execution.started + timedelta(seconds=workflow.interval)
                <= current_time
            ):
                try:
                    # try to get the lock with execution_number + 1
                    workflow_execution_id = create_workflow_execution(
                        workflow.id,
                        workflow.tenant_id,
                        "scheduler",
                        last_execution.execution_number + 1,
                    )
                    # we succeed to get the lock on this execution number :)
                    # let's run it
                    workflows_to_run.append(
                        {
                            "tenant_id": workflow.tenant_id,
                            "workflow_id": workflow.id,
                            "workflow_execution_id": workflow_execution_id,
                        }
                    )
                    # continue to the next one
                    continue
                # some other thread/instance has already started to work on it
                except IntegrityError:
                    # we need to verify the locking is still valid and not timeouted
                    session.rollback()
                    pass
                # get the ongoing execution
                ongoing_execution = session.exec(
                    select(WorkflowExecution)
                    .where(WorkflowExecution.workflow_id == workflow.id)
                    .where(
                        WorkflowExecution.execution_number
                        == last_execution.execution_number + 1
                    )
                    .limit(1)
                ).first()
                # this is a WTF exception since if this (workflow_id, execution_number) does not exist,
                # we would be able to acquire the lock
                if not ongoing_execution:
                    logger.error(
                        f"WTF: ongoing execution not found {workflow.id} {last_execution.execution_number + 1}"
                    )
                    continue
                # if this completed, error, than that's ok - the service who locked the execution is done
                elif ongoing_execution.status != "in_progress":
                    continue
                # if the ongoing execution runs more than 60 minutes, than its timeout
                elif ongoing_execution.started + timedelta(minutes=60) <= current_time:
                    ongoing_execution.status = "timeout"
                    session.commit()
                    # re-create the execution and try to get the lock
                    try:
                        workflow_execution_id = create_workflow_execution(
                            workflow.id,
                            workflow.tenant_id,
                            "scheduler",
                            ongoing_execution.execution_number + 1,
                        )
                    # some other thread/instance has already started to work on it and that's ok
                    except IntegrityError:
                        logger.debug(
                            f"Failed to create a new execution for workflow {workflow.id} [timeout]. Constraint is met."
                        )
                        continue
                    # managed to acquire the (workflow_id, execution_number) lock
                    workflows_to_run.append(
                        {
                            "tenant_id": workflow.tenant_id,
                            "workflow_id": workflow.id,
                            "workflow_execution_id": workflow_execution_id,
                        }
                    )
            else:
                logger.debug(
                    f"Workflow {workflow.id} is already running by someone else"
                )

        return workflows_to_run


def add_or_update_workflow(
    id,
    name,
    tenant_id,
    description,
    created_by,
    interval,
    workflow_raw,
    updated_by=None,
) -> Workflow:
    with Session(engine, expire_on_commit=False) as session:
        # TODO: we need to better understanad if that's the right behavior we want
        existing_workflow = (
            session.query(Workflow)
            .filter_by(name=name)
            .filter_by(tenant_id=tenant_id)
            .first()
        )

        if existing_workflow:
            # tb: no need to override the id field here because it has foreign key constraints.
            existing_workflow.tenant_id = tenant_id
            existing_workflow.description = description
            existing_workflow.updated_by = (
                updated_by or existing_workflow.updated_by
            )  # Update the updated_by field if provided
            existing_workflow.interval = interval
            existing_workflow.workflow_raw = workflow_raw
            existing_workflow.revision += 1  # Increment the revision
            existing_workflow.last_updated = datetime.now()  # Update last_updated
            existing_workflow.is_deleted = False

        else:
            # Create a new workflow
            workflow = Workflow(
                id=id,
                name=name,
                tenant_id=tenant_id,
                description=description,
                created_by=created_by,
                updated_by=updated_by,  # Set updated_by to the provided value
                interval=interval,
                workflow_raw=workflow_raw,
            )
            session.add(workflow)

        session.commit()
        return existing_workflow if existing_workflow else workflow


def get_workflow_to_alert_execution_by_workflow_execution_id(
    workflow_execution_id: str,
) -> WorkflowToAlertExecution:
    """
    Get the WorkflowToAlertExecution entry for a given workflow execution ID.

    Args:
        workflow_execution_id (str): The workflow execution ID to filter the workflow execution by.

    Returns:
        WorkflowToAlertExecution: The WorkflowToAlertExecution object.
    """
    with Session(engine) as session:
        return (
            session.query(WorkflowToAlertExecution)
            .filter_by(workflow_execution_id=workflow_execution_id)
            .first()
        )


def get_last_workflow_workflow_to_alert_executions(
    session: Session, tenant_id: str
) -> list[WorkflowToAlertExecution]:
    """
    Get the latest workflow executions for each alert fingerprint.

    Args:
        session (Session): The database session.
        tenant_id (str): The tenant_id to filter the workflow executions by.

    Returns:
        list[WorkflowToAlertExecution]: A list of WorkflowToAlertExecution objects.
    """
    # Subquery to find the max started timestamp for each alert_fingerprint
    max_started_subquery = (
        session.query(
            WorkflowToAlertExecution.alert_fingerprint,
            func.max(WorkflowExecution.started).label("max_started"),
        )
        .join(
            WorkflowExecution,
            WorkflowToAlertExecution.workflow_execution_id == WorkflowExecution.id,
        )
        .filter(WorkflowExecution.tenant_id == tenant_id)
        .filter(WorkflowExecution.started >= datetime.now() - timedelta(days=7))
        .group_by(WorkflowToAlertExecution.alert_fingerprint)
    ).subquery("max_started_subquery")

    # Query to find WorkflowToAlertExecution entries that match the max started timestamp
    latest_workflow_to_alert_executions: list[WorkflowToAlertExecution] = (
        session.query(WorkflowToAlertExecution)
        .join(
            WorkflowExecution,
            WorkflowToAlertExecution.workflow_execution_id == WorkflowExecution.id,
        )
        .join(
            max_started_subquery,
            and_(
                WorkflowToAlertExecution.alert_fingerprint
                == max_started_subquery.c.alert_fingerprint,
                WorkflowExecution.started == max_started_subquery.c.max_started,
            ),
        )
        .filter(WorkflowExecution.tenant_id == tenant_id)
        .limit(1000)
        .all()
    )
    return latest_workflow_to_alert_executions


def get_last_workflow_execution_by_workflow_id(
    tenant_id: str, workflow_id: str
) -> Optional[WorkflowExecution]:
    with Session(engine) as session:
        workflow_execution = (
            session.query(WorkflowExecution)
            .filter(WorkflowExecution.workflow_id == workflow_id)
            .filter(WorkflowExecution.tenant_id == tenant_id)
            .filter(WorkflowExecution.started >= datetime.now() - timedelta(days=7))
            .filter(WorkflowExecution.status == "success")
            .order_by(WorkflowExecution.started.desc())
            .first()
        )
    return workflow_execution


def get_workflows_with_last_execution(tenant_id: str) -> List[dict]:
    with Session(engine) as session:
        latest_execution_cte = (
            select(
                WorkflowExecution.workflow_id,
                func.max(WorkflowExecution.started).label("last_execution_time"),
            )
            .where(WorkflowExecution.tenant_id == tenant_id)
            .where(
                WorkflowExecution.started
                >= datetime.now(tz=timezone.utc) - timedelta(days=7)
            )
            .group_by(WorkflowExecution.workflow_id)
            .limit(1000)
            .cte("latest_execution_cte")
        )

        workflows_with_last_execution_query = (
            select(
                Workflow,
                latest_execution_cte.c.last_execution_time,
                WorkflowExecution.status,
            )
            .outerjoin(
                latest_execution_cte,
                Workflow.id == latest_execution_cte.c.workflow_id,
            )
            .outerjoin(
                WorkflowExecution,
                and_(
                    Workflow.id == WorkflowExecution.workflow_id,
                    WorkflowExecution.started
                    == latest_execution_cte.c.last_execution_time,
                ),
            )
            .where(Workflow.tenant_id == tenant_id)
            .where(Workflow.is_deleted == False)
        ).distinct()

        result = session.execute(workflows_with_last_execution_query).all()
    return result


def get_all_workflows(tenant_id: str) -> List[Workflow]:
    with Session(engine) as session:
        workflows = session.exec(
            select(Workflow)
            .where(Workflow.tenant_id == tenant_id)
            .where(Workflow.is_deleted == False)
        ).all()
    return workflows


def get_all_workflows_yamls(tenant_id: str) -> List[str]:
    with Session(engine) as session:
        workflows = session.exec(
            select(Workflow.workflow_raw)
            .where(Workflow.tenant_id == tenant_id)
            .where(Workflow.is_deleted == False)
        ).all()
    return workflows


def get_workflow(tenant_id: str, workflow_id: str) -> Workflow:
    with Session(engine) as session:
        # if the workflow id is uuid:
        if validators.uuid(workflow_id):
            workflow = session.exec(
                select(Workflow)
                .where(Workflow.tenant_id == tenant_id)
                .where(Workflow.id == workflow_id)
                .where(Workflow.is_deleted == False)
            ).first()
        else:
            workflow = session.exec(
                select(Workflow)
                .where(Workflow.tenant_id == tenant_id)
                .where(Workflow.name == workflow_id)
                .where(Workflow.is_deleted == False)
            ).first()
    if not workflow:
        return None
    return workflow


def get_raw_workflow(tenant_id: str, workflow_id: str) -> str:
    workflow = get_workflow(tenant_id, workflow_id)
    if not workflow:
        return None
    return workflow.workflow_raw


def update_provider_last_pull_time(tenant_id: str, provider_id: str):
    extra = {"tenant_id": tenant_id, "provider_id": provider_id}
    logger.info("Updating provider last pull time", extra=extra)
    with Session(engine) as session:
        provider = session.exec(
            select(Provider).where(
                Provider.tenant_id == tenant_id, Provider.id == provider_id
            )
        ).first()

        if not provider:
            logger.warning(
                "Could not update provider last pull time since provider does not exist",
                extra=extra,
            )

        try:
            provider.last_pull_time = datetime.now(tz=timezone.utc)
            session.commit()
        except Exception:
            logger.exception("Failed to update provider last pull time", extra=extra)
            raise
    logger.info("Successfully updated provider last pull time", extra=extra)


def get_installed_providers(tenant_id: str) -> List[Provider]:
    with Session(engine) as session:
        providers = session.exec(
            select(Provider).where(Provider.tenant_id == tenant_id)
        ).all()
    return providers


def get_consumer_providers() -> List[Provider]:
    # get all the providers that installed as consumers
    with Session(engine) as session:
        providers = session.exec(
            select(Provider).where(Provider.consumer == True)
        ).all()
    return providers


def finish_workflow_execution(tenant_id, workflow_id, execution_id, status, error):
    with Session(engine) as session:
        workflow_execution = session.exec(
            select(WorkflowExecution)
            .where(WorkflowExecution.tenant_id == tenant_id)
            .where(WorkflowExecution.workflow_id == workflow_id)
            .where(WorkflowExecution.id == execution_id)
        ).first()
        # some random number to avoid collisions
        if not workflow_execution:
            logger.warning(
                f"Failed to finish workflow execution {execution_id} for workflow {workflow_id}. Execution not found."
            )
            raise ValueError("Execution not found")
        workflow_execution.is_running = random.randint(1, 2147483647 - 1)  # max int
        workflow_execution.status = status
        # TODO: we had a bug with the error field, it was too short so some customers may fail over it.
        #   we need to fix it in the future, create a migration that increases the size of the error field
        #   and then we can remove the [:255] from here
        workflow_execution.error = error[:255] if error else None
        workflow_execution.execution_time = (
            datetime.utcnow() - workflow_execution.started
        ).total_seconds()
        # TODO: logs
        session.commit()


def get_workflow_executions(tenant_id, workflow_id, limit=50, offset=0, tab=2, status: Optional[Union[str, List[str]]] = None,
    trigger: Optional[Union[str, List[str]]] = None,
    execution_id: Optional[str] = None):
    with Session(engine) as session:
        query = (
            session.query(
                WorkflowExecution,
            )
            .filter(
                WorkflowExecution.tenant_id == tenant_id,
                WorkflowExecution.workflow_id == workflow_id
            )
        )

        now = datetime.now(tz=timezone.utc)
        timeframe = None

        if tab == 1:
            timeframe = now - timedelta(days=30)
        elif tab == 2:
            timeframe = now - timedelta(days=7)
        elif tab == 3:
            start_of_day = now.replace(hour=0, minute=0, second=0, microsecond=0)
            query = query.filter(
                WorkflowExecution.started >= start_of_day,
                WorkflowExecution.started <= now
            )

        if timeframe:
            query = query.filter(
                WorkflowExecution.started >= timeframe
            )

        if isinstance(status, str):
            status = [status]
        elif status is None:
            status = []    
       
        # Normalize trigger to a list
        if isinstance(trigger, str):
            trigger = [trigger]


        if execution_id:
            query = query.filter(WorkflowExecution.id == execution_id)
        if status and len(status) > 0:
            query = query.filter(WorkflowExecution.status.in_(status))
        if trigger and len(trigger) > 0:
            conditions = [WorkflowExecution.triggered_by.like(f"{trig}%") for trig in trigger]
            query = query.filter(or_(*conditions))
    

        total_count = query.count()
        status_count_query = query.with_entities(
            WorkflowExecution.status,
            func.count().label('count')
        ).group_by(WorkflowExecution.status)
        status_counts = status_count_query.all()

        statusGroupbyMap = {status: count for status, count in status_counts}
        pass_count = statusGroupbyMap.get('success', 0)
        fail_count = statusGroupbyMap.get('error', 0) + statusGroupbyMap.get('timeout', 0)   
        avgDuration = query.with_entities(func.avg(WorkflowExecution.execution_time)).scalar()
        avgDuration = avgDuration if avgDuration else 0.0

        query = query.order_by(desc(WorkflowExecution.started)).limit(limit).offset(offset)
        
        # Execute the query
        workflow_executions = query.all()

    return total_count, workflow_executions, pass_count, fail_count, avgDuration


def delete_workflow(tenant_id, workflow_id):
    with Session(engine) as session:
        workflow = session.exec(
            select(Workflow)
            .where(Workflow.tenant_id == tenant_id)
            .where(Workflow.id == workflow_id)
        ).first()

        if workflow:
            workflow.is_deleted = True
            session.commit()


def get_workflow_id(tenant_id, workflow_name):
    with Session(engine) as session:
        workflow = session.exec(
            select(Workflow)
            .where(Workflow.tenant_id == tenant_id)
            .where(Workflow.name == workflow_name)
            .where(Workflow.is_deleted == False)
        ).first()

        if workflow:
            return workflow.id


def push_logs_to_db(log_entries):
    # avoid circular import
    from keep.api.logging import LOG_FORMAT, LOG_FORMAT_OPEN_TELEMETRY

    if LOG_FORMAT == LOG_FORMAT_OPEN_TELEMETRY:
        db_log_entries = [
            WorkflowExecutionLog(
                workflow_execution_id=log_entry["workflow_execution_id"],
                timestamp=datetime.strptime(
                    log_entry["asctime"], "%Y-%m-%d %H:%M:%S,%f"
                ),
                message=log_entry["message"][0:255],  # limit the message to 255 chars
                context=json.loads(
                    json.dumps(log_entry.get("context", {}), default=str)
                ),  # workaround to serialize any object
            )
            for log_entry in log_entries
        ]
    else:
        db_log_entries = [
            WorkflowExecutionLog(
                workflow_execution_id=log_entry["workflow_execution_id"],
                timestamp=log_entry["created"],
                message=log_entry["message"][0:255],  # limit the message to 255 chars
                context=json.loads(
                    json.dumps(log_entry.get("context", {}), default=str)
                ),  # workaround to serialize any object
            )
            for log_entry in log_entries
        ]

    # Add the LogEntry instances to the database session
    with Session(engine) as session:
        session.add_all(db_log_entries)
        session.commit()


def get_workflow_execution(tenant_id: str, workflow_execution_id: str):
    with Session(engine) as session:
        execution_with_logs = (
            session.query(WorkflowExecution)
            .filter(
                WorkflowExecution.id == workflow_execution_id,
                WorkflowExecution.tenant_id == tenant_id,
            )
            .options(joinedload(WorkflowExecution.logs))
            .one()
        )
    return execution_with_logs


def get_last_workflow_executions(tenant_id: str, limit=20):
    with Session(engine) as session:
        execution_with_logs = (
            session.query(WorkflowExecution)
            .filter(
                WorkflowExecution.tenant_id == tenant_id,
            )
            .order_by(desc(WorkflowExecution.started))
            .limit(limit)
            .options(joinedload(WorkflowExecution.logs))
            .all()
        )

        return execution_with_logs


def _enrich_alert(
    session,
    tenant_id,
    fingerprint,
    enrichments,
    action_type: AlertActionType,
    action_callee: str,
    action_description: str,
    force=False,
    audit_enabled=True,
):
    """
    Enrich an alert with the provided enrichments.

    Args:
        session (Session): The database session.
        tenant_id (str): The tenant ID to filter the alert enrichments by.
        fingerprint (str): The alert fingerprint to filter the alert enrichments by.
        enrichments (dict): The enrichments to add to the alert.
        force (bool): Whether to force the enrichment to be updated. This is used to dispose enrichments if necessary.
    """
    enrichment = get_enrichment_with_session(session, tenant_id, fingerprint)
    if enrichment:
        # if force - override exisitng enrichments. being used to dispose enrichments if necessary
        if force:
            new_enrichment_data = enrichments
        else:
            new_enrichment_data = {**enrichment.enrichments, **enrichments}
        # SQLAlchemy doesn't support updating JSON fields, so we need to do it manually
        # https://github.com/sqlalchemy/sqlalchemy/discussions/8396#discussion-4308891
        stmt = (
            update(AlertEnrichment)
            .where(AlertEnrichment.id == enrichment.id)
            .values(enrichments=new_enrichment_data)
        )
        session.execute(stmt)
        if audit_enabled:
            # add audit event
            audit = AlertAudit(
                tenant_id=tenant_id,
                fingerprint=fingerprint,
                user_id=action_callee,
                action=action_type.value,
                description=action_description,
            )
            session.add(audit)
        session.commit()
        # Refresh the instance to get updated data from the database
        session.refresh(enrichment)
        return enrichment
    else:
        alert_enrichment = AlertEnrichment(
            tenant_id=tenant_id,
            alert_fingerprint=fingerprint,
            enrichments=enrichments,
        )
        session.add(alert_enrichment)
        # add audit event
        if audit_enabled:
            audit = AlertAudit(
                tenant_id=tenant_id,
                fingerprint=fingerprint,
                user_id=action_callee,
                action=action_type.value,
                description=action_description,
            )
            session.add(audit)
        session.commit()
        return alert_enrichment


def enrich_alert(
    tenant_id,
    fingerprint,
    enrichments,
    action_type: AlertActionType,
    action_callee: str,
    action_description: str,
    session=None,
    force=False,
    audit_enabled=True,
):
    # else, the enrichment doesn't exist, create it
    if not session:
        with Session(engine) as session:
            return _enrich_alert(
                session,
                tenant_id,
                fingerprint,
                enrichments,
                action_type,
                action_callee,
                action_description,
                force=force,
                audit_enabled=audit_enabled,
            )
    return _enrich_alert(
        session,
        tenant_id,
        fingerprint,
        enrichments,
        action_type,
        action_callee,
        action_description,
        force=force,
        audit_enabled=audit_enabled,
    )


def count_alerts(
    provider_type: str,
    provider_id: str,
    ever: bool,
    start_time: Optional[datetime],
    end_time: Optional[datetime],
    tenant_id: str,
):
    with Session(engine) as session:
        if ever:
            return (
                session.query(Alert)
                .filter(
                    Alert.tenant_id == tenant_id,
                    Alert.provider_id == provider_id,
                    Alert.provider_type == provider_type,
                )
                .count()
            )
        else:
            return (
                session.query(Alert)
                .filter(
                    Alert.tenant_id == tenant_id,
                    Alert.provider_id == provider_id,
                    Alert.provider_type == provider_type,
                    Alert.timestamp >= start_time,
                    Alert.timestamp <= end_time,
                )
                .count()
            )


def get_enrichment(tenant_id, fingerprint, refresh=False):
    with Session(engine) as session:
        return get_enrichment_with_session(session, tenant_id, fingerprint, refresh)
    return alert_enrichment


def get_enrichments(
    tenant_id: int, fingerprints: List[str]
) -> List[Optional[AlertEnrichment]]:
    """
    Get a list of alert enrichments for a list of fingerprints using a single DB query.

    :param tenant_id: The tenant ID to filter the alert enrichments by.
    :param fingerprints: A list of fingerprints to get the alert enrichments for.
    :return: A list of AlertEnrichment objects or None for each fingerprint.
    """
    with Session(engine) as session:
        result = session.exec(
            select(AlertEnrichment)
            .where(AlertEnrichment.tenant_id == tenant_id)
            .where(AlertEnrichment.alert_fingerprint.in_(fingerprints))
        ).all()
    return result


def get_enrichment_with_session(session, tenant_id, fingerprint, refresh=False):
    alert_enrichment = session.exec(
        select(AlertEnrichment)
        .where(AlertEnrichment.tenant_id == tenant_id)
        .where(AlertEnrichment.alert_fingerprint == fingerprint)
    ).first()
    if refresh:
        try:
            session.refresh(alert_enrichment)
        except Exception:
            logger.exception(
                "Failed to refresh enrichment",
                extra={"tenant_id": tenant_id, "fingerprint": fingerprint},
            )
    return alert_enrichment


def __get_sqlite_wrapped_subquery_for_filtering(
    fields,
    cel_sql_where_query_alerts,
    cel_sql_where_query_enrichments,
):
    pass


def __get_mssql_wrapped_subquery_for_filtering(
    fields,
    cel_sql_where_query_alerts,
    cel_sql_where_query_enrichments,
):
    alert_fields = ", ".join(
        f"alert_{field.replace('.', '_')} NVARCHAR(MAX) '$.{field}'" for field in fields
    )
    enrichment_fields = ", ".join(
        f"enrichment_{field.replace('.', '_')} NVARCHAR(MAX) '$.{field}'"
        for field in fields
    )
    subquery = text(
        f"""
    (SELECT subq1.fingerprint as fp, MAX(subq1.timestamp) as max_t FROM (
        SELECT a.tenant_id, a.fingerprint, a.timestamp, ca.*, ae.enrichments
        FROM alert as a
        LEFT JOIN alertenrichment ae
        ON a.fingerprint = ae.alert_fingerprint
        CROSS APPLY OPENJSON(a.event)
        WITH ({alert_fields}) ca
    ) as subq1
    OUTER APPLY OPENJSON(subq1.enrichments)
    WITH ({enrichment_fields})
    WHERE (({cel_sql_where_query_alerts}) OR ({cel_sql_where_query_enrichments}))
    GROUP BY subq1.fingerprint) as subq
"""
    )
    wrapped_subquery = (
        select(
            [
                column("fp").label("fp"),  # Ensure columns are labeled
                column("max_t").label("max_t"),
            ]
        )
        .select_from(subquery)
        .subquery()
    )
    return wrapped_subquery


def __get_mysql_wrapped_subquery_for_filtering(
    fields,
    cel_sql_where_query_alerts,
    cel_sql_where_query_enrichments,
):
    alert_fields = ", ".join(
        f"alert_{field} VARCHAR(1024) PATH '$.{field}'" for field in fields
    )
    enrichment_fields = ", ".join(
        f"enrichment_{field} VARCHAR(1024) PATH '$.{field}'" for field in fields
    )
    subquery = text(
        f"""
    (SELECT a.fingerprint as fp, MAX(a.timestamp) as max_t
    FROM alert as a
    LEFT JOIN alertenrichment ae
    ON a.fingerprint = ae.alert_fingerprint,
    JSON_TABLE(a.event, '$' COLUMNS(
        {alert_fields}
    )) AS alerts,
    JSON_TABLE(ae.enrichments, '$' COLUMNS(
        {enrichment_fields}
    )) AS enrichments
    WHERE (({cel_sql_where_query_alerts}) OR ({cel_sql_where_query_enrichments}))
    GROUP BY a.fingerprint) as subq
"""
    )
    wrapped_subquery = (
        select(
            [
                column("fp").label("fp"),  # Ensure columns are labeled
                column("max_t").label("max_t"),
            ]
        )
        .select_from(subquery)
        .subquery()
    )
    return wrapped_subquery


def get_alerts_with_filters(
    tenant_id, provider_id=None, filters=None, time_delta=1
) -> list[Alert]:
    with Session(engine) as session:
        # Create the query
        query = session.query(Alert)

        # Apply subqueryload to force-load the alert_enrichment relationship
        query = query.options(subqueryload(Alert.alert_enrichment))

        # Filter by tenant_id
        query = query.filter(Alert.tenant_id == tenant_id)

        # Filter by time_delta
        query = query.filter(
            Alert.timestamp
            >= datetime.now(tz=timezone.utc) - timedelta(days=time_delta)
        )

        # Ensure Alert and AlertEnrichment are joined for subsequent filters
        query = query.outerjoin(Alert.alert_enrichment)

        # Apply filters if provided
        if filters:
            for f in filters:
                filter_key, filter_value = f.get("key"), f.get("value")
                filter_path = f"$.{filter_key}"
                if isinstance(filter_value, bool) and filter_value is True:
                    # If the filter value is True, we want to filter by the existence of the enrichment
                    #   e.g.: all the alerts that have ticket_id
                    if session.bind.dialect.name in ["mysql", "postgresql", "mssql"]:
                        query = query.filter(
                            func.json_extract(
                                AlertEnrichment.enrichments, f"$.{filter_key}"
                            )
                            != null()
                        )
                    elif session.bind.dialect.name == "sqlite":
                        query = query.filter(
                            func.json_type(
                                AlertEnrichment.enrichments, f"$.{filter_key}"
                            )
                            != null()
                        )
                elif isinstance(filter_value, (str, int)):
                    if session.bind.dialect.name in ["mysql", "postgresql"]:
                        query = query.filter(
                            func.json_unquote(
                                func.json_extract(
                                    AlertEnrichment.enrichments, filter_path
                                )
                            )
                            == filter_value
                        )
                    elif session.bind.dialect.name == "mssql":
                        query = query.filter(
                            func.JSON_VALUE(AlertEnrichment.enrichments, filter_path)
                            == str(filter_value)
                        )
                    elif session.bind.dialect.name == "sqlite":
                        query = query.filter(
                            func.json_extract(AlertEnrichment.enrichments, filter_path)
                            == filter_value
                        )
                    else:
                        logger.warning(
                            "Unsupported dialect",
                            extra={"dialect": session.bind.dialect.name},
                        )
                else:
                    logger.warning("Unsupported filter type", extra={"filter": f})

        if provider_id:
            query = query.filter(Alert.provider_id == provider_id)

        query = query.order_by(Alert.timestamp.desc())

        query = query.limit(10000)

        # Execute the query
        alerts = query.all()

    return alerts


def query_alerts(
    tenant_id,
    provider_id=None,
    limit=1000,
    timeframe=None,
    upper_timestamp=None,
    lower_timestamp=None,
    skip_alerts_with_null_timestamp=True,
) -> list[Alert]:
    """
    Get all alerts for a given tenant_id.

    Args:
        tenant_id (_type_): The tenant_id to filter the alerts by.
        provider_id (_type_, optional): The provider id to filter by. Defaults to None.
        limit (_type_, optional): The maximum number of alerts to return. Defaults to 1000.
        timeframe (_type_, optional): The number of days to look back for alerts. Defaults to None.
        upper_timestamp (_type_, optional): The upper timestamp to filter by. Defaults to None.
        lower_timestamp (_type_, optional): The lower timestamp to filter by. Defaults to None.

    Returns:
        List[Alert]: A list of Alert objects."""

    with Session(engine) as session:
        # Create the query
        query = session.query(Alert)

        # Apply subqueryload to force-load the alert_enrichment relationship
        query = query.options(subqueryload(Alert.alert_enrichment))

        # Filter by tenant_id
        query = query.filter(Alert.tenant_id == tenant_id)

        # if timeframe is provided, filter the alerts by the timeframe
        if timeframe:
            query = query.filter(
                Alert.timestamp
                >= datetime.now(tz=timezone.utc) - timedelta(days=timeframe)
            )

        filter_conditions = []

        if upper_timestamp is not None:
            filter_conditions.append(Alert.timestamp < upper_timestamp)

        if lower_timestamp is not None:
            filter_conditions.append(Alert.timestamp >= lower_timestamp)

        # Apply the filter conditions
        if filter_conditions:
            query = query.filter(*filter_conditions)  # Unpack and apply all conditions

        if provider_id:
            query = query.filter(Alert.provider_id == provider_id)

        if skip_alerts_with_null_timestamp:
            query = query.filter(Alert.timestamp.isnot(None))

        # Order by timestamp in descending order and limit the results
        query = query.order_by(Alert.timestamp.desc()).limit(limit)

        # Execute the query
        alerts = query.all()

    return alerts


def get_last_alerts(
    tenant_id,
    provider_id=None,
    limit=1000,
    timeframe=None,
    upper_timestamp=None,
    lower_timestamp=None,
) -> list[Alert]:
    """
    Get the last alert for each fingerprint along with the first time the alert was triggered.

    Args:
        tenant_id (_type_): The tenant_id to filter the alerts by.
        provider_id (_type_, optional): The provider id to filter by. Defaults to None.

    Returns:
        List[Alert]: A list of Alert objects including the first time the alert was triggered.
    """
    with Session(engine) as session:
        # Subquery that selects the max and min timestamp for each fingerprint.
        # if mssql, set isolation level to read uncommitted to avoid deadlocks
        if session.bind.dialect.name == "mssql":
            session.execute("SET TRANSACTION ISOLATION LEVEL READ UNCOMMITTED")
            subquery = (
                session.query(
                    Alert.fingerprint,
                    func.max(Alert.timestamp).label("max_timestamp"),
                    func.min(Alert.timestamp).label(
                        "min_timestamp"
                    ),  # Include minimum timestamp
                )
                .filter(Alert.tenant_id == tenant_id)
                .group_by(Alert.fingerprint)
                .order_by(func.max(Alert.timestamp).desc())
                .limit(limit)
                .with_hint(text("WITH (NOLOCK)"), "mssql")
                .subquery()
            )
        else:
            subquery = (
                session.query(
                    Alert.fingerprint,
                    func.max(Alert.timestamp).label("max_timestamp"),
                    func.min(Alert.timestamp).label(
                        "min_timestamp"
                    ),  # Include minimum timestamp
                )
                .filter(Alert.tenant_id == tenant_id)
                .group_by(Alert.fingerprint)
                .subquery()
            )
        # if timeframe is provided, filter the alerts by the timeframe
        if timeframe:
            subquery = (
                session.query(subquery)
                .filter(
                    subquery.c.max_timestamp
                    >= datetime.now(tz=timezone.utc) - timedelta(days=timeframe)
                )
                .subquery()
            )

        filter_conditions = []

        if upper_timestamp is not None:
            filter_conditions.append(subquery.c.max_timestamp < upper_timestamp)

        if lower_timestamp is not None:
            filter_conditions.append(subquery.c.max_timestamp >= lower_timestamp)

        # Apply the filter conditions
        if filter_conditions:
            subquery = (
                session.query(subquery)
                .filter(*filter_conditions)  # Unpack and apply all conditions
                .subquery()
            )
        # Main query joins the subquery to select alerts with their first and last occurrence.
        if session.bind.dialect.name == "mssql":
            query = (
                session.query(
                    Alert,
                    subquery.c.min_timestamp.label(
                        "startedAt"
                    ),  # Include "startedAt" in the selected columns
                )
                .filter(Alert.tenant_id == tenant_id)
                .join(
                    subquery,
                    and_(
                        Alert.fingerprint == subquery.c.fingerprint,
                        Alert.timestamp == subquery.c.max_timestamp,
                    ),
                )
                .options(subqueryload(Alert.alert_enrichment))
                .with_hint(text("WITH (NOLOCK)"), "mssql")
            )
        else:
            query = (
                session.query(
                    Alert,
                    subquery.c.min_timestamp.label(
                        "startedAt"
                    ),  # Include "startedAt" in the selected columns
                )
                .filter(Alert.tenant_id == tenant_id)
                .join(
                    subquery,
                    and_(
                        Alert.fingerprint == subquery.c.fingerprint,
                        Alert.timestamp == subquery.c.max_timestamp,
                    ),
                )
                .options(subqueryload(Alert.alert_enrichment))
            )

        if provider_id:
            query = query.filter(Alert.provider_id == provider_id)

        if timeframe:
            query = query.filter(
                subquery.c.max_timestamp
                >= datetime.now(tz=timezone.utc) - timedelta(days=timeframe)
            )

        # Order by timestamp in descending order and limit the results
        query = query.order_by(desc(Alert.timestamp)).limit(limit)
        # Execute the query
        alerts_with_start = query.all()
        # Convert result to list of Alert objects and include "startedAt" information if needed
        alerts = []
        for alert, startedAt in alerts_with_start:
            alert.event["startedAt"] = str(startedAt)
            alert.event["event_id"] = str(alert.id)
            alerts.append(alert)

    return alerts


def get_alerts_by_fingerprint(
    tenant_id: str, fingerprint: str, limit=1, status=None
) -> List[Alert]:
    """
    Get all alerts for a given fingerprint.

    Args:
        tenant_id (str): The tenant_id to filter the alerts by.
        fingerprint (str): The fingerprint to filter the alerts by.

    Returns:
        List[Alert]: A list of Alert objects.
    """
    with Session(engine) as session:
        # Create the query
        query = session.query(Alert)

        # Apply subqueryload to force-load the alert_enrichment relationship
        query = query.options(subqueryload(Alert.alert_enrichment))

        # Filter by tenant_id
        query = query.filter(Alert.tenant_id == tenant_id)

        query = query.filter(Alert.fingerprint == fingerprint)

        query = query.order_by(Alert.timestamp.desc())

        if status:
            query = query.filter(func.json_extract(Alert.event, "$.status") == status)

        if limit:
            query = query.limit(limit)
        # Execute the query
        alerts = query.all()

    return alerts


def get_alert_by_fingerprint_and_event_id(
    tenant_id: str, fingerprint: str, event_id: str
) -> Alert:
    with Session(engine) as session:
        alert = (
            session.query(Alert)
            .filter(Alert.tenant_id == tenant_id)
            .filter(Alert.fingerprint == fingerprint)
            .filter(Alert.id == uuid.UUID(event_id))
            .first()
        )
    return alert


def get_previous_alert_by_fingerprint(tenant_id: str, fingerprint: str) -> Alert:
    # get the previous alert for a given fingerprint
    with Session(engine) as session:
        alert = (
            session.query(Alert)
            .filter(Alert.tenant_id == tenant_id)
            .filter(Alert.fingerprint == fingerprint)
            .order_by(Alert.timestamp.desc())
            .limit(2)
            .all()
        )
    if len(alert) > 1:
        return alert[1]
    else:
        # no previous alert
        return None


def get_api_key(api_key: str) -> TenantApiKey:
    with Session(engine) as session:
        # if mssql, set isolation level to read uncommitted to avoid deadlocks
        if session.bind.dialect.name == "mssql":
            session.execute("SET TRANSACTION ISOLATION LEVEL READ UNCOMMITTED")
        api_key_hashed = hashlib.sha256(api_key.encode()).hexdigest()
        statement = select(TenantApiKey).where(TenantApiKey.key_hash == api_key_hashed)
        tenant_api_key = session.exec(statement).first()
    return tenant_api_key


def get_user_by_api_key(api_key: str):
    api_key = get_api_key(api_key)
    return api_key.created_by


# this is only for single tenant
def get_user(username, password, update_sign_in=True):
    from keep.api.core.dependencies import SINGLE_TENANT_UUID
    from keep.api.models.db.user import User

    password_hash = hashlib.sha256(password.encode()).hexdigest()
    with Session(engine, expire_on_commit=False) as session:
        # if mssql, set isolation level to read uncommitted to avoid deadlocks
        if session.bind.dialect.name == "mssql":
            session.execute("SET TRANSACTION ISOLATION LEVEL READ UNCOMMITTED")
        user = session.exec(
            select(User)
            .where(User.tenant_id == SINGLE_TENANT_UUID)
            .where(User.username == username)
            .where(User.password_hash == password_hash)
        ).first()
        if user and update_sign_in:
            user.last_sign_in = datetime.utcnow()
            session.add(user)
            session.commit()
    return user


def get_users():
    from keep.api.core.dependencies import SINGLE_TENANT_UUID
    from keep.api.models.db.user import User

    with Session(engine) as session:
        users = session.exec(
            select(User).where(User.tenant_id == SINGLE_TENANT_UUID)
        ).all()
    return users


def delete_user(username):
    from keep.api.core.dependencies import SINGLE_TENANT_UUID
    from keep.api.models.db.user import User

    with Session(engine) as session:
        user = session.exec(
            select(User)
            .where(User.tenant_id == SINGLE_TENANT_UUID)
            .where(User.username == username)
        ).first()
        if user:
            session.delete(user)
            session.commit()


def user_exists(tenant_id, username):
    from keep.api.models.db.user import User

    with Session(engine) as session:
        user = session.exec(
            select(User)
            .where(User.tenant_id == tenant_id)
            .where(User.username == username)
        ).first()
        return user is not None


def create_user(tenant_id, username, password, role):
    from keep.api.models.db.user import User

    password_hash = hashlib.sha256(password.encode()).hexdigest()
    with Session(engine) as session:
        user = User(
            tenant_id=tenant_id,
            username=username,
            password_hash=password_hash,
            role=role,
        )
        session.add(user)
        session.commit()
        session.refresh(user)
    return user


def save_workflow_results(tenant_id, workflow_execution_id, workflow_results):
    with Session(engine) as session:
        workflow_execution = session.exec(
            select(WorkflowExecution)
            .where(WorkflowExecution.tenant_id == tenant_id)
            .where(WorkflowExecution.id == workflow_execution_id)
        ).one()

        workflow_execution.results = workflow_results
        session.commit()


def get_workflow_id_by_name(tenant_id, workflow_name):
    with Session(engine) as session:
        workflow = session.exec(
            select(Workflow)
            .where(Workflow.tenant_id == tenant_id)
            .where(Workflow.name == workflow_name)
            .where(Workflow.is_deleted == False)
        ).first()

        if workflow:
            return workflow.id


def get_previous_execution_id(tenant_id, workflow_id, workflow_execution_id):
    with Session(engine) as session:
        previous_execution = session.exec(
            select(WorkflowExecution)
            .where(WorkflowExecution.tenant_id == tenant_id)
            .where(WorkflowExecution.workflow_id == workflow_id)
            .where(WorkflowExecution.id != workflow_execution_id)
            .order_by(WorkflowExecution.started.desc())
            .limit(1)
        ).first()
        if previous_execution:
            return previous_execution
        else:
            return None


def create_rule(
    tenant_id,
    name,
    timeframe,
    timeunit,
    definition,
    definition_cel,
    created_by,
    grouping_criteria=None,
    group_description=None,
    require_approve=False,
):
    grouping_criteria = grouping_criteria or []
    with Session(engine) as session:
        rule = Rule(
            tenant_id=tenant_id,
            name=name,
            timeframe=timeframe,
            timeunit=timeunit,
            definition=definition,
            definition_cel=definition_cel,
            created_by=created_by,
            creation_time=datetime.utcnow(),
            grouping_criteria=grouping_criteria,
            group_description=group_description,
            require_approve=require_approve,
        )
        session.add(rule)
        session.commit()
        session.refresh(rule)
        return rule


def update_rule(
    tenant_id,
    rule_id,
    name,
    timeframe,
    timeunit,
    definition,
    definition_cel,
    updated_by,
    grouping_criteria,
    require_approve,
):
    with Session(engine) as session:
        rule = session.exec(
            select(Rule).where(Rule.tenant_id == tenant_id).where(Rule.id == rule_id)
        ).first()

        if rule:
            rule.name = name
            rule.timeframe = timeframe
            rule.timeunit = timeunit
            rule.definition = definition
            rule.definition_cel = definition_cel
            rule.grouping_criteria = grouping_criteria
            rule.require_approve = require_approve
            rule.updated_by = updated_by
            rule.update_time = datetime.utcnow()
            session.commit()
            session.refresh(rule)
            return rule
        else:
            return None


def get_rules(tenant_id, ids=None):
    with Session(engine) as session:
        # Start building the query
        query = select(Rule).where(Rule.tenant_id == tenant_id)

        # Apply additional filters if ids are provided
        if ids is not None:
            query = query.where(Rule.id.in_(ids))

        # Execute the query
        rules = session.exec(query).all()
        return rules


def create_alert(tenant_id, provider_type, provider_id, event, fingerprint):
    with Session(engine) as session:
        alert = Alert(
            tenant_id=tenant_id,
            provider_type=provider_type,
            provider_id=provider_id,
            event=event,
            fingerprint=fingerprint,
        )
        session.add(alert)
        session.commit()
        session.refresh(alert)
        return alert


def delete_rule(tenant_id, rule_id):
    with Session(engine) as session:
        rule = session.exec(
            select(Rule).where(Rule.tenant_id == tenant_id).where(Rule.id == rule_id)
        ).first()

        if rule:
            session.delete(rule)
            session.commit()
            return True
        return False


def get_incident_for_grouping_rule(
    tenant_id, rule, timeframe, rule_fingerprint
) -> Incident:
    # checks if incident with the incident criteria exists, if not it creates it
    #   and then assign the alert to the incident
    with Session(engine) as session:
        incident = session.exec(
            select(Incident)
            .options(joinedload(Incident.alerts))
            .where(Incident.tenant_id == tenant_id)
            .where(Incident.rule_id == rule.id)
            .where(Incident.rule_fingerprint == rule_fingerprint)
            .order_by(Incident.creation_time.desc())
        ).first()

        # if the last alert in the incident is older than the timeframe, create a new incident
        is_incident_expired = False
        if incident and incident.alerts:
            is_incident_expired = max(
                alert.timestamp for alert in incident.alerts
            ) < datetime.utcnow() - timedelta(seconds=timeframe)

        # if there is no incident with the rule_fingerprint, create it or existed is already expired
        if not incident or is_incident_expired:
            # Create and add a new incident if it doesn't exist
            incident = Incident(
                tenant_id=tenant_id,
                user_generated_name=f"Incident generated by rule {rule.name}",
                rule_id=rule.id,
                rule_fingerprint=rule_fingerprint,
                is_predicted=False,
                is_confirmed=not rule.require_approve,
            )
            session.add(incident)
            session.commit()

            # Re-query the incident with joinedload to set up future automatic loading of alerts
            incident = session.exec(
                select(Incident)
                .options(joinedload(Incident.alerts))
                .where(Incident.id == incident.id)
            ).first()

    return incident


def get_rule(tenant_id, rule_id):
    with Session(engine) as session:
        rule = session.exec(
            select(Rule).where(Rule.tenant_id == tenant_id).where(Rule.id == rule_id)
        ).first()
    return rule


def get_rule_distribution(tenant_id, minute=False):
    """Returns hits per hour for each rule, optionally breaking down by groups if the rule has 'group by', limited to the last 7 days."""
    with Session(engine) as session:
        # Get the timestamp for 7 days ago
        seven_days_ago = datetime.utcnow() - timedelta(days=1)

        # Check the dialect
        if session.bind.dialect.name == "mysql":
            time_format = "%Y-%m-%d %H:%i" if minute else "%Y-%m-%d %H"
            timestamp_format = func.date_format(AlertToIncident.timestamp, time_format)
        elif session.bind.dialect.name == "postgresql":
            time_format = "YYYY-MM-DD HH:MI" if minute else "YYYY-MM-DD HH"
            timestamp_format = func.to_char(AlertToIncident.timestamp, time_format)
        elif session.bind.dialect.name == "sqlite":
            time_format = "%Y-%m-%d %H:%M" if minute else "%Y-%m-%d %H"
<<<<<<< HEAD
            timestamp_format = func.strftime(time_format, AlertToGroup.timestamp)
        elif session.bind.dialect.name == "mssql":
            # For MSSQL, using CONVERT to format date
            if minute:
                timestamp_format = func.format(
                    AlertToGroup.timestamp, "yyyy-MM-dd HH:mm"
                )
            else:
                timestamp_format = (
                    func.format(AlertToGroup.timestamp, "yyyy-MM-dd HH") + ":00"
                )
=======
            timestamp_format = func.strftime(time_format, AlertToIncident.timestamp)
>>>>>>> b6c186f5
        else:
            raise ValueError("Unsupported database dialect")
        # Construct the query
        # Create a subquery
        subquery = (
            select(
                Rule.id.label("rule_id"),
                Rule.name.label("rule_name"),
<<<<<<< HEAD
                Group.id.label("group_id"),
                Group.group_fingerprint.label("group_fingerprint"),
                timestamp_format.label("formatted_timestamp"),
                AlertToGroup.alert_id,
            )
            .join(Group, Rule.id == Group.rule_id)
            .join(AlertToGroup, Group.id == AlertToGroup.group_id)
            .filter(
                AlertToGroup.timestamp >= seven_days_ago, Rule.tenant_id == tenant_id
            )
            .subquery()
        )

        query = (
            session.query(
                subquery.c.rule_id,
                subquery.c.rule_name,
                subquery.c.group_id,
                subquery.c.group_fingerprint,
                subquery.c.formatted_timestamp.label("time"),
                func.count(subquery.c.alert_id).label("hits"),
            )
            .group_by(
                subquery.c.rule_id,
                subquery.c.rule_name,
                subquery.c.group_id,
                subquery.c.group_fingerprint,
                subquery.c.formatted_timestamp,
            )
            .order_by(subquery.c.formatted_timestamp)
=======
                Incident.id.label("group_id"),
                Incident.rule_fingerprint.label("rule_fingerprint"),
                timestamp_format.label("time"),
                func.count(AlertToIncident.alert_id).label("hits"),
            )
            .join(Incident, Rule.id == Incident.rule_id)
            .join(AlertToIncident, Incident.id == AlertToIncident.incident_id)
            .filter(AlertToIncident.timestamp >= seven_days_ago)
            .filter(Rule.tenant_id == tenant_id)  # Filter by tenant_id
            .group_by(
                "rule_id", "rule_name", "incident_id", "rule_fingerprint", "time"
            )  # Adjusted here
            .order_by("time")
>>>>>>> b6c186f5
        )

        results = query.all()

        # Convert the results into a dictionary
        rule_distribution = {}
        for result in results:
            rule_id = result.rule_id
<<<<<<< HEAD
            group_fingerprint = result.group_fingerprint
            timestamp = result.formatted_timestamp
=======
            rule_fingerprint = result.rule_fingerprint
            timestamp = result.time
>>>>>>> b6c186f5
            hits = result.hits

            if rule_id not in rule_distribution:
                rule_distribution[rule_id] = {}

            if rule_fingerprint not in rule_distribution[rule_id]:
                rule_distribution[rule_id][rule_fingerprint] = {}

            rule_distribution[rule_id][rule_fingerprint][timestamp] = hits

        return rule_distribution


def get_all_filters(tenant_id):
    with Session(engine) as session:
        filters = session.exec(
            select(AlertDeduplicationFilter).where(
                AlertDeduplicationFilter.tenant_id == tenant_id
            )
        ).all()
    return filters


def get_last_alert_hash_by_fingerprint(tenant_id, fingerprint):
    # get the last alert for a given fingerprint
    # to check deduplication
    with Session(engine) as session:
        # if mssql, set isolation level to read uncommitted to avoid deadlocks
        if session.bind.dialect.name == "mssql":
            session.execute("SET TRANSACTION ISOLATION LEVEL READ UNCOMMITTED")
        alert_hash = session.exec(
            select(Alert.alert_hash)
            .where(Alert.tenant_id == tenant_id)
            .where(Alert.fingerprint == fingerprint)
            .order_by(Alert.timestamp.desc())
        ).first()
    return alert_hash


def update_key_last_used(
    tenant_id: str,
    reference_id: str,
) -> str:
    """
    Updates API key last used.

    Args:
        session (Session): _description_
        tenant_id (str): _description_
        reference_id (str): _description_

    Returns:
        str: _description_
    """
    with Session(engine) as session:
        # Get API Key from database
        statement = (
            select(TenantApiKey)
            .where(TenantApiKey.reference_id == reference_id)
            .where(TenantApiKey.tenant_id == tenant_id)
        )
        # if mssql, set isolation level to read uncommitted to avoid deadlocks
        if session.bind.dialect.name == "mssql":
            session.execute("SET TRANSACTION ISOLATION LEVEL READ UNCOMMITTED")
        tenant_api_key_entry = session.exec(statement).first()

        # Update last used
        if not tenant_api_key_entry:
            # shouldn't happen but somehow happened to specific tenant so logging it
            logger.error(
                "API key not found",
                extra={"tenant_id": tenant_id, "unique_api_key_id": unique_api_key_id},
            )
            return
        tenant_api_key_entry.last_used = datetime.utcnow()
        session.add(tenant_api_key_entry)
        session.commit()


def get_linked_providers(tenant_id: str) -> List[Tuple[str, str, datetime]]:
    with Session(engine) as session:
        providers = (
            session.query(
                Alert.provider_type,
                Alert.provider_id,
                func.max(Alert.timestamp).label("last_alert_timestamp"),
            )
            .outerjoin(Provider, Alert.provider_id == Provider.id)
            .filter(
                Alert.tenant_id == tenant_id,
                Alert.provider_type != "group",
                Provider.id
                == None,  # Filters for alerts with a provider_id not in Provider table
            )
            .group_by(Alert.provider_type, Alert.provider_id)
            .all()
        )

    return providers


def get_provider_distribution(tenant_id: str) -> dict:
    """Returns hits per hour and the last alert timestamp for each provider, limited to the last 24 hours."""
    with Session(engine) as session:
        twenty_four_hours_ago = datetime.utcnow() - timedelta(hours=24)
        time_format = "%Y-%m-%d %H"

        if session.bind.dialect.name == "mysql":
            timestamp_format = func.date_format(Alert.timestamp, time_format)
        elif session.bind.dialect.name == "postgresql":
            # PostgreSQL requires a different syntax for the timestamp format
            # cf: https://www.postgresql.org/docs/current/functions-formatting.html#FUNCTIONS-FORMATTING
            timestamp_format = func.to_char(Alert.timestamp, "YYYY-MM-DD HH")
        elif session.bind.dialect.name == "sqlite":
            timestamp_format = func.strftime(time_format, Alert.timestamp)
        elif session.bind.dialect.name == "mssql":
            timestamp_format = func.format(Alert.timestamp, "yyyy-MM-dd HH")

        # Adjusted query to include max timestamp
        subquery = (
            select(
                Alert.provider_id.label("alert_provider_id"),
                Alert.provider_type.label("alert_provider_type"),
                timestamp_format.label("t"),
            )
            .where(
                Alert.tenant_id == tenant_id,
                Alert.timestamp >= twenty_four_hours_ago,
            )
            .alias("sub")
        )
        query = (
            select(
                subquery.c.alert_provider_id,
                subquery.c.alert_provider_type,
                subquery.c.t,
                func.count().label("hits"),
                func.max(subquery.c.t).label(
                    "last_alert_timestamp"
                ),  # Include max timestamp
            )
            .group_by(
                subquery.c.alert_provider_id,
                subquery.c.alert_provider_type,
                subquery.c.t,
            )
            .order_by(
                subquery.c.alert_provider_id,
                subquery.c.alert_provider_type,
                subquery.c.t,
            )
        )

        results = session.execute(query).all()

        provider_distribution = {}

        for provider_id, provider_type, time, hits, last_alert_timestamp in results:
            provider_key = f"{provider_id}_{provider_type}"
            last_alert_timestamp = (
                datetime.fromisoformat(last_alert_timestamp)
                if isinstance(last_alert_timestamp, str)
                else last_alert_timestamp
            )

            if provider_key not in provider_distribution:
                provider_distribution[provider_key] = {
                    "provider_id": provider_id,
                    "provider_type": provider_type,
                    "alert_last_24_hours": [
                        {"hour": i, "number": 0} for i in range(24)
                    ],
                    "last_alert_received": last_alert_timestamp,  # Initialize with the first seen timestamp
                }
            else:
                # Update the last alert timestamp if the current one is more recent
                provider_distribution[provider_key]["last_alert_received"] = max(
                    provider_distribution[provider_key]["last_alert_received"],
                    last_alert_timestamp,
                )

            time = datetime.strptime(time, time_format)
            index = int((time - twenty_four_hours_ago).total_seconds() // 3600)

            if 0 <= index < 24:
                provider_distribution[provider_key]["alert_last_24_hours"][index][
                    "number"
                ] += hits

    return provider_distribution


def get_presets(
    tenant_id: str, email, preset_ids: list[str] = None
) -> List[Dict[str, Any]]:
    with Session(engine) as session:
        # v2 with RBAC and roles
        if preset_ids:
            statement = (
                select(Preset)
                .where(Preset.tenant_id == tenant_id)
                .where(Preset.id.in_(preset_ids))
            )
        # v1, no RBAC and roles
        else:
            statement = (
                select(Preset)
                .where(Preset.tenant_id == tenant_id)
                .where(
                    or_(
                        Preset.is_private == False,
                        Preset.created_by == email,
                    )
                )
            )
        result = session.exec(statement)
        presets = result.unique().all()
    return presets


def get_preset_by_name(tenant_id: str, preset_name: str) -> Preset:
    with Session(engine) as session:
        preset = session.exec(
            select(Preset)
            .where(Preset.tenant_id == tenant_id)
            .where(Preset.name == preset_name)
        ).first()
    return preset


def get_all_presets(tenant_id: str) -> List[Preset]:
    with Session(engine) as session:
        presets = (
            session.exec(select(Preset).where(Preset.tenant_id == tenant_id))
            .unique()
            .all()
        )
    return presets


def get_dashboards(tenant_id: str, email=None) -> List[Dict[str, Any]]:
    with Session(engine) as session:
        statement = (
            select(Dashboard)
            .where(Dashboard.tenant_id == tenant_id)
            .where(
                or_(
                    Dashboard.is_private == False,
                    Dashboard.created_by == email,
                )
            )
        )
        dashboards = session.exec(statement).all()
    return dashboards


def create_dashboard(
    tenant_id, dashboard_name, created_by, dashboard_config, is_private=False
):
    with Session(engine) as session:
        dashboard = Dashboard(
            tenant_id=tenant_id,
            dashboard_name=dashboard_name,
            dashboard_config=dashboard_config,
            created_by=created_by,
            is_private=is_private,
        )
        session.add(dashboard)
        session.commit()
        session.refresh(dashboard)
        return dashboard


def update_dashboard(
    tenant_id, dashboard_id, dashboard_name, dashboard_config, updated_by
):
    with Session(engine) as session:
        dashboard = session.exec(
            select(Dashboard)
            .where(Dashboard.tenant_id == tenant_id)
            .where(Dashboard.id == dashboard_id)
        ).first()

        if not dashboard:
            return None

        if dashboard_name:
            dashboard.dashboard_name = dashboard_name

        if dashboard_config:
            dashboard.dashboard_config = dashboard_config

        dashboard.updated_by = updated_by
        dashboard.updated_at = datetime.utcnow()
        session.commit()
        session.refresh(dashboard)
        return dashboard


def delete_dashboard(tenant_id, dashboard_id):
    with Session(engine) as session:
        dashboard = session.exec(
            select(Dashboard)
            .where(Dashboard.tenant_id == tenant_id)
            .where(Dashboard.id == dashboard_id)
        ).first()

        if dashboard:
            session.delete(dashboard)
            session.commit()
            return True
        return False


def get_all_actions(tenant_id: str) -> List[Action]:
    with Session(engine) as session:
        actions = session.exec(
            select(Action).where(Action.tenant_id == tenant_id)
        ).all()
    return actions


def get_action(tenant_id: str, action_id: str) -> Action:
    with Session(engine) as session:
        action = session.exec(
            select(Action)
            .where(Action.tenant_id == tenant_id)
            .where(Action.id == action_id)
        ).first()
    return action


def create_action(action: Action):
    with Session(engine) as session:
        session.add(action)
        session.commit()
        session.refresh(action)


def create_actions(actions: List[Action]):
    with Session(engine) as session:
        for action in actions:
            session.add(action)
        session.commit()


def delete_action(tenant_id: str, action_id: str) -> bool:
    with Session(engine) as session:
        found_action = session.exec(
            select(Action)
            .where(Action.id == action_id)
            .where(Action.tenant_id == tenant_id)
        ).first()
        if found_action:
            session.delete(found_action)
            session.commit()
            return bool(found_action)
        return False


def update_action(
    tenant_id: str, action_id: str, update_payload: Action
) -> Union[Action, None]:
    with Session(engine) as session:
        found_action = session.exec(
            select(Action)
            .where(Action.id == action_id)
            .where(Action.tenant_id == tenant_id)
        ).first()
        if found_action:
            for key, value in update_payload.dict(exclude_unset=True).items():
                if hasattr(found_action, key):
                    setattr(found_action, key, value)
            session.commit()
            session.refresh(found_action)
    return found_action


def get_tenants_configurations(only_with_config=False) -> List[Tenant]:
    with Session(engine) as session:
        try:
            tenants = session.exec(select(Tenant)).all()
        # except column configuration does not exist (new column added)
        except OperationalError as e:
            if "Unknown column" in str(e):
                logger.warning("Column configuration does not exist in the database")
                return {}
            else:
                logger.exception("Failed to get tenants configurations")
                return {}

    tenants_configurations = {}
    for tenant in tenants:
        if only_with_config and not tenant.configuration:
            continue
        tenants_configurations[tenant.id] = tenant.configuration or {}

    return tenants_configurations


def update_preset_options(tenant_id: str, preset_id: str, options: dict) -> Preset:
    with Session(engine) as session:
        preset = session.exec(
            select(Preset)
            .where(Preset.tenant_id == tenant_id)
            .where(Preset.id == preset_id)
        ).first()

        stmt = (
            update(Preset)
            .where(Preset.id == preset_id)
            .where(Preset.tenant_id == tenant_id)
            .values(options=options)
        )
        session.execute(stmt)
        session.commit()
        session.refresh(preset)
    return preset


def assign_alert_to_incident(alert_id: UUID | str, incident_id: UUID, tenant_id: str):
    return add_alerts_to_incident_by_incident_id(tenant_id, incident_id, [alert_id])


def is_alert_assigned_to_incident(
    alert_id: UUID, incident_id: UUID, tenant_id: str
) -> bool:
    with Session(engine) as session:
        assigned = session.exec(
            select(AlertToIncident)
            .where(AlertToIncident.alert_id == alert_id)
            .where(AlertToIncident.incident_id == incident_id)
            .where(AlertToIncident.tenant_id == tenant_id)
        ).first()
    return assigned is not None


def get_incidents(tenant_id) -> List[Incident]:
    with Session(engine) as session:
        incidents = session.exec(
            select(Incident)
            .options(selectinload(Incident.alerts))
            .where(Incident.tenant_id == tenant_id)
            .order_by(desc(Incident.creation_time))
        ).all()
    return incidents


def get_alert_audit(
    tenant_id: str, fingerprint: str, limit: int = 50
) -> List[AlertAudit]:
    with Session(engine) as session:
        audit = session.exec(
            select(AlertAudit)
            .where(AlertAudit.tenant_id == tenant_id)
            .where(AlertAudit.fingerprint == fingerprint)
            .order_by(desc(AlertAudit.timestamp))
            .limit(limit)
        ).all()
    return audit


def get_workflows_with_last_executions_v2(
    tenant_id: str, fetch_last_executions: int = 15
) -> list[dict]:
    if fetch_last_executions is not None and fetch_last_executions > 20:
        fetch_last_executions = 20

    # List first 1000 worflows and thier last executions in the last 7 days which are active)
    with Session(engine) as session:
        latest_executions_subquery = (
            select(
                WorkflowExecution.workflow_id,
                WorkflowExecution.started,
                WorkflowExecution.execution_time,
                WorkflowExecution.status,
                func.row_number()
                .over(
                    partition_by=WorkflowExecution.workflow_id,
                    order_by=desc(WorkflowExecution.started),
                )
                .label("row_num"),
            )
            .where(WorkflowExecution.tenant_id == tenant_id)
            .where(
                WorkflowExecution.started
                >= datetime.now(tz=timezone.utc) - timedelta(days=7)
            )
            .cte("latest_executions_subquery")
        )

        workflows_with_last_executions_query = (
            select(
                Workflow,
                latest_executions_subquery.c.started,
                latest_executions_subquery.c.execution_time,
                latest_executions_subquery.c.status,
            )
            .outerjoin(
                latest_executions_subquery,
                and_(
                    Workflow.id == latest_executions_subquery.c.workflow_id,
                    latest_executions_subquery.c.row_num <= fetch_last_executions,
                ),
            )
            .where(Workflow.tenant_id == tenant_id)
            .where(Workflow.is_deleted == False)
            .order_by(Workflow.id, desc(latest_executions_subquery.c.started))
            .limit(15000)
        ).distinct()

        result = session.execute(workflows_with_last_executions_query).all()

    return result


def get_last_incidents(
    tenant_id: str,
    limit: int = 25,
    offset: int = 0,
    timeframe: int = None,
    upper_timestamp: datetime = None,
    lower_timestamp: datetime = None,
    is_confirmed: bool = False,
) -> Tuple[list[Incident], int]:
    """
    Get the last incidents and total amount of incidents.

    Args:
        tenant_id (str): The tenant_id to filter the incidents by.
        limit (int): Amount of objects to return
        offset (int): Current offset for
        timeframe (int|null): Return incidents only for the last <N> days
        is_confirmed (bool): Return confirmed incidents or predictions

    Returns:
        List[Incident]: A list of Incident objects.
    """
    with Session(engine) as session:
        query = (
            session.query(
                Incident,
            )
            # .options(joinedload(Incident.alerts))
            .filter(
                Incident.tenant_id == tenant_id, Incident.is_confirmed == is_confirmed
            )
            .order_by(desc(Incident.creation_time))
        )

        if timeframe:
            query = query.filter(
                Incident.start_time
                >= datetime.now(tz=timezone.utc) - timedelta(days=timeframe)
            )

        if upper_timestamp and lower_timestamp:
            query = query.filter(
                col(Incident.last_seen_time).between(lower_timestamp, upper_timestamp)
            )
        elif upper_timestamp:
            query = query.filter(Incident.last_seen_time <= upper_timestamp)
        elif lower_timestamp:
            query = query.filter(Incident.last_seen_time >= lower_timestamp)

        total_count = query.count()

        # Order by start_time in descending order and limit the results
        query = query.order_by(desc(Incident.start_time)).limit(limit).offset(offset)
        # Execute the query
        incidents = query.all()

    return incidents, total_count


def get_incident_by_id(tenant_id: str, incident_id: str | UUID) -> Optional[Incident]:
    with Session(engine) as session:
        query = session.query(
            Incident,
        ).filter(
            Incident.tenant_id == tenant_id,
            Incident.id == incident_id,
        )

    return query.first()


def create_incident_from_dto(
    tenant_id: str, incident_dto: IncidentDtoIn
) -> Optional[Incident]:
    return create_incident_from_dict(tenant_id, incident_dto.dict())


def create_incident_from_dict(
    tenant_id: str, incident_data: dict
) -> Optional[Incident]:
    is_predicted = incident_data.get("is_predicted", False)
    with Session(engine) as session:
        new_incident = Incident(
            **incident_data, tenant_id=tenant_id, is_confirmed=not is_predicted
        )
        session.add(new_incident)
        session.commit()
        session.refresh(new_incident)
        new_incident.alerts = []
    return new_incident


def update_incident_from_dto_by_id(
    tenant_id: str,
    incident_id: str,
    updated_incident_dto: IncidentDtoIn,
) -> Optional[Incident]:
    with Session(engine) as session:
        incident = session.exec(
            select(Incident)
            .where(
                Incident.tenant_id == tenant_id,
                Incident.id == incident_id,
            )
            .options(joinedload(Incident.alerts))
        ).first()

        if not incident:
            return None

        session.query(Incident).filter(
            Incident.tenant_id == tenant_id,
            Incident.id == incident_id,
        ).update(
            {
                "user_generated_name": updated_incident_dto.user_generated_name,
                "user_summary": updated_incident_dto.user_summary,
                "assignee": updated_incident_dto.assignee,
            }
        )

        session.commit()
        session.refresh(incident)

        return incident


def delete_incident_by_id(
    tenant_id: str,
    incident_id: str,
) -> bool:
    with Session(engine) as session:
        incident = (
            session.query(Incident)
            .filter(
                Incident.tenant_id == tenant_id,
                Incident.id == incident_id,
            )
            .first()
        )

        # Delete all associations with alerts:

        (
            session.query(AlertToIncident)
            .where(
                AlertToIncident.tenant_id == tenant_id,
                AlertToIncident.incident_id == incident.id,
            )
            .delete()
        )

        session.delete(incident)
        session.commit()
        return True


def get_incidents_count(
    tenant_id: str,
) -> int:
    with Session(engine) as session:
        return (
            session.query(Incident)
            .filter(
                Incident.tenant_id == tenant_id,
            )
            .count()
        )


def get_incident_alerts_by_incident_id(
    tenant_id: str, incident_id: str, limit: int, offset: int
) -> (List[Alert], int):
    with Session(engine) as session:
        query = (
            session.query(
                Alert,
            )
            .join(AlertToIncident, AlertToIncident.alert_id == Alert.id)
            .join(Incident, AlertToIncident.incident_id == Incident.id)
            .filter(
                AlertToIncident.tenant_id == tenant_id,
                Incident.id == incident_id,
            )
            .order_by(col(Alert.timestamp).desc())
        )

    total_count = query.count()

    return query.limit(limit).offset(offset).all(), total_count


def get_alerts_data_for_incident(
    alert_ids: list[str | UUID], session: Optional[Session] = None
) -> dict:
    """
    Function to prepare aggregated data for incidents from the given list of alert_ids
    Logic is wrapped to the inner function for better usability with an optional database session

    Args:
        alert_ids (list[str | UUID]): list of alert ids for aggregation
        session (Optional[Session]): The database session or None

    Returns: dict {sources: list[str], services: list[str], count: int}
    """

    def inner(db_session: Session):

        fields = (
            get_json_extract_field(session, Alert.event, "service"),
            Alert.provider_type,
            get_json_extract_field(session, Alert.event, "severity"),
        )

        alerts_data = db_session.exec(
            select(*fields).where(
                col(Alert.id).in_(alert_ids),
            )
        ).all()

        sources = []
        services = []
        severities = []

        for service, source, severity in alerts_data:
            if source:
                sources.append(source)
            if service:
                services.append(service)
            if severity:
                if isinstance(severity, int):
                    severities.append(IncidentSeverity.from_number(severity))
                else:
                    severities.append(IncidentSeverity(severity))

        return {
            "sources": set(sources),
            "services": set(services),
            "max_severity": max(severities),
            "count": len(alerts_data),
        }

    # Ensure that we have a session to execute the query. If not - make new one
    if not session:
        with Session(engine) as session:
            return inner(session)
    return inner(session)


def add_alerts_to_incident_by_incident_id(
    tenant_id: str, incident_id: str | UUID, alert_ids: List[UUID]
) -> Optional[Incident]:
    with Session(engine) as session:
        incident = session.exec(
            select(Incident).where(
                Incident.tenant_id == tenant_id,
                Incident.id == incident_id,
            )
        ).first()

        if not incident:
            return None

        existed_alert_ids = session.exec(
            select(AlertToIncident.alert_id).where(
                AlertToIncident.tenant_id == tenant_id,
                AlertToIncident.incident_id == incident.id,
                col(AlertToIncident.alert_id).in_(alert_ids),
            )
        ).all()

        new_alert_ids = [
            alert_id for alert_id in alert_ids if alert_id not in existed_alert_ids
        ]

        if not new_alert_ids:
            return incident

        alerts_data_for_incident = get_alerts_data_for_incident(new_alert_ids, session)

        incident.sources = list(
            set(incident.sources) | set(alerts_data_for_incident["sources"])
        )
        incident.affected_services = list(
            set(incident.affected_services) | set(alerts_data_for_incident["services"])
        )
        incident.alerts_count += alerts_data_for_incident["count"]

        alert_to_incident_entries = [
            AlertToIncident(
                alert_id=alert_id, incident_id=incident.id, tenant_id=tenant_id
            )
            for alert_id in new_alert_ids
        ]

        session.bulk_save_objects(alert_to_incident_entries)

        started_at, last_seen_at = session.exec(
            select(func.min(Alert.timestamp), func.max(Alert.timestamp))
            .join(AlertToIncident, AlertToIncident.alert_id == Alert.id)
            .where(
                AlertToIncident.tenant_id == tenant_id,
                AlertToIncident.incident_id == incident.id,
            )
        ).one()
        incident.start_time = started_at
        incident.last_seen_time = last_seen_at

        incident.severity = alerts_data_for_incident["max_severity"].order

        session.add(incident)
        session.commit()
        session.refresh(incident)
        return incident


def get_incident_unique_fingerprint_count(tenant_id: str, incident_id: str) -> int:
    with Session(engine) as session:
        return session.execute(
            select(func.count(1))
            .select_from(AlertToIncident)
            .join(Alert, AlertToIncident.alert_id == Alert.id)
            .where(
                Alert.tenant_id == tenant_id,
                AlertToIncident.incident_id == incident_id,
            )
        ).scalar()


def remove_alerts_to_incident_by_incident_id(
    tenant_id: str, incident_id: str | UUID, alert_ids: List[UUID]
) -> Optional[int]:
    with Session(engine) as session:
        incident = session.exec(
            select(Incident).where(
                Incident.tenant_id == tenant_id,
                Incident.id == incident_id,
            )
        ).first()

        if not incident:
            return None

        # Removing alerts-to-incident relation for provided alerts_ids
        deleted = (
            session.query(AlertToIncident)
            .where(
                AlertToIncident.tenant_id == tenant_id,
                AlertToIncident.incident_id == incident.id,
                col(AlertToIncident.alert_id).in_(alert_ids),
            )
            .delete()
        )
        session.commit()

        # Getting aggregated data for incidents for alerts which just was removed
        alerts_data_for_incident = get_alerts_data_for_incident(alert_ids, session)

        service_field = get_json_extract_field(session, Alert.event, "service")

        # checking if services of removed alerts are still presented in alerts
        # which still assigned with the incident
        services_existed = session.exec(
            session.query(func.distinct(service_field))
            .join(AlertToIncident, Alert.id == AlertToIncident.alert_id)
            .filter(
                AlertToIncident.incident_id == incident_id,
                service_field.in_(alerts_data_for_incident["services"]),
            )
        ).scalars()

        # checking if sources (providers) of removed alerts are still presented in alerts
        # which still assigned with the incident
        sources_existed = session.exec(
            session.query(col(Alert.provider_type).distinct())
            .join(AlertToIncident, Alert.id == AlertToIncident.alert_id)
            .filter(
                AlertToIncident.incident_id == incident_id,
                col(Alert.provider_type).in_(alerts_data_for_incident["sources"]),
            )
        ).scalars()

        # Making lists of services and sources to remove from the incident
        services_to_remove = [
            service
            for service in alerts_data_for_incident["services"]
            if service not in services_existed
        ]
        sources_to_remove = [
            source
            for source in alerts_data_for_incident["sources"]
            if source not in sources_existed
        ]

        started_at, last_seen_at = session.exec(
            select(func.min(Alert.timestamp), func.max(Alert.timestamp))
            .join(AlertToIncident, AlertToIncident.alert_id == Alert.id)
            .where(
                AlertToIncident.tenant_id == tenant_id,
                AlertToIncident.incident_id == incident.id,
            )
        ).one()

        # filtering removed entities from affected services and sources in the incident
        incident.affected_services = [
            service
            for service in incident.affected_services
            if service not in services_to_remove
        ]
        incident.sources = [
            source for source in incident.sources if source not in sources_to_remove
        ]

        incident.alerts_count -= alerts_data_for_incident["count"]
        incident.start_time = started_at
        incident.last_seen_time = last_seen_at

        session.add(incident)
        session.commit()

        return deleted


def get_alerts_count(
    tenant_id: str,
) -> int:
    with Session(engine) as session:
        return (
            session.query(Alert)
            .filter(
                Alert.tenant_id == tenant_id,
            )
            .count()
        )


def get_first_alert_datetime(
    tenant_id: str,
) -> datetime | None:
    with Session(engine) as session:
        first_alert = (
            session.query(Alert)
            .filter(
                Alert.tenant_id == tenant_id,
            )
            .first()
        )
        if first_alert:
            return first_alert.timestamp


def confirm_predicted_incident_by_id(
    tenant_id: str,
    incident_id: UUID | str,
):
    with Session(engine) as session:
        incident = session.exec(
            select(Incident)
            .where(
                Incident.tenant_id == tenant_id,
                Incident.id == incident_id,
                Incident.is_confirmed == expression.false(),
            )
            .options(joinedload(Incident.alerts))
        ).first()

        if not incident:
            return None

        session.query(Incident).filter(
            Incident.tenant_id == tenant_id,
            Incident.id == incident_id,
            Incident.is_confirmed == expression.false(),
        ).update(
            {
                "is_confirmed": True,
            }
        )

        session.commit()
        session.refresh(incident)

        return incident


def write_pmi_matrix_to_temp_file(
    tenant_id: str, pmi_matrix: np.array, fingerprints: List, temp_dir: str
) -> bool:
    np.savez(
        f"{temp_dir}/pmi_matrix.npz", pmi_matrix=pmi_matrix, fingerprints=fingerprints
    )
    return True


def write_pmi_matrix_to_db(tenant_id: str, pmi_matrix_df: pd.DataFrame) -> bool:
    # TODO: add handlers for sequential launches
    with Session(engine) as session:
        pmi_entries_to_update = 0
        pmi_entries_to_insert = []

        # Query for existing entries to differentiate between updates and inserts
        existing_entries = session.query(PMIMatrix).filter_by(tenant_id=tenant_id).all()
        existing_entries_dict = {
            (entry.fingerprint_i, entry.fingerprint_j): entry
            for entry in existing_entries
        }

        for fingerprint_i in pmi_matrix_df.index:
            for fingerprint_j in pmi_matrix_df.columns:
                if pmi_matrix_df.at[fingerprint_i, fingerprint_j] == -100:
                    continue

                pmi = float(pmi_matrix_df.at[fingerprint_i, fingerprint_j])

                pmi_entry = {
                    "tenant_id": tenant_id,
                    "fingerprint_i": fingerprint_i,
                    "fingerprint_j": fingerprint_j,
                    "pmi": pmi,
                }

                if (fingerprint_i, fingerprint_j) in existing_entries_dict:
                    existed_entry = existing_entries_dict[
                        (fingerprint_i, fingerprint_j)
                    ]
                    if existed_entry.pmi != pmi:
                        session.execute(
                            update(PMIMatrix)
                            .where(
                                PMIMatrix.fingerprint_i == fingerprint_i,
                                PMIMatrix.fingerprint_j == fingerprint_j,
                                PMIMatrix.tenant_id == tenant_id,
                            )
                            .values(pmi=pmi)
                        )
                        pmi_entries_to_update += 1
                else:
                    pmi_entries_to_insert.append(pmi_entry)

        if pmi_entries_to_insert:
            session.bulk_insert_mappings(PMIMatrix, pmi_entries_to_insert)

        logger.info(
            f"PMI matrix for tenant {tenant_id} updated. {pmi_entries_to_update} entries updated, {len(pmi_entries_to_insert)} entries inserted",
            extra={"tenant_id": tenant_id},
        )

        session.commit()

    return True


def get_pmi_value(
    tenant_id: str, fingerprint_i: str, fingerprint_j: str
) -> Optional[float]:
    with Session(engine) as session:
        pmi_entry = session.exec(
            select(PMIMatrix)
            .where(PMIMatrix.tenant_id == tenant_id)
            .where(PMIMatrix.fingerprint_i == fingerprint_i)
            .where(PMIMatrix.fingerprint_j == fingerprint_j)
        ).first()

    return pmi_entry.pmi if pmi_entry else None


def get_pmi_values_from_temp_file(temp_dir: str) -> Tuple[np.array, Dict[str, int]]:
    npzfile = np.load(f"{temp_dir}/pmi_matrix.npz", allow_pickle=True)
    pmi_matrix = npzfile["pmi_matrix"]
    fingerprints = npzfile["fingerprints"]

    fingerint2idx = {fingerprint: i for i, fingerprint in enumerate(fingerprints)}

    return pmi_matrix, fingerint2idx


def get_pmi_values(
    tenant_id: str, fingerprints: List[str]
) -> Dict[Tuple[str, str], Optional[float]]:
    with Session(engine) as session:
        pmi_entries = session.exec(
            select(PMIMatrix).where(PMIMatrix.tenant_id == tenant_id)
        ).all()

    pmi_values = {
        (entry.fingerprint_i, entry.fingerprint_j): entry.pmi for entry in pmi_entries
    }
    return pmi_values


def update_incident_summary(
    tenant_id: str, incident_id: UUID, summary: str
) -> Incident:
    with Session(engine) as session:
        incident = session.exec(
            select(Incident)
            .where(Incident.tenant_id == tenant_id)
            .where(Incident.id == incident_id)
        ).first()

        if not incident:
            logger.error(
                f"Incident not found for tenant {tenant_id} and incident {incident_id}",
                extra={"tenant_id": tenant_id},
            )
            return

        incident.generated_summary = summary
        session.commit()
        session.refresh(incident)

        return


def update_incident_name(tenant_id: str, incident_id: UUID, name: str) -> Incident:
    with Session(engine) as session:
        incident = session.exec(
            select(Incident)
            .where(Incident.tenant_id == tenant_id)
            .where(Incident.id == incident_id)
        ).first()

        if not incident:
            logger.error(
                f"Incident not found for tenant {tenant_id} and incident {incident_id}",
                extra={"tenant_id": tenant_id},
            )
            return

        incident.ai_generated_name = name
        session.commit()
        session.refresh(incident)

        return incident


# Fetch all topology data
def get_all_topology_data(
    tenant_id: str,
    provider_id: Optional[str] = None,
    service: Optional[str] = None,
    environment: Optional[str] = None,
) -> List[TopologyServiceDtoOut]:
    with Session(engine) as session:
        query = select(TopologyService).where(TopologyService.tenant_id == tenant_id)

        # @tb: let's filter by service only for now and take care of it when we handle multilpe
        # services and environments and cmdbs
        # the idea is that we show the service topology regardless of the underlying provider/env
        # if provider_id is not None and service is not None and environment is not None:
        if service is not None:
            query = query.where(
                TopologyService.service == service,
                # TopologyService.source_provider_id == provider_id,
                # TopologyService.environment == environment,
            )

            service_instance = session.exec(query).first()
            if not service_instance:
                return []

            services = session.exec(
                select(TopologyServiceDependency)
                .where(
                    TopologyServiceDependency.depends_on_service_id
                    == service_instance.id
                )
                .options(joinedload(TopologyServiceDependency.service))
            ).all()
            services = [service_instance, *[service.service for service in services]]
        else:
            # Fetch services for the tenant
            services = session.exec(query).all()

        service_dtos = [TopologyServiceDtoOut.from_orm(service) for service in services]

        return service_dtos


def get_topology_data_by_dynamic_matcher(
    tenant_id: str, matchers_value: dict[str, str]
) -> TopologyService | None:
    with Session(engine) as session:
        query = select(TopologyService).where(TopologyService.tenant_id == tenant_id)
        for matcher in matchers_value:
            query = query.where(
                getattr(TopologyService, matcher) == matchers_value[matcher]
            )
    return session.exec(query).first()


def get_tags(tenant_id):
    with Session(engine) as session:
        tags = session.exec(select(Tag).where(Tag.tenant_id == tenant_id)).all()
    return tags


def create_tag(tag: Tag):
    with Session(engine) as session:
        session.add(tag)
        session.commit()
        session.refresh(tag)
        return tag


def assign_tag_to_preset(tenant_id: str, tag_id: str, preset_id: str):
    with Session(engine) as session:
        tag_preset = PresetTagLink(
            tenant_id=tenant_id,
            tag_id=tag_id,
            preset_id=preset_id,
        )
        session.add(tag_preset)
        session.commit()
        session.refresh(tag_preset)
        return tag_preset


def get_provider_by_name(tenant_id: str, provider_name: str) -> Provider:
    with Session(engine) as session:
        provider = session.exec(
            select(Provider)
            .where(Provider.tenant_id == tenant_id)
            .where(Provider.name == provider_name)
        ).first()
    return provider<|MERGE_RESOLUTION|>--- conflicted
+++ resolved
@@ -18,11 +18,7 @@
 import validators
 from dotenv import find_dotenv, load_dotenv
 from opentelemetry.instrumentation.sqlalchemy import SQLAlchemyInstrumentor
-<<<<<<< HEAD
 from sqlalchemy import and_, column, desc, func, null, select, text, update
-=======
-from sqlalchemy import and_, desc, null, update
->>>>>>> b6c186f5
 from sqlalchemy.exc import IntegrityError, OperationalError
 from sqlalchemy.orm import joinedload, selectinload, subqueryload
 from sqlalchemy.sql import expression
@@ -569,18 +565,22 @@
         session.commit()
 
 
-def get_workflow_executions(tenant_id, workflow_id, limit=50, offset=0, tab=2, status: Optional[Union[str, List[str]]] = None,
+def get_workflow_executions(
+    tenant_id,
+    workflow_id,
+    limit=50,
+    offset=0,
+    tab=2,
+    status: Optional[Union[str, List[str]]] = None,
     trigger: Optional[Union[str, List[str]]] = None,
-    execution_id: Optional[str] = None):
-    with Session(engine) as session:
-        query = (
-            session.query(
-                WorkflowExecution,
-            )
-            .filter(
-                WorkflowExecution.tenant_id == tenant_id,
-                WorkflowExecution.workflow_id == workflow_id
-            )
+    execution_id: Optional[str] = None,
+):
+    with Session(engine) as session:
+        query = session.query(
+            WorkflowExecution,
+        ).filter(
+            WorkflowExecution.tenant_id == tenant_id,
+            WorkflowExecution.workflow_id == workflow_id,
         )
 
         now = datetime.now(tz=timezone.utc)
@@ -594,48 +594,51 @@
             start_of_day = now.replace(hour=0, minute=0, second=0, microsecond=0)
             query = query.filter(
                 WorkflowExecution.started >= start_of_day,
-                WorkflowExecution.started <= now
+                WorkflowExecution.started <= now,
             )
 
         if timeframe:
-            query = query.filter(
-                WorkflowExecution.started >= timeframe
-            )
+            query = query.filter(WorkflowExecution.started >= timeframe)
 
         if isinstance(status, str):
             status = [status]
         elif status is None:
-            status = []    
-       
+            status = []
+
         # Normalize trigger to a list
         if isinstance(trigger, str):
             trigger = [trigger]
-
 
         if execution_id:
             query = query.filter(WorkflowExecution.id == execution_id)
         if status and len(status) > 0:
             query = query.filter(WorkflowExecution.status.in_(status))
         if trigger and len(trigger) > 0:
-            conditions = [WorkflowExecution.triggered_by.like(f"{trig}%") for trig in trigger]
+            conditions = [
+                WorkflowExecution.triggered_by.like(f"{trig}%") for trig in trigger
+            ]
             query = query.filter(or_(*conditions))
-    
 
         total_count = query.count()
         status_count_query = query.with_entities(
-            WorkflowExecution.status,
-            func.count().label('count')
+            WorkflowExecution.status, func.count().label("count")
         ).group_by(WorkflowExecution.status)
         status_counts = status_count_query.all()
 
         statusGroupbyMap = {status: count for status, count in status_counts}
-        pass_count = statusGroupbyMap.get('success', 0)
-        fail_count = statusGroupbyMap.get('error', 0) + statusGroupbyMap.get('timeout', 0)   
-        avgDuration = query.with_entities(func.avg(WorkflowExecution.execution_time)).scalar()
+        pass_count = statusGroupbyMap.get("success", 0)
+        fail_count = statusGroupbyMap.get("error", 0) + statusGroupbyMap.get(
+            "timeout", 0
+        )
+        avgDuration = query.with_entities(
+            func.avg(WorkflowExecution.execution_time)
+        ).scalar()
         avgDuration = avgDuration if avgDuration else 0.0
 
-        query = query.order_by(desc(WorkflowExecution.started)).limit(limit).offset(offset)
-        
+        query = (
+            query.order_by(desc(WorkflowExecution.started)).limit(limit).offset(offset)
+        )
+
         # Execute the query
         workflow_executions = query.all()
 
@@ -1682,7 +1685,6 @@
             timestamp_format = func.to_char(AlertToIncident.timestamp, time_format)
         elif session.bind.dialect.name == "sqlite":
             time_format = "%Y-%m-%d %H:%M" if minute else "%Y-%m-%d %H"
-<<<<<<< HEAD
             timestamp_format = func.strftime(time_format, AlertToGroup.timestamp)
         elif session.bind.dialect.name == "mssql":
             # For MSSQL, using CONVERT to format date
@@ -1694,49 +1696,13 @@
                 timestamp_format = (
                     func.format(AlertToGroup.timestamp, "yyyy-MM-dd HH") + ":00"
                 )
-=======
-            timestamp_format = func.strftime(time_format, AlertToIncident.timestamp)
->>>>>>> b6c186f5
         else:
             raise ValueError("Unsupported database dialect")
         # Construct the query
-        # Create a subquery
-        subquery = (
+        query = (
             select(
                 Rule.id.label("rule_id"),
                 Rule.name.label("rule_name"),
-<<<<<<< HEAD
-                Group.id.label("group_id"),
-                Group.group_fingerprint.label("group_fingerprint"),
-                timestamp_format.label("formatted_timestamp"),
-                AlertToGroup.alert_id,
-            )
-            .join(Group, Rule.id == Group.rule_id)
-            .join(AlertToGroup, Group.id == AlertToGroup.group_id)
-            .filter(
-                AlertToGroup.timestamp >= seven_days_ago, Rule.tenant_id == tenant_id
-            )
-            .subquery()
-        )
-
-        query = (
-            session.query(
-                subquery.c.rule_id,
-                subquery.c.rule_name,
-                subquery.c.group_id,
-                subquery.c.group_fingerprint,
-                subquery.c.formatted_timestamp.label("time"),
-                func.count(subquery.c.alert_id).label("hits"),
-            )
-            .group_by(
-                subquery.c.rule_id,
-                subquery.c.rule_name,
-                subquery.c.group_id,
-                subquery.c.group_fingerprint,
-                subquery.c.formatted_timestamp,
-            )
-            .order_by(subquery.c.formatted_timestamp)
-=======
                 Incident.id.label("group_id"),
                 Incident.rule_fingerprint.label("rule_fingerprint"),
                 timestamp_format.label("time"),
@@ -1750,7 +1716,6 @@
                 "rule_id", "rule_name", "incident_id", "rule_fingerprint", "time"
             )  # Adjusted here
             .order_by("time")
->>>>>>> b6c186f5
         )
 
         results = query.all()
@@ -1759,13 +1724,8 @@
         rule_distribution = {}
         for result in results:
             rule_id = result.rule_id
-<<<<<<< HEAD
-            group_fingerprint = result.group_fingerprint
-            timestamp = result.formatted_timestamp
-=======
             rule_fingerprint = result.rule_fingerprint
             timestamp = result.time
->>>>>>> b6c186f5
             hits = result.hits
 
             if rule_id not in rule_distribution:
@@ -2312,8 +2272,7 @@
             # .options(joinedload(Incident.alerts))
             .filter(
                 Incident.tenant_id == tenant_id, Incident.is_confirmed == is_confirmed
-            )
-            .order_by(desc(Incident.creation_time))
+            ).order_by(desc(Incident.creation_time))
         )
 
         if timeframe:
