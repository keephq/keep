--- conflicted
+++ resolved
@@ -4429,7 +4429,6 @@
         for row in results
     }
 
-<<<<<<< HEAD
 def get_or_create_external_ai_settings(tenant_id: str) -> List[ExternalAIConfigAndMetadataDto]:
     with Session(engine) as session:
         algorithm_configs = session.exec(
@@ -4457,7 +4456,6 @@
         session.add(setting)
         session.commit()
     return setting
-=======
 
 def get_table_class(table_name: str) -> Type[SQLModel]:
     """
@@ -4563,5 +4561,4 @@
         activity_report['last_24_hours_workflows_executed'] = session.query(WorkflowExecution).filter(
             WorkflowExecution.started >= last_24_hours).count()
         
-    return activity_report
->>>>>>> 815f6f32
+    return activity_report