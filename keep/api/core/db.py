--- conflicted
+++ resolved
@@ -1994,12 +1994,7 @@
                 Incident,
                 subquery.c.last_updated_time
             )
-<<<<<<< HEAD
-            .join(subquery, subquery.c.incident_id == Incident.id)
-            .filter(Incident.tenant_id == tenant_id)
-=======
             .join(subquery, subquery.c.incident_id == Incident.id, isouter=True)
->>>>>>> 7644477c
             .filter(Incident.is_confirmed == is_confirmed)
             .options(joinedload(Incident.alerts))
             .order_by(desc(Incident.creation_time))
@@ -2411,7 +2406,6 @@
 def write_pmi_matrix_to_db(tenant_id: str, pmi_matrix_df: pd.DataFrame) -> bool:
     # TODO: add handlers for sequential launches
     with Session(engine) as session:
-<<<<<<< HEAD
         pmi_entries_to_update = []
         pmi_entries_to_insert = []
 
@@ -2419,13 +2413,10 @@
         existing_entries = session.query(PMIMatrix).filter_by(tenant_id=tenant_id).all()
         existing_entries_set = {(entry.fingerprint_i, entry.fingerprint_j) for entry in existing_entries}
 
-=======
->>>>>>> 7644477c
         for fingerprint_i in pmi_matrix_df.index:
             for fingerprint_j in pmi_matrix_df.columns:
                 pmi = pmi_matrix_df.at[fingerprint_i, fingerprint_j]
 
-<<<<<<< HEAD
                 pmi_entry = {
                     "tenant_id": tenant_id,
                     "fingerprint_i": fingerprint_i,
@@ -2448,18 +2439,6 @@
         
         session.commit()
 
-=======
-                pmi_entry = PMIMatrix(
-                    tenant_id=tenant_id,
-                    fingerprint_i=fingerprint_i,
-                    fingerprint_j=fingerprint_j,
-                    pmi=pmi
-                )
-                session.merge(pmi_entry)
-                
-        session.commit()
-        
->>>>>>> 7644477c
     return True
 
 def get_pmi_value(tenant_id: str, fingerprint_i: str, fingerprint_j: str) -> Optional[float]:
