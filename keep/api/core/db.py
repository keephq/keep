--- conflicted
+++ resolved
@@ -43,17 +43,13 @@
 from keep.api.core.db_utils import create_db_engine, get_json_extract_field
 
 # This import is required to create the tables
-<<<<<<< HEAD
-from keep.api.models.ai_external import ExternalAIConfigAndMetadataDto, ExternalAIDto
-from keep.api.models.alert import AlertStatus, IncidentDtoIn, IncidentSorting
-=======
+from keep.api.models.ai_external import ExternalAIConfigAndMetadata, ExternalAIConfigAndMetadataDto
 from keep.api.models.alert import (
     AlertStatus,
     IncidentDto,
     IncidentDtoIn,
     IncidentSorting,
 )
->>>>>>> c791b853
 from keep.api.models.db.action import Action
 from keep.api.models.db.alert import *  # pylint: disable=unused-wildcard-import
 from keep.api.models.db.dashboard import *  # pylint: disable=unused-wildcard-import
@@ -66,11 +62,6 @@
 from keep.api.models.db.tenant import *  # pylint: disable=unused-wildcard-import
 from keep.api.models.db.topology import *  # pylint: disable=unused-wildcard-import
 from keep.api.models.db.workflow import *  # pylint: disable=unused-wildcard-import
-<<<<<<< HEAD
-from keep.api.models.db.ai_external import *  # pylint: disable=unused-wildcard-import
-=======
-from keep.api.models.time_stamp import TimeStampFilter
->>>>>>> c791b853
 
 logger = logging.getLogger(__name__)
 
