--- conflicted
+++ resolved
@@ -2169,12 +2169,9 @@
     upper_timestamp: datetime = None,
     lower_timestamp: datetime = None,
     is_confirmed: bool = False,
-<<<<<<< HEAD
-    is_predicted: bool = None,
-=======
     sorting: Optional[IncidentSorting] = IncidentSorting.creation_time,
     with_alerts: bool = False,
->>>>>>> 330a5c65
+    is_predicted: bool = None,
 ) -> Tuple[list[Incident], int]:
     """
     Get the last incidents and total amount of incidents.
@@ -2195,25 +2192,12 @@
         List[Incident]: A list of Incident objects.
     """
     with Session(engine) as session:
-<<<<<<< HEAD
-        query = (
-            session.query(
-                Incident,
-            )
-            .options(joinedload(Incident.alerts))
-            .filter(
-                Incident.tenant_id == tenant_id, Incident.is_confirmed == is_confirmed
-            )
-            .order_by(desc(Incident.creation_time))
-        )
-=======
         query = session.query(
             Incident,
         ).filter(Incident.tenant_id == tenant_id, Incident.is_confirmed == is_confirmed)
 
         if with_alerts:
             query = query.options(joinedload(Incident.alerts))
->>>>>>> 330a5c65
 
         if is_predicted is not None:
             query = query.filter(Incident.is_predicted == is_predicted)
