--- conflicted
+++ resolved
@@ -17,11 +17,7 @@
 import validators
 from dotenv import find_dotenv, load_dotenv
 from opentelemetry.instrumentation.sqlalchemy import SQLAlchemyInstrumentor
-<<<<<<< HEAD
 from sqlalchemy import and_, column, desc, func, null, select, text, update
-=======
-from sqlalchemy import and_, desc, func, null, update
->>>>>>> bfc5aa57
 from sqlalchemy.exc import IntegrityError
 from sqlalchemy.orm import joinedload, selectinload, subqueryload
 from sqlalchemy.orm.attributes import flag_modified
@@ -49,83 +45,12 @@
 # this is a workaround for gunicorn to load the env vars
 #   becuase somehow in gunicorn it doesn't load the .env file
 load_dotenv(find_dotenv())
-<<<<<<< HEAD
-db_connection_string = config("DATABASE_CONNECTION_STRING", default=None)
-pool_size = config("DATABASE_POOL_SIZE", default=5, cast=int)
-max_overflow = config("DATABASE_MAX_OVERFLOW", default=10, cast=int)
-echo = config("DATABASE_ECHO", default=False, cast=bool)
-
-
-def dumps(_json) -> str:
-    """
-    Overcome the issue of serializing datetime objects to JSON with the default json.dumps.
-       Usually seen with PostgreSQL JSONB fields.
-    https://stackoverflow.com/questions/36438052/using-a-custom-json-encoder-for-sqlalchemys-postgresql-jsonb-implementation
-
-    Args:
-        _json (object): The json object to serialize.
-
-    Returns:
-        str: The serialized JSON object.
-    """
-    return json.dumps(_json, default=str)
-
-
-if RUNNING_IN_CLOUD_RUN:
-    engine = create_engine(
-        "mysql+pymysql://",
-        creator=__get_conn,
-    )
-elif db_connection_string == "impersonate":
-    engine = create_engine(
-        "mysql+pymysql://",
-        creator=__get_conn_impersonate,
-    )
-elif db_connection_string:
-    try:
-        logger.info(f"Creating a connection pool with size {pool_size}")
-        engine = create_engine(
-            db_connection_string,
-            pool_size=pool_size,
-            max_overflow=max_overflow,
-            json_serializer=dumps,
-            echo=echo,
-        )
-    # SQLite does not support pool_size
-    except TypeError:
-        engine = create_engine(db_connection_string)
-else:
-    engine = create_engine(
-        "sqlite:///./keep.db", connect_args={"check_same_thread": False}
-    )
-
-SQLAlchemyInstrumentor().instrument(enable_commenter=True, engine=engine)
-
-
-def create_db_and_tables():
-    """
-    Creates the database and tables.
-    """
-    try:
-        if not database_exists(engine.url):
-            logger.info("Creating the database")
-            create_database(engine.url)
-            logger.info("Database created")
-    # On Cloud Run, it fails to check if the database exists
-    except Exception:
-        logger.warning("Failed to create the database or detect if it exists.")
-        pass
-    SQLModel.metadata.create_all(engine)
-
-
-=======
 
 
 engine = create_db_engine()
 SQLAlchemyInstrumentor().instrument(enable_commenter=True, engine=engine)
 
 
->>>>>>> bfc5aa57
 def get_session() -> Session:
     """
     Creates a database session.
