--- conflicted
+++ resolved
@@ -592,7 +592,6 @@
     return alerts
 
 
-<<<<<<< HEAD
 # this is only for single tenant
 def get_user(username, password, update_sign_in=True):
     from keep.api.core.dependencies import SINGLE_TENANT_UUID
@@ -654,7 +653,8 @@
         session.commit()
         session.refresh(user)
     return user
-=======
+
+
 def save_workflow_results(
     tenant_id, workflow_id, workflow_execution_id, workflow_results
 ):
@@ -667,5 +667,4 @@
         ).first()
 
         workflow_execution.results = workflow_results
-        session.commit()
->>>>>>> 2aaec97c
+        session.commit()