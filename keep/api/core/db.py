"""
Keep main database module.

This module contains the CRUD database functions for Keep.
"""

import hashlib
import json
import logging
import random
import uuid
from collections import defaultdict
from contextlib import contextmanager
from datetime import datetime, timedelta, timezone
from functools import wraps
from typing import Any, Callable, Dict, Iterator, List, Tuple, Type, Union
from uuid import UUID, uuid4

import validators
from dateutil.parser import parse
from dateutil.tz import tz
from dotenv import find_dotenv, load_dotenv
from opentelemetry.instrumentation.sqlalchemy import SQLAlchemyInstrumentor
from psycopg2.errors import NoActiveSqlTransaction
from retry import retry
from sqlalchemy import (
    String,
    and_,
    case,
    cast,
    desc,
    func,
    literal,
    null,
    select,
    union,
    update,
)
from sqlalchemy.dialects.mysql import insert as mysql_insert
from sqlalchemy.dialects.postgresql import insert as pg_insert
from sqlalchemy.dialects.sqlite import insert as sqlite_insert
from sqlalchemy.exc import IntegrityError, OperationalError
from sqlalchemy.orm import joinedload, subqueryload, foreign
from sqlalchemy.orm.exc import StaleDataError
from sqlalchemy.sql import exists, expression
from sqlmodel import Session, SQLModel, col, or_, select, text

from keep.api.consts import STATIC_PRESETS
from keep.api.core.config import config
from keep.api.core.db_utils import (
    create_db_engine,
    get_json_extract_field,
    get_or_create,
)
from keep.api.core.dependencies import SINGLE_TENANT_UUID

# This import is required to create the tables
from keep.api.models.action_type import ActionType
from keep.api.models.ai_external import (
    ExternalAIConfigAndMetadata,
    ExternalAIConfigAndMetadataDto,
)
from keep.api.models.alert import AlertStatus
from keep.api.models.db.action import Action
from keep.api.models.db.ai_external import *  # pylint: disable=unused-wildcard-import
from keep.api.models.db.alert import *  # pylint: disable=unused-wildcard-import
from keep.api.models.db.dashboard import *  # pylint: disable=unused-wildcard-import
from keep.api.models.db.enrichment_event import *  # pylint: disable=unused-wildcard-import
from keep.api.models.db.extraction import *  # pylint: disable=unused-wildcard-import
from keep.api.models.db.incident import *  # pylint: disable=unused-wildcard-import
from keep.api.models.db.maintenance_window import *  # pylint: disable=unused-wildcard-import
from keep.api.models.db.mapping import *  # pylint: disable=unused-wildcard-import
from keep.api.models.db.preset import *  # pylint: disable=unused-wildcard-import
from keep.api.models.db.provider import *  # pylint: disable=unused-wildcard-import
from keep.api.models.db.provider_image import *  # pylint: disable=unused-wildcard-import
from keep.api.models.db.rule import *  # pylint: disable=unused-wildcard-import
from keep.api.models.db.system import *  # pylint: disable=unused-wildcard-import
from keep.api.models.db.tenant import *  # pylint: disable=unused-wildcard-import
from keep.api.models.db.topology import *  # pylint: disable=unused-wildcard-import
from keep.api.models.db.workflow import *  # pylint: disable=unused-wildcard-import
from keep.api.models.incident import IncidentDto, IncidentDtoIn, IncidentSorting
from keep.api.models.time_stamp import TimeStampFilter

logger = logging.getLogger(__name__)


# this is a workaround for gunicorn to load the env vars
# because somehow in gunicorn it doesn't load the .env file
load_dotenv(find_dotenv())


engine = create_db_engine()
SQLAlchemyInstrumentor().instrument(enable_commenter=True, engine=engine)


ALLOWED_INCIDENT_FILTERS = [
    "status",
    "severity",
    "sources",
    "affected_services",
    "assignee",
]
KEEP_AUDIT_EVENTS_ENABLED = config("KEEP_AUDIT_EVENTS_ENABLED", cast=bool, default=True)

INTERVAL_WORKFLOWS_RELAUNCH_TIMEOUT = timedelta(minutes=60)
WORKFLOWS_TIMEOUT = timedelta(minutes=120)


def dispose_session():
    logger.info("Disposing engine pool")
    if engine.dialect.name != "sqlite":
        engine.dispose(close=False)
        logger.info("Engine pool disposed")
    else:
        logger.info("Engine pool is sqlite, not disposing")


@contextmanager
def existed_or_new_session(session: Optional[Session] = None) -> Iterator[Session]:
    try:
        if session:
            yield session
        else:
            with Session(engine) as session:
                yield session
    except Exception as e:
        e.session = session
        raise e


def get_session() -> Session:
    """
    Creates a database session.

    Yields:
        Session: A database session
    """
    from opentelemetry import trace  # pylint: disable=import-outside-toplevel

    tracer = trace.get_tracer(__name__)
    with tracer.start_as_current_span("get_session"):
        with Session(engine) as session:
            yield session


def get_session_sync() -> Session:
    """
    Creates a database session.

    Returns:
        Session: A database session
    """
    return Session(engine)


def __convert_to_uuid(value: str, should_raise: bool = False) -> UUID | None:
    try:
        return UUID(value)
    except ValueError:
        if should_raise:
            raise ValueError(f"Invalid UUID: {value}")
        return None


def retry_on_db_error(f):
    @retry(
        exceptions=(OperationalError, IntegrityError, StaleDataError),
        tries=3,
        delay=0.1,
        backoff=2,
        jitter=(0, 0.1),
        logger=logger,
    )
    @wraps(f)
    def wrapper(*args, **kwargs):
        try:
            return f(*args, **kwargs)
        except OperationalError as e:

            if hasattr(e, "session") and not e.session.is_active:
                e.session.rollback()

            if "Deadlock found" in str(e):
                logger.warning(
                    "Deadlock detected, retrying transaction", extra={"error": str(e)}
                )
                raise  # retry will catch this
            else:
                logger.exception(
                    f"Error while executing transaction during {f.__name__}",
                )
            raise  # if it's not a deadlock, let it propagate

    return wrapper


def create_workflow_execution(
    workflow_id: str,
    workflow_revision: int,
    tenant_id: str,
    triggered_by: str,
    execution_number: int = 1,
    event_id: str = None,
    fingerprint: str = None,
    execution_id: str = None,
    event_type: str = "alert",
    test_run: bool = False,
) -> str:
    with Session(engine) as session:
        try:
            workflow_execution_id = execution_id or (
                str(uuid4()) if not test_run else "test_" + str(uuid4())
            )
            if len(triggered_by) > 255:
                triggered_by = triggered_by[:255]
            workflow_execution = WorkflowExecution(
                id=workflow_execution_id,
                workflow_id=workflow_id,
                workflow_revision=workflow_revision,
                tenant_id=tenant_id,
                started=datetime.now(tz=timezone.utc),
                triggered_by=triggered_by,
                execution_number=execution_number,
                status="in_progress",
                error=None,
                execution_time=None,
                results={},
                is_test_run=test_run,
            )
            session.add(workflow_execution)
            # Ensure the object has an id
            session.flush()
            execution_id = workflow_execution.id
            if KEEP_AUDIT_EVENTS_ENABLED:
                if fingerprint and event_type == "alert":
                    workflow_to_alert_execution = WorkflowToAlertExecution(
                        workflow_execution_id=execution_id,
                        alert_fingerprint=fingerprint,
                        event_id=event_id,
                    )
                    session.add(workflow_to_alert_execution)
                elif event_type == "incident":
                    workflow_to_incident_execution = WorkflowToIncidentExecution(
                        workflow_execution_id=execution_id,
                        alert_fingerprint=fingerprint,
                        incident_id=event_id,
                    )
                    session.add(workflow_to_incident_execution)

            session.commit()
            return execution_id
        except IntegrityError:
            session.rollback()
            logger.debug(
                f"Failed to create a new execution for workflow {workflow_id}. Constraint is met."
            )
            raise


def get_mapping_rule_by_id(
    tenant_id: str, rule_id: str, session: Optional[Session] = None
) -> MappingRule | None:
    with existed_or_new_session(session) as session:
        query = select(MappingRule).where(
            MappingRule.tenant_id == tenant_id, MappingRule.id == rule_id
        )
        return session.exec(query).first()


def get_extraction_rule_by_id(
    tenant_id: str, rule_id: str, session: Optional[Session] = None
) -> ExtractionRule | None:
    with existed_or_new_session(session) as session:
        query = select(ExtractionRule).where(
            ExtractionRule.tenant_id == tenant_id, ExtractionRule.id == rule_id
        )
        return session.exec(query).first()


def get_last_completed_execution(
    session: Session, workflow_id: str
) -> WorkflowExecution:
    return session.exec(
        select(WorkflowExecution)
        .where(WorkflowExecution.workflow_id == workflow_id)
        .where(WorkflowExecution.is_test_run == False)
        .where(
            (WorkflowExecution.status == "success")
            | (WorkflowExecution.status == "error")
            | (WorkflowExecution.status == "providers_not_configured")
        )
        .order_by(WorkflowExecution.execution_number.desc())
        .limit(1)
    ).first()


def get_timeouted_workflow_exections():
    with Session(engine) as session:
        logger.debug("Checking for timeouted workflows")
        timeouted_workflows = []
        try:
            result = session.exec(
                select(WorkflowExecution)
                .filter(WorkflowExecution.status == "in_progress")
                .filter(
                    WorkflowExecution.started <= datetime.utcnow() - WORKFLOWS_TIMEOUT
                )
            )
            timeouted_workflows = result.all()
        except Exception as e:
            logger.exception("Failed to get timeouted workflows: ", e)

        logger.debug(f"Found {len(timeouted_workflows)} timeouted workflows")
        return timeouted_workflows


def get_workflows_that_should_run():
    with Session(engine) as session:
        logger.debug("Checking for workflows that should run")
        workflows_with_interval = []
        try:
            result = session.exec(
                select(Workflow)
                .filter(Workflow.is_deleted == False)
                .filter(Workflow.is_disabled == False)
                .filter(Workflow.interval != None)
                .filter(Workflow.interval > 0)
            )
            workflows_with_interval = result.all() if result else []
        except Exception:
            logger.exception("Failed to get workflows with interval")

        logger.debug(f"Found {len(workflows_with_interval)} workflows with interval")
        workflows_to_run = []
        # for each workflow:
        for workflow in workflows_with_interval:
            current_time = datetime.utcnow()
            last_execution = get_last_completed_execution(session, workflow.id)
            # if there no last execution, that's the first time we run the workflow
            if not last_execution:
                try:
                    # try to get the lock
                    workflow_execution_id = create_workflow_execution(
                        workflow.id, workflow.revision, workflow.tenant_id, "scheduler"
                    )
                    # we succeed to get the lock on this execution number :)
                    # let's run it
                    workflows_to_run.append(
                        {
                            "tenant_id": workflow.tenant_id,
                            "workflow_id": workflow.id,
                            "workflow_execution_id": workflow_execution_id,
                        }
                    )
                # some other thread/instance has already started to work on it
                except IntegrityError:
                    continue
            # else, if the last execution was more than interval seconds ago, we need to run it
            elif (
                last_execution.started + timedelta(seconds=workflow.interval)
                <= current_time
            ):
                try:
                    # try to get the lock with execution_number + 1
                    workflow_execution_id = create_workflow_execution(
                        workflow.id,
                        workflow.revision,
                        workflow.tenant_id,
                        "scheduler",
                        last_execution.execution_number + 1,
                    )
                    # we succeed to get the lock on this execution number :)
                    # let's run it
                    workflows_to_run.append(
                        {
                            "tenant_id": workflow.tenant_id,
                            "workflow_id": workflow.id,
                            "workflow_execution_id": workflow_execution_id,
                        }
                    )
                    # continue to the next one
                    continue
                # some other thread/instance has already started to work on it
                except IntegrityError:
                    # we need to verify the locking is still valid and not timeouted
                    session.rollback()
                    pass
                # get the ongoing execution
                ongoing_execution = session.exec(
                    select(WorkflowExecution)
                    .where(WorkflowExecution.workflow_id == workflow.id)
                    .where(
                        WorkflowExecution.execution_number
                        == last_execution.execution_number + 1
                    )
                    .limit(1)
                ).first()
                # this is a WTF exception since if this (workflow_id, execution_number) does not exist,
                # we would be able to acquire the lock
                if not ongoing_execution:
                    logger.error(
                        f"WTF: ongoing execution not found {workflow.id} {last_execution.execution_number + 1}"
                    )
                    continue
                # if this completed, error, than that's ok - the service who locked the execution is done
                elif ongoing_execution.status != "in_progress":
                    continue
                # if the ongoing execution runs more than timeout minutes, relaunch it
                elif (
                    ongoing_execution.started + INTERVAL_WORKFLOWS_RELAUNCH_TIMEOUT
                    <= current_time
                ):
                    ongoing_execution.status = "timeout"
                    session.commit()
                    # re-create the execution and try to get the lock
                    try:
                        workflow_execution_id = create_workflow_execution(
                            workflow.id,
                            workflow.revision,
                            workflow.tenant_id,
                            "scheduler",
                            ongoing_execution.execution_number + 1,
                        )
                    # some other thread/instance has already started to work on it and that's ok
                    except IntegrityError:
                        logger.debug(
                            f"Failed to create a new execution for workflow {workflow.id} [timeout]. Constraint is met."
                        )
                        continue
                    # managed to acquire the (workflow_id, execution_number) lock
                    workflows_to_run.append(
                        {
                            "tenant_id": workflow.tenant_id,
                            "workflow_id": workflow.id,
                            "workflow_execution_id": workflow_execution_id,
                        }
                    )
            else:
                logger.debug(
                    f"Workflow {workflow.id} is already running by someone else"
                )

        return workflows_to_run


def update_workflow_by_id(
    id: str,
    name: str,
    tenant_id: str,
    description: str | None,
    interval: int,
    workflow_raw: str,
    is_disabled: bool,
    updated_by: str,
    provisioned: bool = False,
    provisioned_file: str | None = None,
):
    with Session(engine, expire_on_commit=False) as session:
        existing_workflow = get_workflow(tenant_id, id)
        if not existing_workflow:
            raise ValueError("Workflow not found")
        return update_workflow_with_values(
            existing_workflow,
            name=name,
            description=description,
            interval=interval,
            workflow_raw=workflow_raw,
            is_disabled=is_disabled,
            provisioned=provisioned,
            provisioned_file=provisioned_file,
            updated_by=updated_by,
            session=session,
        )


def update_workflow_with_values(
    existing_workflow: Workflow,
    name: str,
    description: str | None,
    interval: int,
    workflow_raw: str,
    is_disabled: bool,
    updated_by: str,
    provisioned: bool = False,
    provisioned_file: str | None = None,
    session: Session | None = None,
):
    # In case the workflow name changed to empty string, keep the old name
    name = name or existing_workflow.name
    with existed_or_new_session(session) as session:
        # Get the latest revision number for this workflow
        latest_version = session.exec(
            select(WorkflowVersion)
            .where(WorkflowVersion.workflow_id == existing_workflow.id)
            .order_by(WorkflowVersion.revision.desc())
            .limit(1)
        ).first()

        next_revision = (latest_version.revision if latest_version else 0) + 1

        # Update all existing versions to not be current
        session.exec(
            update(WorkflowVersion)
            .where(WorkflowVersion.workflow_id == existing_workflow.id)
            .values(is_current=False)  # type: ignore[attr-defined]
        )

        # creating a new version
        version = WorkflowVersion(
            workflow_id=existing_workflow.id,
            revision=next_revision,
            workflow_raw=workflow_raw,
            updated_by=updated_by,
            comment=f"Updated by {updated_by}",
            # TODO: check if valid
            is_valid=True,
            is_current=True,
        )
        session.add(version)

        existing_workflow.name = name
        existing_workflow.description = description
        existing_workflow.updated_by = updated_by
        existing_workflow.interval = interval
        existing_workflow.workflow_raw = workflow_raw
        existing_workflow.revision = next_revision
        existing_workflow.last_updated = datetime.now()
        existing_workflow.is_deleted = False
        existing_workflow.is_disabled = is_disabled
        existing_workflow.provisioned = provisioned
        existing_workflow.provisioned_file = provisioned_file
        session.add(existing_workflow)
        session.commit()
        return existing_workflow


def add_or_update_workflow(
    id: str,
    name: str,
    tenant_id: str,
    description: str | None,
    created_by: str,
    interval: int,
    workflow_raw: str,
    is_disabled: bool,
    updated_by: str,
    provisioned: bool = False,
    provisioned_file: str | None = None,
<<<<<<< HEAD
    is_test: bool = False,
=======
    force_update: bool = True,
>>>>>>> 4cf963b0
) -> Workflow:
    with Session(engine, expire_on_commit=False) as session:
        # TODO: we need to better understanad if that's the right behavior we want
        existing_workflow = get_workflow(tenant_id, id)

        if not existing_workflow:
            existing_workflow = get_workflow(tenant_id, name)

        if existing_workflow:
            if workflow_raw == existing_workflow.workflow_raw and not force_update:
                logger.info(
                    f"Workflow {id} already exists with the same workflow_raw, skipping update"
                )
                return existing_workflow
            return update_workflow_with_values(
                existing_workflow,
                name=name,
                description=description,
                interval=interval,
                workflow_raw=workflow_raw,
                is_disabled=is_disabled,
                provisioned=provisioned,
                provisioned_file=provisioned_file,
                updated_by=updated_by,
                session=session,
            )

        else:
            now = datetime.now(tz=timezone.utc)
            # Create a new workflow
            workflow = Workflow(
                id=id,
                revision=1,
                name=name,
                tenant_id=tenant_id,
                description=description,
                created_by=created_by,
                updated_by=updated_by,
                last_updated=now,
                interval=interval,
                is_disabled=is_disabled,
                workflow_raw=workflow_raw,
                provisioned=provisioned,
                provisioned_file=provisioned_file,
                is_test=is_test,
            )
            version = WorkflowVersion(
                workflow_id=workflow.id,
                revision=1,
                workflow_raw=workflow_raw,
                updated_by=updated_by,
                comment=f"Created by {created_by}",
                is_valid=True,
                is_current=True,
                updated_at=now,
            )
            session.add(workflow)
            session.add(version)
            session.commit()
            return workflow


def get_or_create_dummy_workflow(tenant_id: str, session: Session | None = None):
    with existed_or_new_session(session) as session:
        workflow, created = get_or_create(
            session,
            Workflow,
            tenant_id=tenant_id,
            id=get_dummy_workflow_id(tenant_id),
            name="Dummy Workflow for test runs",
            description="Auto-generated dummy workflow for test runs",
            created_by="system",
            workflow_raw="{}",
            is_disabled=False,
            is_test=True,
        )
        if created:
            # For new instances, make sure they're committed and refreshed from the database
            session.commit()
            session.refresh(workflow)
        elif workflow:
            # For existing instances, refresh to get the current state
            session.refresh(workflow)
        return workflow


def get_workflow_to_alert_execution_by_workflow_execution_id(
    workflow_execution_id: str,
) -> WorkflowToAlertExecution:
    """
    Get the WorkflowToAlertExecution entry for a given workflow execution ID.

    Args:
        workflow_execution_id (str): The workflow execution ID to filter the workflow execution by.

    Returns:
        WorkflowToAlertExecution: The WorkflowToAlertExecution object.
    """
    with Session(engine) as session:
        return (
            session.query(WorkflowToAlertExecution)
            .filter_by(workflow_execution_id=workflow_execution_id)
            .first()
        )


def get_last_workflow_workflow_to_alert_executions(
    session: Session, tenant_id: str
) -> list[WorkflowToAlertExecution]:
    """
    Get the latest workflow executions for each alert fingerprint.

    Args:
        session (Session): The database session.
        tenant_id (str): The tenant_id to filter the workflow executions by.

    Returns:
        list[WorkflowToAlertExecution]: A list of WorkflowToAlertExecution objects.
    """
    # Subquery to find the max started timestamp for each alert_fingerprint
    max_started_subquery = (
        session.query(
            WorkflowToAlertExecution.alert_fingerprint,
            func.max(WorkflowExecution.started).label("max_started"),
        )
        .join(
            WorkflowExecution,
            WorkflowToAlertExecution.workflow_execution_id == WorkflowExecution.id,
        )
        .filter(WorkflowExecution.tenant_id == tenant_id)
        .filter(WorkflowExecution.started >= datetime.now() - timedelta(days=7))
        .group_by(WorkflowToAlertExecution.alert_fingerprint)
    ).subquery("max_started_subquery")

    # Query to find WorkflowToAlertExecution entries that match the max started timestamp
    latest_workflow_to_alert_executions: list[WorkflowToAlertExecution] = (
        session.query(WorkflowToAlertExecution)
        .join(
            WorkflowExecution,
            WorkflowToAlertExecution.workflow_execution_id == WorkflowExecution.id,
        )
        .join(
            max_started_subquery,
            and_(
                WorkflowToAlertExecution.alert_fingerprint
                == max_started_subquery.c.alert_fingerprint,
                WorkflowExecution.started == max_started_subquery.c.max_started,
            ),
        )
        .filter(WorkflowExecution.tenant_id == tenant_id)
        .limit(1000)
        .all()
    )
    return latest_workflow_to_alert_executions


def get_last_workflow_execution_by_workflow_id(
    tenant_id: str, workflow_id: str, status: str = None
) -> Optional[WorkflowExecution]:
    with Session(engine) as session:
        query = (
            session.query(WorkflowExecution)
            .filter(WorkflowExecution.workflow_id == workflow_id)
            .filter(WorkflowExecution.tenant_id == tenant_id)
            .filter(WorkflowExecution.started >= datetime.now() - timedelta(days=1))
            .order_by(WorkflowExecution.started.desc())
        )

        if status:
            query = query.filter(WorkflowExecution.status == status)

        workflow_execution = query.first()
    return workflow_execution


def get_workflows_with_last_execution(tenant_id: str) -> List[dict]:
    with Session(engine) as session:
        latest_execution_cte = (
            select(
                WorkflowExecution.workflow_id,
                func.max(WorkflowExecution.started).label("last_execution_time"),
            )
            .where(WorkflowExecution.tenant_id == tenant_id)
            .where(
                WorkflowExecution.started
                >= datetime.now(tz=timezone.utc) - timedelta(days=7)
            )
            .group_by(WorkflowExecution.workflow_id)
            .limit(1000)
            .cte("latest_execution_cte")
        )

        workflows_with_last_execution_query = (
            select(
                Workflow,
                latest_execution_cte.c.last_execution_time,
                WorkflowExecution.status,
            )
            .outerjoin(
                latest_execution_cte,
                Workflow.id == latest_execution_cte.c.workflow_id,
            )
            .outerjoin(
                WorkflowExecution,
                and_(
                    Workflow.id == WorkflowExecution.workflow_id,
                    WorkflowExecution.started
                    == latest_execution_cte.c.last_execution_time,
                ),
            )
            .where(Workflow.tenant_id == tenant_id)
            .where(Workflow.is_deleted == False)
            .where(Workflow.is_test == False)
        ).distinct()

        result = session.execute(workflows_with_last_execution_query).all()
    return result


def get_all_workflows(tenant_id: str):
    with Session(engine) as session:
        workflows = session.exec(
            select(Workflow)
            .where(Workflow.tenant_id == tenant_id)
            .where(Workflow.is_deleted == False)
            .where(Workflow.is_test == False)
        ).all()
    return workflows


def get_all_provisioned_workflows(tenant_id: str):
    with Session(engine) as session:
        workflows = session.exec(
            select(Workflow)
            .where(Workflow.tenant_id == tenant_id)
            .where(Workflow.provisioned == True)
            .where(Workflow.is_deleted == False)
            .where(Workflow.is_test == False)
        ).all()
    return list(workflows)


def get_all_provisioned_providers(tenant_id: str) -> List[Provider]:
    with Session(engine) as session:
        providers = session.exec(
            select(Provider)
            .where(Provider.tenant_id == tenant_id)
            .where(Provider.provisioned == True)
        ).all()
    return list(providers)


def get_all_workflows_yamls(tenant_id: str):
    with Session(engine) as session:
        workflows = session.exec(
            select(Workflow.workflow_raw)
            .where(Workflow.tenant_id == tenant_id)
            .where(Workflow.is_deleted == False)
            .where(Workflow.is_test == False)
        ).all()
    return list(workflows)


def get_workflow(tenant_id: str, workflow_id: str):
    with Session(engine) as session:
        query = (
            select(Workflow)
            .where(Workflow.tenant_id == tenant_id)
            .where(Workflow.is_deleted == False)
            .where(Workflow.is_test == False)
        )
        if validators.uuid(workflow_id):
            query = query.where(Workflow.id == workflow_id)
        else:
            query = query.where(Workflow.name == workflow_id)
        workflow = session.exec(query).first()
    return workflow


def get_workflow_versions(tenant_id: str, workflow_id: str):
    with Session(engine) as session:
        versions = session.exec(
            select(WorkflowVersion)
            # starting from the 'workflow' table since it's smaller
            .select_from(Workflow)
            .where(Workflow.tenant_id == tenant_id)
            .where(Workflow.id == workflow_id)
            .where(Workflow.is_deleted == False)
            .join(WorkflowVersion, WorkflowVersion.workflow_id == Workflow.id)
            .order_by(WorkflowVersion.revision.desc())
        ).all()
    return versions


def get_workflow_version(tenant_id: str, workflow_id: str, revision: int):
    with Session(engine) as session:
        version = session.exec(
            select(WorkflowVersion)
            # starting from the 'workflow' table since it's smaller
            .select_from(Workflow)
            .where(Workflow.tenant_id == tenant_id)
            .where(Workflow.id == workflow_id)
            .where(Workflow.is_deleted == False)
            .join(WorkflowVersion, WorkflowVersion.workflow_id == Workflow.id)
            .where(WorkflowVersion.revision == revision)
        ).first()
    return version


def update_provider_last_pull_time(tenant_id: str, provider_id: str):
    extra = {"tenant_id": tenant_id, "provider_id": provider_id}
    logger.info("Updating provider last pull time", extra=extra)
    with Session(engine) as session:
        provider = session.exec(
            select(Provider).where(
                Provider.tenant_id == tenant_id, Provider.id == provider_id
            )
        ).first()

        if not provider:
            logger.warning(
                "Could not update provider last pull time since provider does not exist",
                extra=extra,
            )

        try:
            provider.last_pull_time = datetime.now(tz=timezone.utc)
            session.commit()
        except Exception:
            logger.exception("Failed to update provider last pull time", extra=extra)
            raise
    logger.info("Successfully updated provider last pull time", extra=extra)


def get_installed_providers(tenant_id: str) -> List[Provider]:
    with Session(engine) as session:
        providers = session.exec(
            select(Provider).where(Provider.tenant_id == tenant_id)
        ).all()
    return providers


def get_consumer_providers() -> List[Provider]:
    # get all the providers that installed as consumers
    with Session(engine) as session:
        providers = session.exec(
            select(Provider).where(Provider.consumer == True)
        ).all()
    return providers


def finish_workflow_execution(tenant_id, workflow_id, execution_id, status, error):
    with Session(engine) as session:
        workflow_execution = session.exec(
            select(WorkflowExecution).where(WorkflowExecution.id == execution_id)
        ).first()
        # some random number to avoid collisions
        if not workflow_execution:
            logger.warning(
                f"Failed to finish workflow execution {execution_id} for workflow {workflow_id}. Execution not found.",
                extra={
                    "tenant_id": tenant_id,
                    "workflow_id": workflow_id,
                    "workflow_execution_id": execution_id,
                },
            )
            raise ValueError("Execution not found")
        workflow_execution.is_running = random.randint(1, 2147483647 - 1)  # max int
        workflow_execution.status = status
        # TODO: we had a bug with the error field, it was too short so some customers may fail over it.
        #   we need to fix it in the future, create a migration that increases the size of the error field
        #   and then we can remove the [:511] from here
        workflow_execution.error = error[:511] if error else None
        execution_time = (
            datetime.utcnow() - workflow_execution.started
        ).total_seconds()
        workflow_execution.execution_time = int(execution_time)
        # TODO: logs
        session.commit()
        logger.info(
            f"Finished workflow execution {execution_id} for workflow {workflow_id} with status {status}",
            extra={
                "tenant_id": tenant_id,
                "workflow_id": workflow_id,
                "workflow_execution_id": execution_id,
                "execution_time": execution_time,
            },
        )


def get_workflow_executions(
    tenant_id,
    workflow_id,
    limit=50,
    offset=0,
    tab=2,
    status: Optional[Union[str, List[str]]] = None,
    trigger: Optional[Union[str, List[str]]] = None,
    execution_id: Optional[str] = None,
    is_test_run: bool = False,
):
    with Session(engine) as session:
        query = session.query(
            WorkflowExecution,
        ).filter(
            WorkflowExecution.tenant_id == tenant_id,
            WorkflowExecution.workflow_id == workflow_id,
            WorkflowExecution.is_test_run == False,
        )

        now = datetime.now(tz=timezone.utc)
        timeframe = None

        if tab == 1:
            timeframe = now - timedelta(days=30)
        elif tab == 2:
            timeframe = now - timedelta(days=7)
        elif tab == 3:
            start_of_day = now.replace(hour=0, minute=0, second=0, microsecond=0)
            query = query.filter(
                WorkflowExecution.started >= start_of_day,
                WorkflowExecution.started <= now,
            )

        if timeframe:
            query = query.filter(WorkflowExecution.started >= timeframe)

        if isinstance(status, str):
            status = [status]
        elif status is None:
            status = []

        # Normalize trigger to a list
        if isinstance(trigger, str):
            trigger = [trigger]

        if execution_id:
            query = query.filter(WorkflowExecution.id == execution_id)
        if status and len(status) > 0:
            query = query.filter(WorkflowExecution.status.in_(status))
        if trigger and len(trigger) > 0:
            conditions = [
                WorkflowExecution.triggered_by.like(f"{trig}%") for trig in trigger
            ]
            query = query.filter(or_(*conditions))

        total_count = query.count()
        status_count_query = query.with_entities(
            WorkflowExecution.status, func.count().label("count")
        ).group_by(WorkflowExecution.status)
        status_counts = status_count_query.all()

        statusGroupbyMap = {status: count for status, count in status_counts}
        pass_count = statusGroupbyMap.get("success", 0)
        fail_count = statusGroupbyMap.get("error", 0) + statusGroupbyMap.get(
            "timeout", 0
        )
        avgDuration = query.with_entities(
            func.avg(WorkflowExecution.execution_time)
        ).scalar()
        avgDuration = avgDuration if avgDuration else 0.0

        query = (
            query.order_by(desc(WorkflowExecution.started)).limit(limit).offset(offset)
        )
        # Execute the query
        workflow_executions = query.all()

    return total_count, workflow_executions, pass_count, fail_count, avgDuration


def delete_workflow(tenant_id, workflow_id):
    with Session(engine) as session:
        workflow = session.exec(
            select(Workflow)
            .where(Workflow.tenant_id == tenant_id)
            .where(Workflow.id == workflow_id)
        ).first()

        if workflow:
            workflow.is_deleted = True
            session.commit()


def delete_workflow_by_provisioned_file(tenant_id, provisioned_file):
    with Session(engine) as session:
        workflow = session.exec(
            select(Workflow)
            .where(Workflow.tenant_id == tenant_id)
            .where(Workflow.provisioned_file == provisioned_file)
        ).first()

        if workflow:
            workflow.is_deleted = True
            session.commit()


def get_workflow_id(tenant_id, workflow_name):
    with Session(engine) as session:
        workflow = session.exec(
            select(Workflow)
            .where(Workflow.tenant_id == tenant_id)
            .where(Workflow.name == workflow_name)
            .where(Workflow.is_deleted == False)
        ).first()

        if workflow:
            return workflow.id


def push_logs_to_db(log_entries):
    # avoid circular import
    from keep.api.logging import LOG_FORMAT, LOG_FORMAT_OPEN_TELEMETRY

    db_log_entries = []
    if LOG_FORMAT == LOG_FORMAT_OPEN_TELEMETRY:
        for log_entry in log_entries:
            try:
                try:
                    # after formatting
                    message = log_entry["message"][0:255]
                except Exception:
                    # before formatting, fallback
                    message = log_entry["msg"][0:255]

                try:
                    timestamp = datetime.strptime(
                        log_entry["asctime"], "%Y-%m-%d %H:%M:%S,%f"
                    )
                except Exception:
                    timestamp = log_entry["created"]

                log_entry = WorkflowExecutionLog(
                    workflow_execution_id=log_entry["workflow_execution_id"],
                    timestamp=timestamp,
                    message=message,
                    context=json.loads(
                        json.dumps(log_entry.get("context", {}), default=str)
                    ),  # workaround to serialize any object
                )
                db_log_entries.append(log_entry)
            except Exception:
                print("Failed to parse log entry - ", log_entry)

    else:
        for log_entry in log_entries:
            try:
                try:
                    # after formatting
                    message = log_entry["message"][0:255]
                except Exception:
                    # before formatting, fallback
                    message = log_entry["msg"][0:255]
                log_entry = WorkflowExecutionLog(
                    workflow_execution_id=log_entry["workflow_execution_id"],
                    timestamp=log_entry["created"],
                    message=message,  # limit the message to 255 chars
                    context=json.loads(
                        json.dumps(log_entry.get("context", {}), default=str)
                    ),  # workaround to serialize any object
                )
                db_log_entries.append(log_entry)
            except Exception:
                print("Failed to parse log entry - ", log_entry)

    # Add the LogEntry instances to the database session
    with Session(engine) as session:
        session.add_all(db_log_entries)
        session.commit()


def get_workflow_execution(
    tenant_id: str, workflow_execution_id: str, is_test_run: bool | None = None
):
    with Session(engine) as session:
        base_query = session.query(WorkflowExecution)
        if is_test_run is not None:
            base_query = base_query.filter(
                WorkflowExecution.is_test_run == is_test_run,
            )
        base_query = base_query.filter(
            WorkflowExecution.id == workflow_execution_id,
            WorkflowExecution.tenant_id == tenant_id,
        )
        execution_with_logs = base_query.options(
            joinedload(WorkflowExecution.logs),
            joinedload(WorkflowExecution.workflow_to_alert_execution),
            joinedload(WorkflowExecution.workflow_to_incident_execution),
        ).one()
    return execution_with_logs


def get_last_workflow_executions(tenant_id: str, limit=20):
    with Session(engine) as session:
        execution_with_logs = (
            session.query(WorkflowExecution)
            .filter(
                WorkflowExecution.tenant_id == tenant_id,
            )
            .order_by(desc(WorkflowExecution.started))
            .limit(limit)
            .options(joinedload(WorkflowExecution.logs))
            .all()
        )

        return execution_with_logs


def get_workflow_executions_count(tenant_id: str):
    with Session(engine) as session:
        query = session.query(WorkflowExecution).filter(
            WorkflowExecution.tenant_id == tenant_id,
        )

        return {
            "success": query.filter(WorkflowExecution.status == "success").count(),
            "other": query.filter(WorkflowExecution.status != "success").count(),
        }


def add_audit(
    tenant_id: str,
    fingerprint: str,
    user_id: str,
    action: ActionType,
    description: str,
    session: Session = None,
    commit: bool = True,
) -> AlertAudit:
    with existed_or_new_session(session) as session:
        audit = AlertAudit(
            tenant_id=tenant_id,
            fingerprint=fingerprint,
            user_id=user_id,
            action=action.value,
            description=description,
        )
        session.add(audit)
        if commit:
            session.commit()
            session.refresh(audit)
    return audit


def _enrich_entity(
    session,
    tenant_id,
    fingerprint,
    enrichments,
    action_type: ActionType,
    action_callee: str,
    action_description: str,
    force=False,
    audit_enabled=True,
):
    """
    Enrich an alert with the provided enrichments.

    Args:
        session (Session): The database session.
        tenant_id (str): The tenant ID to filter the alert enrichments by.
        fingerprint (str): The alert fingerprint to filter the alert enrichments by.
        enrichments (dict): The enrichments to add to the alert.
        force (bool): Whether to force the enrichment to be updated. This is used to dispose enrichments if necessary.
    """
    enrichment = get_enrichment_with_session(session, tenant_id, fingerprint)
    if enrichment:
        # if force - override exisitng enrichments. being used to dispose enrichments if necessary
        if force:
            new_enrichment_data = enrichments
        else:
            new_enrichment_data = {**enrichment.enrichments, **enrichments}
        # SQLAlchemy doesn't support updating JSON fields, so we need to do it manually
        # https://github.com/sqlalchemy/sqlalchemy/discussions/8396#discussion-4308891
        stmt = (
            update(AlertEnrichment)
            .where(AlertEnrichment.id == enrichment.id)
            .values(enrichments=new_enrichment_data)
        )
        session.execute(stmt)
        if audit_enabled:
            # add audit event
            audit = AlertAudit(
                tenant_id=tenant_id,
                fingerprint=fingerprint,
                user_id=action_callee,
                action=action_type.value,
                description=action_description,
            )
            session.add(audit)
        session.commit()
        # Refresh the instance to get updated data from the database
        session.refresh(enrichment)
        return enrichment
    else:
        try:
            alert_enrichment = AlertEnrichment(
                tenant_id=tenant_id,
                alert_fingerprint=fingerprint,
                enrichments=enrichments,
            )
            session.add(alert_enrichment)
            # add audit event
            if audit_enabled:
                audit = AlertAudit(
                    tenant_id=tenant_id,
                    fingerprint=fingerprint,
                    user_id=action_callee,
                    action=action_type.value,
                    description=action_description,
                )
                session.add(audit)
            session.commit()
            return alert_enrichment
        except IntegrityError:
            # If we hit a duplicate entry error, rollback and get the existing enrichment
            logger.warning(
                "Duplicate entry error",
                extra={
                    "tenant_id": tenant_id,
                    "fingerprint": fingerprint,
                    "enrichments": enrichments,
                },
            )
            session.rollback()
            return get_enrichment_with_session(session, tenant_id, fingerprint)


def batch_enrich(
    tenant_id,
    fingerprints,
    enrichments,
    action_type: ActionType,
    action_callee: str,
    action_description: str,
    session=None,
    audit_enabled=True,
):
    """
    Batch enrich multiple alerts with the same enrichments in a single transaction.

    Args:
        tenant_id (str): The tenant ID to filter the alert enrichments by.
        fingerprints (List[str]): List of alert fingerprints to enrich.
        enrichments (dict): The enrichments to add to all alerts.
        action_type (ActionType): The type of action being performed.
        action_callee (str): The ID of the user performing the action.
        action_description (str): Description of the action.
        session (Session, optional): Database session to use.
        force (bool, optional): Whether to override existing enrichments. Defaults to False.
        audit_enabled (bool, optional): Whether to create audit entries. Defaults to True.

    Returns:
        List[AlertEnrichment]: List of enriched alert objects.
    """
    with existed_or_new_session(session) as session:
        # Get all existing enrichments in one query
        existing_enrichments = {
            e.alert_fingerprint: e
            for e in session.exec(
                select(AlertEnrichment)
                .where(AlertEnrichment.tenant_id == tenant_id)
                .where(AlertEnrichment.alert_fingerprint.in_(fingerprints))
            ).all()
        }

        # Prepare bulk update for existing enrichments
        to_update = []
        to_create = []
        audit_entries = []

        for fingerprint in fingerprints:
            existing = existing_enrichments.get(fingerprint)

            if existing:
                to_update.append(existing.id)
            else:
                # For new entries
                to_create.append(
                    AlertEnrichment(
                        tenant_id=tenant_id,
                        alert_fingerprint=fingerprint,
                        enrichments=enrichments,
                    )
                )

            if audit_enabled:
                audit_entries.append(
                    AlertAudit(
                        tenant_id=tenant_id,
                        fingerprint=fingerprint,
                        user_id=action_callee,
                        action=action_type.value,
                        description=action_description,
                    )
                )

        # Bulk update in a single query
        if to_update:
            stmt = (
                update(AlertEnrichment)
                .where(AlertEnrichment.id.in_(to_update))
                .values(enrichments=enrichments)
            )
            session.execute(stmt)

        # Bulk insert new enrichments
        if to_create:
            session.add_all(to_create)

        # Bulk insert audit entries
        if audit_entries:
            session.add_all(audit_entries)

        session.commit()

        # Get all updated/created enrichments
        result = session.exec(
            select(AlertEnrichment)
            .where(AlertEnrichment.tenant_id == tenant_id)
            .where(AlertEnrichment.alert_fingerprint.in_(fingerprints))
        ).all()

        return result


def enrich_entity(
    tenant_id,
    fingerprint,
    enrichments,
    action_type: ActionType,
    action_callee: str,
    action_description: str,
    session=None,
    force=False,
    audit_enabled=True,
):
    with existed_or_new_session(session) as session:
        return _enrich_entity(
            session,
            tenant_id,
            fingerprint,
            enrichments,
            action_type,
            action_callee,
            action_description,
            force=force,
            audit_enabled=audit_enabled,
        )


def count_alerts(
    provider_type: str,
    provider_id: str,
    ever: bool,
    start_time: Optional[datetime],
    end_time: Optional[datetime],
    tenant_id: str,
):
    with Session(engine) as session:
        if ever:
            return (
                session.query(Alert)
                .filter(
                    Alert.tenant_id == tenant_id,
                    Alert.provider_id == provider_id,
                    Alert.provider_type == provider_type,
                )
                .count()
            )
        else:
            return (
                session.query(Alert)
                .filter(
                    Alert.tenant_id == tenant_id,
                    Alert.provider_id == provider_id,
                    Alert.provider_type == provider_type,
                    Alert.timestamp >= start_time,
                    Alert.timestamp <= end_time,
                )
                .count()
            )


def get_enrichment(tenant_id, fingerprint, refresh=False):
    with Session(engine) as session:
        return get_enrichment_with_session(session, tenant_id, fingerprint, refresh)


@retry(exceptions=(Exception,), tries=3, delay=0.1, backoff=2)
def get_enrichment_with_session(session, tenant_id, fingerprint, refresh=False):
    try:
        alert_enrichment = session.exec(
            select(AlertEnrichment)
            .where(AlertEnrichment.tenant_id == tenant_id)
            .where(AlertEnrichment.alert_fingerprint == fingerprint)
        ).first()

        if refresh and alert_enrichment:
            try:
                session.refresh(alert_enrichment)
            except Exception:
                logger.exception(
                    "Failed to refresh enrichment",
                    extra={"tenant_id": tenant_id, "fingerprint": fingerprint},
                )
                session.rollback()
                raise  # This will trigger a retry

        return alert_enrichment

    except Exception as e:
        if "PendingRollbackError" in str(e):
            logger.warning(
                "Session has pending rollback, attempting recovery",
                extra={"tenant_id": tenant_id, "fingerprint": fingerprint},
            )
            session.rollback()
            raise  # This will trigger a retry
        else:
            logger.exception(
                "Unexpected error getting enrichment",
                extra={"tenant_id": tenant_id, "fingerprint": fingerprint},
            )
            raise  # This will trigger a retry


def get_enrichments(
    tenant_id: int, fingerprints: List[str]
) -> List[Optional[AlertEnrichment]]:
    """
    Get a list of alert enrichments for a list of fingerprints using a single DB query.

    :param tenant_id: The tenant ID to filter the alert enrichments by.
    :param fingerprints: A list of fingerprints to get the alert enrichments for.
    :return: A list of AlertEnrichment objects or None for each fingerprint.
    """
    with Session(engine) as session:
        result = session.exec(
            select(AlertEnrichment)
            .where(AlertEnrichment.tenant_id == tenant_id)
            .where(AlertEnrichment.alert_fingerprint.in_(fingerprints))
        ).all()
    return result


def get_alerts_with_filters(
    tenant_id,
    provider_id=None,
    filters=None,
    time_delta=1,
    with_incidents=False,
) -> list[Alert]:
    with Session(engine) as session:
        # Create the query
        query = (
            session.query(Alert)
            .select_from(LastAlert)
            .join(Alert, LastAlert.alert_id == Alert.id)
        )

        # Apply subqueryload to force-load the alert_enrichment relationship
        query = query.options(subqueryload(Alert.alert_enrichment))

        # Filter by tenant_id
        query = query.filter(Alert.tenant_id == tenant_id)

        # Filter by time_delta
        query = query.filter(
            Alert.timestamp
            >= datetime.now(tz=timezone.utc) - timedelta(days=time_delta)
        )

        # Ensure Alert and AlertEnrichment are joined for subsequent filters
        query = query.outerjoin(Alert.alert_enrichment)

        # Apply filters if provided
        if filters:
            for f in filters:
                filter_key, filter_value = f.get("key"), f.get("value")
                if isinstance(filter_value, bool) and filter_value is True:
                    # If the filter value is True, we want to filter by the existence of the enrichment
                    #   e.g.: all the alerts that have ticket_id
                    if session.bind.dialect.name in ["mysql", "postgresql"]:
                        query = query.filter(
                            func.json_extract(
                                AlertEnrichment.enrichments, f"$.{filter_key}"
                            )
                            != null()
                        )
                    elif session.bind.dialect.name == "sqlite":
                        query = query.filter(
                            func.json_type(
                                AlertEnrichment.enrichments, f"$.{filter_key}"
                            )
                            != null()
                        )
                elif isinstance(filter_value, (str, int)):
                    if session.bind.dialect.name in ["mysql", "postgresql"]:
                        query = query.filter(
                            func.json_unquote(
                                func.json_extract(
                                    AlertEnrichment.enrichments, f"$.{filter_key}"
                                )
                            )
                            == filter_value
                        )
                    elif session.bind.dialect.name == "sqlite":
                        query = query.filter(
                            func.json_extract(
                                AlertEnrichment.enrichments, f"$.{filter_key}"
                            )
                            == filter_value
                        )
                    else:
                        logger.warning(
                            "Unsupported dialect",
                            extra={"dialect": session.bind.dialect.name},
                        )
                else:
                    logger.warning("Unsupported filter type", extra={"filter": f})

        if provider_id:
            query = query.filter(Alert.provider_id == provider_id)

        query = query.order_by(Alert.timestamp.desc())

        query = query.limit(10000)

        # Execute the query
        alerts = query.all()
        if with_incidents:
            alerts = enrich_alerts_with_incidents(tenant_id, alerts, session)

    return alerts


def query_alerts(
    tenant_id,
    provider_id=None,
    limit=1000,
    timeframe=None,
    upper_timestamp=None,
    lower_timestamp=None,
    skip_alerts_with_null_timestamp=True,
    sort_ascending=False,
) -> list[Alert]:
    """
    Get all alerts for a given tenant_id.

    Args:
        tenant_id (_type_): The tenant_id to filter the alerts by.
        provider_id (_type_, optional): The provider id to filter by. Defaults to None.
        limit (_type_, optional): The maximum number of alerts to return. Defaults to 1000.
        timeframe (_type_, optional): The number of days to look back for alerts. Defaults to None.
        upper_timestamp (_type_, optional): The upper timestamp to filter by. Defaults to None.
        lower_timestamp (_type_, optional): The lower timestamp to filter by. Defaults to None.

    Returns:
        List[Alert]: A list of Alert objects."""

    with Session(engine) as session:
        # Create the query
        query = session.query(Alert)

        # Apply subqueryload to force-load the alert_enrichment relationship
        query = query.options(subqueryload(Alert.alert_enrichment))

        # Filter by tenant_id
        query = query.filter(Alert.tenant_id == tenant_id)

        # if timeframe is provided, filter the alerts by the timeframe
        if timeframe:
            query = query.filter(
                Alert.timestamp
                >= datetime.now(tz=timezone.utc) - timedelta(days=timeframe)
            )

        filter_conditions = []

        if upper_timestamp is not None:
            filter_conditions.append(Alert.timestamp < upper_timestamp)

        if lower_timestamp is not None:
            filter_conditions.append(Alert.timestamp >= lower_timestamp)

        # Apply the filter conditions
        if filter_conditions:
            query = query.filter(*filter_conditions)  # Unpack and apply all conditions

        if provider_id:
            query = query.filter(Alert.provider_id == provider_id)

        if skip_alerts_with_null_timestamp:
            query = query.filter(Alert.timestamp.isnot(None))

        if sort_ascending:
            query = query.order_by(Alert.timestamp.asc())
        else:
            query = query.order_by(Alert.timestamp.desc())

        if limit:
            query = query.limit(limit)

        # Execute the query
        alerts = query.all()

    return alerts


def get_last_alerts(
    tenant_id,
    provider_id=None,
    limit=1000,
    timeframe=None,
    upper_timestamp=None,
    lower_timestamp=None,
    with_incidents=False,
    fingerprints=None,
) -> list[Alert]:

    with Session(engine) as session:
        dialect_name = session.bind.dialect.name

        # Build the base query using select()
        stmt = (
            select(Alert, LastAlert.first_timestamp.label("startedAt"))
            .select_from(LastAlert)
            .join(Alert, LastAlert.alert_id == Alert.id)
            .where(LastAlert.tenant_id == tenant_id)
            .where(Alert.tenant_id == tenant_id)
        )

        if timeframe:
            stmt = stmt.where(
                LastAlert.timestamp
                >= datetime.now(tz=timezone.utc) - timedelta(days=timeframe)
            )

        # Apply additional filters
        filter_conditions = []

        if upper_timestamp is not None:
            filter_conditions.append(LastAlert.timestamp < upper_timestamp)

        if lower_timestamp is not None:
            filter_conditions.append(LastAlert.timestamp >= lower_timestamp)

        if fingerprints:
            filter_conditions.append(LastAlert.fingerprint.in_(tuple(fingerprints)))

        logger.info(f"filter_conditions: {filter_conditions}")

        if filter_conditions:
            stmt = stmt.where(*filter_conditions)

        # Main query for alerts
        stmt = stmt.options(subqueryload(Alert.alert_enrichment))

        if with_incidents:
            if dialect_name == "sqlite":
                # SQLite version - using JSON
                incidents_subquery = (
                    select(
                        LastAlertToIncident.fingerprint,
                        func.json_group_array(
                            cast(LastAlertToIncident.incident_id, String)
                        ).label("incidents"),
                    )
                    .where(
                        LastAlertToIncident.tenant_id == tenant_id,
                        LastAlertToIncident.deleted_at == NULL_FOR_DELETED_AT,
                    )
                    .group_by(LastAlertToIncident.fingerprint)
                    .subquery()
                )

            elif dialect_name == "mysql":
                # MySQL version - using GROUP_CONCAT
                incidents_subquery = (
                    select(
                        LastAlertToIncident.fingerprint,
                        func.group_concat(
                            cast(LastAlertToIncident.incident_id, String)
                        ).label("incidents"),
                    )
                    .where(
                        LastAlertToIncident.tenant_id == tenant_id,
                        LastAlertToIncident.deleted_at == NULL_FOR_DELETED_AT,
                    )
                    .group_by(LastAlertToIncident.fingerprint)
                    .subquery()
                )

            elif dialect_name == "postgresql":
                # PostgreSQL version - using string_agg
                incidents_subquery = (
                    select(
                        LastAlertToIncident.fingerprint,
                        func.string_agg(
                            cast(LastAlertToIncident.incident_id, String),
                            ",",
                        ).label("incidents"),
                    )
                    .where(
                        LastAlertToIncident.tenant_id == tenant_id,
                        LastAlertToIncident.deleted_at == NULL_FOR_DELETED_AT,
                    )
                    .group_by(LastAlertToIncident.fingerprint)
                    .subquery()
                )
            else:
                raise ValueError(f"Unsupported dialect: {dialect_name}")

            stmt = stmt.add_columns(incidents_subquery.c.incidents)
            stmt = stmt.outerjoin(
                incidents_subquery,
                Alert.fingerprint == incidents_subquery.c.fingerprint,
            )

        if provider_id:
            stmt = stmt.where(Alert.provider_id == provider_id)

        # Order by timestamp in descending order and limit the results
        stmt = stmt.order_by(desc(Alert.timestamp)).limit(limit)

        # Execute the query
        alerts_with_start = session.execute(stmt).all()

        # Process results based on dialect
        alerts = []
        for alert_data in alerts_with_start:
            alert = alert_data[0]
            startedAt = alert_data[1]
            if not alert.event.get("startedAt"):
                alert.event["startedAt"] = str(startedAt)
            else:
                alert.event["firstTimestamp"] = str(startedAt)
            alert.event["event_id"] = str(alert.id)

            if with_incidents:
                incident_id = alert_data[2]
                if dialect_name == "sqlite":
                    # Parse JSON array for SQLite
                    incident_id = json.loads(incident_id)[0] if incident_id else None
                elif dialect_name in ("mysql", "postgresql"):
                    # Split comma-separated string for MySQL and PostgreSQL
                    incident_id = incident_id.split(",")[0] if incident_id else None

                alert.event["incident"] = str(incident_id) if incident_id else None

            alerts.append(alert)

        return alerts


def get_alerts_by_fingerprint(
    tenant_id: str,
    fingerprint: str,
    limit=1,
    status=None,
    with_alert_instance_enrichment=False,
) -> List[Alert]:
    """
    Get all alerts for a given fingerprint.

    Args:
        tenant_id (str): The tenant_id to filter the alerts by.
        fingerprint (str): The fingerprint to filter the alerts by.

    Returns:
        List[Alert]: A list of Alert objects.
    """
    with Session(engine) as session:
        # Create the query
        query = session.query(Alert)

        # Apply subqueryload to force-load the alert_enrichment relationship
        query = query.options(subqueryload(Alert.alert_enrichment))

        if with_alert_instance_enrichment:
            query = query.options(subqueryload(Alert.alert_instance_enrichment))

        # Filter by tenant_id
        query = query.filter(Alert.tenant_id == tenant_id)

        query = query.filter(Alert.fingerprint == fingerprint)

        query = query.order_by(Alert.timestamp.desc())

        if status:
            query = query.filter(func.json_extract(Alert.event, "$.status") == status)

        if limit:
            query = query.limit(limit)
        # Execute the query
        alerts = query.all()

    return alerts


def get_all_alerts_by_fingerprints(
    tenant_id: str, fingerprints: List[str], session: Optional[Session] = None
) -> List[Alert]:
    with existed_or_new_session(session) as session:
        query = (
            select(Alert)
            .filter(Alert.tenant_id == tenant_id)
            .filter(Alert.fingerprint.in_(fingerprints))
            .order_by(Alert.timestamp.desc())
        )
        return session.exec(query).all()


def get_alert_by_fingerprint_and_event_id(
    tenant_id: str, fingerprint: str, event_id: str
) -> Alert:
    with Session(engine) as session:
        alert = (
            session.query(Alert)
            .filter(Alert.tenant_id == tenant_id)
            .filter(Alert.fingerprint == fingerprint)
            .filter(Alert.id == uuid.UUID(event_id))
            .first()
        )
    return alert


def get_alert_by_event_id(
    tenant_id: str, event_id: str, session: Optional[Session] = None
) -> Alert:
    with existed_or_new_session(session) as session:
        query = (
            select(Alert)
            .filter(Alert.tenant_id == tenant_id)
            .filter(Alert.id == uuid.UUID(event_id))
        )
        query = query.options(subqueryload(Alert.alert_enrichment))
        alert = session.exec(query).first()
    return alert


def get_alerts_by_ids(
    tenant_id: str, alert_ids: list[str | UUID], session: Optional[Session] = None
) -> List[Alert]:
    with existed_or_new_session(session) as session:
        query = (
            select(Alert)
            .filter(Alert.tenant_id == tenant_id)
            .filter(Alert.id.in_(alert_ids))
        )
        query = query.options(subqueryload(Alert.alert_enrichment))
        return session.exec(query).all()


def get_previous_alert_by_fingerprint(tenant_id: str, fingerprint: str) -> Alert:
    # get the previous alert for a given fingerprint
    with Session(engine) as session:
        alert = (
            session.query(Alert)
            .filter(Alert.tenant_id == tenant_id)
            .filter(Alert.fingerprint == fingerprint)
            .order_by(Alert.timestamp.desc())
            .limit(2)
            .all()
        )
    if len(alert) > 1:
        return alert[1]
    else:
        # no previous alert
        return None


def get_api_key(api_key: str) -> TenantApiKey:
    with Session(engine) as session:
        api_key_hashed = hashlib.sha256(api_key.encode()).hexdigest()
        statement = select(TenantApiKey).where(TenantApiKey.key_hash == api_key_hashed)
        tenant_api_key = session.exec(statement).first()
    return tenant_api_key


def get_user_by_api_key(api_key: str):
    api_key = get_api_key(api_key)
    return api_key.created_by


# this is only for single tenant
def get_user(username, password, update_sign_in=True):
    from keep.api.models.db.user import User

    password_hash = hashlib.sha256(password.encode()).hexdigest()
    with Session(engine, expire_on_commit=False) as session:
        user = session.exec(
            select(User)
            .where(User.tenant_id == SINGLE_TENANT_UUID)
            .where(User.username == username)
            .where(User.password_hash == password_hash)
        ).first()
        if user and update_sign_in:
            user.last_sign_in = datetime.utcnow()
            session.add(user)
            session.commit()
    return user


def get_users(tenant_id=None):
    from keep.api.models.db.user import User

    tenant_id = tenant_id or SINGLE_TENANT_UUID

    with Session(engine) as session:
        users = session.exec(select(User).where(User.tenant_id == tenant_id)).all()
    return users


def delete_user(username):
    from keep.api.models.db.user import User

    with Session(engine) as session:
        user = session.exec(
            select(User)
            .where(User.tenant_id == SINGLE_TENANT_UUID)
            .where(User.username == username)
        ).first()
        if user:
            session.delete(user)
            session.commit()


def user_exists(tenant_id, username):
    from keep.api.models.db.user import User

    with Session(engine) as session:
        user = session.exec(
            select(User)
            .where(User.tenant_id == tenant_id)
            .where(User.username == username)
        ).first()
        return user is not None


def create_user(tenant_id, username, password, role):
    from keep.api.models.db.user import User

    password_hash = hashlib.sha256(password.encode()).hexdigest()
    with Session(engine) as session:
        user = User(
            tenant_id=tenant_id,
            username=username,
            password_hash=password_hash,
            role=role,
        )
        session.add(user)
        session.commit()
        session.refresh(user)
    return user


def update_user_last_sign_in(tenant_id, username):
    from keep.api.models.db.user import User

    with Session(engine) as session:
        user = session.exec(
            select(User)
            .where(User.tenant_id == tenant_id)
            .where(User.username == username)
        ).first()
        if user:
            user.last_sign_in = datetime.utcnow()
            session.add(user)
            session.commit()
    return user


def update_user_role(tenant_id, username, role):
    from keep.api.models.db.user import User

    with Session(engine) as session:
        user = session.exec(
            select(User)
            .where(User.tenant_id == tenant_id)
            .where(User.username == username)
        ).first()
        if user and user.role != role:
            user.role = role
            session.add(user)
            session.commit()
    return user


def save_workflow_results(tenant_id, workflow_execution_id, workflow_results):
    with Session(engine) as session:
        workflow_execution = session.exec(
            select(WorkflowExecution)
            .where(WorkflowExecution.tenant_id == tenant_id)
            .where(WorkflowExecution.id == workflow_execution_id)
        ).one()

        workflow_execution.results = workflow_results
        session.commit()


def get_workflow_by_name(tenant_id, workflow_name):
    with Session(engine) as session:
        workflow = session.exec(
            select(Workflow)
            .where(Workflow.tenant_id == tenant_id)
            .where(Workflow.name == workflow_name)
            .where(Workflow.is_deleted == False)
        ).first()

        return workflow


def get_previous_execution_id(tenant_id, workflow_id, workflow_execution_id):
    with Session(engine) as session:
        previous_execution = session.exec(
            select(WorkflowExecution)
            .where(WorkflowExecution.tenant_id == tenant_id)
            .where(WorkflowExecution.workflow_id == workflow_id)
            .where(WorkflowExecution.id != workflow_execution_id)
            .where(WorkflowExecution.is_test_run == False)
            .where(
                WorkflowExecution.started >= datetime.now() - timedelta(days=1)
            )  # no need to check more than 1 day ago
            .order_by(WorkflowExecution.started.desc())
            .limit(1)
        ).first()
        if previous_execution:
            return previous_execution
        else:
            return None


def create_rule(
    tenant_id,
    name,
    timeframe,
    timeunit,
    definition,
    definition_cel,
    created_by,
    grouping_criteria=None,
    group_description=None,
    require_approve=False,
    resolve_on=ResolveOn.NEVER.value,
    create_on=CreateIncidentOn.ANY.value,
    incident_name_template=None,
    incident_prefix=None,
    multi_level=False,
    multi_level_property_name=None,
):
    grouping_criteria = grouping_criteria or []
    with Session(engine) as session:
        rule = Rule(
            tenant_id=tenant_id,
            name=name,
            timeframe=timeframe,
            timeunit=timeunit,
            definition=definition,
            definition_cel=definition_cel,
            created_by=created_by,
            creation_time=datetime.utcnow(),
            grouping_criteria=grouping_criteria,
            group_description=group_description,
            require_approve=require_approve,
            resolve_on=resolve_on,
            create_on=create_on,
            incident_name_template=incident_name_template,
            incident_prefix=incident_prefix,
            multi_level=multi_level,
            multi_level_property_name=multi_level_property_name,
        )
        session.add(rule)
        session.commit()
        session.refresh(rule)
        return rule


def update_rule(
    tenant_id,
    rule_id,
    name,
    timeframe,
    timeunit,
    definition,
    definition_cel,
    updated_by,
    grouping_criteria,
    require_approve,
    resolve_on,
    create_on,
    incident_name_template,
    incident_prefix,
    multi_level,
    multi_level_property_name,
):
    rule_uuid = __convert_to_uuid(rule_id)
    if not rule_uuid:
        return False

    with Session(engine) as session:
        rule = session.exec(
            select(Rule).where(Rule.tenant_id == tenant_id).where(Rule.id == rule_uuid)
        ).first()

        if rule:
            rule.name = name
            rule.timeframe = timeframe
            rule.timeunit = timeunit
            rule.definition = definition
            rule.definition_cel = definition_cel
            rule.grouping_criteria = grouping_criteria
            rule.require_approve = require_approve
            rule.updated_by = updated_by
            rule.update_time = datetime.utcnow()
            rule.resolve_on = resolve_on
            rule.create_on = create_on
            rule.incident_name_template = incident_name_template
            rule.incident_prefix = incident_prefix
            rule.multi_level = multi_level
            rule.multi_level_property_name = multi_level_property_name
            session.commit()
            session.refresh(rule)
            return rule
        else:
            return None


def get_rules(tenant_id, ids=None) -> list[Rule]:
    with Session(engine) as session:
        # Start building the query
        query = (
            select(Rule)
            .where(Rule.tenant_id == tenant_id)
            .where(Rule.is_deleted.is_(False))
        )

        # Apply additional filters if ids are provided
        if ids is not None:
            query = query.where(Rule.id.in_(ids))

        # Execute the query
        rules = session.exec(query).all()
        return rules


def create_alert(tenant_id, provider_type, provider_id, event, fingerprint):
    with Session(engine) as session:
        alert = Alert(
            tenant_id=tenant_id,
            provider_type=provider_type,
            provider_id=provider_id,
            event=event,
            fingerprint=fingerprint,
        )
        session.add(alert)
        session.commit()
        session.refresh(alert)
        return alert


def delete_rule(tenant_id, rule_id):
    with Session(engine) as session:
        rule_uuid = __convert_to_uuid(rule_id)
        if not rule_uuid:
            return False

        rule = session.exec(
            select(Rule).where(Rule.tenant_id == tenant_id).where(Rule.id == rule_uuid)
        ).first()

        if rule and not rule.is_deleted:
            rule.is_deleted = True
            session.commit()
            return True
        return False


def get_incident_for_grouping_rule(
    tenant_id, rule, rule_fingerprint, session: Optional[Session] = None
) -> (Optional[Incident], bool):
    # checks if incident with the incident criteria exists, if not it creates it
    #   and then assign the alert to the incident
    with existed_or_new_session(session) as session:
        incident = session.exec(
            select(Incident)
            .where(Incident.tenant_id == tenant_id)
            .where(Incident.rule_id == rule.id)
            .where(Incident.rule_fingerprint == rule_fingerprint)
            .order_by(Incident.creation_time.desc())
        ).first()

        # if the last alert in the incident is older than the timeframe, create a new incident
        is_incident_expired = False
        if incident and incident.status in [
            IncidentStatus.RESOLVED.value,
            IncidentStatus.MERGED.value,
            IncidentStatus.DELETED.value,
        ]:
            is_incident_expired = True
        elif incident and incident.alerts_count > 0:
            enrich_incidents_with_alerts(tenant_id, [incident], session)
            is_incident_expired = max(
                alert.timestamp for alert in incident.alerts
            ) < datetime.utcnow() - timedelta(seconds=rule.timeframe)

        # if there is no incident with the rule_fingerprint, create it or existed is already expired
        if not incident:
            return None, None

    return incident, is_incident_expired


@retry_on_db_error
def create_incident_for_grouping_rule(
    tenant_id,
    rule: Rule,
    rule_fingerprint,
    incident_name: str = None,
    past_incident: Optional[Incident] = None,
    session: Optional[Session] = None,
):

    with existed_or_new_session(session) as session:
        # Create and add a new incident if it doesn't exist
        incident = Incident(
            tenant_id=tenant_id,
            user_generated_name=incident_name or f"{rule.name}",
            rule_id=rule.id,
            rule_fingerprint=rule_fingerprint,
            is_predicted=True,
            is_candidate=rule.require_approve,
            is_visible=rule.create_on == CreateIncidentOn.ANY.value,
            incident_type=IncidentType.RULE.value,
            same_incident_in_the_past_id=past_incident.id if past_incident else None,
            resolve_on=rule.resolve_on,
        )
        session.add(incident)
        session.flush()
        if rule.incident_prefix:
            incident.user_generated_name = f"{rule.incident_prefix}-{incident.running_number} - {incident.user_generated_name}"
        session.commit()
        session.refresh(incident)
    return incident

@retry_on_db_error
def create_incident_for_topology(
    tenant_id: str, alert_group: list[Alert], session: Session
) -> Incident:
    """Create a new incident from topology-connected alerts"""
    # Get highest severity from alerts
    severity = max(alert.severity for alert in alert_group)

    # Get all services
    services = set()
    service_names = set()
    for alert in alert_group:
        services.update(alert.service_ids)
        service_names.update(alert.service_names)

    incident = Incident(
        tenant_id=tenant_id,
        user_generated_name=f"Topology incident: Multiple alerts across {', '.join(service_names)}",
        severity=severity.value,
        status=IncidentStatus.FIRING.value,
        is_visible=True,
        incident_type=IncidentType.TOPOLOGY.value,  # Set incident type for topology
        data={"services": list(services), "alert_count": len(alert_group)},
    )

    return incident


def get_rule(tenant_id, rule_id):
    with Session(engine) as session:
        rule = session.exec(
            select(Rule).where(Rule.tenant_id == tenant_id).where(Rule.id == rule_id)
        ).first()
    return rule


def get_rule_incidents_count_db(tenant_id):
    with Session(engine) as session:
        query = (
            session.query(Incident.rule_id, func.count(Incident.id))
            .select_from(Incident)
            .filter(Incident.tenant_id == tenant_id, col(Incident.rule_id).isnot(None))
            .group_by(Incident.rule_id)
        )
        return dict(query.all())


def get_rule_distribution(tenant_id, minute=False):
    """Returns hits per hour for each rule, optionally breaking down by groups if the rule has 'group by', limited to the last 7 days."""
    with Session(engine) as session:
        # Get the timestamp for 7 days ago
        seven_days_ago = datetime.utcnow() - timedelta(days=1)

        # Check the dialect
        if session.bind.dialect.name == "mysql":
            time_format = "%Y-%m-%d %H:%i" if minute else "%Y-%m-%d %H"
            timestamp_format = func.date_format(
                LastAlertToIncident.timestamp, time_format
            )
        elif session.bind.dialect.name == "postgresql":
            time_format = "YYYY-MM-DD HH:MI" if minute else "YYYY-MM-DD HH"
            timestamp_format = func.to_char(LastAlertToIncident.timestamp, time_format)
        elif session.bind.dialect.name == "sqlite":
            time_format = "%Y-%m-%d %H:%M" if minute else "%Y-%m-%d %H"
            timestamp_format = func.strftime(time_format, LastAlertToIncident.timestamp)
        else:
            raise ValueError("Unsupported database dialect")
        # Construct the query
        query = (
            session.query(
                Rule.id.label("rule_id"),
                Rule.name.label("rule_name"),
                Incident.id.label("incident_id"),
                Incident.rule_fingerprint.label("rule_fingerprint"),
                timestamp_format.label("time"),
                func.count(LastAlertToIncident.fingerprint).label("hits"),
            )
            .join(Incident, Rule.id == Incident.rule_id)
            .join(LastAlertToIncident, Incident.id == LastAlertToIncident.incident_id)
            .filter(
                LastAlertToIncident.deleted_at == NULL_FOR_DELETED_AT,
                LastAlertToIncident.timestamp >= seven_days_ago,
            )
            .filter(Rule.tenant_id == tenant_id)  # Filter by tenant_id
            .group_by(
                Rule.id, "rule_name", Incident.id, "rule_fingerprint", "time"
            )  # Adjusted here
            .order_by("time")
        )

        results = query.all()

        # Convert the results into a dictionary
        rule_distribution = {}
        for result in results:
            rule_id = result.rule_id
            rule_fingerprint = result.rule_fingerprint
            timestamp = result.time
            hits = result.hits

            if rule_id not in rule_distribution:
                rule_distribution[rule_id] = {}

            if rule_fingerprint not in rule_distribution[rule_id]:
                rule_distribution[rule_id][rule_fingerprint] = {}

            rule_distribution[rule_id][rule_fingerprint][timestamp] = hits

        return rule_distribution


def get_all_deduplication_rules(tenant_id):
    with Session(engine) as session:
        rules = session.exec(
            select(AlertDeduplicationRule).where(
                AlertDeduplicationRule.tenant_id == tenant_id
            )
        ).all()
    return rules


def get_deduplication_rule_by_id(tenant_id, rule_id: str):
    rule_uuid = __convert_to_uuid(rule_id)
    if not rule_uuid:
        return None

    with Session(engine) as session:
        rules = session.exec(
            select(AlertDeduplicationRule)
            .where(AlertDeduplicationRule.tenant_id == tenant_id)
            .where(AlertDeduplicationRule.id == rule_uuid)
        ).first()
    return rules


def get_custom_deduplication_rule(tenant_id, provider_id, provider_type):
    with Session(engine) as session:
        rule = session.exec(
            select(AlertDeduplicationRule)
            .where(AlertDeduplicationRule.tenant_id == tenant_id)
            .where(AlertDeduplicationRule.provider_id == provider_id)
            .where(AlertDeduplicationRule.provider_type == provider_type)
        ).first()
    return rule


def create_deduplication_rule(
    tenant_id: str,
    name: str,
    description: str,
    provider_id: str | None,
    provider_type: str,
    created_by: str,
    enabled: bool = True,
    fingerprint_fields: list[str] = [],
    full_deduplication: bool = False,
    ignore_fields: list[str] = [],
    priority: int = 0,
    is_provisioned: bool = False,
):
    with Session(engine) as session:
        new_rule = AlertDeduplicationRule(
            tenant_id=tenant_id,
            name=name,
            description=description,
            provider_id=provider_id,
            provider_type=provider_type,
            last_updated_by=created_by,  # on creation, last_updated_by is the same as created_by
            created_by=created_by,
            enabled=enabled,
            fingerprint_fields=fingerprint_fields,
            full_deduplication=full_deduplication,
            ignore_fields=ignore_fields,
            priority=priority,
            is_provisioned=is_provisioned,
        )
        session.add(new_rule)
        session.commit()
        session.refresh(new_rule)
    return new_rule


def update_deduplication_rule(
    rule_id: str,
    tenant_id: str,
    name: str,
    description: str,
    provider_id: str | None,
    provider_type: str,
    last_updated_by: str,
    enabled: bool = True,
    fingerprint_fields: list[str] = [],
    full_deduplication: bool = False,
    ignore_fields: list[str] = [],
    priority: int = 0,
):
    rule_uuid = __convert_to_uuid(rule_id)
    if not rule_uuid:
        return False

    with Session(engine) as session:
        rule = session.exec(
            select(AlertDeduplicationRule)
            .where(AlertDeduplicationRule.id == rule_uuid)
            .where(AlertDeduplicationRule.tenant_id == tenant_id)
        ).first()
        if not rule:
            raise ValueError(f"No deduplication rule found with id {rule_id}")

        rule.name = name
        rule.description = description
        rule.provider_id = provider_id
        rule.provider_type = provider_type
        rule.last_updated_by = last_updated_by
        rule.enabled = enabled
        rule.fingerprint_fields = fingerprint_fields
        rule.full_deduplication = full_deduplication
        rule.ignore_fields = ignore_fields
        rule.priority = priority

        session.add(rule)
        session.commit()
        session.refresh(rule)
    return rule


def delete_deduplication_rule(rule_id: str, tenant_id: str) -> bool:
    rule_uuid = __convert_to_uuid(rule_id)
    if not rule_uuid:
        return False

    with Session(engine) as session:
        rule = session.exec(
            select(AlertDeduplicationRule)
            .where(AlertDeduplicationRule.id == rule_uuid)
            .where(AlertDeduplicationRule.tenant_id == tenant_id)
        ).first()
        if not rule:
            return False

        session.delete(rule)
        session.commit()
    return True


def create_deduplication_event(
    tenant_id, deduplication_rule_id, deduplication_type, provider_id, provider_type
):
    logger.debug(
        "Adding deduplication event",
        extra={
            "deduplication_rule_id": deduplication_rule_id,
            "deduplication_type": deduplication_type,
            "provider_id": provider_id,
            "provider_type": provider_type,
            "tenant_id": tenant_id,
        },
    )
    if isinstance(deduplication_rule_id, str):
        deduplication_rule_id = __convert_to_uuid(deduplication_rule_id)
        if not deduplication_rule_id:
            logger.debug(
                "Deduplication rule id is not a valid uuid",
                extra={
                    "deduplication_rule_id": deduplication_rule_id,
                    "tenant_id": tenant_id,
                },
            )
            return False
    with Session(engine) as session:
        deduplication_event = AlertDeduplicationEvent(
            tenant_id=tenant_id,
            deduplication_rule_id=deduplication_rule_id,
            deduplication_type=deduplication_type,
            provider_id=provider_id,
            provider_type=provider_type,
            timestamp=datetime.now(tz=timezone.utc),
            date_hour=datetime.now(tz=timezone.utc).replace(
                minute=0, second=0, microsecond=0
            ),
        )
        session.add(deduplication_event)
        session.commit()
        logger.debug(
            "Deduplication event added",
            extra={
                "deduplication_event_id": deduplication_event.id,
                "tenant_id": tenant_id,
            },
        )


def get_all_deduplication_stats(tenant_id):
    with Session(engine) as session:
        # Query to get all-time deduplication stats
        all_time_query = (
            select(
                AlertDeduplicationEvent.deduplication_rule_id,
                AlertDeduplicationEvent.provider_id,
                AlertDeduplicationEvent.provider_type,
                AlertDeduplicationEvent.deduplication_type,
                func.count(AlertDeduplicationEvent.id).label("dedup_count"),
            )
            .where(AlertDeduplicationEvent.tenant_id == tenant_id)
            .group_by(
                AlertDeduplicationEvent.deduplication_rule_id,
                AlertDeduplicationEvent.provider_id,
                AlertDeduplicationEvent.provider_type,
                AlertDeduplicationEvent.deduplication_type,
            )
        )

        all_time_results = session.exec(all_time_query).all()

        # Query to get alerts distribution in the last 24 hours
        twenty_four_hours_ago = datetime.utcnow() - timedelta(hours=24)
        alerts_last_24_hours_query = (
            select(
                AlertDeduplicationEvent.deduplication_rule_id,
                AlertDeduplicationEvent.provider_id,
                AlertDeduplicationEvent.provider_type,
                AlertDeduplicationEvent.date_hour,
                func.count(AlertDeduplicationEvent.id).label("hourly_count"),
            )
            .where(AlertDeduplicationEvent.tenant_id == tenant_id)
            .where(AlertDeduplicationEvent.date_hour >= twenty_four_hours_ago)
            .group_by(
                AlertDeduplicationEvent.deduplication_rule_id,
                AlertDeduplicationEvent.provider_id,
                AlertDeduplicationEvent.provider_type,
                AlertDeduplicationEvent.date_hour,
            )
        )

        alerts_last_24_hours_results = session.exec(alerts_last_24_hours_query).all()

        # Create a dictionary with deduplication stats for each rule
        stats = {}
        current_hour = datetime.utcnow().replace(minute=0, second=0, microsecond=0)
        for result in all_time_results:
            provider_id = result.provider_id
            provider_type = result.provider_type
            dedup_count = result.dedup_count
            dedup_type = result.deduplication_type

            # alerts without provider_id and provider_type are considered as "keep"
            if not provider_type:
                provider_type = "keep"

            key = str(result.deduplication_rule_id)
            if key not in stats:
                # initialize the stats for the deduplication rule
                stats[key] = {
                    "full_dedup_count": 0,
                    "partial_dedup_count": 0,
                    "none_dedup_count": 0,
                    "alerts_last_24_hours": [
                        {"hour": (current_hour - timedelta(hours=i)).hour, "number": 0}
                        for i in range(0, 24)
                    ],
                    "provider_id": provider_id,
                    "provider_type": provider_type,
                }

            if dedup_type == "full":
                stats[key]["full_dedup_count"] += dedup_count
            elif dedup_type == "partial":
                stats[key]["partial_dedup_count"] += dedup_count
            elif dedup_type == "none":
                stats[key]["none_dedup_count"] += dedup_count

        # Add alerts distribution from the last 24 hours
        for result in alerts_last_24_hours_results:
            provider_id = result.provider_id
            provider_type = result.provider_type
            date_hour = result.date_hour
            hourly_count = result.hourly_count
            key = str(result.deduplication_rule_id)

            if not provider_type:
                provider_type = "keep"

            if key in stats:
                hours_ago = int((current_hour - date_hour).total_seconds() / 3600)
                if 0 <= hours_ago < 24:
                    stats[key]["alerts_last_24_hours"][23 - hours_ago][
                        "number"
                    ] = hourly_count

    return stats


def get_last_alert_hashes_by_fingerprints(
    tenant_id, fingerprints: list[str]
) -> dict[str, str | None]:
    # get the last alert hashes for a list of fingerprints
    # to check deduplication
    with Session(engine) as session:
        query = (
            select(LastAlert.fingerprint, LastAlert.alert_hash)
            .where(LastAlert.tenant_id == tenant_id)
            .where(LastAlert.fingerprint.in_(fingerprints))
        )

        results = session.execute(query).all()

    # Create a dictionary from the results
    alert_hash_dict = {
        fingerprint: alert_hash
        for fingerprint, alert_hash in results
        if alert_hash is not None
    }
    return alert_hash_dict


def update_key_last_used(
    tenant_id: str,
    reference_id: str,
    max_retries=3,
) -> str:
    """
    Updates API key last used.

    Args:
        session (Session): _description_
        tenant_id (str): _description_
        reference_id (str): _description_

    Returns:
        str: _description_
    """
    with Session(engine) as session:
        # Get API Key from database
        statement = (
            select(TenantApiKey)
            .where(TenantApiKey.reference_id == reference_id)
            .where(TenantApiKey.tenant_id == tenant_id)
        )

        tenant_api_key_entry = session.exec(statement).first()

        # Update last used
        if not tenant_api_key_entry:
            # shouldn't happen but somehow happened to specific tenant so logging it
            logger.error(
                "API key not found",
                extra={"tenant_id": tenant_id, "unique_api_key_id": reference_id},
            )
            return
        tenant_api_key_entry.last_used = datetime.utcnow()

        for attempt in range(max_retries):
            try:
                session.add(tenant_api_key_entry)
                session.commit()
                break
            except StaleDataError as ex:
                if "expected to update" in ex.args[0]:
                    logger.info(
                        f"Phantom read detected while updating API key `{reference_id}`, retry #{attempt}"
                    )
                    session.rollback()
                    continue
                else:
                    raise


def get_linked_providers(tenant_id: str) -> List[Tuple[str, str, datetime]]:
    # Alert table may be too huge, so cutting the query without mercy
    LIMIT_BY_ALERTS = 10000

    with Session(engine) as session:
        alerts_subquery = (
            select(Alert)
            .filter(Alert.tenant_id == tenant_id, Alert.provider_type != "group")
            .limit(LIMIT_BY_ALERTS)
            .subquery()
        )

        providers = session.exec(
            select(
                alerts_subquery.c.provider_type,
                alerts_subquery.c.provider_id,
                func.max(alerts_subquery.c.timestamp).label("last_alert_timestamp"),
            )
            .select_from(alerts_subquery)
            .filter(~exists().where(Provider.id == alerts_subquery.c.provider_id))
            .group_by(alerts_subquery.c.provider_type, alerts_subquery.c.provider_id)
        ).all()

    return providers


def is_linked_provider(tenant_id: str, provider_id: str) -> bool:
    with Session(engine) as session:
        query = session.query(Alert.provider_id)

        # Add FORCE INDEX hint only for MySQL
        if engine.dialect.name == "mysql":
            query = query.with_hint(Alert, "FORCE INDEX (idx_alert_tenant_provider)")

        linked_provider = (
            query.outerjoin(Provider, Alert.provider_id == Provider.id)
            .filter(
                Alert.tenant_id == tenant_id,
                Alert.provider_id == provider_id,
                Provider.id == None,
            )
            .first()
        )

    return linked_provider is not None


def get_provider_distribution(
    tenant_id: str,
    aggregate_all: bool = False,
    timestamp_filter: TimeStampFilter = None,
) -> (
    list[dict[str, int | Any]]
    | dict[str, dict[str, datetime | list[dict[str, int]] | Any]]
):
    """
    Calculate the distribution of incidents created over time for a specific tenant.

    Args:
        tenant_id (str): ID of the tenant whose incidents are being queried.
        timestamp_filter (TimeStampFilter, optional): Filter to specify the time range.
            - lower_timestamp (datetime): Start of the time range.
            - upper_timestamp (datetime): End of the time range.

    Returns:
        List[dict]: A list of dictionaries representing the hourly distribution of incidents.
            Each dictionary contains:
            - 'timestamp' (str): Timestamp of the hour in "YYYY-MM-DD HH:00" format.
            - 'number' (int): Number of incidents created in that hour.

    Notes:
        - If no timestamp_filter is provided, defaults to the last 24 hours.
        - Supports MySQL, PostgreSQL, and SQLite for timestamp formatting.
    """
    with Session(engine) as session:
        twenty_four_hours_ago = datetime.utcnow() - timedelta(hours=24)
        time_format = "%Y-%m-%d %H"

        filters = [Alert.tenant_id == tenant_id]

        if timestamp_filter:
            if timestamp_filter.lower_timestamp:
                filters.append(Alert.timestamp >= timestamp_filter.lower_timestamp)
            if timestamp_filter.upper_timestamp:
                filters.append(Alert.timestamp <= timestamp_filter.upper_timestamp)
        else:
            filters.append(Alert.timestamp >= twenty_four_hours_ago)

        if session.bind.dialect.name == "mysql":
            timestamp_format = func.date_format(Alert.timestamp, time_format)
        elif session.bind.dialect.name == "postgresql":
            # PostgreSQL requires a different syntax for the timestamp format
            # cf: https://www.postgresql.org/docs/current/functions-formatting.html#FUNCTIONS-FORMATTING
            timestamp_format = func.to_char(Alert.timestamp, "YYYY-MM-DD HH")
        elif session.bind.dialect.name == "sqlite":
            timestamp_format = func.strftime(time_format, Alert.timestamp)

        if aggregate_all:
            # Query for combined alert distribution across all providers
            query = (
                session.query(
                    timestamp_format.label("time"), func.count().label("hits")
                )
                .filter(*filters)
                .group_by("time")
                .order_by("time")
            )

            results = query.all()

            results = {str(time): hits for time, hits in results}

            # Create a complete list of timestamps within the specified range
            distribution = []
            current_time = timestamp_filter.lower_timestamp.replace(
                minute=0, second=0, microsecond=0
            )
            while current_time <= timestamp_filter.upper_timestamp:
                timestamp_str = current_time.strftime(time_format)
                distribution.append(
                    {
                        "timestamp": timestamp_str + ":00",
                        "number": results.get(timestamp_str, 0),
                    }
                )
                current_time += timedelta(hours=1)
            return distribution

        else:
            # Query for alert distribution grouped by provider
            query = (
                session.query(
                    Alert.provider_id,
                    Alert.provider_type,
                    timestamp_format.label("time"),
                    func.count().label("hits"),
                    func.max(Alert.timestamp).label("last_alert_timestamp"),
                )
                .filter(*filters)
                .group_by(Alert.provider_id, Alert.provider_type, "time")
                .order_by(Alert.provider_id, Alert.provider_type, "time")
            )

            results = query.all()

            provider_distribution = {}

            for provider_id, provider_type, time, hits, last_alert_timestamp in results:
                provider_key = f"{provider_id}_{provider_type}"
                last_alert_timestamp = (
                    datetime.fromisoformat(last_alert_timestamp)
                    if isinstance(last_alert_timestamp, str)
                    else last_alert_timestamp
                )

                if provider_key not in provider_distribution:
                    provider_distribution[provider_key] = {
                        "provider_id": provider_id,
                        "provider_type": provider_type,
                        "alert_last_24_hours": [
                            {"hour": i, "number": 0} for i in range(24)
                        ],
                        "last_alert_received": last_alert_timestamp,
                    }
                else:

                    provider_distribution[provider_key]["last_alert_received"] = max(
                        provider_distribution[provider_key]["last_alert_received"],
                        last_alert_timestamp,
                    )

                time = datetime.strptime(time, time_format)
                index = int((time - twenty_four_hours_ago).total_seconds() // 3600)

                if 0 <= index < 24:
                    provider_distribution[provider_key]["alert_last_24_hours"][index][
                        "number"
                    ] += hits

            return provider_distribution


def get_combined_workflow_execution_distribution(
    tenant_id: str, timestamp_filter: TimeStampFilter = None
):
    """
    Calculate the distribution of WorkflowExecutions started over time, combined across all workflows for a specific tenant.

    Args:
        tenant_id (str): ID of the tenant whose workflow executions are being analyzed.
        timestamp_filter (TimeStampFilter, optional): Filter to specify the time range.
            - lower_timestamp (datetime): Start of the time range.
            - upper_timestamp (datetime): End of the time range.

    Returns:
        List[dict]: A list of dictionaries representing the hourly distribution of workflow executions.
            Each dictionary contains:
            - 'timestamp' (str): Timestamp of the hour in "YYYY-MM-DD HH:00" format.
            - 'number' (int): Number of workflow executions started in that hour.

    Notes:
        - If no timestamp_filter is provided, defaults to the last 24 hours.
        - Supports MySQL, PostgreSQL, and SQLite for timestamp formatting.
    """
    with Session(engine) as session:
        twenty_four_hours_ago = datetime.utcnow() - timedelta(hours=24)
        time_format = "%Y-%m-%d %H"

        filters = [WorkflowExecution.tenant_id == tenant_id]

        if timestamp_filter:
            if timestamp_filter.lower_timestamp:
                filters.append(
                    WorkflowExecution.started >= timestamp_filter.lower_timestamp
                )
            if timestamp_filter.upper_timestamp:
                filters.append(
                    WorkflowExecution.started <= timestamp_filter.upper_timestamp
                )
        else:
            filters.append(WorkflowExecution.started >= twenty_four_hours_ago)

        # Database-specific timestamp formatting
        if session.bind.dialect.name == "mysql":
            timestamp_format = func.date_format(WorkflowExecution.started, time_format)
        elif session.bind.dialect.name == "postgresql":
            timestamp_format = func.to_char(WorkflowExecution.started, "YYYY-MM-DD HH")
        elif session.bind.dialect.name == "sqlite":
            timestamp_format = func.strftime(time_format, WorkflowExecution.started)

        # Query for combined execution count across all workflows
        query = (
            session.query(
                timestamp_format.label("time"),
                func.count().label("executions"),
            )
            .filter(*filters)
            .group_by("time")
            .order_by("time")
        )

        results = {str(time): executions for time, executions in query.all()}

        distribution = []
        current_time = timestamp_filter.lower_timestamp.replace(
            minute=0, second=0, microsecond=0
        )
        while current_time <= timestamp_filter.upper_timestamp:
            timestamp_str = current_time.strftime(time_format)
            distribution.append(
                {
                    "timestamp": timestamp_str + ":00",
                    "number": results.get(timestamp_str, 0),
                }
            )
            current_time += timedelta(hours=1)

        return distribution


def get_incidents_created_distribution(
    tenant_id: str, timestamp_filter: TimeStampFilter = None
):
    """
    Calculate the distribution of incidents created over time for a specific tenant.

    Args:
        tenant_id (str): ID of the tenant whose incidents are being queried.
        timestamp_filter (TimeStampFilter, optional): Filter to specify the time range.
            - lower_timestamp (datetime): Start of the time range.
            - upper_timestamp (datetime): End of the time range.

    Returns:
        List[dict]: A list of dictionaries representing the hourly distribution of incidents.
            Each dictionary contains:
            - 'timestamp' (str): Timestamp of the hour in "YYYY-MM-DD HH:00" format.
            - 'number' (int): Number of incidents created in that hour.

    Notes:
        - If no timestamp_filter is provided, defaults to the last 24 hours.
        - Supports MySQL, PostgreSQL, and SQLite for timestamp formatting.
    """
    with Session(engine) as session:
        twenty_four_hours_ago = datetime.utcnow() - timedelta(hours=24)
        time_format = "%Y-%m-%d %H"

        filters = [Incident.tenant_id == tenant_id]

        if timestamp_filter:
            if timestamp_filter.lower_timestamp:
                filters.append(
                    Incident.creation_time >= timestamp_filter.lower_timestamp
                )
            if timestamp_filter.upper_timestamp:
                filters.append(
                    Incident.creation_time <= timestamp_filter.upper_timestamp
                )
        else:
            filters.append(Incident.creation_time >= twenty_four_hours_ago)

        # Database-specific timestamp formatting
        if session.bind.dialect.name == "mysql":
            timestamp_format = func.date_format(Incident.creation_time, time_format)
        elif session.bind.dialect.name == "postgresql":
            timestamp_format = func.to_char(Incident.creation_time, "YYYY-MM-DD HH")
        elif session.bind.dialect.name == "sqlite":
            timestamp_format = func.strftime(time_format, Incident.creation_time)

        query = (
            session.query(
                timestamp_format.label("time"), func.count().label("incidents")
            )
            .filter(*filters)
            .group_by("time")
            .order_by("time")
        )

        results = {str(time): incidents for time, incidents in query.all()}

        distribution = []
        current_time = timestamp_filter.lower_timestamp.replace(
            minute=0, second=0, microsecond=0
        )
        while current_time <= timestamp_filter.upper_timestamp:
            timestamp_str = current_time.strftime(time_format)
            distribution.append(
                {
                    "timestamp": timestamp_str + ":00",
                    "number": results.get(timestamp_str, 0),
                }
            )
            current_time += timedelta(hours=1)

        return distribution


def calc_incidents_mttr(tenant_id: str, timestamp_filter: TimeStampFilter = None):
    """
    Calculate the Mean Time to Resolve (MTTR) for incidents over time for a specific tenant.

    Args:
        tenant_id (str): ID of the tenant whose incidents are being analyzed.
        timestamp_filter (TimeStampFilter, optional): Filter to specify the time range.
            - lower_timestamp (datetime): Start of the time range.
            - upper_timestamp (datetime): End of the time range.

    Returns:
        List[dict]: A list of dictionaries representing the hourly MTTR of incidents.
            Each dictionary contains:
            - 'timestamp' (str): Timestamp of the hour in "YYYY-MM-DD HH:00" format.
            - 'mttr' (float): Mean Time to Resolve incidents in that hour (in hours).

    Notes:
        - If no timestamp_filter is provided, defaults to the last 24 hours.
        - Only includes resolved incidents.
        - Supports MySQL, PostgreSQL, and SQLite for timestamp formatting.
    """
    with Session(engine) as session:
        twenty_four_hours_ago = datetime.utcnow() - timedelta(hours=24)
        time_format = "%Y-%m-%d %H"

        filters = [
            Incident.tenant_id == tenant_id,
            Incident.status == IncidentStatus.RESOLVED.value,
        ]
        if timestamp_filter:
            if timestamp_filter.lower_timestamp:
                filters.append(
                    Incident.creation_time >= timestamp_filter.lower_timestamp
                )
            if timestamp_filter.upper_timestamp:
                filters.append(
                    Incident.creation_time <= timestamp_filter.upper_timestamp
                )
        else:
            filters.append(Incident.creation_time >= twenty_four_hours_ago)

        # Database-specific timestamp formatting
        if session.bind.dialect.name == "mysql":
            timestamp_format = func.date_format(Incident.creation_time, time_format)
        elif session.bind.dialect.name == "postgresql":
            timestamp_format = func.to_char(Incident.creation_time, "YYYY-MM-DD HH")
        elif session.bind.dialect.name == "sqlite":
            timestamp_format = func.strftime(time_format, Incident.creation_time)

        query = (
            session.query(
                timestamp_format.label("time"),
                Incident.start_time,
                Incident.end_time,
                func.count().label("incidents"),
            )
            .filter(*filters)
            .group_by("time", Incident.start_time, Incident.end_time)
            .order_by("time")
        )
        results = {}
        for time, start_time, end_time, incidents in query.all():
            if start_time and end_time:
                resolution_time = (
                    end_time - start_time
                ).total_seconds() / 3600  # in hours
                time_str = str(time)
                if time_str not in results:
                    results[time_str] = {"number": 0, "mttr": 0}

                results[time_str]["number"] += incidents
                results[time_str]["mttr"] += resolution_time * incidents

        distribution = []
        current_time = timestamp_filter.lower_timestamp.replace(
            minute=0, second=0, microsecond=0
        )
        while current_time <= timestamp_filter.upper_timestamp:
            timestamp_str = current_time.strftime(time_format)
            if timestamp_str in results and results[timestamp_str]["number"] > 0:
                avg_mttr = (
                    results[timestamp_str]["mttr"] / results[timestamp_str]["number"]
                )
            else:
                avg_mttr = 0

            distribution.append(
                {
                    "timestamp": timestamp_str + ":00",
                    "mttr": avg_mttr,
                }
            )
            current_time += timedelta(hours=1)

        return distribution


def get_presets(
    tenant_id: str, email, preset_ids: list[str] = None
) -> List[Dict[str, Any]]:
    with Session(engine) as session:
        # v2 with RBAC and roles
        if preset_ids:
            statement = (
                select(Preset)
                .where(Preset.tenant_id == tenant_id)
                .where(Preset.id.in_(preset_ids))
            )
        # v1, no RBAC and roles
        else:
            statement = (
                select(Preset)
                .where(Preset.tenant_id == tenant_id)
                .where(
                    or_(
                        Preset.is_private == False,
                        Preset.created_by == email,
                    )
                )
            )
        result = session.exec(statement)
        presets = result.unique().all()

    return presets


def get_db_preset_by_name(tenant_id: str, preset_name: str) -> Preset | None:
    with Session(engine) as session:
        preset = session.exec(
            select(Preset)
            .where(Preset.tenant_id == tenant_id)
            .where(Preset.name == preset_name)
        ).first()
    return preset


def get_db_presets(tenant_id: str) -> List[Preset]:
    with Session(engine) as session:
        presets = (
            session.exec(select(Preset).where(Preset.tenant_id == tenant_id))
            .unique()
            .all()
        )
    return presets


def get_all_presets_dtos(tenant_id: str) -> List[PresetDto]:
    presets = get_db_presets(tenant_id)
    static_presets_dtos = list(STATIC_PRESETS.values())
    return [PresetDto(**preset.to_dict()) for preset in presets] + static_presets_dtos


def get_dashboards(tenant_id: str, email=None) -> List[Dict[str, Any]]:
    with Session(engine) as session:
        statement = (
            select(Dashboard)
            .where(Dashboard.tenant_id == tenant_id)
            .where(
                or_(
                    Dashboard.is_private == False,
                    Dashboard.created_by == email,
                )
            )
        )
        dashboards = session.exec(statement).all()

    # for postgres, the jsonb column is returned as a string
    # so we need to parse it
    for dashboard in dashboards:
        if isinstance(dashboard.dashboard_config, str):
            dashboard.dashboard_config = json.loads(dashboard.dashboard_config)
    return dashboards


def create_dashboard(
    tenant_id, dashboard_name, created_by, dashboard_config, is_private=False
):
    with Session(engine) as session:
        dashboard = Dashboard(
            tenant_id=tenant_id,
            dashboard_name=dashboard_name,
            dashboard_config=dashboard_config,
            created_by=created_by,
            is_private=is_private,
        )
        session.add(dashboard)
        session.commit()
        session.refresh(dashboard)
        return dashboard


def update_dashboard(
    tenant_id, dashboard_id, dashboard_name, dashboard_config, updated_by
):
    with Session(engine) as session:
        dashboard = session.exec(
            select(Dashboard)
            .where(Dashboard.tenant_id == tenant_id)
            .where(Dashboard.id == dashboard_id)
        ).first()

        if not dashboard:
            return None

        if dashboard_name:
            dashboard.dashboard_name = dashboard_name

        if dashboard_config:
            dashboard.dashboard_config = dashboard_config

        dashboard.updated_by = updated_by
        dashboard.updated_at = datetime.utcnow()
        session.commit()
        session.refresh(dashboard)
        return dashboard


def delete_dashboard(tenant_id, dashboard_id):
    with Session(engine) as session:
        dashboard = session.exec(
            select(Dashboard)
            .where(Dashboard.tenant_id == tenant_id)
            .where(Dashboard.id == dashboard_id)
        ).first()

        if dashboard:
            session.delete(dashboard)
            session.commit()
            return True
        return False


def get_all_actions(tenant_id: str) -> List[Action]:
    with Session(engine) as session:
        actions = session.exec(
            select(Action).where(Action.tenant_id == tenant_id)
        ).all()
    return actions


def get_action(tenant_id: str, action_id: str) -> Action:
    with Session(engine) as session:
        action = session.exec(
            select(Action)
            .where(Action.tenant_id == tenant_id)
            .where(Action.id == action_id)
        ).first()
    return action


def create_action(action: Action):
    with Session(engine) as session:
        session.add(action)
        session.commit()
        session.refresh(action)


def create_actions(actions: List[Action]):
    with Session(engine) as session:
        for action in actions:
            session.add(action)
        session.commit()


def delete_action(tenant_id: str, action_id: str) -> bool:
    with Session(engine) as session:
        found_action = session.exec(
            select(Action)
            .where(Action.id == action_id)
            .where(Action.tenant_id == tenant_id)
        ).first()
        if found_action:
            session.delete(found_action)
            session.commit()
            return bool(found_action)
        return False


def update_action(
    tenant_id: str, action_id: str, update_payload: Action
) -> Union[Action, None]:
    with Session(engine) as session:
        found_action = session.exec(
            select(Action)
            .where(Action.id == action_id)
            .where(Action.tenant_id == tenant_id)
        ).first()
        if found_action:
            for key, value in update_payload.dict(exclude_unset=True).items():
                if hasattr(found_action, key):
                    setattr(found_action, key, value)
            session.commit()
            session.refresh(found_action)
    return found_action


def get_tenants_configurations(only_with_config=False) -> dict:
    with Session(engine) as session:
        try:
            tenants = session.exec(select(Tenant)).all()
        # except column configuration does not exist (new column added)
        except OperationalError as e:
            if "Unknown column" in str(e):
                logger.warning("Column configuration does not exist in the database")
                return {}
            else:
                logger.exception("Failed to get tenants configurations")
                return {}

    tenants_configurations = {}
    for tenant in tenants:
        if only_with_config and not tenant.configuration:
            continue
        tenants_configurations[tenant.id] = tenant.configuration or {}

    return tenants_configurations


def update_preset_options(tenant_id: str, preset_id: str, options: dict) -> Preset:
    if isinstance(preset_id, str):
        preset_id = __convert_to_uuid(preset_id)

    with Session(engine) as session:
        preset = session.exec(
            select(Preset)
            .where(Preset.tenant_id == tenant_id)
            .where(Preset.id == preset_id)
        ).first()

        stmt = (
            update(Preset)
            .where(Preset.id == preset_id)
            .where(Preset.tenant_id == tenant_id)
            .values(options=options)
        )
        session.execute(stmt)
        session.commit()
        session.refresh(preset)
    return preset


def assign_alert_to_incident(
    fingerprint: str,
    incident: Incident,
    tenant_id: str,
    session: Optional[Session] = None,
):
    return add_alerts_to_incident(tenant_id, incident, [fingerprint], session=session)


def is_alert_assigned_to_incident(
    fingerprint: str, incident_id: UUID, tenant_id: str
) -> bool:
    with Session(engine) as session:
        assigned = session.exec(
            select(LastAlertToIncident)
            .join(Incident, LastAlertToIncident.incident_id == Incident.id)
            .where(LastAlertToIncident.fingerprint == fingerprint)
            .where(LastAlertToIncident.incident_id == incident_id)
            .where(LastAlertToIncident.tenant_id == tenant_id)
            .where(LastAlertToIncident.deleted_at == NULL_FOR_DELETED_AT)
            .where(Incident.status != IncidentStatus.DELETED.value)
        ).first()
    return assigned is not None


def get_alert_audit(
    tenant_id: str, fingerprint: str | list[str], limit: int = 50
) -> List[AlertAudit]:
    """
    Get the alert audit for the given fingerprint(s).

    Args:
        tenant_id (str): the tenant_id to filter the alert audit by
        fingerprint (str | list[str]): the fingerprint(s) to filter the alert audit by
        limit (int, optional): the maximum number of alert audits to return. Defaults to 50.

    Returns:
        List[AlertAudit]: the alert audit for the given fingerprint(s)
    """
    with Session(engine) as session:
        if isinstance(fingerprint, list):
            query = (
                select(AlertAudit)
                .where(AlertAudit.tenant_id == tenant_id)
                .where(AlertAudit.fingerprint.in_(fingerprint))
                .order_by(desc(AlertAudit.timestamp), AlertAudit.fingerprint)
            )
            if limit:
                query = query.limit(limit)
        else:
            query = (
                select(AlertAudit)
                .where(AlertAudit.tenant_id == tenant_id)
                .where(AlertAudit.fingerprint == fingerprint)
                .order_by(desc(AlertAudit.timestamp))
                .limit(limit)
            )

        # Execute the query and fetch all results
        result = session.execute(query).scalars().all()

    return result


def get_incidents_meta_for_tenant(tenant_id: str) -> dict:
    with Session(engine) as session:

        if session.bind.dialect.name == "sqlite":

            sources_join = func.json_each(Incident.sources).table_valued("value")
            affected_services_join = func.json_each(
                Incident.affected_services
            ).table_valued("value")

            query = (
                select(
                    func.json_group_array(col(Incident.assignee).distinct()).label(
                        "assignees"
                    ),
                    func.json_group_array(sources_join.c.value.distinct()).label(
                        "sources"
                    ),
                    func.json_group_array(
                        affected_services_join.c.value.distinct()
                    ).label("affected_services"),
                )
                .select_from(Incident)
                .outerjoin(sources_join, sources_join.c.value.isnot(None))
                .outerjoin(
                    affected_services_join, affected_services_join.c.value.isnot(None)
                )
                .filter(Incident.tenant_id == tenant_id, Incident.is_visible == True)
            )
            results = session.exec(query).one_or_none()

            if not results:
                return {}

            return {
                "assignees": list(filter(bool, json.loads(results.assignees))),
                "sources": list(filter(bool, json.loads(results.sources))),
                "services": list(filter(bool, json.loads(results.affected_services))),
            }

        elif session.bind.dialect.name == "mysql":

            sources_join = func.json_table(
                Incident.sources, Column("value", String(127))
            ).table_valued("value")
            affected_services_join = func.json_table(
                Incident.affected_services, Column("value", String(127))
            ).table_valued("value")

            query = (
                select(
                    func.group_concat(col(Incident.assignee).distinct()).label(
                        "assignees"
                    ),
                    func.group_concat(sources_join.c.value.distinct()).label("sources"),
                    func.group_concat(affected_services_join.c.value.distinct()).label(
                        "affected_services"
                    ),
                )
                .select_from(Incident)
                .outerjoin(sources_join, sources_join.c.value.isnot(None))
                .outerjoin(
                    affected_services_join, affected_services_join.c.value.isnot(None)
                )
                .filter(Incident.tenant_id == tenant_id, Incident.is_visible == True)
            )

            results = session.exec(query).one_or_none()

            if not results:
                return {}

            return {
                "assignees": results.assignees.split(",") if results.assignees else [],
                "sources": results.sources.split(",") if results.sources else [],
                "services": (
                    results.affected_services.split(",")
                    if results.affected_services
                    else []
                ),
            }
        elif session.bind.dialect.name == "postgresql":

            sources_join = func.json_array_elements_text(Incident.sources).table_valued(
                "value"
            )
            affected_services_join = func.json_array_elements_text(
                Incident.affected_services
            ).table_valued("value")

            query = (
                select(
                    func.json_agg(col(Incident.assignee).distinct()).label("assignees"),
                    func.json_agg(sources_join.c.value.distinct()).label("sources"),
                    func.json_agg(affected_services_join.c.value.distinct()).label(
                        "affected_services"
                    ),
                )
                .select_from(Incident)
                .outerjoin(sources_join, sources_join.c.value.isnot(None))
                .outerjoin(
                    affected_services_join, affected_services_join.c.value.isnot(None)
                )
                .filter(Incident.tenant_id == tenant_id, Incident.is_visible == True)
            )

            results = session.exec(query).one_or_none()
            if not results:
                return {}

            assignees, sources, affected_services = results

            return {
                "assignees": list(filter(bool, assignees)) if assignees else [],
                "sources": list(filter(bool, sources)) if sources else [],
                "services": (
                    list(filter(bool, affected_services)) if affected_services else []
                ),
            }
        return {}


def apply_incident_filters(session: Session, filters: dict, query):
    for field_name, value in filters.items():
        if field_name in ALLOWED_INCIDENT_FILTERS:
            if field_name in ["affected_services", "sources"]:
                field = getattr(Incident, field_name)

                # Rare case with empty values
                if isinstance(value, list) and not any(value):
                    continue

                query = filter_query(session, query, field, value)

            else:
                field = getattr(Incident, field_name)
                if isinstance(value, list):
                    query = query.filter(col(field).in_(value))
                else:
                    query = query.filter(col(field) == value)
    return query


def filter_query(session: Session, query, field, value):
    if session.bind.dialect.name in ["mysql", "postgresql"]:
        if isinstance(value, list):
            if session.bind.dialect.name == "mysql":
                query = query.filter(func.json_overlaps(field, func.json_array(value)))
            else:
                query = query.filter(col(field).op("?|")(func.array(value)))

        else:
            query = query.filter(func.json_contains(field, value))

    elif session.bind.dialect.name == "sqlite":
        json_each_alias = func.json_each(field).table_valued("value")
        subquery = select(1).select_from(json_each_alias)
        if isinstance(value, list):
            subquery = subquery.where(json_each_alias.c.value.in_(value))
        else:
            subquery = subquery.where(json_each_alias.c.value == value)

        query = query.filter(subquery.exists())
    return query


def enrich_incidents_with_alerts(
    tenant_id: str, incidents: List[Incident], session: Optional[Session] = None
):
    with existed_or_new_session(session) as session:
        incident_alerts = session.exec(
            select(LastAlertToIncident.incident_id, Alert)
            .select_from(LastAlert)
            .join(
                LastAlertToIncident,
                and_(
                    LastAlertToIncident.tenant_id == LastAlert.tenant_id,
                    LastAlertToIncident.fingerprint == LastAlert.fingerprint,
                    LastAlertToIncident.deleted_at == NULL_FOR_DELETED_AT,
                ),
            )
            .join(Alert, LastAlert.alert_id == Alert.id)
            .where(
                LastAlert.tenant_id == tenant_id,
                LastAlertToIncident.incident_id.in_(
                    [incident.id for incident in incidents]
                ),
            )
        ).all()

        alerts_per_incident = defaultdict(list)
        for incident_id, alert in incident_alerts:
            alerts_per_incident[incident_id].append(alert)

        for incident in incidents:
            incident._alerts = alerts_per_incident[incident.id]

        return incidents


def enrich_alerts_with_incidents(
    tenant_id: str, alerts: List[Alert], session: Optional[Session] = None
):
    with existed_or_new_session(session) as session:
        alert_incidents = session.exec(
            select(LastAlertToIncident.fingerprint, Incident)
            .select_from(LastAlert)
            .join(
                LastAlertToIncident,
                and_(
                    LastAlertToIncident.tenant_id == LastAlert.tenant_id,
                    LastAlertToIncident.fingerprint == LastAlert.fingerprint,
                    LastAlertToIncident.deleted_at == NULL_FOR_DELETED_AT,
                ),
            )
            .join(Incident, LastAlertToIncident.incident_id == Incident.id)
            .where(
                LastAlert.tenant_id == tenant_id,
                LastAlertToIncident.fingerprint.in_(
                    [alert.fingerprint for alert in alerts]
                ),
            )
        ).all()

        incidents_per_alert = defaultdict(list)
        for fingerprint, incident in alert_incidents:
            incidents_per_alert[fingerprint].append(incident)

        for alert in alerts:
            alert._incidents = incidents_per_alert[alert.fingerprint]

        return alerts


def get_incidents_by_alert_fingerprint(
    tenant_id: str, fingerprint: str, session: Optional[Session] = None
) -> List[Incident]:
    with existed_or_new_session(session) as session:
        alert_incidents = session.exec(
            select(Incident)
            .select_from(LastAlert)
            .join(
                LastAlertToIncident,
                and_(
                    LastAlertToIncident.tenant_id == LastAlert.tenant_id,
                    LastAlertToIncident.fingerprint == LastAlert.fingerprint,
                    LastAlertToIncident.deleted_at == NULL_FOR_DELETED_AT,
                ),
            )
            .join(Incident, LastAlertToIncident.incident_id == Incident.id)
            .where(
                LastAlert.tenant_id == tenant_id,
                LastAlertToIncident.fingerprint == fingerprint,
            )
        ).all()
        return alert_incidents


def get_last_incidents(
    tenant_id: str,
    limit: int = 25,
    offset: int = 0,
    timeframe: int = None,
    upper_timestamp: datetime = None,
    lower_timestamp: datetime = None,
    is_candidate: bool = False,
    sorting: Optional[IncidentSorting] = IncidentSorting.creation_time,
    with_alerts: bool = False,
    is_predicted: bool = None,
    filters: Optional[dict] = None,
    allowed_incident_ids: Optional[List[str]] = None,
) -> Tuple[list[Incident], int]:
    """
    Get the last incidents and total amount of incidents.

    Args:
        tenant_id (str): The tenant_id to filter the incidents by.
        limit (int): Amount of objects to return
        offset (int): Current offset for
        timeframe (int|null): Return incidents only for the last <N> days
        upper_timestamp: datetime = None,
        lower_timestamp: datetime = None,
        is_candidate (bool): filter incident candidates or real incidents
        sorting: Optional[IncidentSorting]: how to sort the data
        with_alerts (bool): Pre-load alerts or not
        is_predicted (bool): filter only incidents predicted by KeepAI
        filters (dict): dict of filters
    Returns:
        List[Incident]: A list of Incident objects.
    """
    with Session(engine) as session:
        query = session.query(
            Incident,
        ).filter(
            Incident.tenant_id == tenant_id,
            Incident.is_candidate == is_candidate,
            Incident.is_visible == True,
        )

        if allowed_incident_ids:
            query = query.filter(Incident.id.in_(allowed_incident_ids))

        if is_predicted is not None:
            query = query.filter(Incident.is_predicted == is_predicted)

        if timeframe:
            query = query.filter(
                Incident.start_time
                >= datetime.now(tz=timezone.utc) - timedelta(days=timeframe)
            )

        if upper_timestamp and lower_timestamp:
            query = query.filter(
                col(Incident.last_seen_time).between(lower_timestamp, upper_timestamp)
            )
        elif upper_timestamp:
            query = query.filter(Incident.last_seen_time <= upper_timestamp)
        elif lower_timestamp:
            query = query.filter(Incident.last_seen_time >= lower_timestamp)

        if filters:
            query = apply_incident_filters(session, filters, query)

        if sorting:
            query = query.order_by(sorting.get_order_by(Incident))

        total_count = query.count()

        # Order by start_time in descending order and limit the results
        query = query.limit(limit).offset(offset)

        # Execute the query
        incidents = query.all()

        if with_alerts:
            enrich_incidents_with_alerts(tenant_id, incidents, session)
        enrich_incidents_with_enrichments(tenant_id, incidents, session)

    return incidents, total_count


def get_incident_by_id(
    tenant_id: str,
    incident_id: str | UUID,
    with_alerts: bool = False,
    session: Optional[Session] = None,
) -> Optional[Incident]:
    if isinstance(incident_id, str):
        incident_id = __convert_to_uuid(incident_id, should_raise=True)
    with existed_or_new_session(session) as session:
        query = (
            session.query(
                Incident,
                AlertEnrichment,
            )
            .outerjoin(
                AlertEnrichment,
                and_(
                    Incident.tenant_id == AlertEnrichment.tenant_id,
                    cast(col(Incident.id), String)
                    == foreign(AlertEnrichment.alert_fingerprint),
                ),
            )
            .filter(
                Incident.tenant_id == tenant_id,
                Incident.id == incident_id,
            )
        )
        incident_with_enrichments = query.first()
        if incident_with_enrichments:
            incident, enrichments = incident_with_enrichments
            if with_alerts:
                enrich_incidents_with_alerts(
                    tenant_id,
                    [incident],
                    session,
                )
            if enrichments:
                incident.set_enrichments(enrichments.enrichments)
        else:
            incident = None

    return incident


def create_incident_from_dto(
    tenant_id: str,
    incident_dto: IncidentDtoIn | IncidentDto,
    generated_from_ai: bool = False,
    session: Optional[Session] = None,
) -> Optional[Incident]:
    """
    Creates an incident for a specified tenant based on the provided incident data transfer object (DTO).

    Args:
        tenant_id (str): The unique identifier of the tenant for whom the incident is being created.
        incident_dto (IncidentDtoIn | IncidentDto): The data transfer object containing incident details.
            Can be an instance of `IncidentDtoIn` or `IncidentDto`.
        generated_from_ai (bool, optional): Specifies whether the incident was generated by Keep's AI. Defaults to False.

    Returns:
        Optional[Incident]: The newly created `Incident` object if successful, otherwise `None`.
    """

    if issubclass(type(incident_dto), IncidentDto) and generated_from_ai:
        # NOTE: we do not use dto's alerts, alert count, start time etc
        #       because we want to re-use the BL of creating incidents
        #       where all of these are calculated inside add_alerts_to_incident
        incident_dict = {
            "user_summary": incident_dto.user_summary,
            "generated_summary": incident_dto.description,
            "user_generated_name": incident_dto.user_generated_name,
            "ai_generated_name": incident_dto.dict().get("name"),
            "assignee": incident_dto.assignee,
            "is_predicted": False,  # its not a prediction, but an AI generation
            "is_candidate": False,  # confirmed by the user :)
            "is_visible": True,  # confirmed by the user :)
            "incident_type": IncidentType.AI.value,
        }

    elif issubclass(type(incident_dto), IncidentDto):
        # we will reach this block when incident is pulled from a provider
        incident_dict = incident_dto.to_db_incident().dict()
        if "incident_type" not in incident_dict:
            incident_dict["incident_type"] = IncidentType.MANUAL.value
    else:
        # We'll reach this block when a user creates an incident
        incident_dict = incident_dto.dict()
        # Keep existing incident_type if present, default to MANUAL if not
        if "incident_type" not in incident_dict:
            incident_dict["incident_type"] = IncidentType.MANUAL.value

    if incident_dto.severity is not None:
        incident_dict["severity"] = incident_dto.severity.order

    return create_incident_from_dict(tenant_id, incident_dict, session)


@retry_on_db_error
def create_incident_from_dict(
    tenant_id: str, incident_data: dict, session: Optional[Session] = None
) -> Optional[Incident]:
    is_predicted = incident_data.get("is_predicted", False)
    if "is_candidate" not in incident_data:
        incident_data["is_candidate"] = is_predicted
    with existed_or_new_session(session) as session:
        new_incident = Incident(**incident_data, tenant_id=tenant_id)
        session.add(new_incident)
        session.commit()
        session.refresh(new_incident)
    return new_incident


@retry_on_db_error
def update_incident_from_dto_by_id(
    tenant_id: str,
    incident_id: str | UUID,
    updated_incident_dto: IncidentDtoIn | IncidentDto,
    generated_by_ai: bool = False,
) -> Optional[Incident]:
    if isinstance(incident_id, str):
        incident_id = __convert_to_uuid(incident_id)

    with Session(engine) as session:
        incident = session.exec(
            select(Incident).where(
                Incident.tenant_id == tenant_id,
                Incident.id == incident_id,
            )
        ).first()

        if not incident:
            return None

        if issubclass(type(updated_incident_dto), IncidentDto):
            # We execute this when we update an incident received from the provider
            updated_data = updated_incident_dto.to_db_incident().model_dump()
        else:
            # When a user updates an Incident
            updated_data = updated_incident_dto.dict()

        for key, value in updated_data.items():
            # Update only if the new value is different from the current one
            if hasattr(incident, key) and getattr(incident, key) != value:
                if isinstance(value, Enum):
                    setattr(incident, key, value.value)
                else:
                    if value is not None:
                        setattr(incident, key, value)

        if "same_incident_in_the_past_id" in updated_data:
            incident.same_incident_in_the_past_id = updated_data[
                "same_incident_in_the_past_id"
            ]

        if generated_by_ai:
            incident.generated_summary = updated_incident_dto.user_summary
        else:
            incident.user_summary = updated_incident_dto.user_summary

        session.commit()
        session.refresh(incident)

        return incident


def get_incident_by_fingerprint(
    tenant_id: str, fingerprint: str, session: Optional[Session] = None
) -> Optional[Incident]:
    with existed_or_new_session(session) as session:
        return session.exec(
            select(Incident).where(
                Incident.tenant_id == tenant_id, Incident.fingerprint == fingerprint
            )
        ).one_or_none()


def delete_incident_by_id(
    tenant_id: str, incident_id: UUID, session: Optional[Session] = None
) -> bool:
    if isinstance(incident_id, str):
        incident_id = __convert_to_uuid(incident_id)
    with existed_or_new_session(session) as session:
        incident = session.exec(
            select(Incident).filter(
                Incident.tenant_id == tenant_id,
                Incident.id == incident_id,
            )
        ).first()

        session.execute(
            update(Incident)
            .where(
                Incident.tenant_id == tenant_id,
                Incident.id == incident.id,
            )
            .values({"status": IncidentStatus.DELETED.value})
        )

        session.commit()
        return True


def get_incidents_count(
    tenant_id: str,
) -> int:
    with Session(engine) as session:
        return (
            session.query(Incident)
            .filter(
                Incident.tenant_id == tenant_id,
            )
            .count()
        )


def get_incident_alerts_and_links_by_incident_id(
    tenant_id: str,
    incident_id: UUID | str,
    limit: Optional[int] = None,
    offset: Optional[int] = 0,
    session: Optional[Session] = None,
    include_unlinked: bool = False,
) -> tuple[List[tuple[Alert, LastAlertToIncident]], int]:
    with existed_or_new_session(session) as session:

        query = (
            session.query(
                Alert,
                LastAlertToIncident,
            )
            .select_from(LastAlertToIncident)
            .join(
                LastAlert,
                and_(
                    LastAlert.tenant_id == LastAlertToIncident.tenant_id,
                    LastAlert.fingerprint == LastAlertToIncident.fingerprint,
                ),
            )
            .join(Alert, LastAlert.alert_id == Alert.id)
            .filter(
                LastAlertToIncident.tenant_id == tenant_id,
                LastAlertToIncident.incident_id == incident_id,
            )
            .order_by(col(LastAlert.timestamp).desc())
            .options(joinedload(Alert.alert_enrichment))
        )
        if not include_unlinked:
            query = query.filter(
                LastAlertToIncident.deleted_at == NULL_FOR_DELETED_AT,
            )

    total_count = query.count()

    if limit is not None and offset is not None:
        query = query.limit(limit).offset(offset)

    return query.all(), total_count


def get_incident_alerts_by_incident_id(*args, **kwargs) -> tuple[List[Alert], int]:
    """
    Unpacking (List[(Alert, LastAlertToIncident)], int) to (List[Alert], int).
    """
    alerts_and_links, total_alerts = get_incident_alerts_and_links_by_incident_id(
        *args, **kwargs
    )
    alerts = [alert_and_link[0] for alert_and_link in alerts_and_links]
    return alerts, total_alerts


def get_future_incidents_by_incident_id(
    incident_id: str,
    limit: Optional[int] = None,
    offset: Optional[int] = None,
) -> tuple[List[Incident], int]:
    with Session(engine) as session:
        query = session.query(
            Incident,
        ).filter(Incident.same_incident_in_the_past_id == incident_id)

        if limit:
            query = query.limit(limit)
        if offset:
            query = query.offset(offset)

    total_count = query.count()

    return query.all(), total_count


def get_int_severity(input_severity: int | str) -> int:
    if isinstance(input_severity, int):
        return input_severity
    else:
        return IncidentSeverity(input_severity).order


def get_alerts_data_for_incident(
    tenant_id: str,
    fingerprints: Optional[List[str]] = None,
    session: Optional[Session] = None,
):
    """
    Function to prepare aggregated data for incidents from the given list of alert_ids
    Logic is wrapped to the inner function for better usability with an optional database session

    Args:
        tenant_id (str): The tenant ID to filter alerts
        alert_ids (list[str | UUID]): list of alert ids for aggregation
        session (Optional[Session]): The database session or None

    Returns: dict {sources: list[str], services: list[str], count: int}
    """
    with existed_or_new_session(session) as session:

        fields = (
            get_json_extract_field(session, Alert.event, "service"),
            Alert.provider_type,
            Alert.fingerprint,
            get_json_extract_field(session, Alert.event, "severity"),
        )

        alerts_data = session.exec(
            select(*fields)
            .select_from(LastAlert)
            .join(
                Alert,
                and_(
                    LastAlert.tenant_id == Alert.tenant_id,
                    LastAlert.alert_id == Alert.id,
                ),
            )
            .where(
                LastAlert.tenant_id == tenant_id,
                col(LastAlert.fingerprint).in_(fingerprints),
            )
        ).all()

        sources = []
        services = []
        severities = []

        for service, source, fingerprint, severity in alerts_data:
            if source:
                sources.append(source)
            if service:
                services.append(service)
            if severity:
                if isinstance(severity, int):
                    severities.append(IncidentSeverity.from_number(severity))
                else:
                    severities.append(IncidentSeverity(severity))

        return {
            "sources": set(sources),
            "services": set(services),
            "max_severity": max(severities) if severities else IncidentSeverity.LOW,
            "count": len(alerts_data),
        }


@retry_on_db_error
def add_alerts_to_incident(
    tenant_id: str,
    incident: Incident,
    fingerprints: List[str],
    is_created_by_ai: bool = False,
    session: Optional[Session] = None,
    override_count: bool = False,
    exclude_unlinked_alerts: bool = False,  # if True, do not add alerts to incident if they are manually unlinked
    max_retries=3,
) -> Optional[Incident]:
    logger.info(
        f"Adding alerts to incident {incident.id} in database, total {len(fingerprints)} alerts",
        extra={"tags": {"tenant_id": tenant_id, "incident_id": incident.id}},
    )

    with existed_or_new_session(session) as session:

        with session.no_autoflush:

            # Use a set for faster membership checks
            existing_fingerprints = set(
                session.exec(
                    select(LastAlert.fingerprint)
                    .join(
                        LastAlertToIncident,
                        and_(
                            LastAlertToIncident.tenant_id == LastAlert.tenant_id,
                            LastAlertToIncident.fingerprint == LastAlert.fingerprint,
                        ),
                    )
                    .where(
                        LastAlertToIncident.deleted_at == NULL_FOR_DELETED_AT,
                        LastAlertToIncident.tenant_id == tenant_id,
                        LastAlertToIncident.incident_id == incident.id,
                    )
                ).all()
            )

            new_fingerprints = {
                fingerprint
                for fingerprint in fingerprints
                if fingerprint not in existing_fingerprints
            }

            # filter out unlinked alerts
            if exclude_unlinked_alerts:
                unlinked_alerts = set(
                    session.exec(
                        select(LastAlert.fingerprint)
                        .join(
                            LastAlertToIncident,
                            and_(
                                LastAlertToIncident.tenant_id == LastAlert.tenant_id,
                                LastAlertToIncident.fingerprint
                                == LastAlert.fingerprint,
                            ),
                        )
                        .where(
                            LastAlertToIncident.deleted_at != NULL_FOR_DELETED_AT,
                            LastAlertToIncident.tenant_id == tenant_id,
                            LastAlertToIncident.incident_id == incident.id,
                        )
                    ).all()
                )
                new_fingerprints = new_fingerprints - unlinked_alerts

            if not new_fingerprints:
                return incident

            alerts_data_for_incident = get_alerts_data_for_incident(
                tenant_id, new_fingerprints, session
            )

            alert_to_incident_entries = [
                LastAlertToIncident(
                    fingerprint=str(fingerprint),  # it may sometime be UUID...
                    incident_id=incident.id,
                    tenant_id=tenant_id,
                    is_created_by_ai=is_created_by_ai,
                )
                for fingerprint in new_fingerprints
            ]

            for idx, entry in enumerate(alert_to_incident_entries):
                session.add(entry)
                if (idx + 1) % 100 == 0:
                    logger.info(
                        f"Added {idx + 1}/{len(alert_to_incident_entries)} alerts to incident {incident.id} in database",
                        extra={
                            "tags": {"tenant_id": tenant_id, "incident_id": incident.id}
                        },
                    )
                    session.flush()
            session.commit()

            incident.sources = list(
                set(incident.sources if incident.sources else [])
                | set(alerts_data_for_incident["sources"])
            )
            incident.affected_services = list(
                set(incident.affected_services if incident.affected_services else [])
                | set(alerts_data_for_incident["services"])
            )
            if not incident.forced_severity:
                # If incident has alerts already, use the max severity between existing and new alerts,
                # otherwise use the new alerts max severity
                incident.severity = (
                    max(
                        incident.severity,
                        alerts_data_for_incident["max_severity"].order,
                    )
                    if incident.alerts_count
                    else alerts_data_for_incident["max_severity"].order
                )

            if not override_count:
                incident.alerts_count += alerts_data_for_incident["count"]
            else:
                incident.alerts_count = alerts_data_for_incident["count"]

            last_received_field = get_json_extract_field(
                session, Alert.event, "lastReceived"
            )

            started_at, last_seen_at = session.exec(
                select(func.min(last_received_field), func.max(last_received_field))
                .join(
                    LastAlertToIncident,
                    and_(
                        LastAlertToIncident.tenant_id == Alert.tenant_id,
                        LastAlertToIncident.fingerprint == Alert.fingerprint,
                    ),
                )
                .where(
                    LastAlertToIncident.deleted_at == NULL_FOR_DELETED_AT,
                    LastAlertToIncident.tenant_id == tenant_id,
                    LastAlertToIncident.incident_id == incident.id,
                )
            ).one()

            if isinstance(started_at, str):
                started_at = parse(started_at)

            if isinstance(last_seen_at, str):
                last_seen_at = parse(last_seen_at)

            incident.start_time = started_at
            incident.last_seen_time = last_seen_at
            incident_id = incident.id
            for attempt in range(max_retries):
                try:
                    session.add(incident)
                    session.commit()
                    break
                except StaleDataError as ex:
                    if "expected to update" in ex.args[0]:
                        logger.info(
                            f"Phantom read detected while updating incident `{incident_id}`, retry #{attempt}"
                        )
                        session.rollback()
                        continue
                    else:
                        raise
            session.refresh(incident)

            return incident


def get_incident_unique_fingerprint_count(
    tenant_id: str, incident_id: str | UUID
) -> int:
    with Session(engine) as session:
        return session.execute(
            select(func.count(1))
            .select_from(LastAlertToIncident)
            .where(
                LastAlertToIncident.deleted_at == NULL_FOR_DELETED_AT,
                LastAlertToIncident.tenant_id == tenant_id,
                LastAlertToIncident.incident_id == incident_id,
            )
        ).scalar()


def get_last_alerts_for_incidents(
    incident_ids: List[str | UUID],
) -> Dict[str, List[Alert]]:
    with Session(engine) as session:
        query = (
            session.query(
                Alert,
                LastAlertToIncident.incident_id,
            )
            .select_from(LastAlert)
            .join(
                LastAlertToIncident,
                and_(
                    LastAlert.tenant_id == LastAlertToIncident.tenant_id,
                    LastAlert.fingerprint == LastAlertToIncident.fingerprint,
                ),
            )
            .join(Alert, LastAlert.alert_id == Alert.id)
            .filter(
                LastAlertToIncident.deleted_at == NULL_FOR_DELETED_AT,
                LastAlertToIncident.incident_id.in_(incident_ids),
            )
            .order_by(Alert.timestamp.desc())
        )

        alerts = query.all()

    incidents_alerts = defaultdict(list)
    for alert, incident_id in alerts:
        incidents_alerts[str(incident_id)].append(alert)

    return incidents_alerts


def remove_alerts_to_incident_by_incident_id(
    tenant_id: str, incident_id: str | UUID, fingerprints: List[str]
) -> Optional[int]:
    if isinstance(incident_id, str):
        incident_id = __convert_to_uuid(incident_id)
    with Session(engine) as session:
        incident = session.exec(
            select(Incident).where(
                Incident.tenant_id == tenant_id,
                Incident.id == incident_id,
            )
        ).first()

        if not incident:
            return None

        # Removing alerts-to-incident relation for provided alerts_ids
        deleted = (
            session.query(LastAlertToIncident)
            .where(
                LastAlertToIncident.deleted_at == NULL_FOR_DELETED_AT,
                LastAlertToIncident.tenant_id == tenant_id,
                LastAlertToIncident.incident_id == incident.id,
                col(LastAlertToIncident.fingerprint).in_(fingerprints),
            )
            .update(
                {
                    "deleted_at": datetime.now(datetime.now().astimezone().tzinfo),
                }
            )
        )
        session.commit()

        # Getting aggregated data for incidents for alerts which just was removed
        alerts_data_for_incident = get_alerts_data_for_incident(
            tenant_id, fingerprints, session=session
        )

        service_field = get_json_extract_field(session, Alert.event, "service")

        # checking if services of removed alerts are still presented in alerts
        # which still assigned with the incident
        existed_services_query = (
            select(func.distinct(service_field))
            .select_from(LastAlert)
            .join(
                LastAlertToIncident,
                and_(
                    LastAlert.tenant_id == LastAlertToIncident.tenant_id,
                    LastAlert.fingerprint == LastAlertToIncident.fingerprint,
                ),
            )
            .join(Alert, LastAlert.alert_id == Alert.id)
            .filter(
                LastAlertToIncident.deleted_at == NULL_FOR_DELETED_AT,
                LastAlertToIncident.incident_id == incident_id,
                service_field.in_(alerts_data_for_incident["services"]),
            )
        )
        services_existed = session.exec(existed_services_query)

        # checking if sources (providers) of removed alerts are still presented in alerts
        # which still assigned with the incident
        existed_sources_query = (
            select(col(Alert.provider_type).distinct())
            .select_from(LastAlert)
            .join(
                LastAlertToIncident,
                and_(
                    LastAlert.tenant_id == LastAlertToIncident.tenant_id,
                    LastAlert.fingerprint == LastAlertToIncident.fingerprint,
                ),
            )
            .join(Alert, LastAlert.alert_id == Alert.id)
            .filter(
                LastAlertToIncident.deleted_at == NULL_FOR_DELETED_AT,
                LastAlertToIncident.incident_id == incident_id,
                col(Alert.provider_type).in_(alerts_data_for_incident["sources"]),
            )
        )
        sources_existed = session.exec(existed_sources_query)

        severity_field = get_json_extract_field(session, Alert.event, "severity")
        # checking if severities of removed alerts are still presented in alerts
        # which still assigned with the incident
        updated_severities_query = (
            select(severity_field)
            .select_from(LastAlert)
            .join(
                LastAlertToIncident,
                and_(
                    LastAlert.tenant_id == LastAlertToIncident.tenant_id,
                    LastAlert.fingerprint == LastAlertToIncident.fingerprint,
                ),
            )
            .join(Alert, LastAlert.alert_id == Alert.id)
            .filter(
                LastAlertToIncident.deleted_at == NULL_FOR_DELETED_AT,
                LastAlertToIncident.incident_id == incident_id,
            )
        )
        updated_severities_result = session.exec(updated_severities_query)
        updated_severities = [
            get_int_severity(severity) for severity in updated_severities_result
        ]

        # Making lists of services and sources to remove from the incident
        services_to_remove = [
            service
            for service in alerts_data_for_incident["services"]
            if service not in services_existed
        ]
        sources_to_remove = [
            source
            for source in alerts_data_for_incident["sources"]
            if source not in sources_existed
        ]

        last_received_field = get_json_extract_field(
            session, Alert.event, "lastReceived"
        )

        started_at, last_seen_at = session.exec(
            select(func.min(last_received_field), func.max(last_received_field))
            .select_from(LastAlert)
            .join(
                LastAlertToIncident,
                and_(
                    LastAlert.tenant_id == LastAlertToIncident.tenant_id,
                    LastAlert.fingerprint == LastAlertToIncident.fingerprint,
                ),
            )
            .join(Alert, LastAlert.alert_id == Alert.id)
            .where(
                LastAlertToIncident.deleted_at == NULL_FOR_DELETED_AT,
                LastAlertToIncident.tenant_id == tenant_id,
                LastAlertToIncident.incident_id == incident.id,
            )
        ).one()

        # filtering removed entities from affected services and sources in the incident
        incident.affected_services = [
            service
            for service in incident.affected_services
            if service not in services_to_remove
        ]
        incident.sources = [
            source for source in incident.sources if source not in sources_to_remove
        ]

        incident.alerts_count -= alerts_data_for_incident["count"]
        if not incident.forced_severity:
            incident.severity = (
                max(updated_severities)
                if updated_severities
                else IncidentSeverity.LOW.order
            )

        if isinstance(started_at, str):
            started_at = parse(started_at)

        if isinstance(last_seen_at, str):
            last_seen_at = parse(last_seen_at)

        incident.start_time = started_at
        incident.last_seen_time = last_seen_at

        session.add(incident)
        session.commit()

        return deleted


class DestinationIncidentNotFound(Exception):
    pass


def merge_incidents_to_id(
    tenant_id: str,
    source_incident_ids: List[UUID],
    # Maybe to add optional destionation_incident_dto to merge to
    destination_incident_id: UUID,
    merged_by: str | None = None,
) -> Tuple[List[UUID], List[UUID], List[UUID]]:
    with Session(engine) as session:
        destination_incident = session.exec(
            select(Incident).where(
                Incident.tenant_id == tenant_id, Incident.id == destination_incident_id
            )
        ).first()

        if not destination_incident:
            raise DestinationIncidentNotFound(
                f"Destination incident with id {destination_incident_id} not found"
            )

        source_incidents = session.exec(
            select(Incident).filter(
                Incident.tenant_id == tenant_id,
                Incident.id.in_(source_incident_ids),
            )
        ).all()

        enrich_incidents_with_alerts(tenant_id, source_incidents, session=session)

        merged_incident_ids = []
        failed_incident_ids = []
        for source_incident in source_incidents:
            source_incident_alerts_fingerprints = [
                alert.fingerprint for alert in source_incident.alerts
            ]
            source_incident.merged_into_incident_id = destination_incident.id
            source_incident.merged_at = datetime.now(tz=timezone.utc)
            source_incident.status = IncidentStatus.MERGED.value
            source_incident.merged_by = merged_by
            try:
                remove_alerts_to_incident_by_incident_id(
                    tenant_id,
                    source_incident.id,
                    [alert.fingerprint for alert in source_incident.alerts],
                )
            except OperationalError as e:
                logger.error(
                    f"Error removing alerts from incident {source_incident.id}: {e}"
                )
            try:
                add_alerts_to_incident(
                    tenant_id,
                    destination_incident,
                    source_incident_alerts_fingerprints,
                    session=session,
                )
                merged_incident_ids.append(source_incident.id)
            except OperationalError as e:
                logger.error(
                    f"Error adding alerts to incident {destination_incident.id} from {source_incident.id}: {e}"
                )
                failed_incident_ids.append(source_incident.id)

        session.commit()
        session.refresh(destination_incident)
        return merged_incident_ids, failed_incident_ids


def get_alerts_count(
    tenant_id: str,
) -> int:
    with Session(engine) as session:
        return (
            session.query(Alert)
            .filter(
                Alert.tenant_id == tenant_id,
            )
            .count()
        )


def get_first_alert_datetime(
    tenant_id: str,
) -> datetime | None:
    with Session(engine) as session:
        first_alert = (
            session.query(Alert)
            .filter(
                Alert.tenant_id == tenant_id,
            )
            .first()
        )
        if first_alert:
            return first_alert.timestamp


def confirm_predicted_incident_by_id(
    tenant_id: str,
    incident_id: UUID | str,
):
    if isinstance(incident_id, str):
        incident_id = __convert_to_uuid(incident_id)
    with Session(engine) as session:
        incident = session.exec(
            select(Incident)
            .where(
                Incident.tenant_id == tenant_id,
                Incident.id == incident_id,
                Incident.is_candidate == expression.true(),
            )
            .options(joinedload(Incident.alerts))
        ).first()

        if not incident:
            return None

        session.query(Incident).filter(
            Incident.tenant_id == tenant_id,
            Incident.id == incident_id,
            Incident.is_candidate == expression.true(),
        ).update(
            {
                "is_visible": True,
            }
        )

        session.commit()
        session.refresh(incident)

        return incident


def get_tenant_config(tenant_id: str) -> dict:
    with Session(engine) as session:
        tenant_data = session.exec(select(Tenant).where(Tenant.id == tenant_id)).first()
        return tenant_data.configuration if tenant_data else {}


def write_tenant_config(tenant_id: str, config: dict) -> None:
    with Session(engine) as session:
        tenant_data = session.exec(select(Tenant).where(Tenant.id == tenant_id)).first()
        tenant_data.configuration = config
        session.commit()
        session.refresh(tenant_data)
        return tenant_data


def update_incident_summary(
    tenant_id: str, incident_id: UUID, summary: str
) -> Incident:
    if isinstance(incident_id, str):
        incident_id = __convert_to_uuid(incident_id)
    with Session(engine) as session:
        incident = session.exec(
            select(Incident)
            .where(Incident.tenant_id == tenant_id)
            .where(Incident.id == incident_id)
        ).first()

        if not incident:
            logger.error(
                f"Incident not found for tenant {tenant_id} and incident {incident_id}",
                extra={"tenant_id": tenant_id},
            )
            return

        incident.generated_summary = summary
        session.commit()
        session.refresh(incident)

        return


def update_incident_name(tenant_id: str, incident_id: UUID, name: str) -> Incident:
    if isinstance(incident_id, str):
        incident_id = __convert_to_uuid(incident_id)
    with Session(engine) as session:
        incident = session.exec(
            select(Incident)
            .where(Incident.tenant_id == tenant_id)
            .where(Incident.id == incident_id)
        ).first()

        if not incident:
            logger.error(
                f"Incident not found for tenant {tenant_id} and incident {incident_id}",
                extra={"tenant_id": tenant_id},
            )
            return

        incident.ai_generated_name = name
        session.commit()
        session.refresh(incident)

        return incident


def update_incident_severity(
    tenant_id: str, incident_id: UUID, severity: IncidentSeverity
) -> Optional[Incident]:
    if isinstance(incident_id, str):
        incident_id = __convert_to_uuid(incident_id)
    with Session(engine) as session:
        incident = session.exec(
            select(Incident)
            .where(Incident.tenant_id == tenant_id)
            .where(Incident.id == incident_id)
        ).first()

        if not incident:
            logger.error(
                f"Incident not found for tenant {tenant_id} and incident {incident_id}",
                extra={"tenant_id": tenant_id},
            )
            return

        incident.severity = severity.order
        incident.forced_severity = True
        session.add(incident)
        session.commit()
        session.refresh(incident)

        return incident


def get_topology_data_by_dynamic_matcher(
    tenant_id: str, matchers_value: dict[str, str]
) -> TopologyService | None:
    with Session(engine) as session:
        query = select(TopologyService).where(TopologyService.tenant_id == tenant_id)
        for matcher in matchers_value:
            query = query.where(
                getattr(TopologyService, matcher) == matchers_value[matcher]
            )
        # Add joinedload for applications to avoid detached instance error
        query = query.options(joinedload(TopologyService.applications))
        service = session.exec(query).first()
        return service


def get_tags(tenant_id):
    with Session(engine) as session:
        tags = session.exec(select(Tag).where(Tag.tenant_id == tenant_id)).all()
    return tags


def create_tag(tag: Tag):
    with Session(engine) as session:
        session.add(tag)
        session.commit()
        session.refresh(tag)
        return tag


def assign_tag_to_preset(tenant_id: str, tag_id: str, preset_id: str):
    if isinstance(preset_id, str):
        preset_id = __convert_to_uuid(preset_id)
    with Session(engine) as session:
        tag_preset = PresetTagLink(
            tenant_id=tenant_id,
            tag_id=tag_id,
            preset_id=preset_id,
        )
        session.add(tag_preset)
        session.commit()
        session.refresh(tag_preset)
        return tag_preset


def get_provider_by_name(tenant_id: str, provider_name: str) -> Provider:
    with Session(engine) as session:
        provider = session.exec(
            select(Provider)
            .where(Provider.tenant_id == tenant_id)
            .where(Provider.name == provider_name)
        ).first()
    return provider


def get_provider_by_type_and_id(
    tenant_id: str, provider_type: str, provider_id: Optional[str]
) -> Provider:
    with Session(engine) as session:
        query = select(Provider).where(
            Provider.tenant_id == tenant_id,
            Provider.type == provider_type,
            Provider.id == provider_id,
        )
        provider = session.exec(query).first()
    return provider


def bulk_upsert_alert_fields(
    tenant_id: str,
    fields: List[str],
    provider_id: str,
    provider_type: str,
    session: Optional[Session] = None,
    max_retries=3,
):
    with existed_or_new_session(session) as session:
        for attempt in range(max_retries):
            try:
                # Prepare the data for bulk insert
                data = [
                    {
                        "tenant_id": tenant_id,
                        "field_name": field,
                        "provider_id": provider_id,
                        "provider_type": provider_type,
                    }
                    for field in fields
                ]

                if engine.dialect.name == "postgresql":
                    stmt = pg_insert(AlertField).values(data)
                    stmt = stmt.on_conflict_do_update(
                        index_elements=[
                            "tenant_id",
                            "field_name",
                        ],  # Unique constraint columns
                        set_={
                            "provider_id": stmt.excluded.provider_id,
                            "provider_type": stmt.excluded.provider_type,
                        },
                    )
                elif engine.dialect.name == "mysql":
                    stmt = mysql_insert(AlertField).values(data)
                    stmt = stmt.on_duplicate_key_update(
                        provider_id=stmt.inserted.provider_id,
                        provider_type=stmt.inserted.provider_type,
                    )
                elif engine.dialect.name == "sqlite":
                    stmt = sqlite_insert(AlertField).values(data)
                    stmt = stmt.on_conflict_do_update(
                        index_elements=[
                            "tenant_id",
                            "field_name",
                        ],  # Unique constraint columns
                        set_={
                            "provider_id": stmt.excluded.provider_id,
                            "provider_type": stmt.excluded.provider_type,
                        },
                    )
                elif engine.dialect.name == "mssql":
                    # SQL Server requires a raw query with a MERGE statement
                    values = ", ".join(
                        f"('{tenant_id}', '{field}', '{provider_id}', '{provider_type}')"
                        for field in fields
                    )

                    merge_query = text(
                        f"""
                        MERGE INTO AlertField AS target
                        USING (VALUES {values}) AS source (tenant_id, field_name, provider_id, provider_type)
                        ON target.tenant_id = source.tenant_id AND target.field_name = source.field_name
                        WHEN MATCHED THEN
                            UPDATE SET provider_id = source.provider_id, provider_type = source.provider_type
                        WHEN NOT MATCHED THEN
                            INSERT (tenant_id, field_name, provider_id, provider_type)
                            VALUES (source.tenant_id, source.field_name, source.provider_id, source.provider_type)
                    """
                    )

                    session.execute(merge_query)
                else:
                    raise NotImplementedError(
                        f"Upsert not supported for {engine.dialect.name}"
                    )

                # Execute the statement
                if engine.dialect.name != "mssql":  # Already executed for SQL Server
                    session.execute(stmt)
                session.commit()

                break

            except OperationalError as e:
                # Handle any potential race conditions
                session.rollback()
                if "Deadlock found" in str(e):
                    logger.info(
                        f"Deadlock found during bulk_upsert_alert_fields `{e}`, retry #{attempt}"
                    )
                    if attempt >= max_retries:
                        raise e
                    continue
                else:
                    raise e


def get_alerts_fields(tenant_id: str) -> List[AlertField]:
    with Session(engine) as session:
        fields = session.exec(
            select(AlertField).where(AlertField.tenant_id == tenant_id)
        ).all()
    return fields


def change_incident_status_by_id(
    tenant_id: str,
    incident_id: UUID | str,
    status: IncidentStatus,
    end_time: datetime | None = None,
) -> bool:
    if isinstance(incident_id, str):
        incident_id = __convert_to_uuid(incident_id)
    with Session(engine) as session:
        stmt = (
            update(Incident)
            .where(
                Incident.tenant_id == tenant_id,
                Incident.id == incident_id,
            )
            .values(
                status=status.value,
                end_time=end_time,
            )
        )
        session.exec(stmt)
        session.commit()


def get_workflow_executions_for_incident_or_alert(
    tenant_id: str, incident_id: str, limit: int = 25, offset: int = 0
):
    with Session(engine) as session:
        # Base query for both incident and alert related executions
        base_query = (
            select(
                WorkflowExecution.id,
                WorkflowExecution.started,
                WorkflowExecution.status,
                WorkflowExecution.execution_number,
                WorkflowExecution.triggered_by,
                WorkflowExecution.workflow_id,
                WorkflowExecution.execution_time,
                Workflow.name.label("workflow_name"),
                literal(incident_id).label("incident_id"),
                case(
                    (
                        WorkflowToAlertExecution.alert_fingerprint != None,
                        WorkflowToAlertExecution.alert_fingerprint,
                    ),
                    else_=literal(None),
                ).label("alert_fingerprint"),
            )
            .join(Workflow, WorkflowExecution.workflow_id == Workflow.id)
            .outerjoin(
                WorkflowToAlertExecution,
                WorkflowExecution.id == WorkflowToAlertExecution.workflow_execution_id,
            )
            .where(WorkflowExecution.tenant_id == tenant_id)
        )

        # Query for workflow executions directly associated with the incident
        incident_query = base_query.join(
            WorkflowToIncidentExecution,
            WorkflowExecution.id == WorkflowToIncidentExecution.workflow_execution_id,
        ).where(WorkflowToIncidentExecution.incident_id == incident_id)

        # Query for workflow executions associated with alerts tied to the incident
        alert_query = (
            base_query.join(
                LastAlert,
                WorkflowToAlertExecution.alert_fingerprint == LastAlert.fingerprint,
            )
            .join(Alert, LastAlert.alert_id == Alert.id)
            .join(
                LastAlertToIncident,
                and_(
                    LastAlert.tenant_id == LastAlertToIncident.tenant_id,
                    LastAlert.fingerprint == LastAlertToIncident.fingerprint,
                ),
            )
            .where(
                LastAlertToIncident.deleted_at == NULL_FOR_DELETED_AT,
                LastAlertToIncident.incident_id == incident_id,
                LastAlert.tenant_id == tenant_id,
            )
        )

        # Combine both queries
        combined_query = union(incident_query, alert_query).subquery()

        # Count total results
        count_query = select(func.count()).select_from(combined_query)
        total_count = session.execute(count_query).scalar()

        # Final query with ordering, offset, and limit
        final_query = (
            select(combined_query)
            .order_by(desc(combined_query.c.started))
            .offset(offset)
            .limit(limit)
        )

        # Execute the query and fetch results
        results = session.execute(final_query).all()
        return results, total_count


def is_all_alerts_resolved(
    fingerprints: Optional[List[str]] = None,
    incident: Optional[Incident] = None,
    session: Optional[Session] = None,
):
    return is_all_alerts_in_status(
        fingerprints, incident, AlertStatus.RESOLVED, session
    )


def is_all_alerts_in_status(
    fingerprints: Optional[List[str]] = None,
    incident: Optional[Incident] = None,
    status: AlertStatus = AlertStatus.RESOLVED,
    session: Optional[Session] = None,
):

    if incident and incident.alerts_count == 0:
        return False

    with existed_or_new_session(session) as session:

        enriched_status_field = get_json_extract_field(
            session, AlertEnrichment.enrichments, "status"
        )
        status_field = get_json_extract_field(session, Alert.event, "status")

        subquery = (
            select(
                enriched_status_field.label("enriched_status"),
                status_field.label("status"),
            )
            .select_from(LastAlert)
            .join(Alert, LastAlert.alert_id == Alert.id)
            .outerjoin(
                AlertEnrichment,
                and_(
                    Alert.tenant_id == AlertEnrichment.tenant_id,
                    Alert.fingerprint == AlertEnrichment.alert_fingerprint,
                ),
            )
        )

        if fingerprints:
            subquery = subquery.where(LastAlert.fingerprint.in_(fingerprints))

        if incident:
            subquery = subquery.join(
                LastAlertToIncident,
                and_(
                    LastAlertToIncident.tenant_id == LastAlert.tenant_id,
                    LastAlertToIncident.fingerprint == LastAlert.fingerprint,
                ),
            ).where(
                LastAlertToIncident.deleted_at == NULL_FOR_DELETED_AT,
                LastAlertToIncident.incident_id == incident.id,
            )

        subquery = subquery.subquery()

        not_in_status_exists = session.query(
            exists(
                select(
                    subquery.c.enriched_status,
                    subquery.c.status,
                )
                .select_from(subquery)
                .where(
                    or_(
                        subquery.c.enriched_status != status.value,
                        and_(
                            subquery.c.enriched_status.is_(None),
                            subquery.c.status != status.value,
                        ),
                    )
                )
            )
        ).scalar()

        return not not_in_status_exists


def is_last_incident_alert_resolved(
    incident: Incident, session: Optional[Session] = None
) -> bool:
    return is_edge_incident_alert_resolved(incident, func.max, session)


def is_first_incident_alert_resolved(
    incident: Incident, session: Optional[Session] = None
) -> bool:
    return is_edge_incident_alert_resolved(incident, func.min, session)


def is_edge_incident_alert_resolved(
    incident: Incident, direction: Callable, session: Optional[Session] = None
) -> bool:

    if incident.alerts_count == 0:
        return False

    with existed_or_new_session(session) as session:

        enriched_status_field = get_json_extract_field(
            session, AlertEnrichment.enrichments, "status"
        )
        status_field = get_json_extract_field(session, Alert.event, "status")

        finerprint, enriched_status, status = session.exec(
            select(Alert.fingerprint, enriched_status_field, status_field)
            .select_from(Alert)
            .outerjoin(
                AlertEnrichment,
                and_(
                    Alert.tenant_id == AlertEnrichment.tenant_id,
                    Alert.fingerprint == AlertEnrichment.alert_fingerprint,
                ),
            )
            .join(
                LastAlertToIncident,
                and_(
                    LastAlertToIncident.tenant_id == Alert.tenant_id,
                    LastAlertToIncident.fingerprint == Alert.fingerprint,
                ),
            )
            .where(LastAlertToIncident.incident_id == incident.id)
            .group_by(Alert.fingerprint)
            .having(func.max(Alert.timestamp))
            .order_by(direction(Alert.timestamp))
        ).first()

        return enriched_status == AlertStatus.RESOLVED.value or (
            enriched_status is None and status == AlertStatus.RESOLVED.value
        )


def get_alerts_metrics_by_provider(
    tenant_id: str,
    start_date: Optional[datetime] = None,
    end_date: Optional[datetime] = None,
    fields: Optional[List[str]] = [],
) -> Dict[str, Dict[str, Any]]:

    dynamic_field_sums = [
        func.sum(
            case(
                (
                    (func.json_extract(Alert.event, f"$.{field}").isnot(None))
                    & (func.json_extract(Alert.event, f"$.{field}") != False),
                    1,
                ),
                else_=0,
            )
        ).label(f"{field}_count")
        for field in fields
    ]

    with Session(engine) as session:
        query = (
            session.query(
                Alert.provider_type,
                Alert.provider_id,
                func.count(Alert.id).label("total_alerts"),
                func.sum(
                    case((LastAlertToIncident.fingerprint.isnot(None), 1), else_=0)
                ).label("correlated_alerts"),
                *dynamic_field_sums,
            )
            .join(LastAlert, Alert.id == LastAlert.alert_id)
            .outerjoin(
                LastAlertToIncident,
                and_(
                    LastAlert.tenant_id == LastAlertToIncident.tenant_id,
                    LastAlert.fingerprint == LastAlertToIncident.fingerprint,
                ),
            )
            .filter(
                Alert.tenant_id == tenant_id,
            )
        )

        # Add timestamp filter only if both start_date and end_date are provided
        if start_date and end_date:
            query = query.filter(
                Alert.timestamp >= start_date, Alert.timestamp <= end_date
            )

        results = query.group_by(Alert.provider_id, Alert.provider_type).all()

    metrics = {}
    for row in results:
        key = f"{row.provider_id}_{row.provider_type}"
        metrics[key] = {
            "total_alerts": row.total_alerts,
            "correlated_alerts": row.correlated_alerts,
            "provider_type": row.provider_type,
        }
        for field in fields:
            metrics[key][f"{field}_count"] = getattr(row, f"{field}_count", 0)

    return metrics


def get_or_create_external_ai_settings(
    tenant_id: str,
) -> List[ExternalAIConfigAndMetadataDto]:
    with Session(engine) as session:
        algorithm_configs = session.exec(
            select(ExternalAIConfigAndMetadata).where(
                ExternalAIConfigAndMetadata.tenant_id == tenant_id
            )
        ).all()
        if len(algorithm_configs) == 0:
            if os.environ.get("KEEP_EXTERNAL_AI_TRANSFORMERS_URL") is not None:
                algorithm_config = ExternalAIConfigAndMetadata.from_external_ai(
                    tenant_id=tenant_id, algorithm=external_ai_transformers
                )
                session.add(algorithm_config)
                session.commit()
                algorithm_configs = [algorithm_config]
        return [
            ExternalAIConfigAndMetadataDto.from_orm(algorithm_config)
            for algorithm_config in algorithm_configs
        ]


def update_extrnal_ai_settings(
    tenant_id: str, ai_settings: ExternalAIConfigAndMetadata
) -> ExternalAIConfigAndMetadataDto:
    with Session(engine) as session:
        setting = (
            session.query(ExternalAIConfigAndMetadata)
            .filter(
                ExternalAIConfigAndMetadata.tenant_id == tenant_id,
                ExternalAIConfigAndMetadata.id == ai_settings.id,
            )
            .first()
        )
        setting.settings = json.dumps(ai_settings.settings)
        setting.feedback_logs = ai_settings.feedback_logs
        if ai_settings.settings_proposed_by_algorithm is not None:
            setting.settings_proposed_by_algorithm = json.dumps(
                ai_settings.settings_proposed_by_algorithm
            )
        else:
            setting.settings_proposed_by_algorithm = None
        session.add(setting)
        session.commit()
    return setting


def get_table_class(table_name: str) -> Type[SQLModel]:
    """
    Get the SQLModel table class dynamically based on table name.
    Assumes table classes follow PascalCase naming convention.

    Args:
        table_name (str): Name of the table in snake_case (e.g. "alerts", "rules")

    Returns:
        Type[SQLModel]: The corresponding SQLModel table class
    """
    # Convert snake_case to PascalCase and remove trailing 's' if exists
    class_name = "".join(
        word.capitalize() for word in table_name.rstrip("s").split("_")
    )

    # Get all SQLModel subclasses from the imported modules
    model_classes = {
        cls.__name__: cls
        for cls in SQLModel.__subclasses__()
        if hasattr(cls, "__tablename__")
    }

    if class_name not in model_classes:
        raise ValueError(f"No table class found for table name: {table_name}")

    return model_classes[class_name]


def get_resource_ids_by_resource_type(
    tenant_id: str, table_name: str, uid: str, session: Optional[Session] = None
) -> List[str]:
    """
    Get all unique IDs from a table grouped by a specified UID column.

    Args:
        tenant_id (str): The tenant ID to filter by
        table_name (str): Name of the table (e.g. "alerts", "rules")
        uid (str): Name of the column to group by
        session (Optional[Session]): SQLModel session

    Returns:
        List[str]: List of unique IDs

    Example:
        >>> get_resource_ids_by_resource_type("tenant123", "alerts", "alert_id")
        ['id1', 'id2', 'id3']
    """
    with existed_or_new_session(session) as session:
        # Get the table class dynamically
        table_class = get_table_class(table_name)

        # Create the query using SQLModel's select
        query = (
            select(getattr(table_class, uid))
            .distinct()
            .where(getattr(table_class, "tenant_id") == tenant_id)
        )

        # Execute the query and return results
        result = session.exec(query)
        return result.all()


def get_or_creat_posthog_instance_id(session: Optional[Session] = None):
    POSTHOG_INSTANCE_ID_KEY = "posthog_instance_id"
    with Session(engine) as session:
        system = session.exec(
            select(System).where(System.name == POSTHOG_INSTANCE_ID_KEY)
        ).first()
        if system:
            return system.value

        system = System(
            id=str(uuid4()),
            name=POSTHOG_INSTANCE_ID_KEY,
            value=str(uuid4()),
        )
        session.add(system)
        session.commit()
        session.refresh(system)
        return system.value


def get_activity_report(session: Optional[Session] = None):
    from keep.api.models.db.user import User

    last_24_hours = datetime.utcnow() - timedelta(hours=24)
    activity_report = {}
    with Session(engine) as session:
        activity_report["tenants_count"] = session.query(Tenant).count()
        activity_report["providers_count"] = session.query(Provider).count()
        activity_report["users_count"] = session.query(User).count()
        activity_report["rules_count"] = session.query(Rule).count()
        activity_report["last_24_hours_incidents_count"] = (
            session.query(Incident)
            .filter(Incident.creation_time >= last_24_hours)
            .count()
        )
        activity_report["last_24_hours_alerts_count"] = (
            session.query(Alert).filter(Alert.timestamp >= last_24_hours).count()
        )
        activity_report["last_24_hours_rules_created"] = (
            session.query(Rule).filter(Rule.creation_time >= last_24_hours).count()
        )
        activity_report["last_24_hours_workflows_created"] = (
            session.query(Workflow)
            .filter(Workflow.creation_time >= last_24_hours)
            .count()
        )
        activity_report["last_24_hours_workflows_executed"] = (
            session.query(WorkflowExecution)
            .filter(WorkflowExecution.started >= last_24_hours)
            .count()
        )
    return activity_report


def get_last_alerts_by_fingerprints(
    tenant_id: str,
    fingerprint: List[str],
    session: Optional[Session] = None,
) -> List[LastAlert]:
    with existed_or_new_session(session) as session:
        query = select(LastAlert).where(
            and_(
                LastAlert.tenant_id == tenant_id,
                LastAlert.fingerprint.in_(fingerprint),
            )
        )
        return session.exec(query).all()


def get_last_alert_by_fingerprint(
    tenant_id: str,
    fingerprint: str,
    session: Optional[Session] = None,
    for_update: bool = False,
) -> Optional[LastAlert]:
    with existed_or_new_session(session) as session:
        query = select(LastAlert).where(
            and_(
                LastAlert.tenant_id == tenant_id,
                LastAlert.fingerprint == fingerprint,
            )
        )
        if for_update:
            query = query.with_for_update()
        return session.exec(query).first()


def set_last_alert(
    tenant_id: str, alert: Alert, session: Optional[Session] = None, max_retries=3
) -> None:
    fingerprint = alert.fingerprint
    logger.info(f"Setting last alert for `{fingerprint}`")
    with existed_or_new_session(session) as session:
        for attempt in range(max_retries):
            logger.info(
                f"Attempt {attempt} to set last alert for `{fingerprint}`",
                extra={
                    "alert_id": alert.id,
                    "tenant_id": tenant_id,
                    "fingerprint": fingerprint,
                },
            )
            try:
                last_alert = get_last_alert_by_fingerprint(
                    tenant_id, fingerprint, session, for_update=True
                )

                # To prevent rare, but possible race condition
                # For example if older alert failed to process
                # and retried after new one
                if last_alert and last_alert.timestamp.replace(
                    tzinfo=tz.UTC
                ) < alert.timestamp.replace(tzinfo=tz.UTC):

                    logger.info(
                        f"Update last alert for `{fingerprint}`: {last_alert.alert_id} -> {alert.id}",
                        extra={
                            "alert_id": alert.id,
                            "tenant_id": tenant_id,
                            "fingerprint": fingerprint,
                        },
                    )
                    last_alert.timestamp = alert.timestamp
                    last_alert.alert_id = alert.id
                    last_alert.alert_hash = alert.alert_hash
                    session.add(last_alert)

                elif not last_alert:
                    logger.info(f"No last alert for `{fingerprint}`, creating new")
                    last_alert = LastAlert(
                        tenant_id=tenant_id,
                        fingerprint=alert.fingerprint,
                        timestamp=alert.timestamp,
                        first_timestamp=alert.timestamp,
                        alert_id=alert.id,
                        alert_hash=alert.alert_hash,
                    )

                session.add(last_alert)
                session.commit()
                break
            except OperationalError as ex:
                if "no such savepoint" in ex.args[0]:
                    logger.info(
                        f"No such savepoint while updating lastalert for `{fingerprint}`, retry #{attempt}"
                    )
                    session.rollback()
                    if attempt >= max_retries:
                        raise ex
                    continue

                if "Deadlock found" in ex.args[0]:
                    logger.info(
                        f"Deadlock found while updating lastalert for `{fingerprint}`, retry #{attempt}"
                    )
                    session.rollback()
                    if attempt >= max_retries:
                        raise ex
                    continue
            except NoActiveSqlTransaction:
                logger.exception(
                    f"No active sql transaction while updating lastalert for `{fingerprint}`, retry #{attempt}",
                    extra={
                        "alert_id": alert.id,
                        "tenant_id": tenant_id,
                        "fingerprint": fingerprint,
                    },
                )
                continue
            logger.debug(
                f"Successfully updated lastalert for `{fingerprint}`",
                extra={
                    "alert_id": alert.id,
                    "tenant_id": tenant_id,
                    "fingerprint": fingerprint,
                },
            )
            # break the retry loop
            break


def get_provider_logs(
    tenant_id: str, provider_id: str, limit: int = 100
) -> List[ProviderExecutionLog]:
    with Session(engine) as session:
        logs = (
            session.query(ProviderExecutionLog)
            .filter(
                ProviderExecutionLog.tenant_id == tenant_id,
                ProviderExecutionLog.provider_id == provider_id,
            )
            .order_by(desc(ProviderExecutionLog.timestamp))
            .limit(limit)
            .all()
        )
    return logs


def enrich_incidents_with_enrichments(
    tenant_id: str,
    incidents: List[Incident],
    session: Optional[Session] = None,
) -> List[Incident]:
    """Enrich incidents with their enrichment data."""
    if not incidents:
        return incidents

    with existed_or_new_session(session) as session:
        # Get all enrichments for these incidents in one query
        enrichments = session.exec(
            select(AlertEnrichment).where(
                AlertEnrichment.tenant_id == tenant_id,
                AlertEnrichment.alert_fingerprint.in_(
                    [str(incident.id) for incident in incidents]
                ),
            )
        ).all()

        # Create a mapping of incident_id to enrichment
        enrichments_map = {
            enrichment.alert_fingerprint: enrichment.enrichments
            for enrichment in enrichments
        }

        # Add enrichments to each incident
        for incident in incidents:
            incident._enrichments = enrichments_map.get(str(incident.id), {})

        return incidents


def get_error_alerts(tenant_id: str, limit: int = 100) -> List[AlertRaw]:
    with Session(engine) as session:
        return (
            session.query(AlertRaw)
            .filter(
                AlertRaw.tenant_id == tenant_id,
                AlertRaw.error == True,
                AlertRaw.dismissed == False,
            )
            .limit(limit)
            .all()
        )


def dismiss_error_alerts(tenant_id: str, alert_id=None, dismissed_by=None) -> None:
    with Session(engine) as session:
        stmt = (
            update(AlertRaw)
            .where(
                AlertRaw.tenant_id == tenant_id,
            )
            .values(
                dismissed=True,
                dismissed_by=dismissed_by,
                dismissed_at=datetime.now(tz=timezone.utc),
            )
        )
        if alert_id:
            if isinstance(alert_id, str):
                alert_id_uuid = uuid.UUID(alert_id)
                stmt = stmt.where(AlertRaw.id == alert_id_uuid)
            else:
                stmt = stmt.where(AlertRaw.id == alert_id)
        session.exec(stmt)
        session.commit()


def create_single_tenant_for_e2e(tenant_id: str) -> None:
    """
    Creates the single tenant and the default user if they don't exist.
    """
    with Session(engine) as session:
        try:
            # check if the tenant exist:
            logger.info("Checking if single tenant exists")
            tenant = session.exec(select(Tenant).where(Tenant.id == tenant_id)).first()
            if not tenant:
                # Do everything related with single tenant creation in here
                logger.info("Creating single tenant", extra={"tenant_id": tenant_id})
                session.add(Tenant(id=tenant_id, name="Single Tenant"))
            else:
                logger.info("Single tenant already exists")

            # commit the changes
            session.commit()
            logger.info("Single tenant created", extra={"tenant_id": tenant_id})
        except IntegrityError:
            # Tenant already exists
            logger.exception("Failed to provision single tenant")
            raise
        except Exception:
            logger.exception("Failed to create single tenant")
            pass<|MERGE_RESOLUTION|>--- conflicted
+++ resolved
@@ -546,11 +546,8 @@
     updated_by: str,
     provisioned: bool = False,
     provisioned_file: str | None = None,
-<<<<<<< HEAD
+    force_update: bool = True,
     is_test: bool = False,
-=======
-    force_update: bool = True,
->>>>>>> 4cf963b0
 ) -> Workflow:
     with Session(engine, expire_on_commit=False) as session:
         # TODO: we need to better understanad if that's the right behavior we want
@@ -2297,6 +2294,7 @@
         session.refresh(incident)
     return incident
 
+
 @retry_on_db_error
 def create_incident_for_topology(
     tenant_id: str, alert_group: list[Alert], session: Session
