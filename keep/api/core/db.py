"""
Keep main database module.

This module contains the CRUD database functions for Keep.
"""

import hashlib
import json
import logging
import random
import uuid
from datetime import datetime, timedelta, timezone
from typing import Any, Dict, List, Tuple, Union
from uuid import uuid4

import validators
from dotenv import find_dotenv, load_dotenv
from opentelemetry.instrumentation.sqlalchemy import SQLAlchemyInstrumentor
from sqlalchemy import and_, desc, func, null, update
from sqlalchemy.exc import IntegrityError, OperationalError
from sqlalchemy.orm import joinedload, selectinload, subqueryload
from sqlalchemy.orm.attributes import flag_modified
from sqlalchemy.orm.exc import StaleDataError
from sqlalchemy.sql import expression
from sqlmodel import Session, col, or_, select

from keep.api.core.db_utils import create_db_engine

# This import is required to create the tables
from keep.api.models.alert import AlertStatus, IncidentDtoIn
from keep.api.models.db.action import Action
from keep.api.models.db.alert import *  # pylint: disable=unused-wildcard-import
from keep.api.models.db.dashboard import *  # pylint: disable=unused-wildcard-import
from keep.api.models.db.extraction import *  # pylint: disable=unused-wildcard-import
from keep.api.models.db.mapping import *  # pylint: disable=unused-wildcard-import
from keep.api.models.db.preset import *  # pylint: disable=unused-wildcard-import
from keep.api.models.db.provider import *  # pylint: disable=unused-wildcard-import
from keep.api.models.db.rule import *  # pylint: disable=unused-wildcard-import
from keep.api.models.db.tenant import *  # pylint: disable=unused-wildcard-import
from keep.api.models.db.workflow import *  # pylint: disable=unused-wildcard-import

logger = logging.getLogger(__name__)


# this is a workaround for gunicorn to load the env vars
#   becuase somehow in gunicorn it doesn't load the .env file
load_dotenv(find_dotenv())


engine = create_db_engine()
SQLAlchemyInstrumentor().instrument(enable_commenter=True, engine=engine)


def get_session() -> Session:
    """
    Creates a database session.

    Yields:
        Session: A database session
    """
    from opentelemetry import trace  # pylint: disable=import-outside-toplevel

    tracer = trace.get_tracer(__name__)
    with tracer.start_as_current_span("get_session"):
        with Session(engine) as session:
            yield session


def get_session_sync() -> Session:
    """
    Creates a database session.

    Returns:
        Session: A database session
    """
    return Session(engine)


def create_workflow_execution(
    workflow_id: str,
    tenant_id: str,
    triggered_by: str,
    execution_number: int = 1,
    event_id: str = None,
    fingerprint: str = None,
) -> WorkflowExecution:
    with Session(engine) as session:
        try:
            if len(triggered_by) > 255:
                triggered_by = triggered_by[:255]

            workflow_execution = WorkflowExecution(
                id=str(uuid4()),
                workflow_id=workflow_id,
                tenant_id=tenant_id,
                started=datetime.now(tz=timezone.utc),
                triggered_by=triggered_by,
                execution_number=execution_number,
                status="in_progress",
            )
            session.add(workflow_execution)

            if fingerprint:
                workflow_to_alert_execution = WorkflowToAlertExecution(
                    workflow_execution_id=workflow_execution.id,
                    alert_fingerprint=fingerprint,
                    event_id=event_id,
                )
                session.add(workflow_to_alert_execution)

            session.commit()
            return workflow_execution.id
        except IntegrityError:
            # Workflow execution already exists
            logger.debug(
                f"Failed to create a new execution for workflow {workflow_id}. Constraint is met."
            )
            raise


def get_mapping_rule_by_id(tenant_id: str, rule_id: str) -> MappingRule | None:
    rule = None
    with Session(engine) as session:
        rule: MappingRule | None = (
            session.query(MappingRule)
            .filter(MappingRule.tenant_id == tenant_id)
            .filter(MappingRule.id == rule_id)
            .first()
        )
    return rule


def get_last_completed_execution(
    session: Session, workflow_id: str
) -> WorkflowExecution:
    return session.exec(
        select(WorkflowExecution)
        .where(WorkflowExecution.workflow_id == workflow_id)
        .where(
            (WorkflowExecution.status == "success")
            | (WorkflowExecution.status == "error")
            | (WorkflowExecution.status == "providers_not_configured")
        )
        .order_by(WorkflowExecution.execution_number.desc())
        .limit(1)
    ).first()


def get_workflows_that_should_run():
    with Session(engine) as session:
        logger.debug("Checking for workflows that should run")
        workflows_with_interval = (
            session.query(Workflow)
            .filter(Workflow.is_deleted == False)
            .filter(Workflow.interval != None)
            .filter(Workflow.interval > 0)
            .all()
        )
        logger.debug(f"Found {len(workflows_with_interval)} workflows with interval")
        workflows_to_run = []
        # for each workflow:
        for workflow in workflows_with_interval:
            current_time = datetime.utcnow()
            last_execution = get_last_completed_execution(session, workflow.id)
            # if there no last execution, that's the first time we run the workflow
            if not last_execution:
                try:
                    # try to get the lock
                    workflow_execution_id = create_workflow_execution(
                        workflow.id, workflow.tenant_id, "scheduler"
                    )
                    # we succeed to get the lock on this execution number :)
                    # let's run it
                    workflows_to_run.append(
                        {
                            "tenant_id": workflow.tenant_id,
                            "workflow_id": workflow.id,
                            "workflow_execution_id": workflow_execution_id,
                        }
                    )
                # some other thread/instance has already started to work on it
                except IntegrityError:
                    continue
            # else, if the last execution was more than interval seconds ago, we need to run it
            elif (
                last_execution.started + timedelta(seconds=workflow.interval)
                <= current_time
            ):
                try:
                    # try to get the lock with execution_number + 1
                    workflow_execution_id = create_workflow_execution(
                        workflow.id,
                        workflow.tenant_id,
                        "scheduler",
                        last_execution.execution_number + 1,
                    )
                    # we succeed to get the lock on this execution number :)
                    # let's run it
                    workflows_to_run.append(
                        {
                            "tenant_id": workflow.tenant_id,
                            "workflow_id": workflow.id,
                            "workflow_execution_id": workflow_execution_id,
                        }
                    )
                    # continue to the next one
                    continue
                # some other thread/instance has already started to work on it
                except IntegrityError:
                    # we need to verify the locking is still valid and not timeouted
                    session.rollback()
                    pass
                # get the ongoing execution
                ongoing_execution = session.exec(
                    select(WorkflowExecution)
                    .where(WorkflowExecution.workflow_id == workflow.id)
                    .where(
                        WorkflowExecution.execution_number
                        == last_execution.execution_number + 1
                    )
                    .limit(1)
                ).first()
                # this is a WTF exception since if this (workflow_id, execution_number) does not exist,
                # we would be able to acquire the lock
                if not ongoing_execution:
                    logger.error(
                        f"WTF: ongoing execution not found {workflow.id} {last_execution.execution_number + 1}"
                    )
                    continue
                # if this completed, error, than that's ok - the service who locked the execution is done
                elif ongoing_execution.status != "in_progress":
                    continue
                # if the ongoing execution runs more than 60 minutes, than its timeout
                elif ongoing_execution.started + timedelta(minutes=60) <= current_time:
                    ongoing_execution.status = "timeout"
                    session.commit()
                    # re-create the execution and try to get the lock
                    try:
                        workflow_execution_id = create_workflow_execution(
                            workflow.id,
                            workflow.tenant_id,
                            "scheduler",
                            ongoing_execution.execution_number + 1,
                        )
                    # some other thread/instance has already started to work on it and that's ok
                    except IntegrityError:
                        logger.debug(
                            f"Failed to create a new execution for workflow {workflow.id} [timeout]. Constraint is met."
                        )
                        continue
                    # managed to acquire the (workflow_id, execution_number) lock
                    workflows_to_run.append(
                        {
                            "tenant_id": workflow.tenant_id,
                            "workflow_id": workflow.id,
                            "workflow_execution_id": workflow_execution_id,
                        }
                    )
            else:
                logger.debug(
                    f"Workflow {workflow.id} is already running by someone else"
                )

        return workflows_to_run


def add_or_update_workflow(
    id,
    name,
    tenant_id,
    description,
    created_by,
    interval,
    workflow_raw,
    updated_by=None,
) -> Workflow:
    with Session(engine, expire_on_commit=False) as session:
        # TODO: we need to better understanad if that's the right behavior we want
        existing_workflow = (
            session.query(Workflow)
            .filter_by(name=name)
            .filter_by(tenant_id=tenant_id)
            .first()
        )

        if existing_workflow:
            # tb: no need to override the id field here because it has foreign key constraints.
            existing_workflow.tenant_id = tenant_id
            existing_workflow.description = description
            existing_workflow.updated_by = (
                updated_by or existing_workflow.updated_by
            )  # Update the updated_by field if provided
            existing_workflow.interval = interval
            existing_workflow.workflow_raw = workflow_raw
            existing_workflow.revision += 1  # Increment the revision
            existing_workflow.last_updated = datetime.now()  # Update last_updated
            existing_workflow.is_deleted = False

        else:
            # Create a new workflow
            workflow = Workflow(
                id=id,
                name=name,
                tenant_id=tenant_id,
                description=description,
                created_by=created_by,
                updated_by=updated_by,  # Set updated_by to the provided value
                interval=interval,
                workflow_raw=workflow_raw,
            )
            session.add(workflow)

        session.commit()
        return existing_workflow if existing_workflow else workflow


def get_workflow_to_alert_execution_by_workflow_execution_id(
    workflow_execution_id: str,
) -> WorkflowToAlertExecution:
    """
    Get the WorkflowToAlertExecution entry for a given workflow execution ID.

    Args:
        workflow_execution_id (str): The workflow execution ID to filter the workflow execution by.

    Returns:
        WorkflowToAlertExecution: The WorkflowToAlertExecution object.
    """
    with Session(engine) as session:
        return (
            session.query(WorkflowToAlertExecution)
            .filter_by(workflow_execution_id=workflow_execution_id)
            .first()
        )


def get_last_workflow_workflow_to_alert_executions(
    session: Session, tenant_id: str
) -> list[WorkflowToAlertExecution]:
    """
    Get the latest workflow executions for each alert fingerprint.

    Args:
        session (Session): The database session.
        tenant_id (str): The tenant_id to filter the workflow executions by.

    Returns:
        list[WorkflowToAlertExecution]: A list of WorkflowToAlertExecution objects.
    """
    # Subquery to find the max started timestamp for each alert_fingerprint
    max_started_subquery = (
        session.query(
            WorkflowToAlertExecution.alert_fingerprint,
            func.max(WorkflowExecution.started).label("max_started"),
        )
        .join(
            WorkflowExecution,
            WorkflowToAlertExecution.workflow_execution_id == WorkflowExecution.id,
        )
        .filter(WorkflowExecution.tenant_id == tenant_id)
        .filter(WorkflowExecution.started >= datetime.now() - timedelta(days=7))
        .group_by(WorkflowToAlertExecution.alert_fingerprint)
    ).subquery("max_started_subquery")

    # Query to find WorkflowToAlertExecution entries that match the max started timestamp
    latest_workflow_to_alert_executions: list[WorkflowToAlertExecution] = (
        session.query(WorkflowToAlertExecution)
        .join(
            WorkflowExecution,
            WorkflowToAlertExecution.workflow_execution_id == WorkflowExecution.id,
        )
        .join(
            max_started_subquery,
            and_(
                WorkflowToAlertExecution.alert_fingerprint
                == max_started_subquery.c.alert_fingerprint,
                WorkflowExecution.started == max_started_subquery.c.max_started,
            ),
        )
        .filter(WorkflowExecution.tenant_id == tenant_id)
        .limit(1000)
        .all()
    )
    return latest_workflow_to_alert_executions


def get_last_workflow_execution_by_workflow_id(
    tenant_id: str, workflow_id: str
) -> Optional[WorkflowExecution]:
    with Session(engine) as session:
        workflow_execution = (
            session.query(WorkflowExecution)
            .filter(WorkflowExecution.workflow_id == workflow_id)
            .filter(WorkflowExecution.tenant_id == tenant_id)
            .filter(WorkflowExecution.started >= datetime.now() - timedelta(days=7))
            .filter(WorkflowExecution.status == "success")
            .order_by(WorkflowExecution.started.desc())
            .first()
        )
    return workflow_execution


def get_workflows_with_last_execution(tenant_id: str) -> List[dict]:
    with Session(engine) as session:
        latest_execution_cte = (
            select(
                WorkflowExecution.workflow_id,
                func.max(WorkflowExecution.started).label("last_execution_time"),
            )
            .where(WorkflowExecution.tenant_id == tenant_id)
            .where(
                WorkflowExecution.started
                >= datetime.now(tz=timezone.utc) - timedelta(days=7)
            )
            .group_by(WorkflowExecution.workflow_id)
            .limit(1000)
            .cte("latest_execution_cte")
        )

        workflows_with_last_execution_query = (
            select(
                Workflow,
                latest_execution_cte.c.last_execution_time,
                WorkflowExecution.status,
            )
            .outerjoin(
                latest_execution_cte,
                Workflow.id == latest_execution_cte.c.workflow_id,
            )
            .outerjoin(
                WorkflowExecution,
                and_(
                    Workflow.id == WorkflowExecution.workflow_id,
                    WorkflowExecution.started
                    == latest_execution_cte.c.last_execution_time,
                ),
            )
            .where(Workflow.tenant_id == tenant_id)
            .where(Workflow.is_deleted == False)
        ).distinct()

        result = session.execute(workflows_with_last_execution_query).all()
    return result


def get_all_workflows(tenant_id: str) -> List[Workflow]:
    with Session(engine) as session:
        workflows = session.exec(
            select(Workflow)
            .where(Workflow.tenant_id == tenant_id)
            .where(Workflow.is_deleted == False)
        ).all()
    return workflows


def get_all_workflows_yamls(tenant_id: str) -> List[str]:
    with Session(engine) as session:
        workflows = session.exec(
            select(Workflow.workflow_raw)
            .where(Workflow.tenant_id == tenant_id)
            .where(Workflow.is_deleted == False)
        ).all()
    return workflows


def get_workflow(tenant_id: str, workflow_id: str) -> Workflow:
    with Session(engine) as session:
        # if the workflow id is uuid:
        if validators.uuid(workflow_id):
            workflow = session.exec(
                select(Workflow)
                .where(Workflow.tenant_id == tenant_id)
                .where(Workflow.id == workflow_id)
                .where(Workflow.is_deleted == False)
            ).first()
        else:
            workflow = session.exec(
                select(Workflow)
                .where(Workflow.tenant_id == tenant_id)
                .where(Workflow.name == workflow_id)
                .where(Workflow.is_deleted == False)
            ).first()
    if not workflow:
        return None
    return workflow


def get_raw_workflow(tenant_id: str, workflow_id: str) -> str:
    workflow = get_workflow(tenant_id, workflow_id)
    if not workflow:
        return None
    return workflow.workflow_raw


def get_installed_providers(tenant_id: str) -> List[Provider]:
    with Session(engine) as session:
        providers = session.exec(
            select(Provider).where(Provider.tenant_id == tenant_id)
        ).all()
    return providers


def get_consumer_providers() -> List[Provider]:
    # get all the providers that installed as consumers
    with Session(engine) as session:
        providers = session.exec(
            select(Provider).where(Provider.consumer == True)
        ).all()
    return providers


def finish_workflow_execution(tenant_id, workflow_id, execution_id, status, error):
    with Session(engine) as session:
        workflow_execution = session.exec(
            select(WorkflowExecution)
            .where(WorkflowExecution.tenant_id == tenant_id)
            .where(WorkflowExecution.workflow_id == workflow_id)
            .where(WorkflowExecution.id == execution_id)
        ).first()
        # some random number to avoid collisions
        workflow_execution.is_running = random.randint(1, 2147483647 - 1)  # max int
        workflow_execution.status = status
        # TODO: we had a bug with the error field, it was too short so some customers may fail over it.
        #   we need to fix it in the future, create a migration that increases the size of the error field
        #   and then we can remove the [:255] from here
        workflow_execution.error = error[:255] if error else None
        workflow_execution.execution_time = (
            datetime.utcnow() - workflow_execution.started
        ).total_seconds()
        # TODO: logs
        session.commit()


def get_workflow_executions(tenant_id, workflow_id, limit=50):
    with Session(engine) as session:
        workflow_executions = session.exec(
            select(
                WorkflowExecution.id,
                WorkflowExecution.workflow_id,
                WorkflowExecution.started,
                WorkflowExecution.status,
                WorkflowExecution.triggered_by,
                WorkflowExecution.execution_time,
                WorkflowExecution.error,
            )
            .where(WorkflowExecution.tenant_id == tenant_id)
            .where(WorkflowExecution.workflow_id == workflow_id)
            .where(
                WorkflowExecution.started
                >= datetime.now(tz=timezone.utc) - timedelta(days=7)
            )
            .order_by(WorkflowExecution.started.desc())
            .limit(limit)
        ).all()
    return workflow_executions


def delete_workflow(tenant_id, workflow_id):
    with Session(engine) as session:
        workflow = session.exec(
            select(Workflow)
            .where(Workflow.tenant_id == tenant_id)
            .where(Workflow.id == workflow_id)
        ).first()

        if workflow:
            workflow.is_deleted = True
            session.commit()


def get_workflow_id(tenant_id, workflow_name):
    with Session(engine) as session:
        workflow = session.exec(
            select(Workflow)
            .where(Workflow.tenant_id == tenant_id)
            .where(Workflow.name == workflow_name)
            .where(Workflow.is_deleted == False)
        ).first()

        if workflow:
            return workflow.id


def push_logs_to_db(log_entries):
    db_log_entries = [
        WorkflowExecutionLog(
            workflow_execution_id=log_entry["workflow_execution_id"],
            timestamp=datetime.strptime(log_entry["asctime"], "%Y-%m-%d %H:%M:%S,%f"),
            message=log_entry["message"][0:255],  # limit the message to 255 chars
            context=json.loads(
                json.dumps(log_entry.get("context", {}), default=str)
            ),  # workaround to serialize any object
        )
        for log_entry in log_entries
    ]

    # Add the LogEntry instances to the database session
    with Session(engine) as session:
        session.add_all(db_log_entries)
        session.commit()


def get_workflow_execution(tenant_id: str, workflow_execution_id: str):
    with Session(engine) as session:
        execution_with_logs = (
            session.query(WorkflowExecution)
            .filter(
                WorkflowExecution.id == workflow_execution_id,
                WorkflowExecution.tenant_id == tenant_id,
            )
            .options(joinedload(WorkflowExecution.logs))
            .one()
        )
    return execution_with_logs


def get_last_workflow_executions(tenant_id: str, limit=20):
    with Session(engine) as session:
        execution_with_logs = (
            session.query(WorkflowExecution)
            .filter(
                WorkflowExecution.tenant_id == tenant_id,
            )
            .order_by(desc(WorkflowExecution.started))
            .limit(limit)
            .options(joinedload(WorkflowExecution.logs))
            .all()
        )

        return execution_with_logs


def _enrich_alert(
    session,
    tenant_id,
    fingerprint,
    enrichments,
    action_type: AlertActionType,
    action_callee: str,
    action_description: str,
    force=False,
):
    """
    Enrich an alert with the provided enrichments.

    Args:
        session (Session): The database session.
        tenant_id (str): The tenant ID to filter the alert enrichments by.
        fingerprint (str): The alert fingerprint to filter the alert enrichments by.
        enrichments (dict): The enrichments to add to the alert.
        force (bool): Whether to force the enrichment to be updated. This is used to dispose enrichments if necessary.
    """
    enrichment = get_enrichment_with_session(session, tenant_id, fingerprint)
    if enrichment:
        # if force - override exisitng enrichments. being used to dispose enrichments if necessary
        if force:
            new_enrichment_data = enrichments
        else:
            new_enrichment_data = {**enrichment.enrichments, **enrichments}
        # SQLAlchemy doesn't support updating JSON fields, so we need to do it manually
        # https://github.com/sqlalchemy/sqlalchemy/discussions/8396#discussion-4308891
        stmt = (
            update(AlertEnrichment)
            .where(AlertEnrichment.id == enrichment.id)
            .values(enrichments=new_enrichment_data)
        )
        session.execute(stmt)
        # add audit event
        audit = AlertAudit(
            tenant_id=tenant_id,
            fingerprint=fingerprint,
            user_id=action_callee,
            action=action_type.value,
            description=action_description,
        )
        session.add(audit)
        session.commit()
        # Refresh the instance to get updated data from the database
        session.refresh(enrichment)
        return enrichment
    else:
        alert_enrichment = AlertEnrichment(
            tenant_id=tenant_id,
            alert_fingerprint=fingerprint,
            enrichments=enrichments,
        )
        session.add(alert_enrichment)
        # add audit event
        audit = AlertAudit(
            tenant_id=tenant_id,
            fingerprint=fingerprint,
            user_id=action_callee,
            action=action_type.value,
            description=action_description,
        )
        session.add(audit)
        session.commit()
        return alert_enrichment


def enrich_alert(
    tenant_id,
    fingerprint,
    enrichments,
    action_type: AlertActionType,
    action_callee: str,
    action_description: str,
    session=None,
    force=False,
):
    # else, the enrichment doesn't exist, create it
    if not session:
        with Session(engine) as session:
            return _enrich_alert(
                session,
                tenant_id,
                fingerprint,
                enrichments,
                action_type,
                action_callee,
                action_description,
                force=force,
            )
    return _enrich_alert(
        session,
        tenant_id,
        fingerprint,
        enrichments,
        action_type,
        action_callee,
        action_description,
        force=force,
    )


def get_enrichment(tenant_id, fingerprint):
    with Session(engine) as session:
        alert_enrichment = session.exec(
            select(AlertEnrichment)
            .where(AlertEnrichment.tenant_id == tenant_id)
            .where(AlertEnrichment.alert_fingerprint == fingerprint)
        ).first()
    return alert_enrichment


def get_enrichments(
    tenant_id: int, fingerprints: List[str]
) -> List[Optional[AlertEnrichment]]:
    """
    Get a list of alert enrichments for a list of fingerprints using a single DB query.

    :param tenant_id: The tenant ID to filter the alert enrichments by.
    :param fingerprints: A list of fingerprints to get the alert enrichments for.
    :return: A list of AlertEnrichment objects or None for each fingerprint.
    """
    with Session(engine) as session:
        result = session.exec(
            select(AlertEnrichment)
            .where(AlertEnrichment.tenant_id == tenant_id)
            .where(AlertEnrichment.alert_fingerprint.in_(fingerprints))
        ).all()
    return result


def get_enrichment_with_session(session, tenant_id, fingerprint):
    alert_enrichment = session.exec(
        select(AlertEnrichment)
        .where(AlertEnrichment.tenant_id == tenant_id)
        .where(AlertEnrichment.alert_fingerprint == fingerprint)
    ).first()
    return alert_enrichment


def get_alerts_with_filters(
    tenant_id, provider_id=None, filters=None, time_delta=1
) -> list[Alert]:
    with Session(engine) as session:
        # Create the query
        query = session.query(Alert)

        # Apply subqueryload to force-load the alert_enrichment relationship
        query = query.options(subqueryload(Alert.alert_enrichment))

        # Filter by tenant_id
        query = query.filter(Alert.tenant_id == tenant_id)

        # Filter by time_delta
        query = query.filter(
            Alert.timestamp
            >= datetime.now(tz=timezone.utc) - timedelta(days=time_delta)
        )

        # Ensure Alert and AlertEnrichment are joined for subsequent filters
        query = query.outerjoin(Alert.alert_enrichment)

        # Apply filters if provided
        if filters:
            for f in filters:
                filter_key, filter_value = f.get("key"), f.get("value")
                if isinstance(filter_value, bool) and filter_value is True:
                    # If the filter value is True, we want to filter by the existence of the enrichment
                    #   e.g.: all the alerts that have ticket_id
                    if session.bind.dialect.name in ["mysql", "postgresql"]:
                        query = query.filter(
                            func.json_extract(
                                AlertEnrichment.enrichments, f"$.{filter_key}"
                            )
                            != null()
                        )
                    elif session.bind.dialect.name == "sqlite":
                        query = query.filter(
                            func.json_type(
                                AlertEnrichment.enrichments, f"$.{filter_key}"
                            )
                            != null()
                        )
                elif isinstance(filter_value, (str, int)):
                    if session.bind.dialect.name in ["mysql", "postgresql"]:
                        query = query.filter(
                            func.json_unquote(
                                func.json_extract(
                                    AlertEnrichment.enrichments, f"$.{filter_key}"
                                )
                            )
                            == filter_value
                        )
                    elif session.bind.dialect.name == "sqlite":
                        query = query.filter(
                            func.json_extract(
                                AlertEnrichment.enrichments, f"$.{filter_key}"
                            )
                            == filter_value
                        )
                    else:
                        logger.warning(
                            "Unsupported dialect",
                            extra={"dialect": session.bind.dialect.name},
                        )
                else:
                    logger.warning("Unsupported filter type", extra={"filter": f})

        if provider_id:
            query = query.filter(Alert.provider_id == provider_id)

        query = query.order_by(Alert.timestamp.desc())

        query = query.limit(10000)

        # Execute the query
        alerts = query.all()

    return alerts


def get_last_alerts(
    tenant_id, provider_id=None, limit=1000, timeframe=None
) -> list[Alert]:
    """
    Get the last alert for each fingerprint along with the first time the alert was triggered.

    Args:
        tenant_id (_type_): The tenant_id to filter the alerts by.
        provider_id (_type_, optional): The provider id to filter by. Defaults to None.

    Returns:
        List[Alert]: A list of Alert objects including the first time the alert was triggered.
    """
    with Session(engine) as session:
        # Subquery that selects the max and min timestamp for each fingerprint.
        subquery = (
            session.query(
                Alert.fingerprint,
                func.max(Alert.timestamp).label("max_timestamp"),
                func.min(Alert.timestamp).label(
                    "min_timestamp"
                ),  # Include minimum timestamp
            )
            .filter(Alert.tenant_id == tenant_id)
            .group_by(Alert.fingerprint)
            .subquery()
        )
        # if timeframe is provided, filter the alerts by the timeframe
        if timeframe:
            subquery = (
                session.query(subquery)
                .filter(
                    subquery.c.max_timestamp
                    >= datetime.now(tz=timezone.utc) - timedelta(days=timeframe)
                )
                .subquery()
            )
        # Main query joins the subquery to select alerts with their first and last occurrence.
        query = (
            session.query(
                Alert,
                subquery.c.min_timestamp.label(
                    "startedAt"
                ),  # Include "startedAt" in the selected columns
            )
            .filter(Alert.tenant_id == tenant_id)
            .join(
                subquery,
                and_(
                    Alert.fingerprint == subquery.c.fingerprint,
                    Alert.timestamp == subquery.c.max_timestamp,
                ),
            )
            .options(subqueryload(Alert.alert_enrichment))
        )

        if provider_id:
            query = query.filter(Alert.provider_id == provider_id)

        if timeframe:
            query = query.filter(
                subquery.c.max_timestamp
                >= datetime.now(tz=timezone.utc) - timedelta(days=timeframe)
            )

        # Order by timestamp in descending order and limit the results
        query = query.order_by(desc(Alert.timestamp)).limit(limit)
        # Execute the query
        alerts_with_start = query.all()
        # Convert result to list of Alert objects and include "startedAt" information if needed
        alerts = []
        for alert, startedAt in alerts_with_start:
            alert.event["startedAt"] = str(startedAt)
            alert.event["event_id"] = str(alert.id)
            alerts.append(alert)

    return alerts


def get_alerts_by_fingerprint(tenant_id: str, fingerprint: str, limit=1) -> List[Alert]:
    """
    Get all alerts for a given fingerprint.

    Args:
        tenant_id (str): The tenant_id to filter the alerts by.
        fingerprint (str): The fingerprint to filter the alerts by.

    Returns:
        List[Alert]: A list of Alert objects.
    """
    with Session(engine) as session:
        # Create the query
        query = session.query(Alert)

        # Apply subqueryload to force-load the alert_enrichment relationship
        query = query.options(subqueryload(Alert.alert_enrichment))

        # Filter by tenant_id
        query = query.filter(Alert.tenant_id == tenant_id)

        query = query.filter(Alert.fingerprint == fingerprint)

        query = query.order_by(Alert.timestamp.desc())

        if limit:
            query = query.limit(limit)
        # Execute the query
        alerts = query.all()

    return alerts


def get_alert_by_fingerprint_and_event_id(
    tenant_id: str, fingerprint: str, event_id: str
) -> Alert:
    with Session(engine) as session:
        alert = (
            session.query(Alert)
            .filter(Alert.tenant_id == tenant_id)
            .filter(Alert.fingerprint == fingerprint)
            .filter(Alert.id == uuid.UUID(event_id))
            .first()
        )
    return alert


def get_previous_alert_by_fingerprint(tenant_id: str, fingerprint: str) -> Alert:
    # get the previous alert for a given fingerprint
    with Session(engine) as session:
        alert = (
            session.query(Alert)
            .filter(Alert.tenant_id == tenant_id)
            .filter(Alert.fingerprint == fingerprint)
            .order_by(Alert.timestamp.desc())
            .limit(2)
            .all()
        )
    if len(alert) > 1:
        return alert[1]
    else:
        # no previous alert
        return None


def get_api_key(api_key: str) -> TenantApiKey:
    with Session(engine) as session:
        api_key_hashed = hashlib.sha256(api_key.encode()).hexdigest()
        statement = select(TenantApiKey).where(TenantApiKey.key_hash == api_key_hashed)
        tenant_api_key = session.exec(statement).first()
    return tenant_api_key


def get_user_by_api_key(api_key: str):
    api_key = get_api_key(api_key)
    return api_key.created_by


# this is only for single tenant
def get_user(username, password, update_sign_in=True):
    from keep.api.core.dependencies import SINGLE_TENANT_UUID
    from keep.api.models.db.user import User

    password_hash = hashlib.sha256(password.encode()).hexdigest()
    with Session(engine, expire_on_commit=False) as session:
        user = session.exec(
            select(User)
            .where(User.tenant_id == SINGLE_TENANT_UUID)
            .where(User.username == username)
            .where(User.password_hash == password_hash)
        ).first()
        if user and update_sign_in:
            user.last_sign_in = datetime.utcnow()
            session.add(user)
            session.commit()
    return user


def get_users():
    from keep.api.core.dependencies import SINGLE_TENANT_UUID
    from keep.api.models.db.user import User

    with Session(engine) as session:
        users = session.exec(
            select(User).where(User.tenant_id == SINGLE_TENANT_UUID)
        ).all()
    return users


def delete_user(username):
    from keep.api.core.dependencies import SINGLE_TENANT_UUID
    from keep.api.models.db.user import User

    with Session(engine) as session:
        user = session.exec(
            select(User)
            .where(User.tenant_id == SINGLE_TENANT_UUID)
            .where(User.username == username)
        ).first()
        if user:
            session.delete(user)
            session.commit()


def create_user(tenant_id, username, password, role):
    from keep.api.models.db.user import User

    password_hash = hashlib.sha256(password.encode()).hexdigest()
    with Session(engine) as session:
        user = User(
            tenant_id=tenant_id,
            username=username,
            password_hash=password_hash,
            role=role,
        )
        session.add(user)
        session.commit()
        session.refresh(user)
    return user


def save_workflow_results(tenant_id, workflow_execution_id, workflow_results):
    with Session(engine) as session:
        workflow_execution = session.exec(
            select(WorkflowExecution)
            .where(WorkflowExecution.tenant_id == tenant_id)
            .where(WorkflowExecution.id == workflow_execution_id)
        ).one()

        workflow_execution.results = workflow_results
        session.commit()


def get_workflow_id_by_name(tenant_id, workflow_name):
    with Session(engine) as session:
        workflow = session.exec(
            select(Workflow)
            .where(Workflow.tenant_id == tenant_id)
            .where(Workflow.name == workflow_name)
            .where(Workflow.is_deleted == False)
        ).first()

        if workflow:
            return workflow.id


def get_previous_execution_id(tenant_id, workflow_id, workflow_execution_id):
    with Session(engine) as session:
        previous_execution = session.exec(
            select(WorkflowExecution)
            .where(WorkflowExecution.tenant_id == tenant_id)
            .where(WorkflowExecution.workflow_id == workflow_id)
            .where(WorkflowExecution.id != workflow_execution_id)
            .order_by(WorkflowExecution.started.desc())
            .limit(1)
        ).first()
        if previous_execution:
            return previous_execution
        else:
            return None


def create_rule(
    tenant_id,
    name,
    timeframe,
    definition,
    definition_cel,
    created_by,
    grouping_criteria=[],
    group_description=None,
):
    with Session(engine) as session:
        rule = Rule(
            tenant_id=tenant_id,
            name=name,
            timeframe=timeframe,
            definition=definition,
            definition_cel=definition_cel,
            created_by=created_by,
            creation_time=datetime.utcnow(),
            grouping_criteria=grouping_criteria,
            group_description=group_description,
        )
        session.add(rule)
        session.commit()
        session.refresh(rule)
        return rule


def update_rule(
    tenant_id, rule_id, name, timeframe, definition, definition_cel, updated_by
):
    with Session(engine) as session:
        rule = session.exec(
            select(Rule).where(Rule.tenant_id == tenant_id).where(Rule.id == rule_id)
        ).first()

        if rule:
            rule.name = name
            rule.timeframe = timeframe
            rule.definition = definition
            rule.definition_cel = definition_cel
            rule.updated_by = updated_by
            rule.update_time = datetime.utcnow()
            session.commit()
            session.refresh(rule)
            return rule
        else:
            return None


def get_rules(tenant_id, ids=None):
    with Session(engine) as session:
        # Start building the query
        query = select(Rule).where(Rule.tenant_id == tenant_id)

        # Apply additional filters if ids are provided
        if ids is not None:
            query = query.where(Rule.id.in_(ids))

        # Execute the query
        rules = session.exec(query).all()
        return rules


def create_alert(tenant_id, provider_type, provider_id, event, fingerprint):
    with Session(engine) as session:
        alert = Alert(
            tenant_id=tenant_id,
            provider_type=provider_type,
            provider_id=provider_id,
            event=event,
            fingerprint=fingerprint,
        )
        session.add(alert)
        session.commit()
        session.refresh(alert)
        return alert


def delete_rule(tenant_id, rule_id):
    with Session(engine) as session:
        rule = session.exec(
            select(Rule).where(Rule.tenant_id == tenant_id).where(Rule.id == rule_id)
        ).first()

        if rule:
            session.delete(rule)
            session.commit()
            return True
        return False


def assign_alert_to_group(
    tenant_id, alert_id, rule_id, timeframe, group_fingerprint
) -> Group:
    # checks if group with the group critiria exists, if not it creates it
    #   and then assign the alert to the group
    with Session(engine) as session:
        group = session.exec(
            select(Group)
            .options(joinedload(Group.alerts))
            .where(Group.tenant_id == tenant_id)
            .where(Group.rule_id == rule_id)
            .where(Group.group_fingerprint == group_fingerprint)
            .order_by(Group.creation_time.desc())
        ).first()

        # if the last alert in the group is older than the timeframe, create a new group
        is_group_expired = False
        if group:
            # group has at least one alert (o/w it wouldn't created in the first place)
            is_group_expired = max(
                alert.timestamp for alert in group.alerts
            ) < datetime.utcnow() - timedelta(seconds=timeframe)

        if is_group_expired and group:
            logger.info(
                f"Group {group.id} is expired, creating a new group for rule {rule_id}"
            )
            fingerprint = group.calculate_fingerprint()
            # enrich the group with the expired flag
            enrich_alert(
                tenant_id,
                fingerprint,
                enrichments={"group_expired": True},
                action_type=AlertActionType.GENERIC_ENRICH,  # TODO: is this a live code?
                action_callee="system",
                action_description="Enriched group with group_expired flag",
            )
            logger.info(f"Enriched group {group.id} with group_expired flag")
            # change the group status to resolve so it won't spam the UI
            #   this was asked by @bhuvanesh and should be configurable in the future (how to handle status of expired groups)
            group_alert = session.exec(
                select(Alert)
                .where(Alert.fingerprint == fingerprint)
                .order_by(Alert.timestamp.desc())
            ).first()
            # this is kinda wtf but sometimes we deleted manually
            #   these from the DB since it was too big
            if not group_alert:
                logger.warning(
                    f"Group {group.id} is expired, but the alert is not found. Did it was deleted manually?"
                )
            else:
                try:
                    session.refresh(group_alert)
                    group_alert.event["status"] = AlertStatus.RESOLVED.value
                    # mark the event as modified so it will be updated in the database
                    flag_modified(group_alert, "event")
                    # commit the changes
                    session.commit()
                    logger.info(
                        f"Updated the alert {group_alert.id} to RESOLVED status"
                    )
                except StaleDataError as e:
                    logger.warning(
                        f"Failed to update the alert {group_alert.id} to RESOLVED status",
                        extra={"exception": e},
                    )
                    pass
                # some other unknown error, we want to log it and continue
                except Exception as e:
                    logger.exception(
                        f"Failed to update the alert {group_alert.id} to RESOLVED status",
                        extra={"exception": e},
                    )
                    pass

        # if there is no group with the group_fingerprint, create it
        if not group or is_group_expired:
            # Create and add a new group if it doesn't exist
            group = Group(
                tenant_id=tenant_id,
                rule_id=rule_id,
                group_fingerprint=group_fingerprint,
            )
            session.add(group)
            session.commit()
            # Re-query the group with selectinload to set up future automatic loading of alerts
            group = session.exec(
                select(Group)
                .options(joinedload(Group.alerts))
                .where(Group.id == group.id)
            ).first()

        # Create a new AlertToGroup instance and add it
        alert_group = AlertToGroup(
            tenant_id=tenant_id,
            alert_id=str(alert_id),
            group_id=str(group.id),
        )
        session.add(alert_group)
        session.commit()
        # Requery the group to get the updated alerts
        group = session.exec(
            select(Group).options(joinedload(Group.alerts)).where(Group.id == group.id)
        ).first()
    return group


def get_groups(tenant_id):
    with Session(engine) as session:
        groups = session.exec(
            select(Group)
            .options(selectinload(Group.alerts))
            .where(Group.tenant_id == tenant_id)
        ).all()
    return groups


def get_rule(tenant_id, rule_id):
    with Session(engine) as session:
        rule = session.exec(
            select(Rule).where(Rule.tenant_id == tenant_id).where(Rule.id == rule_id)
        ).first()
    return rule


def get_rule_distribution(tenant_id, minute=False):
    """Returns hits per hour for each rule, optionally breaking down by groups if the rule has 'group by', limited to the last 7 days."""
    with Session(engine) as session:
        # Get the timestamp for 7 days ago
        seven_days_ago = datetime.utcnow() - timedelta(days=1)

        # Check the dialect
        if session.bind.dialect.name == "mysql":
            time_format = "%Y-%m-%d %H:%i" if minute else "%Y-%m-%d %H"
            timestamp_format = func.date_format(AlertToGroup.timestamp, time_format)
        elif session.bind.dialect.name == "postgresql":
            time_format = "YYYY-MM-DD HH:MI" if minute else "YYYY-MM-DD HH"
            timestamp_format = func.to_char(AlertToGroup.timestamp, time_format)
        elif session.bind.dialect.name == "sqlite":
            time_format = "%Y-%m-%d %H:%M" if minute else "%Y-%m-%d %H"
            timestamp_format = func.strftime(time_format, AlertToGroup.timestamp)
        else:
            raise ValueError("Unsupported database dialect")
        # Construct the query
        query = (
            session.query(
                Rule.id.label("rule_id"),
                Rule.name.label("rule_name"),
                Group.id.label("group_id"),
                Group.group_fingerprint.label("group_fingerprint"),
                timestamp_format.label("time"),
                func.count(AlertToGroup.alert_id).label("hits"),
            )
            .join(Group, Rule.id == Group.rule_id)
            .join(AlertToGroup, Group.id == AlertToGroup.group_id)
            .filter(AlertToGroup.timestamp >= seven_days_ago)
            .filter(Rule.tenant_id == tenant_id)  # Filter by tenant_id
            .group_by(
                "rule_id", "rule_name", "group_id", "group_fingerprint", "time"
            )  # Adjusted here
            .order_by("time")
        )

        results = query.all()

        # Convert the results into a dictionary
        rule_distribution = {}
        for result in results:
            rule_id = result.rule_id
            group_fingerprint = result.group_fingerprint
            timestamp = result.time
            hits = result.hits

            if rule_id not in rule_distribution:
                rule_distribution[rule_id] = {}

            if group_fingerprint not in rule_distribution[rule_id]:
                rule_distribution[rule_id][group_fingerprint] = {}

            rule_distribution[rule_id][group_fingerprint][timestamp] = hits

        return rule_distribution


def get_all_filters(tenant_id):
    with Session(engine) as session:
        filters = session.exec(
            select(AlertDeduplicationFilter).where(
                AlertDeduplicationFilter.tenant_id == tenant_id
            )
        ).all()
    return filters


def get_last_alert_hash_by_fingerprint(tenant_id, fingerprint):
    # get the last alert for a given fingerprint
    # to check deduplication
    with Session(engine) as session:
        alert_hash = session.exec(
            select(Alert.alert_hash)
            .where(Alert.tenant_id == tenant_id)
            .where(Alert.fingerprint == fingerprint)
            .order_by(Alert.timestamp.desc())
        ).first()
    return alert_hash


def update_key_last_used(
    tenant_id: str,
    reference_id: str,
) -> str:
    """
    Updates API key last used.

    Args:
        session (Session): _description_
        tenant_id (str): _description_
        reference_id (str): _description_

    Returns:
        str: _description_
    """
    with Session(engine) as session:
        # Get API Key from database
        statement = (
            select(TenantApiKey)
            .where(TenantApiKey.reference_id == reference_id)
            .where(TenantApiKey.tenant_id == tenant_id)
        )

        tenant_api_key_entry = session.exec(statement).first()

        # Update last used
        if not tenant_api_key_entry:
            # shouldn't happen but somehow happened to specific tenant so logging it
            logger.error(
                "API key not found",
                extra={"tenant_id": tenant_id, "unique_api_key_id": unique_api_key_id},
            )
            return
        tenant_api_key_entry.last_used = datetime.utcnow()
        session.add(tenant_api_key_entry)
        session.commit()


def get_linked_providers(tenant_id: str) -> List[Tuple[str, str, datetime]]:
    with Session(engine) as session:
        providers = (
            session.query(
                Alert.provider_type,
                Alert.provider_id,
                func.max(Alert.timestamp).label("last_alert_timestamp"),
            )
            .outerjoin(Provider, Alert.provider_id == Provider.id)
            .filter(
                Alert.tenant_id == tenant_id,
                Alert.provider_type != "group",
                Provider.id
                == None,  # Filters for alerts with a provider_id not in Provider table
            )
            .group_by(Alert.provider_type, Alert.provider_id)
            .all()
        )

    return providers


def get_provider_distribution(tenant_id: str) -> dict:
    """Returns hits per hour and the last alert timestamp for each provider, limited to the last 24 hours."""
    with Session(engine) as session:
        twenty_four_hours_ago = datetime.utcnow() - timedelta(hours=24)
        time_format = "%Y-%m-%d %H"

        if session.bind.dialect.name == "mysql":
            timestamp_format = func.date_format(Alert.timestamp, time_format)
        elif session.bind.dialect.name == "postgresql":
            # PostgreSQL requires a different syntax for the timestamp format
            # cf: https://www.postgresql.org/docs/current/functions-formatting.html#FUNCTIONS-FORMATTING
            timestamp_format = func.to_char(Alert.timestamp, "YYYY-MM-DD HH")
        elif session.bind.dialect.name == "sqlite":
            timestamp_format = func.strftime(time_format, Alert.timestamp)

        # Adjusted query to include max timestamp
        query = (
            session.query(
                Alert.provider_id,
                Alert.provider_type,
                timestamp_format.label("time"),
                func.count().label("hits"),
                func.max(Alert.timestamp).label(
                    "last_alert_timestamp"
                ),  # Include max timestamp
            )
            .filter(
                Alert.tenant_id == tenant_id,
                Alert.timestamp >= twenty_four_hours_ago,
            )
            .group_by(Alert.provider_id, Alert.provider_type, "time")
            .order_by(Alert.provider_id, Alert.provider_type, "time")
        )

        results = query.all()

        provider_distribution = {}

        for provider_id, provider_type, time, hits, last_alert_timestamp in results:
            provider_key = f"{provider_id}_{provider_type}"
            last_alert_timestamp = (
                datetime.fromisoformat(last_alert_timestamp)
                if isinstance(last_alert_timestamp, str)
                else last_alert_timestamp
            )

            if provider_key not in provider_distribution:
                provider_distribution[provider_key] = {
                    "provider_id": provider_id,
                    "provider_type": provider_type,
                    "alert_last_24_hours": [
                        {"hour": i, "number": 0} for i in range(24)
                    ],
                    "last_alert_received": last_alert_timestamp,  # Initialize with the first seen timestamp
                }
            else:
                # Update the last alert timestamp if the current one is more recent
                provider_distribution[provider_key]["last_alert_received"] = max(
                    provider_distribution[provider_key]["last_alert_received"],
                    last_alert_timestamp,
                )

            time = datetime.strptime(time, time_format)
            index = int((time - twenty_four_hours_ago).total_seconds() // 3600)

            if 0 <= index < 24:
                provider_distribution[provider_key]["alert_last_24_hours"][index][
                    "number"
                ] += hits

    return provider_distribution


def get_presets(tenant_id: str, email) -> List[Dict[str, Any]]:
    with Session(engine) as session:
        statement = (
            select(Preset)
            .where(Preset.tenant_id == tenant_id)
            .where(
                or_(
                    Preset.is_private == False,
                    Preset.created_by == email,
                )
            )
        )
        presets = session.exec(statement).all()
    return presets


def get_preset_by_name(tenant_id: str, preset_name: str) -> Preset:
    with Session(engine) as session:
        preset = session.exec(
            select(Preset)
            .where(Preset.tenant_id == tenant_id)
            .where(Preset.name == preset_name)
        ).first()
    return preset


def get_all_presets(tenant_id: str) -> List[Preset]:
    with Session(engine) as session:
        presets = session.exec(
            select(Preset).where(Preset.tenant_id == tenant_id)
        ).all()
    return presets


def get_dashboards(tenant_id: str, email=None) -> List[Dict[str, Any]]:
    with Session(engine) as session:
        statement = (
            select(Dashboard)
            .where(Dashboard.tenant_id == tenant_id)
            .where(
                or_(
                    Dashboard.is_private == False,
                    Dashboard.created_by == email,
                )
            )
        )
        dashboards = session.exec(statement).all()
    return dashboards


def create_dashboard(
    tenant_id, dashboard_name, created_by, dashboard_config, is_private=False
):
    with Session(engine) as session:
        dashboard = Dashboard(
            tenant_id=tenant_id,
            dashboard_name=dashboard_name,
            dashboard_config=dashboard_config,
            created_by=created_by,
            is_private=is_private,
        )
        session.add(dashboard)
        session.commit()
        session.refresh(dashboard)
        return dashboard


def update_dashboard(
    tenant_id, dashboard_id, dashboard_name, dashboard_config, updated_by
):
    with Session(engine) as session:
        dashboard = session.exec(
            select(Dashboard)
            .where(Dashboard.tenant_id == tenant_id)
            .where(Dashboard.id == dashboard_id)
        ).first()

        if not dashboard:
            return None

        if dashboard_name:
            dashboard.dashboard_name = dashboard_name

        if dashboard_config:
            dashboard.dashboard_config = dashboard_config

        dashboard.updated_by = updated_by
        dashboard.updated_at = datetime.utcnow()
        session.commit()
        session.refresh(dashboard)
        return dashboard


def delete_dashboard(tenant_id, dashboard_id):
    with Session(engine) as session:
        dashboard = session.exec(
            select(Dashboard)
            .where(Dashboard.tenant_id == tenant_id)
            .where(Dashboard.id == dashboard_id)
        ).first()

        if dashboard:
            session.delete(dashboard)
            session.commit()
            return True
        return False


def get_all_actions(tenant_id: str) -> List[Action]:
    with Session(engine) as session:
        actions = session.exec(
            select(Action).where(Action.tenant_id == tenant_id)
        ).all()
    return actions


def get_action(tenant_id: str, action_id: str) -> Action:
    with Session(engine) as session:
        action = session.exec(
            select(Action)
            .where(Action.tenant_id == tenant_id)
            .where(Action.id == action_id)
        ).first()
    return action


def create_action(action: Action):
    with Session(engine) as session:
        session.add(action)
        session.commit()
        session.refresh(action)


def create_actions(actions: List[Action]):
    with Session(engine) as session:
        for action in actions:
            session.add(action)
        session.commit()


def delete_action(tenant_id: str, action_id: str) -> bool:
    with Session(engine) as session:
        found_action = session.exec(
            select(Action)
            .where(Action.id == action_id)
            .where(Action.tenant_id == tenant_id)
        ).first()
        if found_action:
            session.delete(found_action)
            session.commit()
            return bool(found_action)
        return False


def update_action(
    tenant_id: str, action_id: str, update_payload: Action
) -> Union[Action, None]:
    with Session(engine) as session:
        found_action = session.exec(
            select(Action)
            .where(Action.id == action_id)
            .where(Action.tenant_id == tenant_id)
        ).first()
        if found_action:
            for key, value in update_payload.dict(exclude_unset=True).items():
                if hasattr(found_action, key):
                    setattr(found_action, key, value)
            session.commit()
            session.refresh(found_action)
    return found_action


def get_tenants_configurations() -> List[Tenant]:
    with Session(engine) as session:
        try:
            tenants = session.exec(select(Tenant)).all()
        # except column configuration does not exist (new column added)
        except OperationalError as e:
            if "Unknown column" in str(e):
                logger.warning("Column configuration does not exist in the database")
                return {}
            else:
                logger.exception("Failed to get tenants configurations")
                return {}

    tenants_configurations = {}
    for tenant in tenants:
        tenants_configurations[tenant.id] = tenant.configuration or {}

    return tenants_configurations


def update_preset_options(tenant_id: str, preset_id: str, options: dict) -> Preset:
    with Session(engine) as session:
        preset = session.exec(
            select(Preset)
            .where(Preset.tenant_id == tenant_id)
            .where(Preset.id == preset_id)
        ).first()

        stmt = (
            update(Preset)
            .where(Preset.id == preset_id)
            .where(Preset.tenant_id == tenant_id)
            .values(options=options)
        )
        session.execute(stmt)
        session.commit()
        session.refresh(preset)
    return preset


def get_incident_by_id(incident_id: UUID) -> Incident:
    with Session(engine) as session:
        incident = session.exec(
            select(Incident)
            .options(selectinload(Incident.alerts))
            .where(Incident.id == incident_id)
        ).first()
    return incident


def assign_alert_to_incident(
    alert_id: UUID, incident_id: UUID, tenant_id: str
) -> AlertToIncident:
    with Session(engine) as session:
        assignment = AlertToIncident(
            alert_id=alert_id, incident_id=incident_id, tenant_id=tenant_id
        )
        session.add(assignment)
        session.commit()
        session.refresh(assignment)

    return assignment


def get_incidents(tenant_id) -> List[Incident]:
    with Session(engine) as session:
        incidents = session.exec(
            select(Incident)
            .options(selectinload(Incident.alerts))
            .where(Incident.tenant_id == tenant_id)
            .order_by(desc(Incident.creation_time))
        ).all()
    return incidents

def get_alert_audit(
    tenant_id: str, fingerprint: str, limit: int = 50
) -> List[AlertAudit]:
    with Session(engine) as session:
        audit = session.exec(
            select(AlertAudit)
            .where(AlertAudit.tenant_id == tenant_id)
            .where(AlertAudit.fingerprint == fingerprint)
            .order_by(desc(AlertAudit.timestamp))
            .limit(limit)
        ).all()
    return audit


def get_workflows_with_last_executions_v2(tenant_id: str, fetch_last_executions: int = 15) -> list[dict]:
    if fetch_last_executions is not None and fetch_last_executions > 20:
        fetch_last_executions = 20

    # List first 1000 worflows and thier last executions in the last 7 days which are active)
    with Session(engine) as session:
        latest_executions_subquery = (
            select(
                WorkflowExecution.workflow_id,
                WorkflowExecution.started,
                WorkflowExecution.execution_time,
                WorkflowExecution.status,
                func.row_number().over(
                    partition_by=WorkflowExecution.workflow_id,
                    order_by=desc(WorkflowExecution.started)
                ).label("row_num")
            )
            .where(WorkflowExecution.tenant_id == tenant_id)
            .where(
                WorkflowExecution.started
                >= datetime.now(tz=timezone.utc) - timedelta(days=7)
            )
            .cte("latest_executions_subquery")
        )

        workflows_with_last_executions_query = (
            select(
                Workflow,
                latest_executions_subquery.c.started,
                latest_executions_subquery.c.execution_time,
                latest_executions_subquery.c.status
            )
            .outerjoin(
                latest_executions_subquery,
                and_(
                    Workflow.id == latest_executions_subquery.c.workflow_id,
                    latest_executions_subquery.c.row_num <= fetch_last_executions
                )
            )
            .where(Workflow.tenant_id == tenant_id)
            .where(Workflow.is_deleted == False)
            .order_by(Workflow.id, desc(latest_executions_subquery.c.started))
            .limit(15000)
        ).distinct()

        result = session.execute(workflows_with_last_executions_query).all()

    return result
   


def get_last_incidents(
    tenant_id: str,
    limit: int = 25,
    offset: int = 0,
    timeframe: int = None,
    is_confirmed: bool = False,
) -> (list[Incident], int):
    """
    Get the last incidents and total amount of incidents.

    Args:
        tenant_id (str): The tenant_id to filter the incidents by.
        limit (int): Amount of objects to return
        offset (int): Current offset for
        timeframe (int|null): Return incidents only for the last <N> days
        is_confirmed (bool): Return confirmed incidents or predictions

    Returns:
        List[Incident]: A list of Incident objects.
    """
    with Session(engine) as session:
        query = (
            session.query(
                Incident,
            )
            .filter(Incident.tenant_id == tenant_id)
            .filter(Incident.is_confirmed == is_confirmed)
            .options(joinedload(Incident.alerts))
            .order_by(desc(Incident.creation_time))
        )

        if timeframe:
            query = query.filter(
                Incident.start_time
                >= datetime.now(tz=timezone.utc) - timedelta(days=timeframe)
            )

        total_count = query.count()

        # Order by timestamp in descending order and limit the results
        query = query.order_by(desc(Incident.start_time)).limit(limit).offset(offset)
        # Execute the query
        incidents = query.all()

    return incidents, total_count


def get_incident_by_id(tenant_id: str, incident_id: str) -> Optional[Incident]:
    with Session(engine) as session:
        query = session.query(
            Incident,
        ).filter(
            Incident.tenant_id == tenant_id,
            Incident.id == incident_id,
        )

    return query.first()


def create_incident_from_dto(
    tenant_id: str, incident_dto: IncidentDtoIn
) -> Optional[Incident]:
    return create_incident_from_dict(tenant_id, incident_dto.dict())


def create_incident_from_dict(
    tenant_id: str, incident_data: dict
) -> Optional[Incident]:
    is_predicted = incident_data.get("is_predicted", False)
    with Session(engine) as session:
        new_incident = Incident(
            **incident_data, tenant_id=tenant_id, is_confirmed=not is_predicted
        )
        session.add(new_incident)
        session.commit()
        session.refresh(new_incident)
        new_incident.alerts = []
    return new_incident


def update_incident_from_dto_by_id(
    tenant_id: str,
    incident_id: str,
    updated_incident_dto: IncidentDtoIn,
) -> Optional[Incident]:
    with Session(engine) as session:
        incident = session.exec(
            select(Incident)
            .where(
                Incident.tenant_id == tenant_id,
                Incident.id == incident_id,
            )
            .options(joinedload(Incident.alerts))
        ).first()

        if not incident:
            return None

        session.query(Incident).filter(
            Incident.tenant_id == tenant_id,
            Incident.id == incident_id,
        ).update(
            {
                "name": updated_incident_dto.name,
                "description": updated_incident_dto.description,
                "assignee": updated_incident_dto.assignee,
            }
        )

        session.commit()
        session.refresh(incident)

        return incident


def delete_incident_by_id(
    tenant_id: str,
    incident_id: str,
) -> bool:
    with Session(engine) as session:
        incident = (
            session.query(Incident)
            .filter(
                Incident.tenant_id == tenant_id,
                Incident.id == incident_id,
            )
            .first()
        )

        # Delete all associations with alerts:

        (
            session.query(AlertToIncident)
            .where(
                AlertToIncident.tenant_id == tenant_id,
                AlertToIncident.incident_id == incident.id,
            )
            .delete()
        )

        session.delete(incident)
        session.commit()
        return True


def get_incidents_count(
    tenant_id: str,
) -> int:
    with Session(engine) as session:
        return (
            session.query(Incident)
            .filter(
                Incident.tenant_id == tenant_id,
            )
            .count()
        )


def get_incident_alerts_by_incident_id(tenant_id: str, incident_id: str) -> List[Alert]:
    with Session(engine) as session:
        query = (
            session.query(
                Alert,
            )
            .join(AlertToIncident, AlertToIncident.alert_id == Alert.id)
            .join(Incident, AlertToIncident.incident_id == Incident.id)
            .filter(
                AlertToIncident.tenant_id == tenant_id,
                Incident.id == incident_id,
            )
        )

    return query.all()


def add_alerts_to_incident_by_incident_id(
    tenant_id: str, incident_id: str, alert_ids: List[UUID]
):
    with Session(engine) as session:
        incident = session.exec(
            select(Incident).where(
                Incident.tenant_id == tenant_id,
                Incident.id == incident_id,
            )
        ).first()

        if not incident:
            return None

        existed_alert_ids = session.exec(
            select(AlertToIncident.alert_id).where(
                AlertToIncident.tenant_id == tenant_id,
                AlertToIncident.incident_id == incident.id,
                col(AlertToIncident.alert_id).in_(alert_ids),
            )
        ).all()

        alert_to_incident_entries = [
            AlertToIncident(
                alert_id=alert_id, incident_id=incident.id, tenant_id=tenant_id
            )
            for alert_id in alert_ids
            if alert_id not in existed_alert_ids
        ]

        session.bulk_save_objects(alert_to_incident_entries)
        session.commit()
        return True


def remove_alerts_to_incident_by_incident_id(
    tenant_id: str, incident_id: str, alert_ids: List[UUID]
) -> Optional[int]:
    with Session(engine) as session:
        incident = session.exec(
            select(Incident).where(
                Incident.tenant_id == tenant_id,
                Incident.id == incident_id,
            )
        ).first()

        if not incident:
            return None

        deleted = (
            session.query(AlertToIncident)
            .where(
                AlertToIncident.tenant_id == tenant_id,
                AlertToIncident.incident_id == incident.id,
                col(AlertToIncident.alert_id).in_(alert_ids),
            )
            .delete()
        )

        session.commit()
        return deleted


def get_alerts_count(
    tenant_id: str,
) -> int:
    with Session(engine) as session:
        return (
            session.query(Alert)
            .filter(
                Alert.tenant_id == tenant_id,
            )
            .count()
        )


def get_first_alert_datetime(
    tenant_id: str,
) -> datetime | None:
    with Session(engine) as session:
        first_alert = (
            session.query(Alert)
            .filter(
                Alert.tenant_id == tenant_id,
            )
            .first()
        )
        if first_alert:
            return first_alert.timestamp


def confirm_predicted_incident_by_id(
    tenant_id: str,
    incident_id: UUID | str,
):
    with Session(engine) as session:
        incident = session.exec(
            select(Incident)
            .where(
                Incident.tenant_id == tenant_id,
                Incident.id == incident_id,
                Incident.is_confirmed == expression.false(),
            )
            .options(joinedload(Incident.alerts))
        ).first()

        if not incident:
            return None

        session.query(Incident).filter(
            Incident.tenant_id == tenant_id,
            Incident.id == incident_id,
            Incident.is_confirmed == expression.false(),
        ).update(
            {
                "is_confirmed": True,
            }
        )

        session.commit()
        session.refresh(incident)

        return incident
<<<<<<< HEAD


def get_alert_firing_time(tenant_id: str, fingerprint: str) -> timedelta:
    with Session(engine) as session:
        # Get the latest alert for this fingerprint
        latest_alert = (
            session.query(Alert)
            .filter(Alert.tenant_id == tenant_id)
            .filter(Alert.fingerprint == fingerprint)
            .order_by(Alert.timestamp.desc())
            .first()
        )

        if not latest_alert:
            return timedelta()

        # Extract status from the event column
        latest_status = latest_alert.event.get("status")

        # If the latest status is not 'firing', return 0
        if latest_status != "firing":
            return timedelta()

        # Find the last time it wasn't firing
        last_non_firing = (
            session.query(Alert)
            .filter(Alert.tenant_id == tenant_id)
            .filter(Alert.fingerprint == fingerprint)
            .filter(Alert.event["status"].astext != "firing")  # JSON extraction syntax
            .order_by(Alert.timestamp.desc())
            .first()
        )

        if last_non_firing:
            # Calculate the difference from the last non-firing time
            return datetime.now(tz=timezone.utc) - last_non_firing.timestamp
        else:
            # If all alerts are firing, use the earliest alert time
            earliest_alert = (
                session.query(Alert)
                .filter(Alert.tenant_id == tenant_id)
                .filter(Alert.fingerprint == fingerprint)
                .order_by(Alert.timestamp.asc())
                .first()
            )
            return datetime.now(tz=timezone.utc) - earliest_alert.timestamp
=======
>>>>>>> ce7e9f2f
<|MERGE_RESOLUTION|>--- conflicted
+++ resolved
@@ -1792,6 +1792,7 @@
         ).all()
     return incidents
 
+
 def get_alert_audit(
     tenant_id: str, fingerprint: str, limit: int = 50
 ) -> List[AlertAudit]:
@@ -1806,7 +1807,9 @@
     return audit
 
 
-def get_workflows_with_last_executions_v2(tenant_id: str, fetch_last_executions: int = 15) -> list[dict]:
+def get_workflows_with_last_executions_v2(
+    tenant_id: str, fetch_last_executions: int = 15
+) -> list[dict]:
     if fetch_last_executions is not None and fetch_last_executions > 20:
         fetch_last_executions = 20
 
@@ -1818,10 +1821,12 @@
                 WorkflowExecution.started,
                 WorkflowExecution.execution_time,
                 WorkflowExecution.status,
-                func.row_number().over(
+                func.row_number()
+                .over(
                     partition_by=WorkflowExecution.workflow_id,
-                    order_by=desc(WorkflowExecution.started)
-                ).label("row_num")
+                    order_by=desc(WorkflowExecution.started),
+                )
+                .label("row_num"),
             )
             .where(WorkflowExecution.tenant_id == tenant_id)
             .where(
@@ -1836,14 +1841,14 @@
                 Workflow,
                 latest_executions_subquery.c.started,
                 latest_executions_subquery.c.execution_time,
-                latest_executions_subquery.c.status
+                latest_executions_subquery.c.status,
             )
             .outerjoin(
                 latest_executions_subquery,
                 and_(
                     Workflow.id == latest_executions_subquery.c.workflow_id,
-                    latest_executions_subquery.c.row_num <= fetch_last_executions
-                )
+                    latest_executions_subquery.c.row_num <= fetch_last_executions,
+                ),
             )
             .where(Workflow.tenant_id == tenant_id)
             .where(Workflow.is_deleted == False)
@@ -1854,7 +1859,6 @@
         result = session.execute(workflows_with_last_executions_query).all()
 
     return result
-   
 
 
 def get_last_incidents(
@@ -2155,7 +2159,6 @@
         session.refresh(incident)
 
         return incident
-<<<<<<< HEAD
 
 
 def get_alert_firing_time(tenant_id: str, fingerprint: str) -> timedelta:
@@ -2201,6 +2204,4 @@
                 .order_by(Alert.timestamp.asc())
                 .first()
             )
-            return datetime.now(tz=timezone.utc) - earliest_alert.timestamp
-=======
->>>>>>> ce7e9f2f
+            return datetime.now(tz=timezone.utc) - earliest_alert.timestamp