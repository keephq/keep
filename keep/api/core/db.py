--- conflicted
+++ resolved
@@ -126,9 +126,6 @@
     return Session(engine)
 
 
-<<<<<<< HEAD
-async def create_workflow_execution(
-=======
 def __convert_to_uuid(value: str) -> UUID:
     try:
         return UUID(value)
@@ -137,7 +134,6 @@
 
 
 def create_workflow_execution(
->>>>>>> c8b8836b
     workflow_id: str,
     tenant_id: str,
     triggered_by: str,
