--- conflicted
+++ resolved
@@ -1757,8 +1757,6 @@
         session.refresh(preset)
     return preset
 
-<<<<<<< HEAD
-=======
 
 def get_incident_by_id(incident_id: UUID) -> Incident:
     with Session(engine) as session:
@@ -1794,8 +1792,6 @@
         ).all()
     return incidents
 
-
->>>>>>> 2ed30fd3
 def get_alert_audit(
     tenant_id: str, fingerprint: str, limit: int = 50
 ) -> List[AlertAudit]:
@@ -1809,7 +1805,7 @@
         ).all()
     return audit
 
-<<<<<<< HEAD
+
 def get_workflows_with_last_executions_v2(tenant_id: str, fetch_last_executions: int = 15) -> list[dict]:
     if fetch_last_executions is not None and fetch_last_executions > 20:
         fetch_last_executions = 20
@@ -1859,7 +1855,7 @@
 
     return result
    
-=======
+
 
 def get_last_incidents(
     tenant_id: str,
@@ -2155,4 +2151,3 @@
         session.refresh(incident)
 
         return incident
->>>>>>> 2ed30fd3
