"""
Keep main database module.

This module contains the CRUD database functions for Keep.
"""

import hashlib
import json
import logging
import random
import uuid
from datetime import datetime, timedelta, timezone
from typing import Any, Dict, List, Tuple, Union
from uuid import uuid4

import numpy as np
import pandas as pd
import validators
from dotenv import find_dotenv, load_dotenv
from opentelemetry.instrumentation.sqlalchemy import SQLAlchemyInstrumentor
from sqlalchemy import and_, desc, null, update
from sqlalchemy.exc import IntegrityError, OperationalError
from sqlalchemy.orm import joinedload, selectinload, subqueryload
from sqlalchemy.sql import expression
from sqlmodel import Session, col, or_, select

from keep.api.core.db_utils import create_db_engine, get_json_extract_field

# This import is required to create the tables
from keep.api.models.alert import IncidentDtoIn
from keep.api.models.db.action import Action
from keep.api.models.db.alert import *  # pylint: disable=unused-wildcard-import
from keep.api.models.db.dashboard import *  # pylint: disable=unused-wildcard-import
from keep.api.models.db.extraction import *  # pylint: disable=unused-wildcard-import
from keep.api.models.db.mapping import *  # pylint: disable=unused-wildcard-import
from keep.api.models.db.preset import *  # pylint: disable=unused-wildcard-import
from keep.api.models.db.provider import *  # pylint: disable=unused-wildcard-import
from keep.api.models.db.rule import *  # pylint: disable=unused-wildcard-import
from keep.api.models.db.statistics import *  # pylint: disable=unused-wildcard-import
from keep.api.models.db.tenant import *  # pylint: disable=unused-wildcard-import
from keep.api.models.db.topology import *  # pylint: disable=unused-wildcard-import
from keep.api.models.db.workflow import *  # pylint: disable=unused-wildcard-import

logger = logging.getLogger(__name__)


# this is a workaround for gunicorn to load the env vars
#   becuase somehow in gunicorn it doesn't load the .env file
load_dotenv(find_dotenv())


engine = create_db_engine()
SQLAlchemyInstrumentor().instrument(enable_commenter=True, engine=engine)


def get_session() -> Session:
    """
    Creates a database session.

    Yields:
        Session: A database session
    """
    from opentelemetry import trace  # pylint: disable=import-outside-toplevel

    tracer = trace.get_tracer(__name__)
    with tracer.start_as_current_span("get_session"):
        with Session(engine) as session:
            yield session


def get_session_sync() -> Session:
    """
    Creates a database session.

    Returns:
        Session: A database session
    """
    return Session(engine)


def create_workflow_execution(
    workflow_id: str,
    tenant_id: str,
    triggered_by: str,
    execution_number: int = 1,
    event_id: str = None,
    fingerprint: str = None,
    execution_id: str = None,
) -> str:
    with Session(engine) as session:
        try:
            if len(triggered_by) > 255:
                triggered_by = triggered_by[:255]
            workflow_execution = WorkflowExecution(
                id=execution_id or str(uuid4()),
                workflow_id=workflow_id,
                tenant_id=tenant_id,
                started=datetime.now(tz=timezone.utc),
                triggered_by=triggered_by,
                execution_number=execution_number,
                status="in_progress",
            )
            session.add(workflow_execution)
            # Ensure the object has an id
            session.flush()
            execution_id = workflow_execution.id
            if fingerprint:
                workflow_to_alert_execution = WorkflowToAlertExecution(
                    workflow_execution_id=execution_id,
                    alert_fingerprint=fingerprint,
                    event_id=event_id,
                )
                session.add(workflow_to_alert_execution)
            session.commit()
            return execution_id
        except IntegrityError:
            session.rollback()
            logger.debug(
                f"Failed to create a new execution for workflow {workflow_id}. Constraint is met."
            )
            raise


def get_mapping_rule_by_id(tenant_id: str, rule_id: str) -> MappingRule | None:
    rule = None
    with Session(engine) as session:
        rule: MappingRule | None = (
            session.query(MappingRule)
            .filter(MappingRule.tenant_id == tenant_id)
            .filter(MappingRule.id == rule_id)
            .first()
        )
    return rule


def get_last_completed_execution(
    session: Session, workflow_id: str
) -> WorkflowExecution:
    return session.exec(
        select(WorkflowExecution)
        .where(WorkflowExecution.workflow_id == workflow_id)
        .where(
            (WorkflowExecution.status == "success")
            | (WorkflowExecution.status == "error")
            | (WorkflowExecution.status == "providers_not_configured")
        )
        .order_by(WorkflowExecution.execution_number.desc())
        .limit(1)
    ).first()


def get_workflows_that_should_run():
    with Session(engine) as session:
        logger.debug("Checking for workflows that should run")
        workflows_with_interval = (
            session.query(Workflow)
            .filter(Workflow.is_deleted == False)
            .filter(Workflow.interval != None)
            .filter(Workflow.interval > 0)
            .all()
        )
        logger.debug(f"Found {len(workflows_with_interval)} workflows with interval")
        workflows_to_run = []
        # for each workflow:
        for workflow in workflows_with_interval:
            current_time = datetime.utcnow()
            last_execution = get_last_completed_execution(session, workflow.id)
            # if there no last execution, that's the first time we run the workflow
            if not last_execution:
                try:
                    # try to get the lock
                    workflow_execution_id = create_workflow_execution(
                        workflow.id, workflow.tenant_id, "scheduler"
                    )
                    # we succeed to get the lock on this execution number :)
                    # let's run it
                    workflows_to_run.append(
                        {
                            "tenant_id": workflow.tenant_id,
                            "workflow_id": workflow.id,
                            "workflow_execution_id": workflow_execution_id,
                        }
                    )
                # some other thread/instance has already started to work on it
                except IntegrityError:
                    continue
            # else, if the last execution was more than interval seconds ago, we need to run it
            elif (
                last_execution.started + timedelta(seconds=workflow.interval)
                <= current_time
            ):
                try:
                    # try to get the lock with execution_number + 1
                    workflow_execution_id = create_workflow_execution(
                        workflow.id,
                        workflow.tenant_id,
                        "scheduler",
                        last_execution.execution_number + 1,
                    )
                    # we succeed to get the lock on this execution number :)
                    # let's run it
                    workflows_to_run.append(
                        {
                            "tenant_id": workflow.tenant_id,
                            "workflow_id": workflow.id,
                            "workflow_execution_id": workflow_execution_id,
                        }
                    )
                    # continue to the next one
                    continue
                # some other thread/instance has already started to work on it
                except IntegrityError:
                    # we need to verify the locking is still valid and not timeouted
                    session.rollback()
                    pass
                # get the ongoing execution
                ongoing_execution = session.exec(
                    select(WorkflowExecution)
                    .where(WorkflowExecution.workflow_id == workflow.id)
                    .where(
                        WorkflowExecution.execution_number
                        == last_execution.execution_number + 1
                    )
                    .limit(1)
                ).first()
                # this is a WTF exception since if this (workflow_id, execution_number) does not exist,
                # we would be able to acquire the lock
                if not ongoing_execution:
                    logger.error(
                        f"WTF: ongoing execution not found {workflow.id} {last_execution.execution_number + 1}"
                    )
                    continue
                # if this completed, error, than that's ok - the service who locked the execution is done
                elif ongoing_execution.status != "in_progress":
                    continue
                # if the ongoing execution runs more than 60 minutes, than its timeout
                elif ongoing_execution.started + timedelta(minutes=60) <= current_time:
                    ongoing_execution.status = "timeout"
                    session.commit()
                    # re-create the execution and try to get the lock
                    try:
                        workflow_execution_id = create_workflow_execution(
                            workflow.id,
                            workflow.tenant_id,
                            "scheduler",
                            ongoing_execution.execution_number + 1,
                        )
                    # some other thread/instance has already started to work on it and that's ok
                    except IntegrityError:
                        logger.debug(
                            f"Failed to create a new execution for workflow {workflow.id} [timeout]. Constraint is met."
                        )
                        continue
                    # managed to acquire the (workflow_id, execution_number) lock
                    workflows_to_run.append(
                        {
                            "tenant_id": workflow.tenant_id,
                            "workflow_id": workflow.id,
                            "workflow_execution_id": workflow_execution_id,
                        }
                    )
            else:
                logger.debug(
                    f"Workflow {workflow.id} is already running by someone else"
                )

        return workflows_to_run


def add_or_update_workflow(
    id,
    name,
    tenant_id,
    description,
    created_by,
    interval,
    workflow_raw,
    updated_by=None,
) -> Workflow:
    with Session(engine, expire_on_commit=False) as session:
        # TODO: we need to better understanad if that's the right behavior we want
        existing_workflow = (
            session.query(Workflow)
            .filter_by(name=name)
            .filter_by(tenant_id=tenant_id)
            .first()
        )

        if existing_workflow:
            # tb: no need to override the id field here because it has foreign key constraints.
            existing_workflow.tenant_id = tenant_id
            existing_workflow.description = description
            existing_workflow.updated_by = (
                updated_by or existing_workflow.updated_by
            )  # Update the updated_by field if provided
            existing_workflow.interval = interval
            existing_workflow.workflow_raw = workflow_raw
            existing_workflow.revision += 1  # Increment the revision
            existing_workflow.last_updated = datetime.now()  # Update last_updated
            existing_workflow.is_deleted = False

        else:
            # Create a new workflow
            workflow = Workflow(
                id=id,
                name=name,
                tenant_id=tenant_id,
                description=description,
                created_by=created_by,
                updated_by=updated_by,  # Set updated_by to the provided value
                interval=interval,
                workflow_raw=workflow_raw,
            )
            session.add(workflow)

        session.commit()
        return existing_workflow if existing_workflow else workflow


def get_workflow_to_alert_execution_by_workflow_execution_id(
    workflow_execution_id: str,
) -> WorkflowToAlertExecution:
    """
    Get the WorkflowToAlertExecution entry for a given workflow execution ID.

    Args:
        workflow_execution_id (str): The workflow execution ID to filter the workflow execution by.

    Returns:
        WorkflowToAlertExecution: The WorkflowToAlertExecution object.
    """
    with Session(engine) as session:
        return (
            session.query(WorkflowToAlertExecution)
            .filter_by(workflow_execution_id=workflow_execution_id)
            .first()
        )


def get_last_workflow_workflow_to_alert_executions(
    session: Session, tenant_id: str
) -> list[WorkflowToAlertExecution]:
    """
    Get the latest workflow executions for each alert fingerprint.

    Args:
        session (Session): The database session.
        tenant_id (str): The tenant_id to filter the workflow executions by.

    Returns:
        list[WorkflowToAlertExecution]: A list of WorkflowToAlertExecution objects.
    """
    # Subquery to find the max started timestamp for each alert_fingerprint
    max_started_subquery = (
        session.query(
            WorkflowToAlertExecution.alert_fingerprint,
            func.max(WorkflowExecution.started).label("max_started"),
        )
        .join(
            WorkflowExecution,
            WorkflowToAlertExecution.workflow_execution_id == WorkflowExecution.id,
        )
        .filter(WorkflowExecution.tenant_id == tenant_id)
        .filter(WorkflowExecution.started >= datetime.now() - timedelta(days=7))
        .group_by(WorkflowToAlertExecution.alert_fingerprint)
    ).subquery("max_started_subquery")

    # Query to find WorkflowToAlertExecution entries that match the max started timestamp
    latest_workflow_to_alert_executions: list[WorkflowToAlertExecution] = (
        session.query(WorkflowToAlertExecution)
        .join(
            WorkflowExecution,
            WorkflowToAlertExecution.workflow_execution_id == WorkflowExecution.id,
        )
        .join(
            max_started_subquery,
            and_(
                WorkflowToAlertExecution.alert_fingerprint
                == max_started_subquery.c.alert_fingerprint,
                WorkflowExecution.started == max_started_subquery.c.max_started,
            ),
        )
        .filter(WorkflowExecution.tenant_id == tenant_id)
        .limit(1000)
        .all()
    )
    return latest_workflow_to_alert_executions


def get_last_workflow_execution_by_workflow_id(
    tenant_id: str, workflow_id: str
) -> Optional[WorkflowExecution]:
    with Session(engine) as session:
        workflow_execution = (
            session.query(WorkflowExecution)
            .filter(WorkflowExecution.workflow_id == workflow_id)
            .filter(WorkflowExecution.tenant_id == tenant_id)
            .filter(WorkflowExecution.started >= datetime.now() - timedelta(days=7))
            .filter(WorkflowExecution.status == "success")
            .order_by(WorkflowExecution.started.desc())
            .first()
        )
    return workflow_execution


def get_workflows_with_last_execution(tenant_id: str) -> List[dict]:
    with Session(engine) as session:
        latest_execution_cte = (
            select(
                WorkflowExecution.workflow_id,
                func.max(WorkflowExecution.started).label("last_execution_time"),
            )
            .where(WorkflowExecution.tenant_id == tenant_id)
            .where(
                WorkflowExecution.started
                >= datetime.now(tz=timezone.utc) - timedelta(days=7)
            )
            .group_by(WorkflowExecution.workflow_id)
            .limit(1000)
            .cte("latest_execution_cte")
        )

        workflows_with_last_execution_query = (
            select(
                Workflow,
                latest_execution_cte.c.last_execution_time,
                WorkflowExecution.status,
            )
            .outerjoin(
                latest_execution_cte,
                Workflow.id == latest_execution_cte.c.workflow_id,
            )
            .outerjoin(
                WorkflowExecution,
                and_(
                    Workflow.id == WorkflowExecution.workflow_id,
                    WorkflowExecution.started
                    == latest_execution_cte.c.last_execution_time,
                ),
            )
            .where(Workflow.tenant_id == tenant_id)
            .where(Workflow.is_deleted == False)
        ).distinct()

        result = session.execute(workflows_with_last_execution_query).all()
    return result


def get_all_workflows(tenant_id: str) -> List[Workflow]:
    with Session(engine) as session:
        workflows = session.exec(
            select(Workflow)
            .where(Workflow.tenant_id == tenant_id)
            .where(Workflow.is_deleted == False)
        ).all()
    return workflows


def get_all_workflows_yamls(tenant_id: str) -> List[str]:
    with Session(engine) as session:
        workflows = session.exec(
            select(Workflow.workflow_raw)
            .where(Workflow.tenant_id == tenant_id)
            .where(Workflow.is_deleted == False)
        ).all()
    return workflows


def get_workflow(tenant_id: str, workflow_id: str) -> Workflow:
    with Session(engine) as session:
        # if the workflow id is uuid:
        if validators.uuid(workflow_id):
            workflow = session.exec(
                select(Workflow)
                .where(Workflow.tenant_id == tenant_id)
                .where(Workflow.id == workflow_id)
                .where(Workflow.is_deleted == False)
            ).first()
        else:
            workflow = session.exec(
                select(Workflow)
                .where(Workflow.tenant_id == tenant_id)
                .where(Workflow.name == workflow_id)
                .where(Workflow.is_deleted == False)
            ).first()
    if not workflow:
        return None
    return workflow


def get_raw_workflow(tenant_id: str, workflow_id: str) -> str:
    workflow = get_workflow(tenant_id, workflow_id)
    if not workflow:
        return None
    return workflow.workflow_raw


def update_provider_last_pull_time(tenant_id: str, provider_id: str):
    extra = {"tenant_id": tenant_id, "provider_id": provider_id}
    logger.info("Updating provider last pull time", extra=extra)
    with Session(engine) as session:
        provider = session.exec(
            select(Provider).where(
                Provider.tenant_id == tenant_id, Provider.id == provider_id
            )
        ).first()

        if not provider:
            logger.warning(
                "Could not update provider last pull time since provider does not exist",
                extra=extra,
            )

        try:
            provider.last_pull_time = datetime.now(tz=timezone.utc)
            session.commit()
        except Exception:
            logger.exception("Failed to update provider last pull time", extra=extra)
            raise
    logger.info("Successfully updated provider last pull time", extra=extra)


def get_installed_providers(tenant_id: str) -> List[Provider]:
    with Session(engine) as session:
        providers = session.exec(
            select(Provider).where(Provider.tenant_id == tenant_id)
        ).all()
    return providers


def get_consumer_providers() -> List[Provider]:
    # get all the providers that installed as consumers
    with Session(engine) as session:
        providers = session.exec(
            select(Provider).where(Provider.consumer == True)
        ).all()
    return providers


def finish_workflow_execution(tenant_id, workflow_id, execution_id, status, error):
    with Session(engine) as session:
        workflow_execution = session.exec(
            select(WorkflowExecution)
            .where(WorkflowExecution.tenant_id == tenant_id)
            .where(WorkflowExecution.workflow_id == workflow_id)
            .where(WorkflowExecution.id == execution_id)
        ).first()
        # some random number to avoid collisions
        if not workflow_execution:
            logger.warning(
                f"Failed to finish workflow execution {execution_id} for workflow {workflow_id}. Execution not found."
            )
            raise ValueError("Execution not found")
        workflow_execution.is_running = random.randint(1, 2147483647 - 1)  # max int
        workflow_execution.status = status
        # TODO: we had a bug with the error field, it was too short so some customers may fail over it.
        #   we need to fix it in the future, create a migration that increases the size of the error field
        #   and then we can remove the [:255] from here
        workflow_execution.error = error[:255] if error else None
        workflow_execution.execution_time = (
            datetime.utcnow() - workflow_execution.started
        ).total_seconds()
        # TODO: logs
        session.commit()


def get_workflow_executions(tenant_id, workflow_id, limit=50):
    with Session(engine) as session:
        workflow_executions = session.exec(
            select(
                WorkflowExecution.id,
                WorkflowExecution.workflow_id,
                WorkflowExecution.started,
                WorkflowExecution.status,
                WorkflowExecution.triggered_by,
                WorkflowExecution.execution_time,
                WorkflowExecution.error,
            )
            .where(WorkflowExecution.tenant_id == tenant_id)
            .where(WorkflowExecution.workflow_id == workflow_id)
            .where(
                WorkflowExecution.started
                >= datetime.now(tz=timezone.utc) - timedelta(days=7)
            )
            .order_by(WorkflowExecution.started.desc())
            .limit(limit)
        ).all()
    return workflow_executions


def delete_workflow(tenant_id, workflow_id):
    with Session(engine) as session:
        workflow = session.exec(
            select(Workflow)
            .where(Workflow.tenant_id == tenant_id)
            .where(Workflow.id == workflow_id)
        ).first()

        if workflow:
            workflow.is_deleted = True
            session.commit()


def get_workflow_id(tenant_id, workflow_name):
    with Session(engine) as session:
        workflow = session.exec(
            select(Workflow)
            .where(Workflow.tenant_id == tenant_id)
            .where(Workflow.name == workflow_name)
            .where(Workflow.is_deleted == False)
        ).first()

        if workflow:
            return workflow.id


def push_logs_to_db(log_entries):
    # avoid circular import
    from keep.api.logging import LOG_FORMAT, LOG_FORMAT_OPEN_TELEMETRY

    if LOG_FORMAT == LOG_FORMAT_OPEN_TELEMETRY:
        db_log_entries = [
            WorkflowExecutionLog(
                workflow_execution_id=log_entry["workflow_execution_id"],
                timestamp=datetime.strptime(
                    log_entry["asctime"], "%Y-%m-%d %H:%M:%S,%f"
                ),
                message=log_entry["message"][0:255],  # limit the message to 255 chars
                context=json.loads(
                    json.dumps(log_entry.get("context", {}), default=str)
                ),  # workaround to serialize any object
            )
            for log_entry in log_entries
        ]
    else:
        db_log_entries = [
            WorkflowExecutionLog(
                workflow_execution_id=log_entry["workflow_execution_id"],
                timestamp=log_entry["created"],
                message=log_entry["message"][0:255],  # limit the message to 255 chars
                context=json.loads(
                    json.dumps(log_entry.get("context", {}), default=str)
                ),  # workaround to serialize any object
            )
            for log_entry in log_entries
        ]

    # Add the LogEntry instances to the database session
    with Session(engine) as session:
        session.add_all(db_log_entries)
        session.commit()


def get_workflow_execution(tenant_id: str, workflow_execution_id: str):
    with Session(engine) as session:
        execution_with_logs = (
            session.query(WorkflowExecution)
            .filter(
                WorkflowExecution.id == workflow_execution_id,
                WorkflowExecution.tenant_id == tenant_id,
            )
            .options(joinedload(WorkflowExecution.logs))
            .one()
        )
    return execution_with_logs


def get_last_workflow_executions(tenant_id: str, limit=20):
    with Session(engine) as session:
        execution_with_logs = (
            session.query(WorkflowExecution)
            .filter(
                WorkflowExecution.tenant_id == tenant_id,
            )
            .order_by(desc(WorkflowExecution.started))
            .limit(limit)
            .options(joinedload(WorkflowExecution.logs))
            .all()
        )

        return execution_with_logs


def _enrich_alert(
    session,
    tenant_id,
    fingerprint,
    enrichments,
    action_type: AlertActionType,
    action_callee: str,
    action_description: str,
    force=False,
    audit_enabled=True,
):
    """
    Enrich an alert with the provided enrichments.

    Args:
        session (Session): The database session.
        tenant_id (str): The tenant ID to filter the alert enrichments by.
        fingerprint (str): The alert fingerprint to filter the alert enrichments by.
        enrichments (dict): The enrichments to add to the alert.
        force (bool): Whether to force the enrichment to be updated. This is used to dispose enrichments if necessary.
    """
    enrichment = get_enrichment_with_session(session, tenant_id, fingerprint)
    if enrichment:
        # if force - override exisitng enrichments. being used to dispose enrichments if necessary
        if force:
            new_enrichment_data = enrichments
        else:
            new_enrichment_data = {**enrichment.enrichments, **enrichments}
        # SQLAlchemy doesn't support updating JSON fields, so we need to do it manually
        # https://github.com/sqlalchemy/sqlalchemy/discussions/8396#discussion-4308891
        stmt = (
            update(AlertEnrichment)
            .where(AlertEnrichment.id == enrichment.id)
            .values(enrichments=new_enrichment_data)
        )
        session.execute(stmt)
        if audit_enabled:
            # add audit event
            audit = AlertAudit(
                tenant_id=tenant_id,
                fingerprint=fingerprint,
                user_id=action_callee,
                action=action_type.value,
                description=action_description,
            )
            session.add(audit)
        session.commit()
        # Refresh the instance to get updated data from the database
        session.refresh(enrichment)
        return enrichment
    else:
        alert_enrichment = AlertEnrichment(
            tenant_id=tenant_id,
            alert_fingerprint=fingerprint,
            enrichments=enrichments,
        )
        session.add(alert_enrichment)
        # add audit event
        if audit_enabled:
            audit = AlertAudit(
                tenant_id=tenant_id,
                fingerprint=fingerprint,
                user_id=action_callee,
                action=action_type.value,
                description=action_description,
            )
            session.add(audit)
        session.commit()
        return alert_enrichment


def enrich_alert(
    tenant_id,
    fingerprint,
    enrichments,
    action_type: AlertActionType,
    action_callee: str,
    action_description: str,
    session=None,
    force=False,
    audit_enabled=True,
):
    # else, the enrichment doesn't exist, create it
    if not session:
        with Session(engine) as session:
            return _enrich_alert(
                session,
                tenant_id,
                fingerprint,
                enrichments,
                action_type,
                action_callee,
                action_description,
                force=force,
                audit_enabled=audit_enabled,
            )
    return _enrich_alert(
        session,
        tenant_id,
        fingerprint,
        enrichments,
        action_type,
        action_callee,
        action_description,
        force=force,
        audit_enabled=audit_enabled,
    )


def count_alerts(
    provider_type: str,
    provider_id: str,
    ever: bool,
    start_time: Optional[datetime],
    end_time: Optional[datetime],
    tenant_id: str,
):
    with Session(engine) as session:
        if ever:
            return (
                session.query(Alert)
                .filter(
                    Alert.tenant_id == tenant_id,
                    Alert.provider_id == provider_id,
                    Alert.provider_type == provider_type,
                )
                .count()
            )
        else:
            return (
                session.query(Alert)
                .filter(
                    Alert.tenant_id == tenant_id,
                    Alert.provider_id == provider_id,
                    Alert.provider_type == provider_type,
                    Alert.timestamp >= start_time,
                    Alert.timestamp <= end_time,
                )
                .count()
            )


def get_enrichment(tenant_id, fingerprint, refresh=False):
    with Session(engine) as session:
        return get_enrichment_with_session(session, tenant_id, fingerprint, refresh)
    return alert_enrichment


def get_enrichments(
    tenant_id: int, fingerprints: List[str]
) -> List[Optional[AlertEnrichment]]:
    """
    Get a list of alert enrichments for a list of fingerprints using a single DB query.

    :param tenant_id: The tenant ID to filter the alert enrichments by.
    :param fingerprints: A list of fingerprints to get the alert enrichments for.
    :return: A list of AlertEnrichment objects or None for each fingerprint.
    """
    with Session(engine) as session:
        result = session.exec(
            select(AlertEnrichment)
            .where(AlertEnrichment.tenant_id == tenant_id)
            .where(AlertEnrichment.alert_fingerprint.in_(fingerprints))
        ).all()
    return result


def get_enrichment_with_session(session, tenant_id, fingerprint, refresh=False):
    alert_enrichment = session.exec(
        select(AlertEnrichment)
        .where(AlertEnrichment.tenant_id == tenant_id)
        .where(AlertEnrichment.alert_fingerprint == fingerprint)
    ).first()
    if refresh:
        try:
            session.refresh(alert_enrichment)
        except Exception:
            logger.exception(
                "Failed to refresh enrichment",
                extra={"tenant_id": tenant_id, "fingerprint": fingerprint},
            )
    return alert_enrichment


def get_alerts_with_filters(
    tenant_id, provider_id=None, filters=None, time_delta=1
) -> list[Alert]:
    with Session(engine) as session:
        # Create the query
        query = session.query(Alert)

        # Apply subqueryload to force-load the alert_enrichment relationship
        query = query.options(subqueryload(Alert.alert_enrichment))

        # Filter by tenant_id
        query = query.filter(Alert.tenant_id == tenant_id)

        # Filter by time_delta
        query = query.filter(
            Alert.timestamp
            >= datetime.now(tz=timezone.utc) - timedelta(days=time_delta)
        )

        # Ensure Alert and AlertEnrichment are joined for subsequent filters
        query = query.outerjoin(Alert.alert_enrichment)

        # Apply filters if provided
        if filters:
            for f in filters:
                filter_key, filter_value = f.get("key"), f.get("value")
                if isinstance(filter_value, bool) and filter_value is True:
                    # If the filter value is True, we want to filter by the existence of the enrichment
                    #   e.g.: all the alerts that have ticket_id
                    if session.bind.dialect.name in ["mysql", "postgresql"]:
                        query = query.filter(
                            func.json_extract(
                                AlertEnrichment.enrichments, f"$.{filter_key}"
                            )
                            != null()
                        )
                    elif session.bind.dialect.name == "sqlite":
                        query = query.filter(
                            func.json_type(
                                AlertEnrichment.enrichments, f"$.{filter_key}"
                            )
                            != null()
                        )
                elif isinstance(filter_value, (str, int)):
                    if session.bind.dialect.name in ["mysql", "postgresql"]:
                        query = query.filter(
                            func.json_unquote(
                                func.json_extract(
                                    AlertEnrichment.enrichments, f"$.{filter_key}"
                                )
                            )
                            == filter_value
                        )
                    elif session.bind.dialect.name == "sqlite":
                        query = query.filter(
                            func.json_extract(
                                AlertEnrichment.enrichments, f"$.{filter_key}"
                            )
                            == filter_value
                        )
                    else:
                        logger.warning(
                            "Unsupported dialect",
                            extra={"dialect": session.bind.dialect.name},
                        )
                else:
                    logger.warning("Unsupported filter type", extra={"filter": f})

        if provider_id:
            query = query.filter(Alert.provider_id == provider_id)

        query = query.order_by(Alert.timestamp.desc())

        query = query.limit(10000)

        # Execute the query
        alerts = query.all()

    return alerts


def query_alerts(
    tenant_id,
    provider_id=None,
    limit=1000,
    timeframe=None,
    upper_timestamp=None,
    lower_timestamp=None,
    skip_alerts_with_null_timestamp=True,
) -> list[Alert]:
    """
    Get all alerts for a given tenant_id.

    Args:
        tenant_id (_type_): The tenant_id to filter the alerts by.
        provider_id (_type_, optional): The provider id to filter by. Defaults to None.
        limit (_type_, optional): The maximum number of alerts to return. Defaults to 1000.
        timeframe (_type_, optional): The number of days to look back for alerts. Defaults to None.
        upper_timestamp (_type_, optional): The upper timestamp to filter by. Defaults to None.
        lower_timestamp (_type_, optional): The lower timestamp to filter by. Defaults to None.

    Returns:
        List[Alert]: A list of Alert objects."""

    with Session(engine) as session:
        # Create the query
        query = session.query(Alert)

        # Apply subqueryload to force-load the alert_enrichment relationship
        query = query.options(subqueryload(Alert.alert_enrichment))

        # Filter by tenant_id
        query = query.filter(Alert.tenant_id == tenant_id)

        # if timeframe is provided, filter the alerts by the timeframe
        if timeframe:
            query = query.filter(
                Alert.timestamp
                >= datetime.now(tz=timezone.utc) - timedelta(days=timeframe)
            )

        filter_conditions = []

        if upper_timestamp is not None:
            filter_conditions.append(Alert.timestamp < upper_timestamp)

        if lower_timestamp is not None:
            filter_conditions.append(Alert.timestamp >= lower_timestamp)

        # Apply the filter conditions
        if filter_conditions:
            query = query.filter(*filter_conditions)  # Unpack and apply all conditions

        if provider_id:
            query = query.filter(Alert.provider_id == provider_id)

        if skip_alerts_with_null_timestamp:
            query = query.filter(Alert.timestamp.isnot(None))

        # Order by timestamp in descending order and limit the results
        query = query.order_by(Alert.timestamp.desc()).limit(limit)

        # Execute the query
        alerts = query.all()

    return alerts


def get_last_alerts(
    tenant_id,
    provider_id=None,
    limit=1000,
    timeframe=None,
    upper_timestamp=None,
    lower_timestamp=None,
) -> list[Alert]:
    """
    Get the last alert for each fingerprint along with the first time the alert was triggered.

    Args:
        tenant_id (_type_): The tenant_id to filter the alerts by.
        provider_id (_type_, optional): The provider id to filter by. Defaults to None.

    Returns:
        List[Alert]: A list of Alert objects including the first time the alert was triggered.
    """
    with Session(engine) as session:
        # Subquery that selects the max and min timestamp for each fingerprint.
        subquery = (
            session.query(
                Alert.fingerprint,
                func.max(Alert.timestamp).label("max_timestamp"),
                func.min(Alert.timestamp).label(
                    "min_timestamp"
                ),  # Include minimum timestamp
            )
            .filter(Alert.tenant_id == tenant_id)
            .group_by(Alert.fingerprint)
            .subquery()
        )
        # if timeframe is provided, filter the alerts by the timeframe
        if timeframe:
            subquery = (
                session.query(subquery)
                .filter(
                    subquery.c.max_timestamp
                    >= datetime.now(tz=timezone.utc) - timedelta(days=timeframe)
                )
                .subquery()
            )

        filter_conditions = []

        if upper_timestamp is not None:
            filter_conditions.append(subquery.c.max_timestamp < upper_timestamp)

        if lower_timestamp is not None:
            filter_conditions.append(subquery.c.max_timestamp >= lower_timestamp)

        # Apply the filter conditions
        if filter_conditions:
            subquery = (
                session.query(subquery)
                .filter(*filter_conditions)  # Unpack and apply all conditions
                .subquery()
            )
        # Main query joins the subquery to select alerts with their first and last occurrence.
        query = (
            session.query(
                Alert,
                subquery.c.min_timestamp.label(
                    "startedAt"
                ),  # Include "startedAt" in the selected columns
            )
            .filter(Alert.tenant_id == tenant_id)
            .join(
                subquery,
                and_(
                    Alert.fingerprint == subquery.c.fingerprint,
                    Alert.timestamp == subquery.c.max_timestamp,
                ),
            )
            .options(subqueryload(Alert.alert_enrichment))
        )

        if provider_id:
            query = query.filter(Alert.provider_id == provider_id)

        if timeframe:
            query = query.filter(
                subquery.c.max_timestamp
                >= datetime.now(tz=timezone.utc) - timedelta(days=timeframe)
            )

        # Order by timestamp in descending order and limit the results
        query = query.order_by(desc(Alert.timestamp)).limit(limit)
        # Execute the query
        alerts_with_start = query.all()
        # Convert result to list of Alert objects and include "startedAt" information if needed
        alerts = []
        for alert, startedAt in alerts_with_start:
            alert.event["startedAt"] = str(startedAt)
            alert.event["event_id"] = str(alert.id)
            alerts.append(alert)

    return alerts


def get_alerts_by_fingerprint(
    tenant_id: str, fingerprint: str, limit=1, status=None
) -> List[Alert]:
    """
    Get all alerts for a given fingerprint.

    Args:
        tenant_id (str): The tenant_id to filter the alerts by.
        fingerprint (str): The fingerprint to filter the alerts by.

    Returns:
        List[Alert]: A list of Alert objects.
    """
    with Session(engine) as session:
        # Create the query
        query = session.query(Alert)

        # Apply subqueryload to force-load the alert_enrichment relationship
        query = query.options(subqueryload(Alert.alert_enrichment))

        # Filter by tenant_id
        query = query.filter(Alert.tenant_id == tenant_id)

        query = query.filter(Alert.fingerprint == fingerprint)

        query = query.order_by(Alert.timestamp.desc())

        if status:
            query = query.filter(func.json_extract(Alert.event, "$.status") == status)

        if limit:
            query = query.limit(limit)
        # Execute the query
        alerts = query.all()

    return alerts


def get_alert_by_fingerprint_and_event_id(
    tenant_id: str, fingerprint: str, event_id: str
) -> Alert:
    with Session(engine) as session:
        alert = (
            session.query(Alert)
            .filter(Alert.tenant_id == tenant_id)
            .filter(Alert.fingerprint == fingerprint)
            .filter(Alert.id == uuid.UUID(event_id))
            .first()
        )
    return alert


def get_previous_alert_by_fingerprint(tenant_id: str, fingerprint: str) -> Alert:
    # get the previous alert for a given fingerprint
    with Session(engine) as session:
        alert = (
            session.query(Alert)
            .filter(Alert.tenant_id == tenant_id)
            .filter(Alert.fingerprint == fingerprint)
            .order_by(Alert.timestamp.desc())
            .limit(2)
            .all()
        )
    if len(alert) > 1:
        return alert[1]
    else:
        # no previous alert
        return None


def get_api_key(api_key: str) -> TenantApiKey:
    with Session(engine) as session:
        api_key_hashed = hashlib.sha256(api_key.encode()).hexdigest()
        statement = select(TenantApiKey).where(TenantApiKey.key_hash == api_key_hashed)
        tenant_api_key = session.exec(statement).first()
    return tenant_api_key


def get_user_by_api_key(api_key: str):
    api_key = get_api_key(api_key)
    return api_key.created_by


# this is only for single tenant
def get_user(username, password, update_sign_in=True):
    from keep.api.core.dependencies import SINGLE_TENANT_UUID
    from keep.api.models.db.user import User

    password_hash = hashlib.sha256(password.encode()).hexdigest()
    with Session(engine, expire_on_commit=False) as session:
        user = session.exec(
            select(User)
            .where(User.tenant_id == SINGLE_TENANT_UUID)
            .where(User.username == username)
            .where(User.password_hash == password_hash)
        ).first()
        if user and update_sign_in:
            user.last_sign_in = datetime.utcnow()
            session.add(user)
            session.commit()
    return user


def get_users():
    from keep.api.core.dependencies import SINGLE_TENANT_UUID
    from keep.api.models.db.user import User

    with Session(engine) as session:
        users = session.exec(
            select(User).where(User.tenant_id == SINGLE_TENANT_UUID)
        ).all()
    return users


def delete_user(username):
    from keep.api.core.dependencies import SINGLE_TENANT_UUID
    from keep.api.models.db.user import User

    with Session(engine) as session:
        user = session.exec(
            select(User)
            .where(User.tenant_id == SINGLE_TENANT_UUID)
            .where(User.username == username)
        ).first()
        if user:
            session.delete(user)
            session.commit()


def create_user(tenant_id, username, password, role):
    from keep.api.models.db.user import User

    password_hash = hashlib.sha256(password.encode()).hexdigest()
    with Session(engine) as session:
        user = User(
            tenant_id=tenant_id,
            username=username,
            password_hash=password_hash,
            role=role,
        )
        session.add(user)
        session.commit()
        session.refresh(user)
    return user


def save_workflow_results(tenant_id, workflow_execution_id, workflow_results):
    with Session(engine) as session:
        workflow_execution = session.exec(
            select(WorkflowExecution)
            .where(WorkflowExecution.tenant_id == tenant_id)
            .where(WorkflowExecution.id == workflow_execution_id)
        ).one()

        workflow_execution.results = workflow_results
        session.commit()


def get_workflow_id_by_name(tenant_id, workflow_name):
    with Session(engine) as session:
        workflow = session.exec(
            select(Workflow)
            .where(Workflow.tenant_id == tenant_id)
            .where(Workflow.name == workflow_name)
            .where(Workflow.is_deleted == False)
        ).first()

        if workflow:
            return workflow.id


def get_previous_execution_id(tenant_id, workflow_id, workflow_execution_id):
    with Session(engine) as session:
        previous_execution = session.exec(
            select(WorkflowExecution)
            .where(WorkflowExecution.tenant_id == tenant_id)
            .where(WorkflowExecution.workflow_id == workflow_id)
            .where(WorkflowExecution.id != workflow_execution_id)
            .order_by(WorkflowExecution.started.desc())
            .limit(1)
        ).first()
        if previous_execution:
            return previous_execution
        else:
            return None


def create_rule(
    tenant_id,
    name,
    timeframe,
    definition,
    definition_cel,
    created_by,
    grouping_criteria=None,
    group_description=None,
    require_approve=False,
):
    grouping_criteria = grouping_criteria or []
    with Session(engine) as session:
        rule = Rule(
            tenant_id=tenant_id,
            name=name,
            timeframe=timeframe,
            definition=definition,
            definition_cel=definition_cel,
            created_by=created_by,
            creation_time=datetime.utcnow(),
            grouping_criteria=grouping_criteria,
            group_description=group_description,
            require_approve=require_approve,
        )
        session.add(rule)
        session.commit()
        session.refresh(rule)
        return rule


def update_rule(
    tenant_id,
    rule_id,
    name,
    timeframe,
    definition,
    definition_cel,
    updated_by,
    grouping_criteria,
    require_approve,
):
    with Session(engine) as session:
        rule = session.exec(
            select(Rule).where(Rule.tenant_id == tenant_id).where(Rule.id == rule_id)
        ).first()

        if rule:
            rule.name = name
            rule.timeframe = timeframe
            rule.definition = definition
            rule.definition_cel = definition_cel
            rule.grouping_criteria = grouping_criteria
            rule.require_approve = require_approve
            rule.updated_by = updated_by
            rule.update_time = datetime.utcnow()
            session.commit()
            session.refresh(rule)
            return rule
        else:
            return None


def get_rules(tenant_id, ids=None):
    with Session(engine) as session:
        # Start building the query
        query = select(Rule).where(Rule.tenant_id == tenant_id)

        # Apply additional filters if ids are provided
        if ids is not None:
            query = query.where(Rule.id.in_(ids))

        # Execute the query
        rules = session.exec(query).all()
        return rules


def create_alert(tenant_id, provider_type, provider_id, event, fingerprint):
    with Session(engine) as session:
        alert = Alert(
            tenant_id=tenant_id,
            provider_type=provider_type,
            provider_id=provider_id,
            event=event,
            fingerprint=fingerprint,
        )
        session.add(alert)
        session.commit()
        session.refresh(alert)
        return alert


def delete_rule(tenant_id, rule_id):
    with Session(engine) as session:
        rule = session.exec(
            select(Rule).where(Rule.tenant_id == tenant_id).where(Rule.id == rule_id)
        ).first()

        if rule:
            session.delete(rule)
            session.commit()
            return True
        return False


def get_incident_for_grouping_rule(
    tenant_id, rule, timeframe, rule_fingerprint
) -> Incident:
    # checks if incident with the incident criteria exists, if not it creates it
    #   and then assign the alert to the incident
    with Session(engine) as session:
        incident = session.exec(
            select(Incident)
            .options(joinedload(Incident.alerts))
            .where(Incident.tenant_id == tenant_id)
            .where(Incident.rule_id == rule.id)
            .where(Incident.rule_fingerprint == rule_fingerprint)
            .order_by(Incident.creation_time.desc())
        ).first()

        # if the last alert in the incident is older than the timeframe, create a new incident
        is_incident_expired = False
        if incident and incident.alerts:
            is_incident_expired = max(
                alert.timestamp for alert in incident.alerts
            ) < datetime.utcnow() - timedelta(seconds=timeframe)

        # if there is no incident with the rule_fingerprint, create it or existed is already expired
        if not incident or is_incident_expired:
            # Create and add a new incident if it doesn't exist
            incident = Incident(
                tenant_id=tenant_id,
                user_generated_name=f"Incident generated by rule {rule.name}",
                rule_id=rule.id,
                rule_fingerprint=rule_fingerprint,
                is_predicted=False,
                is_confirmed=not rule.require_approve,
            )
            session.add(incident)
            session.commit()

            # Re-query the incident with joinedload to set up future automatic loading of alerts
            incident = session.exec(
                select(Incident)
                .options(joinedload(Incident.alerts))
                .where(Incident.id == incident.id)
            ).first()

    return incident


def get_rule(tenant_id, rule_id):
    with Session(engine) as session:
        rule = session.exec(
            select(Rule).where(Rule.tenant_id == tenant_id).where(Rule.id == rule_id)
        ).first()
    return rule


def get_rule_distribution(tenant_id, minute=False):
    """Returns hits per hour for each rule, optionally breaking down by groups if the rule has 'group by', limited to the last 7 days."""
    with Session(engine) as session:
        # Get the timestamp for 7 days ago
        seven_days_ago = datetime.utcnow() - timedelta(days=1)

        # Check the dialect
        if session.bind.dialect.name == "mysql":
            time_format = "%Y-%m-%d %H:%i" if minute else "%Y-%m-%d %H"
            timestamp_format = func.date_format(AlertToIncident.timestamp, time_format)
        elif session.bind.dialect.name == "postgresql":
            time_format = "YYYY-MM-DD HH:MI" if minute else "YYYY-MM-DD HH"
            timestamp_format = func.to_char(AlertToIncident.timestamp, time_format)
        elif session.bind.dialect.name == "sqlite":
            time_format = "%Y-%m-%d %H:%M" if minute else "%Y-%m-%d %H"
            timestamp_format = func.strftime(time_format, AlertToIncident.timestamp)
        else:
            raise ValueError("Unsupported database dialect")
        # Construct the query
        query = (
            session.query(
                Rule.id.label("rule_id"),
                Rule.name.label("rule_name"),
                Incident.id.label("group_id"),
                Incident.rule_fingerprint.label("rule_fingerprint"),
                timestamp_format.label("time"),
                func.count(AlertToIncident.alert_id).label("hits"),
            )
            .join(Incident, Rule.id == Incident.rule_id)
            .join(AlertToIncident, Incident.id == AlertToIncident.incident_id)
            .filter(AlertToIncident.timestamp >= seven_days_ago)
            .filter(Rule.tenant_id == tenant_id)  # Filter by tenant_id
            .group_by(
                "rule_id", "rule_name", "incident_id", "rule_fingerprint", "time"
            )  # Adjusted here
            .order_by("time")
        )

        results = query.all()

        # Convert the results into a dictionary
        rule_distribution = {}
        for result in results:
            rule_id = result.rule_id
            rule_fingerprint = result.rule_fingerprint
            timestamp = result.time
            hits = result.hits

            if rule_id not in rule_distribution:
                rule_distribution[rule_id] = {}

            if rule_fingerprint not in rule_distribution[rule_id]:
                rule_distribution[rule_id][rule_fingerprint] = {}

            rule_distribution[rule_id][rule_fingerprint][timestamp] = hits

        return rule_distribution


def get_all_filters(tenant_id):
    with Session(engine) as session:
        filters = session.exec(
            select(AlertDeduplicationFilter).where(
                AlertDeduplicationFilter.tenant_id == tenant_id
            )
        ).all()
    return filters


def get_last_alert_hash_by_fingerprint(tenant_id, fingerprint):
    # get the last alert for a given fingerprint
    # to check deduplication
    with Session(engine) as session:
        alert_hash = session.exec(
            select(Alert.alert_hash)
            .where(Alert.tenant_id == tenant_id)
            .where(Alert.fingerprint == fingerprint)
            .order_by(Alert.timestamp.desc())
        ).first()
    return alert_hash


def update_key_last_used(
    tenant_id: str,
    reference_id: str,
) -> str:
    """
    Updates API key last used.

    Args:
        session (Session): _description_
        tenant_id (str): _description_
        reference_id (str): _description_

    Returns:
        str: _description_
    """
    with Session(engine) as session:
        # Get API Key from database
        statement = (
            select(TenantApiKey)
            .where(TenantApiKey.reference_id == reference_id)
            .where(TenantApiKey.tenant_id == tenant_id)
        )

        tenant_api_key_entry = session.exec(statement).first()

        # Update last used
        if not tenant_api_key_entry:
            # shouldn't happen but somehow happened to specific tenant so logging it
            logger.error(
                "API key not found",
                extra={"tenant_id": tenant_id, "unique_api_key_id": unique_api_key_id},
            )
            return
        tenant_api_key_entry.last_used = datetime.utcnow()
        session.add(tenant_api_key_entry)
        session.commit()


def get_linked_providers(tenant_id: str) -> List[Tuple[str, str, datetime]]:
    with Session(engine) as session:
        providers = (
            session.query(
                Alert.provider_type,
                Alert.provider_id,
                func.max(Alert.timestamp).label("last_alert_timestamp"),
            )
            .outerjoin(Provider, Alert.provider_id == Provider.id)
            .filter(
                Alert.tenant_id == tenant_id,
                Alert.provider_type != "group",
                Provider.id
                == None,  # Filters for alerts with a provider_id not in Provider table
            )
            .group_by(Alert.provider_type, Alert.provider_id)
            .all()
        )

    return providers


def get_provider_distribution(tenant_id: str) -> dict:
    """Returns hits per hour and the last alert timestamp for each provider, limited to the last 24 hours."""
    with Session(engine) as session:
        twenty_four_hours_ago = datetime.utcnow() - timedelta(hours=24)
        time_format = "%Y-%m-%d %H"

        if session.bind.dialect.name == "mysql":
            timestamp_format = func.date_format(Alert.timestamp, time_format)
        elif session.bind.dialect.name == "postgresql":
            # PostgreSQL requires a different syntax for the timestamp format
            # cf: https://www.postgresql.org/docs/current/functions-formatting.html#FUNCTIONS-FORMATTING
            timestamp_format = func.to_char(Alert.timestamp, "YYYY-MM-DD HH")
        elif session.bind.dialect.name == "sqlite":
            timestamp_format = func.strftime(time_format, Alert.timestamp)

        # Adjusted query to include max timestamp
        query = (
            session.query(
                Alert.provider_id,
                Alert.provider_type,
                timestamp_format.label("time"),
                func.count().label("hits"),
                func.max(Alert.timestamp).label(
                    "last_alert_timestamp"
                ),  # Include max timestamp
            )
            .filter(
                Alert.tenant_id == tenant_id,
                Alert.timestamp >= twenty_four_hours_ago,
            )
            .group_by(Alert.provider_id, Alert.provider_type, "time")
            .order_by(Alert.provider_id, Alert.provider_type, "time")
        )

        results = query.all()

        provider_distribution = {}

        for provider_id, provider_type, time, hits, last_alert_timestamp in results:
            provider_key = f"{provider_id}_{provider_type}"
            last_alert_timestamp = (
                datetime.fromisoformat(last_alert_timestamp)
                if isinstance(last_alert_timestamp, str)
                else last_alert_timestamp
            )

            if provider_key not in provider_distribution:
                provider_distribution[provider_key] = {
                    "provider_id": provider_id,
                    "provider_type": provider_type,
                    "alert_last_24_hours": [
                        {"hour": i, "number": 0} for i in range(24)
                    ],
                    "last_alert_received": last_alert_timestamp,  # Initialize with the first seen timestamp
                }
            else:
                # Update the last alert timestamp if the current one is more recent
                provider_distribution[provider_key]["last_alert_received"] = max(
                    provider_distribution[provider_key]["last_alert_received"],
                    last_alert_timestamp,
                )

            time = datetime.strptime(time, time_format)
            index = int((time - twenty_four_hours_ago).total_seconds() // 3600)

            if 0 <= index < 24:
                provider_distribution[provider_key]["alert_last_24_hours"][index][
                    "number"
                ] += hits

    return provider_distribution


def get_presets(
    tenant_id: str, email, preset_ids: list[str] = None
) -> List[Dict[str, Any]]:
    with Session(engine) as session:
        # v2 with RBAC and roles
        if preset_ids:
            statement = (
                select(Preset)
                .where(Preset.tenant_id == tenant_id)
                .where(Preset.id.in_(preset_ids))
            )
        # v1, no RBAC and roles
        else:
            statement = (
                select(Preset)
                .where(Preset.tenant_id == tenant_id)
                .where(
                    or_(
                        Preset.is_private == False,
                        Preset.created_by == email,
                    )
                )
            )
        result = session.exec(statement)
        presets = result.unique().all()
    return presets


def get_preset_by_name(tenant_id: str, preset_name: str) -> Preset:
    with Session(engine) as session:
        preset = session.exec(
            select(Preset)
            .where(Preset.tenant_id == tenant_id)
            .where(Preset.name == preset_name)
        ).first()
    return preset


def get_all_presets(tenant_id: str) -> List[Preset]:
    with Session(engine) as session:
        presets = (
            session.exec(select(Preset).where(Preset.tenant_id == tenant_id))
            .unique()
            .all()
        )
    return presets


def get_dashboards(tenant_id: str, email=None) -> List[Dict[str, Any]]:
    with Session(engine) as session:
        statement = (
            select(Dashboard)
            .where(Dashboard.tenant_id == tenant_id)
            .where(
                or_(
                    Dashboard.is_private == False,
                    Dashboard.created_by == email,
                )
            )
        )
        dashboards = session.exec(statement).all()
    return dashboards


def create_dashboard(
    tenant_id, dashboard_name, created_by, dashboard_config, is_private=False
):
    with Session(engine) as session:
        dashboard = Dashboard(
            tenant_id=tenant_id,
            dashboard_name=dashboard_name,
            dashboard_config=dashboard_config,
            created_by=created_by,
            is_private=is_private,
        )
        session.add(dashboard)
        session.commit()
        session.refresh(dashboard)
        return dashboard


def update_dashboard(
    tenant_id, dashboard_id, dashboard_name, dashboard_config, updated_by
):
    with Session(engine) as session:
        dashboard = session.exec(
            select(Dashboard)
            .where(Dashboard.tenant_id == tenant_id)
            .where(Dashboard.id == dashboard_id)
        ).first()

        if not dashboard:
            return None

        if dashboard_name:
            dashboard.dashboard_name = dashboard_name

        if dashboard_config:
            dashboard.dashboard_config = dashboard_config

        dashboard.updated_by = updated_by
        dashboard.updated_at = datetime.utcnow()
        session.commit()
        session.refresh(dashboard)
        return dashboard


def delete_dashboard(tenant_id, dashboard_id):
    with Session(engine) as session:
        dashboard = session.exec(
            select(Dashboard)
            .where(Dashboard.tenant_id == tenant_id)
            .where(Dashboard.id == dashboard_id)
        ).first()

        if dashboard:
            session.delete(dashboard)
            session.commit()
            return True
        return False


def get_all_actions(tenant_id: str) -> List[Action]:
    with Session(engine) as session:
        actions = session.exec(
            select(Action).where(Action.tenant_id == tenant_id)
        ).all()
    return actions


def get_action(tenant_id: str, action_id: str) -> Action:
    with Session(engine) as session:
        action = session.exec(
            select(Action)
            .where(Action.tenant_id == tenant_id)
            .where(Action.id == action_id)
        ).first()
    return action


def create_action(action: Action):
    with Session(engine) as session:
        session.add(action)
        session.commit()
        session.refresh(action)


def create_actions(actions: List[Action]):
    with Session(engine) as session:
        for action in actions:
            session.add(action)
        session.commit()


def delete_action(tenant_id: str, action_id: str) -> bool:
    with Session(engine) as session:
        found_action = session.exec(
            select(Action)
            .where(Action.id == action_id)
            .where(Action.tenant_id == tenant_id)
        ).first()
        if found_action:
            session.delete(found_action)
            session.commit()
            return bool(found_action)
        return False


def update_action(
    tenant_id: str, action_id: str, update_payload: Action
) -> Union[Action, None]:
    with Session(engine) as session:
        found_action = session.exec(
            select(Action)
            .where(Action.id == action_id)
            .where(Action.tenant_id == tenant_id)
        ).first()
        if found_action:
            for key, value in update_payload.dict(exclude_unset=True).items():
                if hasattr(found_action, key):
                    setattr(found_action, key, value)
            session.commit()
            session.refresh(found_action)
    return found_action


def get_tenants_configurations(only_with_config=False) -> List[Tenant]:
    with Session(engine) as session:
        try:
            tenants = session.exec(select(Tenant)).all()
        # except column configuration does not exist (new column added)
        except OperationalError as e:
            if "Unknown column" in str(e):
                logger.warning("Column configuration does not exist in the database")
                return {}
            else:
                logger.exception("Failed to get tenants configurations")
                return {}

    tenants_configurations = {}
    for tenant in tenants:
        if only_with_config and not tenant.configuration:
            continue
        tenants_configurations[tenant.id] = tenant.configuration or {}

    return tenants_configurations


def update_preset_options(tenant_id: str, preset_id: str, options: dict) -> Preset:
    with Session(engine) as session:
        preset = session.exec(
            select(Preset)
            .where(Preset.tenant_id == tenant_id)
            .where(Preset.id == preset_id)
        ).first()

        stmt = (
            update(Preset)
            .where(Preset.id == preset_id)
            .where(Preset.tenant_id == tenant_id)
            .values(options=options)
        )
        session.execute(stmt)
        session.commit()
        session.refresh(preset)
    return preset


def assign_alert_to_incident(alert_id: UUID | str, incident_id: UUID, tenant_id: str):
    return add_alerts_to_incident_by_incident_id(tenant_id, incident_id, [alert_id])


def is_alert_assigned_to_incident(
    alert_id: UUID, incident_id: UUID, tenant_id: str
) -> bool:
    with Session(engine) as session:
        assigned = session.exec(
            select(AlertToIncident)
            .where(AlertToIncident.alert_id == alert_id)
            .where(AlertToIncident.incident_id == incident_id)
            .where(AlertToIncident.tenant_id == tenant_id)
        ).first()
    return assigned is not None


def get_incidents(tenant_id) -> List[Incident]:
    with Session(engine) as session:
        incidents = session.exec(
            select(Incident)
            .options(selectinload(Incident.alerts))
            .where(Incident.tenant_id == tenant_id)
            .order_by(desc(Incident.creation_time))
        ).all()
    return incidents


def get_alert_audit(
    tenant_id: str, fingerprint: str, limit: int = 50
) -> List[AlertAudit]:
    with Session(engine) as session:
        audit = session.exec(
            select(AlertAudit)
            .where(AlertAudit.tenant_id == tenant_id)
            .where(AlertAudit.fingerprint == fingerprint)
            .order_by(desc(AlertAudit.timestamp))
            .limit(limit)
        ).all()
    return audit


def get_workflows_with_last_executions_v2(
    tenant_id: str, fetch_last_executions: int = 15
) -> list[dict]:
    if fetch_last_executions is not None and fetch_last_executions > 20:
        fetch_last_executions = 20

    # List first 1000 worflows and thier last executions in the last 7 days which are active)
    with Session(engine) as session:
        latest_executions_subquery = (
            select(
                WorkflowExecution.workflow_id,
                WorkflowExecution.started,
                WorkflowExecution.execution_time,
                WorkflowExecution.status,
                func.row_number()
                .over(
                    partition_by=WorkflowExecution.workflow_id,
                    order_by=desc(WorkflowExecution.started),
                )
                .label("row_num"),
            )
            .where(WorkflowExecution.tenant_id == tenant_id)
            .where(
                WorkflowExecution.started
                >= datetime.now(tz=timezone.utc) - timedelta(days=7)
            )
            .cte("latest_executions_subquery")
        )

        workflows_with_last_executions_query = (
            select(
                Workflow,
                latest_executions_subquery.c.started,
                latest_executions_subquery.c.execution_time,
                latest_executions_subquery.c.status,
            )
            .outerjoin(
                latest_executions_subquery,
                and_(
                    Workflow.id == latest_executions_subquery.c.workflow_id,
                    latest_executions_subquery.c.row_num <= fetch_last_executions,
                ),
            )
            .where(Workflow.tenant_id == tenant_id)
            .where(Workflow.is_deleted == False)
            .order_by(Workflow.id, desc(latest_executions_subquery.c.started))
            .limit(15000)
        ).distinct()

        result = session.execute(workflows_with_last_executions_query).all()

    return result


def get_last_incidents(
    tenant_id: str,
    limit: int = 25,
    offset: int = 0,
    timeframe: int = None,
    upper_timestamp: datetime = None,
    lower_timestamp: datetime = None,
    is_confirmed: bool = False,
) -> Tuple[list[Incident], int]:
    """
    Get the last incidents and total amount of incidents.

    Args:
        tenant_id (str): The tenant_id to filter the incidents by.
        limit (int): Amount of objects to return
        offset (int): Current offset for
        timeframe (int|null): Return incidents only for the last <N> days
        is_confirmed (bool): Return confirmed incidents or predictions

    Returns:
        List[Incident]: A list of Incident objects.
    """
    with Session(engine) as session:
        query = (
            session.query(
                Incident,
            )
            .options(joinedload(Incident.alerts))
            .filter(
                Incident.tenant_id == tenant_id, Incident.is_confirmed == is_confirmed
            )
            .order_by(desc(Incident.creation_time))
        )

        if timeframe:
            query = query.filter(
                Incident.start_time
                >= datetime.now(tz=timezone.utc) - timedelta(days=timeframe)
            )

        if upper_timestamp and lower_timestamp:
            query = query.filter(
                col(Incident.last_seen_time).between(lower_timestamp, upper_timestamp)
            )
        elif upper_timestamp:
            query = query.filter(Incident.last_seen_time <= upper_timestamp)
        elif lower_timestamp:
            query = query.filter(Incident.last_seen_time >= lower_timestamp)

        total_count = query.count()

        # Order by start_time in descending order and limit the results
        query = query.order_by(desc(Incident.start_time)).limit(limit).offset(offset)
        # Execute the query
        incidents = query.all()

    return incidents, total_count


def get_incident_by_id(tenant_id: str, incident_id: str | UUID) -> Optional[Incident]:
    with Session(engine) as session:
        query = session.query(
            Incident,
        ).filter(
            Incident.tenant_id == tenant_id,
            Incident.id == incident_id,
        )

    return query.first()


def create_incident_from_dto(
    tenant_id: str, incident_dto: IncidentDtoIn
) -> Optional[Incident]:
    return create_incident_from_dict(tenant_id, incident_dto.dict())


def create_incident_from_dict(
    tenant_id: str, incident_data: dict
) -> Optional[Incident]:
    is_predicted = incident_data.get("is_predicted", False)
    with Session(engine) as session:
        new_incident = Incident(
            **incident_data, tenant_id=tenant_id, is_confirmed=not is_predicted
        )
        session.add(new_incident)
        session.commit()
        session.refresh(new_incident)
        new_incident.alerts = []
    return new_incident


def update_incident_from_dto_by_id(
    tenant_id: str,
    incident_id: str,
    updated_incident_dto: IncidentDtoIn,
) -> Optional[Incident]:
    with Session(engine) as session:
        incident = session.exec(
            select(Incident)
            .where(
                Incident.tenant_id == tenant_id,
                Incident.id == incident_id,
            )
            .options(joinedload(Incident.alerts))
        ).first()

        if not incident:
            return None

        session.query(Incident).filter(
            Incident.tenant_id == tenant_id,
            Incident.id == incident_id,
        ).update(
            {
                "name": updated_incident_dto.name,
                "user_summary": updated_incident_dto.user_summary,
                "assignee": updated_incident_dto.assignee,
            }
        )

        session.commit()
        session.refresh(incident)

        return incident


def delete_incident_by_id(
    tenant_id: str,
    incident_id: str,
) -> bool:
    with Session(engine) as session:
        incident = (
            session.query(Incident)
            .filter(
                Incident.tenant_id == tenant_id,
                Incident.id == incident_id,
            )
            .first()
        )

        # Delete all associations with alerts:

        (
            session.query(AlertToIncident)
            .where(
                AlertToIncident.tenant_id == tenant_id,
                AlertToIncident.incident_id == incident.id,
            )
            .delete()
        )

        session.delete(incident)
        session.commit()
        return True


def get_incidents_count(
    tenant_id: str,
) -> int:
    with Session(engine) as session:
        return (
            session.query(Incident)
            .filter(
                Incident.tenant_id == tenant_id,
            )
            .count()
        )


def get_incident_alerts_by_incident_id(
    tenant_id: str, incident_id: str, limit: int, offset: int
) -> (List[Alert], int):
    with Session(engine) as session:
        query = (
            session.query(
                Alert,
            )
            .join(AlertToIncident, AlertToIncident.alert_id == Alert.id)
            .join(Incident, AlertToIncident.incident_id == Incident.id)
            .filter(
                AlertToIncident.tenant_id == tenant_id,
                Incident.id == incident_id,
            )
            .order_by(col(Alert.timestamp).desc())
        )

    total_count = query.count()

    return query.limit(limit).offset(offset).all(), total_count


def get_alerts_data_for_incident(
    alert_ids: list[str | UUID], session: Optional[Session] = None
) -> dict:
    """
    Function to prepare aggregated data for incidents from the given list of alert_ids
    Logic is wrapped to the inner function for better usability with an optional database session

    Args:
        alert_ids (list[str | UUID]): list of alert ids for aggregation
        session (Optional[Session]): The database session or None

    Returns: dict {sources: list[str], services: list[str], count: int}
    """

    def inner(db_session: Session):

        fields = (
            get_json_extract_field(session, Alert.event, "service"),
            Alert.provider_type,
            get_json_extract_field(session, Alert.event, "severity"),
        )

        alerts_data = db_session.exec(
            select(*fields).where(
                col(Alert.id).in_(alert_ids),
            )
        ).all()

        sources = []
        services = []
        severities = []

        for service, source, severity in alerts_data:
            if source:
                sources.append(source)
            if service:
                services.append(service)
            if severity:
                if isinstance(severity, int):
                    severities.append(IncidentSeverity.from_number(severity))
                else:
                    severities.append(IncidentSeverity(severity))

        return {
            "sources": set(sources),
            "services": set(services),
            "max_severity": max(severities),
            "count": len(alerts_data),
        }

    # Ensure that we have a session to execute the query. If not - make new one
    if not session:
        with Session(engine) as session:
            return inner(session)
    return inner(session)


def add_alerts_to_incident_by_incident_id(
    tenant_id: str, incident_id: str | UUID, alert_ids: List[UUID]
) -> Optional[Incident]:
    with Session(engine) as session:
        incident = session.exec(
            select(Incident).where(
                Incident.tenant_id == tenant_id,
                Incident.id == incident_id,
            )
        ).first()

        if not incident:
            return None

        existed_alert_ids = session.exec(
            select(AlertToIncident.alert_id).where(
                AlertToIncident.tenant_id == tenant_id,
                AlertToIncident.incident_id == incident.id,
                col(AlertToIncident.alert_id).in_(alert_ids),
            )
        ).all()

        new_alert_ids = [
            alert_id for alert_id in alert_ids if alert_id not in existed_alert_ids
        ]

        if not new_alert_ids:
            return incident

        alerts_data_for_incident = get_alerts_data_for_incident(new_alert_ids, session)

        incident.sources = list(
            set(incident.sources) | set(alerts_data_for_incident["sources"])
        )
        incident.affected_services = list(
            set(incident.affected_services) | set(alerts_data_for_incident["services"])
        )
        incident.alerts_count += alerts_data_for_incident["count"]

        alert_to_incident_entries = [
            AlertToIncident(
                alert_id=alert_id, incident_id=incident.id, tenant_id=tenant_id
            )
            for alert_id in new_alert_ids
        ]

        session.bulk_save_objects(alert_to_incident_entries)

        started_at, last_seen_at = session.exec(
            select(func.min(Alert.timestamp), func.max(Alert.timestamp))
            .join(AlertToIncident, AlertToIncident.alert_id == Alert.id)
            .where(
                AlertToIncident.tenant_id == tenant_id,
                AlertToIncident.incident_id == incident.id,
            )
        ).one()
        incident.start_time = started_at
        incident.last_seen_time = last_seen_at

        incident.severity = alerts_data_for_incident["max_severity"].order

        session.add(incident)
        session.commit()
        session.refresh(incident)
        return incident


def get_incident_unique_fingerprint_count(tenant_id: str, incident_id: str) -> int:
    with Session(engine) as session:
        return session.execute(
            select(func.count(1))
            .select_from(AlertToIncident)
            .join(Alert, AlertToIncident.alert_id == Alert.id)
            .where(
                Alert.tenant_id == tenant_id,
                AlertToIncident.incident_id == incident_id,
            )
        ).scalar()


def remove_alerts_to_incident_by_incident_id(
    tenant_id: str, incident_id: str | UUID, alert_ids: List[UUID]
) -> Optional[int]:
    with Session(engine) as session:
        incident = session.exec(
            select(Incident).where(
                Incident.tenant_id == tenant_id,
                Incident.id == incident_id,
            )
        ).first()

        if not incident:
            return None

        # Removing alerts-to-incident relation for provided alerts_ids
        deleted = (
            session.query(AlertToIncident)
            .where(
                AlertToIncident.tenant_id == tenant_id,
                AlertToIncident.incident_id == incident.id,
                col(AlertToIncident.alert_id).in_(alert_ids),
            )
            .delete()
        )
        session.commit()

        # Getting aggregated data for incidents for alerts which just was removed
        alerts_data_for_incident = get_alerts_data_for_incident(alert_ids, session)

        service_field = get_json_extract_field(session, Alert.event, "service")

        # checking if services of removed alerts are still presented in alerts
        # which still assigned with the incident
        services_existed = session.exec(
            session.query(func.distinct(service_field))
            .join(AlertToIncident, Alert.id == AlertToIncident.alert_id)
            .filter(
                AlertToIncident.incident_id == incident_id,
                service_field.in_(alerts_data_for_incident["services"]),
            )
        ).scalars()

        # checking if sources (providers) of removed alerts are still presented in alerts
        # which still assigned with the incident
        sources_existed = session.exec(
            session.query(col(Alert.provider_type).distinct())
            .join(AlertToIncident, Alert.id == AlertToIncident.alert_id)
            .filter(
                AlertToIncident.incident_id == incident_id,
                col(Alert.provider_type).in_(alerts_data_for_incident["sources"]),
            )
        ).scalars()

        # Making lists of services and sources to remove from the incident
        services_to_remove = [
            service
            for service in alerts_data_for_incident["services"]
            if service not in services_existed
        ]
        sources_to_remove = [
            source
            for source in alerts_data_for_incident["sources"]
            if source not in sources_existed
        ]

        started_at, last_seen_at = session.exec(
            select(func.min(Alert.timestamp), func.max(Alert.timestamp))
            .join(AlertToIncident, AlertToIncident.alert_id == Alert.id)
            .where(
                AlertToIncident.tenant_id == tenant_id,
                AlertToIncident.incident_id == incident.id,
            )
        ).one()

        # filtering removed entities from affected services and sources in the incident
        incident.affected_services = [
            service
            for service in incident.affected_services
            if service not in services_to_remove
        ]
        incident.sources = [
            source for source in incident.sources if source not in sources_to_remove
        ]

        incident.alerts_count -= alerts_data_for_incident["count"]
        incident.start_time = started_at
        incident.last_seen_time = last_seen_at

        session.add(incident)
        session.commit()

        return deleted


def get_alerts_count(
    tenant_id: str,
) -> int:
    with Session(engine) as session:
        return (
            session.query(Alert)
            .filter(
                Alert.tenant_id == tenant_id,
            )
            .count()
        )


def get_first_alert_datetime(
    tenant_id: str,
) -> datetime | None:
    with Session(engine) as session:
        first_alert = (
            session.query(Alert)
            .filter(
                Alert.tenant_id == tenant_id,
            )
            .first()
        )
        if first_alert:
            return first_alert.timestamp


def confirm_predicted_incident_by_id(
    tenant_id: str,
    incident_id: UUID | str,
):
    with Session(engine) as session:
        incident = session.exec(
            select(Incident)
            .where(
                Incident.tenant_id == tenant_id,
                Incident.id == incident_id,
                Incident.is_confirmed == expression.false(),
            )
            .options(joinedload(Incident.alerts))
        ).first()

        if not incident:
            return None

        session.query(Incident).filter(
            Incident.tenant_id == tenant_id,
            Incident.id == incident_id,
            Incident.is_confirmed == expression.false(),
        ).update(
            {
                "is_confirmed": True,
            }
        )

        session.commit()
        session.refresh(incident)

        return incident


def write_pmi_matrix_to_temp_file(
    tenant_id: str, pmi_matrix: np.array, fingerprints: List, temp_dir: str
) -> bool:
    np.savez(
        f"{temp_dir}/pmi_matrix.npz", pmi_matrix=pmi_matrix, fingerprints=fingerprints
    )
    return True


def write_pmi_matrix_to_db(tenant_id: str, pmi_matrix_df: pd.DataFrame) -> bool:
    # TODO: add handlers for sequential launches
    with Session(engine) as session:
        pmi_entries_to_update = 0
        pmi_entries_to_insert = []

        # Query for existing entries to differentiate between updates and inserts
        existing_entries = session.query(PMIMatrix).filter_by(tenant_id=tenant_id).all()
        existing_entries_dict = {
            (entry.fingerprint_i, entry.fingerprint_j): entry
            for entry in existing_entries
        }

        for fingerprint_i in pmi_matrix_df.index:
            for fingerprint_j in pmi_matrix_df.columns:
                if pmi_matrix_df.at[fingerprint_i, fingerprint_j] == -100:
                    continue

                pmi = float(pmi_matrix_df.at[fingerprint_i, fingerprint_j])

                pmi_entry = {
                    "tenant_id": tenant_id,
                    "fingerprint_i": fingerprint_i,
                    "fingerprint_j": fingerprint_j,
                    "pmi": pmi,
                }

                if (fingerprint_i, fingerprint_j) in existing_entries_dict:
                    existed_entry = existing_entries_dict[
                        (fingerprint_i, fingerprint_j)
                    ]
                    if existed_entry.pmi != pmi:
                        session.execute(
                            update(PMIMatrix)
                            .where(
                                PMIMatrix.fingerprint_i == fingerprint_i,
                                PMIMatrix.fingerprint_j == fingerprint_j,
                                PMIMatrix.tenant_id == tenant_id,
                            )
                            .values(pmi=pmi)
                        )
                        pmi_entries_to_update += 1
                else:
                    pmi_entries_to_insert.append(pmi_entry)

        if pmi_entries_to_insert:
            session.bulk_insert_mappings(PMIMatrix, pmi_entries_to_insert)

        logger.info(
            f"PMI matrix for tenant {tenant_id} updated. {pmi_entries_to_update} entries updated, {len(pmi_entries_to_insert)} entries inserted",
            extra={"tenant_id": tenant_id},
        )

        session.commit()

    return True


def get_pmi_value(
    tenant_id: str, fingerprint_i: str, fingerprint_j: str
) -> Optional[float]:
    with Session(engine) as session:
        pmi_entry = session.exec(
            select(PMIMatrix)
            .where(PMIMatrix.tenant_id == tenant_id)
            .where(PMIMatrix.fingerprint_i == fingerprint_i)
            .where(PMIMatrix.fingerprint_j == fingerprint_j)
        ).first()

    return pmi_entry.pmi if pmi_entry else None


def get_pmi_values_from_temp_file(temp_dir: str) -> Tuple[np.array, Dict[str, int]]:
    npzfile = np.load(f"{temp_dir}/pmi_matrix.npz", allow_pickle=True)
    pmi_matrix = npzfile["pmi_matrix"]
    fingerprints = npzfile["fingerprints"]

    fingerint2idx = {fingerprint: i for i, fingerprint in enumerate(fingerprints)}

    return pmi_matrix, fingerint2idx


def get_pmi_values(
    tenant_id: str, fingerprints: List[str]
) -> Dict[Tuple[str, str], Optional[float]]:
    with Session(engine) as session:
        pmi_entries = session.exec(
            select(PMIMatrix).where(PMIMatrix.tenant_id == tenant_id)
        ).all()

    pmi_values = {
        (entry.fingerprint_i, entry.fingerprint_j): entry.pmi for entry in pmi_entries
    }
    return pmi_values


<<<<<<< HEAD
def update_incident_summary(tenant_id: str, incident_id: UUID, summary: str) -> Incident:
=======
def update_incident_summary(
    tenant_id: str, incident_id: UUID, summary: str
) -> Incident:
    if not summary:
        return

>>>>>>> 56f4b6cb
    with Session(engine) as session:
        incident = session.exec(
            select(Incident)
            .where(Incident.tenant_id == tenant_id)
            .where(Incident.id == incident_id)
        ).first()

        if not incident:
<<<<<<< HEAD
            logger.error(f"Incident not found for tenant {tenant_id} and incident {incident_id}", extra={"tenant_id": tenant_id})
            return 
=======
            return
>>>>>>> 56f4b6cb

        incident.generated_summary = summary
        session.commit()
        session.refresh(incident)
<<<<<<< HEAD
        
        return 
    
def update_incident_name(tenant_id: str, incident_id: UUID, name: str) -> Incident:
    with Session(engine) as session:
        incident = session.exec(
            select(Incident).where(Incident.tenant_id == tenant_id).where(Incident.id == incident_id)
        ).first()
        
        if not incident:
            logger.error(f"Incident not found for tenant {tenant_id} and incident {incident_id}", extra={"tenant_id": tenant_id})
            return

        incident.ai_generated_name = name
        session.commit()
        session.refresh(incident)
        
        return incident
=======

        return
>>>>>>> 56f4b6cb


# Fetch all topology data
def get_all_topology_data(
    tenant_id: str,
    provider_id: Optional[str] = None,
    service: Optional[str] = None,
    environment: Optional[str] = None,
) -> List[TopologyServiceDtoOut]:
    with Session(engine) as session:
        query = select(TopologyService).where(TopologyService.tenant_id == tenant_id)

        # @tb: let's filter by service only for now and take care of it when we handle multilpe
        # services and environments and cmdbs
        # the idea is that we show the service topology regardless of the underlying provider/env
        # if provider_id is not None and service is not None and environment is not None:
        if service is not None:
            query = query.where(
                TopologyService.service == service,
                # TopologyService.source_provider_id == provider_id,
                # TopologyService.environment == environment,
            )

            service_instance = session.exec(query).first()
            if not service_instance:
                return []

            services = session.exec(
                select(TopologyServiceDependency)
                .where(
                    TopologyServiceDependency.depends_on_service_id
                    == service_instance.id
                )
                .options(joinedload(TopologyServiceDependency.service))
            ).all()
            services = [service_instance, *[service.service for service in services]]
        else:
            # Fetch services for the tenant
            services = session.exec(query).all()

        service_dtos = [TopologyServiceDtoOut.from_orm(service) for service in services]

        return service_dtos


def get_tags(tenant_id):
    with Session(engine) as session:
        tags = session.exec(select(Tag).where(Tag.tenant_id == tenant_id)).all()
    return tags


def create_tag(tag: Tag):
    with Session(engine) as session:
        session.add(tag)
        session.commit()
        session.refresh(tag)
        return tag


def assign_tag_to_preset(tenant_id: str, tag_id: str, preset_id: str):
    with Session(engine) as session:
        tag_preset = PresetTagLink(
            tenant_id=tenant_id,
            tag_id=tag_id,
            preset_id=preset_id,
        )
        session.add(tag_preset)
        session.commit()
        session.refresh(tag_preset)
        return tag_preset


def get_provider_by_name(tenant_id: str, provider_name: str) -> Provider:
    with Session(engine) as session:
        provider = session.exec(
            select(Provider)
            .where(Provider.tenant_id == tenant_id)
            .where(Provider.name == provider_name)
        ).first()
    return provider<|MERGE_RESOLUTION|>--- conflicted
+++ resolved
@@ -2588,16 +2588,7 @@
     return pmi_values
 
 
-<<<<<<< HEAD
 def update_incident_summary(tenant_id: str, incident_id: UUID, summary: str) -> Incident:
-=======
-def update_incident_summary(
-    tenant_id: str, incident_id: UUID, summary: str
-) -> Incident:
-    if not summary:
-        return
-
->>>>>>> 56f4b6cb
     with Session(engine) as session:
         incident = session.exec(
             select(Incident)
@@ -2606,17 +2597,12 @@
         ).first()
 
         if not incident:
-<<<<<<< HEAD
             logger.error(f"Incident not found for tenant {tenant_id} and incident {incident_id}", extra={"tenant_id": tenant_id})
             return 
-=======
-            return
->>>>>>> 56f4b6cb
 
         incident.generated_summary = summary
         session.commit()
         session.refresh(incident)
-<<<<<<< HEAD
         
         return 
     
@@ -2635,10 +2621,6 @@
         session.refresh(incident)
         
         return incident
-=======
-
-        return
->>>>>>> 56f4b6cb
 
 
 # Fetch all topology data
