"""
Keep main database module.

This module contains the CRUD database functions for Keep.
"""

import hashlib
import json
import logging
import random
import uuid

import pandas as pd

from datetime import datetime, timedelta, timezone
from typing import Any, Dict, List, Tuple, Union
from uuid import uuid4

import validators
from dotenv import find_dotenv, load_dotenv
from opentelemetry.instrumentation.sqlalchemy import SQLAlchemyInstrumentor
from sqlalchemy import and_, desc, null, update
from sqlalchemy.exc import IntegrityError, OperationalError
from sqlalchemy.orm import joinedload, selectinload, subqueryload
from sqlalchemy.orm.attributes import flag_modified
from sqlalchemy.orm.exc import StaleDataError
from sqlalchemy.sql import expression
from sqlmodel import Session, col, or_, select

from keep.api.core.db_utils import create_db_engine, get_json_extract_field

# This import is required to create the tables
from keep.api.models.alert import AlertStatus, IncidentDtoIn
from keep.api.models.db.action import Action
from keep.api.models.db.alert import *  # pylint: disable=unused-wildcard-import
from keep.api.models.db.dashboard import *  # pylint: disable=unused-wildcard-import
from keep.api.models.db.extraction import *  # pylint: disable=unused-wildcard-import
from keep.api.models.db.mapping import *  # pylint: disable=unused-wildcard-import
from keep.api.models.db.preset import *  # pylint: disable=unused-wildcard-import
from keep.api.models.db.provider import *  # pylint: disable=unused-wildcard-import
from keep.api.models.db.rule import *  # pylint: disable=unused-wildcard-import
from keep.api.models.db.tenant import *  # pylint: disable=unused-wildcard-import
from keep.api.models.db.topology import *  # pylint: disable=unused-wildcard-import
from keep.api.models.db.workflow import *  # pylint: disable=unused-wildcard-import
from keep.api.models.db.statistics import *  # pylint: disable=unused-wildcard-import

logger = logging.getLogger(__name__)


# this is a workaround for gunicorn to load the env vars
#   becuase somehow in gunicorn it doesn't load the .env file
load_dotenv(find_dotenv())


engine = create_db_engine()
SQLAlchemyInstrumentor().instrument(enable_commenter=True, engine=engine)


def get_session() -> Session:
    """
    Creates a database session.

    Yields:
        Session: A database session
    """
    from opentelemetry import trace  # pylint: disable=import-outside-toplevel

    tracer = trace.get_tracer(__name__)
    with tracer.start_as_current_span("get_session"):
        with Session(engine) as session:
            yield session


def get_session_sync() -> Session:
    """
    Creates a database session.

    Returns:
        Session: A database session
    """
    return Session(engine)


def create_workflow_execution(
    workflow_id: str,
    tenant_id: str,
    triggered_by: str,
    execution_number: int = 1,
    event_id: str = None,
    fingerprint: str = None,
    execution_id: str = None,
) -> WorkflowExecution:
    with Session(engine) as session:
        try:
            if len(triggered_by) > 255:
                triggered_by = triggered_by[:255]

            workflow_execution = WorkflowExecution(
                id=execution_id or str(uuid4()),
                workflow_id=workflow_id,
                tenant_id=tenant_id,
                started=datetime.now(tz=timezone.utc),
                triggered_by=triggered_by,
                execution_number=execution_number,
                status="in_progress",
            )
            session.add(workflow_execution)

            if fingerprint:
                workflow_to_alert_execution = WorkflowToAlertExecution(
                    workflow_execution_id=workflow_execution.id,
                    alert_fingerprint=fingerprint,
                    event_id=event_id,
                )
                session.add(workflow_to_alert_execution)

            session.commit()
            return workflow_execution.id
        except IntegrityError:
            # Workflow execution already exists
            logger.debug(
                f"Failed to create a new execution for workflow {workflow_id}. Constraint is met."
            )
            raise


def get_mapping_rule_by_id(tenant_id: str, rule_id: str) -> MappingRule | None:
    rule = None
    with Session(engine) as session:
        rule: MappingRule | None = (
            session.query(MappingRule)
            .filter(MappingRule.tenant_id == tenant_id)
            .filter(MappingRule.id == rule_id)
            .first()
        )
    return rule


def get_last_completed_execution(
    session: Session, workflow_id: str
) -> WorkflowExecution:
    return session.exec(
        select(WorkflowExecution)
        .where(WorkflowExecution.workflow_id == workflow_id)
        .where(
            (WorkflowExecution.status == "success")
            | (WorkflowExecution.status == "error")
            | (WorkflowExecution.status == "providers_not_configured")
        )
        .order_by(WorkflowExecution.execution_number.desc())
        .limit(1)
    ).first()


def get_workflows_that_should_run():
    with Session(engine) as session:
        logger.debug("Checking for workflows that should run")
        workflows_with_interval = (
            session.query(Workflow)
            .filter(Workflow.is_deleted == False)
            .filter(Workflow.interval != None)
            .filter(Workflow.interval > 0)
            .all()
        )
        logger.debug(f"Found {len(workflows_with_interval)} workflows with interval")
        workflows_to_run = []
        # for each workflow:
        for workflow in workflows_with_interval:
            current_time = datetime.utcnow()
            last_execution = get_last_completed_execution(session, workflow.id)
            # if there no last execution, that's the first time we run the workflow
            if not last_execution:
                try:
                    # try to get the lock
                    workflow_execution_id = create_workflow_execution(
                        workflow.id, workflow.tenant_id, "scheduler"
                    )
                    # we succeed to get the lock on this execution number :)
                    # let's run it
                    workflows_to_run.append(
                        {
                            "tenant_id": workflow.tenant_id,
                            "workflow_id": workflow.id,
                            "workflow_execution_id": workflow_execution_id,
                        }
                    )
                # some other thread/instance has already started to work on it
                except IntegrityError:
                    continue
            # else, if the last execution was more than interval seconds ago, we need to run it
            elif (
                last_execution.started + timedelta(seconds=workflow.interval)
                <= current_time
            ):
                try:
                    # try to get the lock with execution_number + 1
                    workflow_execution_id = create_workflow_execution(
                        workflow.id,
                        workflow.tenant_id,
                        "scheduler",
                        last_execution.execution_number + 1,
                    )
                    # we succeed to get the lock on this execution number :)
                    # let's run it
                    workflows_to_run.append(
                        {
                            "tenant_id": workflow.tenant_id,
                            "workflow_id": workflow.id,
                            "workflow_execution_id": workflow_execution_id,
                        }
                    )
                    # continue to the next one
                    continue
                # some other thread/instance has already started to work on it
                except IntegrityError:
                    # we need to verify the locking is still valid and not timeouted
                    session.rollback()
                    pass
                # get the ongoing execution
                ongoing_execution = session.exec(
                    select(WorkflowExecution)
                    .where(WorkflowExecution.workflow_id == workflow.id)
                    .where(
                        WorkflowExecution.execution_number
                        == last_execution.execution_number + 1
                    )
                    .limit(1)
                ).first()
                # this is a WTF exception since if this (workflow_id, execution_number) does not exist,
                # we would be able to acquire the lock
                if not ongoing_execution:
                    logger.error(
                        f"WTF: ongoing execution not found {workflow.id} {last_execution.execution_number + 1}"
                    )
                    continue
                # if this completed, error, than that's ok - the service who locked the execution is done
                elif ongoing_execution.status != "in_progress":
                    continue
                # if the ongoing execution runs more than 60 minutes, than its timeout
                elif ongoing_execution.started + timedelta(minutes=60) <= current_time:
                    ongoing_execution.status = "timeout"
                    session.commit()
                    # re-create the execution and try to get the lock
                    try:
                        workflow_execution_id = create_workflow_execution(
                            workflow.id,
                            workflow.tenant_id,
                            "scheduler",
                            ongoing_execution.execution_number + 1,
                        )
                    # some other thread/instance has already started to work on it and that's ok
                    except IntegrityError:
                        logger.debug(
                            f"Failed to create a new execution for workflow {workflow.id} [timeout]. Constraint is met."
                        )
                        continue
                    # managed to acquire the (workflow_id, execution_number) lock
                    workflows_to_run.append(
                        {
                            "tenant_id": workflow.tenant_id,
                            "workflow_id": workflow.id,
                            "workflow_execution_id": workflow_execution_id,
                        }
                    )
            else:
                logger.debug(
                    f"Workflow {workflow.id} is already running by someone else"
                )

        return workflows_to_run


def add_or_update_workflow(
    id,
    name,
    tenant_id,
    description,
    created_by,
    interval,
    workflow_raw,
    updated_by=None,
) -> Workflow:
    with Session(engine, expire_on_commit=False) as session:
        # TODO: we need to better understanad if that's the right behavior we want
        existing_workflow = (
            session.query(Workflow)
            .filter_by(name=name)
            .filter_by(tenant_id=tenant_id)
            .first()
        )

        if existing_workflow:
            # tb: no need to override the id field here because it has foreign key constraints.
            existing_workflow.tenant_id = tenant_id
            existing_workflow.description = description
            existing_workflow.updated_by = (
                updated_by or existing_workflow.updated_by
            )  # Update the updated_by field if provided
            existing_workflow.interval = interval
            existing_workflow.workflow_raw = workflow_raw
            existing_workflow.revision += 1  # Increment the revision
            existing_workflow.last_updated = datetime.now()  # Update last_updated
            existing_workflow.is_deleted = False

        else:
            # Create a new workflow
            workflow = Workflow(
                id=id,
                name=name,
                tenant_id=tenant_id,
                description=description,
                created_by=created_by,
                updated_by=updated_by,  # Set updated_by to the provided value
                interval=interval,
                workflow_raw=workflow_raw,
            )
            session.add(workflow)

        session.commit()
        return existing_workflow if existing_workflow else workflow


def get_workflow_to_alert_execution_by_workflow_execution_id(
    workflow_execution_id: str,
) -> WorkflowToAlertExecution:
    """
    Get the WorkflowToAlertExecution entry for a given workflow execution ID.

    Args:
        workflow_execution_id (str): The workflow execution ID to filter the workflow execution by.

    Returns:
        WorkflowToAlertExecution: The WorkflowToAlertExecution object.
    """
    with Session(engine) as session:
        return (
            session.query(WorkflowToAlertExecution)
            .filter_by(workflow_execution_id=workflow_execution_id)
            .first()
        )


def get_last_workflow_workflow_to_alert_executions(
    session: Session, tenant_id: str
) -> list[WorkflowToAlertExecution]:
    """
    Get the latest workflow executions for each alert fingerprint.

    Args:
        session (Session): The database session.
        tenant_id (str): The tenant_id to filter the workflow executions by.

    Returns:
        list[WorkflowToAlertExecution]: A list of WorkflowToAlertExecution objects.
    """
    # Subquery to find the max started timestamp for each alert_fingerprint
    max_started_subquery = (
        session.query(
            WorkflowToAlertExecution.alert_fingerprint,
            func.max(WorkflowExecution.started).label("max_started"),
        )
        .join(
            WorkflowExecution,
            WorkflowToAlertExecution.workflow_execution_id == WorkflowExecution.id,
        )
        .filter(WorkflowExecution.tenant_id == tenant_id)
        .filter(WorkflowExecution.started >= datetime.now() - timedelta(days=7))
        .group_by(WorkflowToAlertExecution.alert_fingerprint)
    ).subquery("max_started_subquery")

    # Query to find WorkflowToAlertExecution entries that match the max started timestamp
    latest_workflow_to_alert_executions: list[WorkflowToAlertExecution] = (
        session.query(WorkflowToAlertExecution)
        .join(
            WorkflowExecution,
            WorkflowToAlertExecution.workflow_execution_id == WorkflowExecution.id,
        )
        .join(
            max_started_subquery,
            and_(
                WorkflowToAlertExecution.alert_fingerprint
                == max_started_subquery.c.alert_fingerprint,
                WorkflowExecution.started == max_started_subquery.c.max_started,
            ),
        )
        .filter(WorkflowExecution.tenant_id == tenant_id)
        .limit(1000)
        .all()
    )
    return latest_workflow_to_alert_executions


def get_last_workflow_execution_by_workflow_id(
    tenant_id: str, workflow_id: str
) -> Optional[WorkflowExecution]:
    with Session(engine) as session:
        workflow_execution = (
            session.query(WorkflowExecution)
            .filter(WorkflowExecution.workflow_id == workflow_id)
            .filter(WorkflowExecution.tenant_id == tenant_id)
            .filter(WorkflowExecution.started >= datetime.now() - timedelta(days=7))
            .filter(WorkflowExecution.status == "success")
            .order_by(WorkflowExecution.started.desc())
            .first()
        )
    return workflow_execution


def get_workflows_with_last_execution(tenant_id: str) -> List[dict]:
    with Session(engine) as session:
        latest_execution_cte = (
            select(
                WorkflowExecution.workflow_id,
                func.max(WorkflowExecution.started).label("last_execution_time"),
            )
            .where(WorkflowExecution.tenant_id == tenant_id)
            .where(
                WorkflowExecution.started
                >= datetime.now(tz=timezone.utc) - timedelta(days=7)
            )
            .group_by(WorkflowExecution.workflow_id)
            .limit(1000)
            .cte("latest_execution_cte")
        )

        workflows_with_last_execution_query = (
            select(
                Workflow,
                latest_execution_cte.c.last_execution_time,
                WorkflowExecution.status,
            )
            .outerjoin(
                latest_execution_cte,
                Workflow.id == latest_execution_cte.c.workflow_id,
            )
            .outerjoin(
                WorkflowExecution,
                and_(
                    Workflow.id == WorkflowExecution.workflow_id,
                    WorkflowExecution.started
                    == latest_execution_cte.c.last_execution_time,
                ),
            )
            .where(Workflow.tenant_id == tenant_id)
            .where(Workflow.is_deleted == False)
        ).distinct()

        result = session.execute(workflows_with_last_execution_query).all()
    return result


def get_all_workflows(tenant_id: str) -> List[Workflow]:
    with Session(engine) as session:
        workflows = session.exec(
            select(Workflow)
            .where(Workflow.tenant_id == tenant_id)
            .where(Workflow.is_deleted == False)
        ).all()
    return workflows


def get_all_workflows_yamls(tenant_id: str) -> List[str]:
    with Session(engine) as session:
        workflows = session.exec(
            select(Workflow.workflow_raw)
            .where(Workflow.tenant_id == tenant_id)
            .where(Workflow.is_deleted == False)
        ).all()
    return workflows


def get_workflow(tenant_id: str, workflow_id: str) -> Workflow:
    with Session(engine) as session:
        # if the workflow id is uuid:
        if validators.uuid(workflow_id):
            workflow = session.exec(
                select(Workflow)
                .where(Workflow.tenant_id == tenant_id)
                .where(Workflow.id == workflow_id)
                .where(Workflow.is_deleted == False)
            ).first()
        else:
            workflow = session.exec(
                select(Workflow)
                .where(Workflow.tenant_id == tenant_id)
                .where(Workflow.name == workflow_id)
                .where(Workflow.is_deleted == False)
            ).first()
    if not workflow:
        return None
    return workflow


def get_raw_workflow(tenant_id: str, workflow_id: str) -> str:
    workflow = get_workflow(tenant_id, workflow_id)
    if not workflow:
        return None
    return workflow.workflow_raw


def update_provider_last_pull_time(tenant_id: str, provider_id: str):
    extra = {"tenant_id": tenant_id, "provider_id": provider_id}
    logger.info("Updating provider last pull time", extra=extra)
    with Session(engine) as session:
        provider = session.exec(
            select(Provider).where(
                Provider.tenant_id == tenant_id, Provider.id == provider_id
            )
        ).first()

        if not provider:
            logger.warning(
                "Could not update provider last pull time since provider does not exist",
                extra=extra,
            )

        try:
            provider.last_pull_time = datetime.now(tz=timezone.utc)
            session.commit()
        except Exception:
            logger.exception("Failed to update provider last pull time", extra=extra)
            raise
    logger.info("Successfully updated provider last pull time", extra=extra)


def get_installed_providers(tenant_id: str) -> List[Provider]:
    with Session(engine) as session:
        providers = session.exec(
            select(Provider).where(Provider.tenant_id == tenant_id)
        ).all()
    return providers


def get_consumer_providers() -> List[Provider]:
    # get all the providers that installed as consumers
    with Session(engine) as session:
        providers = session.exec(
            select(Provider).where(Provider.consumer == True)
        ).all()
    return providers


def finish_workflow_execution(tenant_id, workflow_id, execution_id, status, error):
    with Session(engine) as session:
        workflow_execution = session.exec(
            select(WorkflowExecution)
            .where(WorkflowExecution.tenant_id == tenant_id)
            .where(WorkflowExecution.workflow_id == workflow_id)
            .where(WorkflowExecution.id == execution_id)
        ).first()
        # some random number to avoid collisions
        workflow_execution.is_running = random.randint(1, 2147483647 - 1)  # max int
        workflow_execution.status = status
        # TODO: we had a bug with the error field, it was too short so some customers may fail over it.
        #   we need to fix it in the future, create a migration that increases the size of the error field
        #   and then we can remove the [:255] from here
        workflow_execution.error = error[:255] if error else None
        workflow_execution.execution_time = (
            datetime.utcnow() - workflow_execution.started
        ).total_seconds()
        # TODO: logs
        session.commit()


def get_workflow_executions(tenant_id, workflow_id, limit=50):
    with Session(engine) as session:
        workflow_executions = session.exec(
            select(
                WorkflowExecution.id,
                WorkflowExecution.workflow_id,
                WorkflowExecution.started,
                WorkflowExecution.status,
                WorkflowExecution.triggered_by,
                WorkflowExecution.execution_time,
                WorkflowExecution.error,
            )
            .where(WorkflowExecution.tenant_id == tenant_id)
            .where(WorkflowExecution.workflow_id == workflow_id)
            .where(
                WorkflowExecution.started
                >= datetime.now(tz=timezone.utc) - timedelta(days=7)
            )
            .order_by(WorkflowExecution.started.desc())
            .limit(limit)
        ).all()
    return workflow_executions


def delete_workflow(tenant_id, workflow_id):
    with Session(engine) as session:
        workflow = session.exec(
            select(Workflow)
            .where(Workflow.tenant_id == tenant_id)
            .where(Workflow.id == workflow_id)
        ).first()

        if workflow:
            workflow.is_deleted = True
            session.commit()


def get_workflow_id(tenant_id, workflow_name):
    with Session(engine) as session:
        workflow = session.exec(
            select(Workflow)
            .where(Workflow.tenant_id == tenant_id)
            .where(Workflow.name == workflow_name)
            .where(Workflow.is_deleted == False)
        ).first()

        if workflow:
            return workflow.id


def push_logs_to_db(log_entries):
    db_log_entries = [
        WorkflowExecutionLog(
            workflow_execution_id=log_entry["workflow_execution_id"],
            timestamp=datetime.strptime(log_entry["asctime"], "%Y-%m-%d %H:%M:%S,%f"),
            message=log_entry["message"][0:255],  # limit the message to 255 chars
            context=json.loads(
                json.dumps(log_entry.get("context", {}), default=str)
            ),  # workaround to serialize any object
        )
        for log_entry in log_entries
    ]

    # Add the LogEntry instances to the database session
    with Session(engine) as session:
        session.add_all(db_log_entries)
        session.commit()


def get_workflow_execution(tenant_id: str, workflow_execution_id: str):
    with Session(engine) as session:
        execution_with_logs = (
            session.query(WorkflowExecution)
            .filter(
                WorkflowExecution.id == workflow_execution_id,
                WorkflowExecution.tenant_id == tenant_id,
            )
            .options(joinedload(WorkflowExecution.logs))
            .one()
        )
    return execution_with_logs


def get_last_workflow_executions(tenant_id: str, limit=20):
    with Session(engine) as session:
        execution_with_logs = (
            session.query(WorkflowExecution)
            .filter(
                WorkflowExecution.tenant_id == tenant_id,
            )
            .order_by(desc(WorkflowExecution.started))
            .limit(limit)
            .options(joinedload(WorkflowExecution.logs))
            .all()
        )

        return execution_with_logs


def _enrich_alert(
    session,
    tenant_id,
    fingerprint,
    enrichments,
    action_type: AlertActionType,
    action_callee: str,
    action_description: str,
    force=False,
):
    """
    Enrich an alert with the provided enrichments.

    Args:
        session (Session): The database session.
        tenant_id (str): The tenant ID to filter the alert enrichments by.
        fingerprint (str): The alert fingerprint to filter the alert enrichments by.
        enrichments (dict): The enrichments to add to the alert.
        force (bool): Whether to force the enrichment to be updated. This is used to dispose enrichments if necessary.
    """
    enrichment = get_enrichment_with_session(session, tenant_id, fingerprint)
    if enrichment:
        # if force - override exisitng enrichments. being used to dispose enrichments if necessary
        if force:
            new_enrichment_data = enrichments
        else:
            new_enrichment_data = {**enrichment.enrichments, **enrichments}
        # SQLAlchemy doesn't support updating JSON fields, so we need to do it manually
        # https://github.com/sqlalchemy/sqlalchemy/discussions/8396#discussion-4308891
        stmt = (
            update(AlertEnrichment)
            .where(AlertEnrichment.id == enrichment.id)
            .values(enrichments=new_enrichment_data)
        )
        session.execute(stmt)
        # add audit event
        audit = AlertAudit(
            tenant_id=tenant_id,
            fingerprint=fingerprint,
            user_id=action_callee,
            action=action_type.value,
            description=action_description,
        )
        session.add(audit)
        session.commit()
        # Refresh the instance to get updated data from the database
        session.refresh(enrichment)
        return enrichment
    else:
        alert_enrichment = AlertEnrichment(
            tenant_id=tenant_id,
            alert_fingerprint=fingerprint,
            enrichments=enrichments,
        )
        session.add(alert_enrichment)
        # add audit event
        audit = AlertAudit(
            tenant_id=tenant_id,
            fingerprint=fingerprint,
            user_id=action_callee,
            action=action_type.value,
            description=action_description,
        )
        session.add(audit)
        session.commit()
        return alert_enrichment


def enrich_alert(
    tenant_id,
    fingerprint,
    enrichments,
    action_type: AlertActionType,
    action_callee: str,
    action_description: str,
    session=None,
    force=False,
):
    # else, the enrichment doesn't exist, create it
    if not session:
        with Session(engine) as session:
            return _enrich_alert(
                session,
                tenant_id,
                fingerprint,
                enrichments,
                action_type,
                action_callee,
                action_description,
                force=force,
            )
    return _enrich_alert(
        session,
        tenant_id,
        fingerprint,
        enrichments,
        action_type,
        action_callee,
        action_description,
        force=force,
    )


def count_alerts(
    provider_type: str,
    provider_id: str,
    ever: bool,
    start_time: Optional[datetime],
    end_time: Optional[datetime],
    tenant_id: str,
):
    with Session(engine) as session:
        if ever:
            return (
                session.query(Alert)
                .filter(
                    Alert.tenant_id == tenant_id,
                    Alert.provider_id == provider_id,
                    Alert.provider_type == provider_type,
                )
                .count()
            )
        else:
            return (
                session.query(Alert)
                .filter(
                    Alert.tenant_id == tenant_id,
                    Alert.provider_id == provider_id,
                    Alert.provider_type == provider_type,
                    Alert.timestamp >= start_time,
                    Alert.timestamp <= end_time,
                )
                .count()
            )


def get_enrichment(tenant_id, fingerprint, refresh=False):
    with Session(engine) as session:
        alert_enrichment = session.exec(
            select(AlertEnrichment)
            .where(AlertEnrichment.tenant_id == tenant_id)
            .where(AlertEnrichment.alert_fingerprint == fingerprint)
        ).first()

        if refresh:
            try:
                session.refresh(alert_enrichment)
            except Exception:
                logger.exception(
                    "Failed to refresh enrichment",
                    extra={"tenant_id": tenant_id, "fingerprint": fingerprint},
                )
    return alert_enrichment


def get_enrichments(
    tenant_id: int, fingerprints: List[str]
) -> List[Optional[AlertEnrichment]]:
    """
    Get a list of alert enrichments for a list of fingerprints using a single DB query.

    :param tenant_id: The tenant ID to filter the alert enrichments by.
    :param fingerprints: A list of fingerprints to get the alert enrichments for.
    :return: A list of AlertEnrichment objects or None for each fingerprint.
    """
    with Session(engine) as session:
        result = session.exec(
            select(AlertEnrichment)
            .where(AlertEnrichment.tenant_id == tenant_id)
            .where(AlertEnrichment.alert_fingerprint.in_(fingerprints))
        ).all()
    return result


def get_enrichment_with_session(session, tenant_id, fingerprint):
    alert_enrichment = session.exec(
        select(AlertEnrichment)
        .where(AlertEnrichment.tenant_id == tenant_id)
        .where(AlertEnrichment.alert_fingerprint == fingerprint)
    ).first()
    return alert_enrichment


def get_alerts_with_filters(
    tenant_id, provider_id=None, filters=None, time_delta=1
) -> list[Alert]:
    with Session(engine) as session:
        # Create the query
        query = session.query(Alert)

        # Apply subqueryload to force-load the alert_enrichment relationship
        query = query.options(subqueryload(Alert.alert_enrichment))

        # Filter by tenant_id
        query = query.filter(Alert.tenant_id == tenant_id)

        # Filter by time_delta
        query = query.filter(
            Alert.timestamp
            >= datetime.now(tz=timezone.utc) - timedelta(days=time_delta)
        )

        # Ensure Alert and AlertEnrichment are joined for subsequent filters
        query = query.outerjoin(Alert.alert_enrichment)

        # Apply filters if provided
        if filters:
            for f in filters:
                filter_key, filter_value = f.get("key"), f.get("value")
                if isinstance(filter_value, bool) and filter_value is True:
                    # If the filter value is True, we want to filter by the existence of the enrichment
                    #   e.g.: all the alerts that have ticket_id
                    if session.bind.dialect.name in ["mysql", "postgresql"]:
                        query = query.filter(
                            func.json_extract(
                                AlertEnrichment.enrichments, f"$.{filter_key}"
                            )
                            != null()
                        )
                    elif session.bind.dialect.name == "sqlite":
                        query = query.filter(
                            func.json_type(
                                AlertEnrichment.enrichments, f"$.{filter_key}"
                            )
                            != null()
                        )
                elif isinstance(filter_value, (str, int)):
                    if session.bind.dialect.name in ["mysql", "postgresql"]:
                        query = query.filter(
                            func.json_unquote(
                                func.json_extract(
                                    AlertEnrichment.enrichments, f"$.{filter_key}"
                                )
                            )
                            == filter_value
                        )
                    elif session.bind.dialect.name == "sqlite":
                        query = query.filter(
                            func.json_extract(
                                AlertEnrichment.enrichments, f"$.{filter_key}"
                            )
                            == filter_value
                        )
                    else:
                        logger.warning(
                            "Unsupported dialect",
                            extra={"dialect": session.bind.dialect.name},
                        )
                else:
                    logger.warning("Unsupported filter type", extra={"filter": f})

        if provider_id:
            query = query.filter(Alert.provider_id == provider_id)

        query = query.order_by(Alert.timestamp.desc())

        query = query.limit(10000)

        # Execute the query
        alerts = query.all()

    return alerts


def get_last_alerts(
    tenant_id, provider_id=None, limit=1000, timeframe=None, upper_timestamp=None, lower_timestamp=None
) -> list[Alert]:
    """
    Get the last alert for each fingerprint along with the first time the alert was triggered.

    Args:
        tenant_id (_type_): The tenant_id to filter the alerts by.
        provider_id (_type_, optional): The provider id to filter by. Defaults to None.

    Returns:
        List[Alert]: A list of Alert objects including the first time the alert was triggered.
    """
    with Session(engine) as session:
        # Subquery that selects the max and min timestamp for each fingerprint.
        subquery = (
            session.query(
                Alert.fingerprint,
                func.max(Alert.timestamp).label("max_timestamp"),
                func.min(Alert.timestamp).label(
                    "min_timestamp"
                ),  # Include minimum timestamp
            )
            .filter(Alert.tenant_id == tenant_id)
            .group_by(Alert.fingerprint)
            .subquery()
        )
        # if timeframe is provided, filter the alerts by the timeframe
        if timeframe:
            subquery = (
                session.query(subquery)
                .filter(
                    subquery.c.max_timestamp
                    >= datetime.now(tz=timezone.utc) - timedelta(days=timeframe)
                )
                .subquery()
            )
            
        if upper_timestamp and lower_timestamp:
            subquery = (
                session.query(subquery)
                .filter(
                    subquery.c.max_timestamp < upper_timestamp,
                    subquery.c.max_timestamp >= lower_timestamp
                )
                .subquery()
            )
        elif upper_timestamp:
            subquery = (
                session.query(subquery)
                .filter(
                    subquery.c.max_timestamp < upper_timestamp
                )
                .subquery()
            )
        elif lower_timestamp:
            subquery = (
                session.query(subquery)
                .filter(
                    subquery.c.max_timestamp >= lower_timestamp
                )
                .subquery()
            )
        # Main query joins the subquery to select alerts with their first and last occurrence.
        query = (
            session.query(
                Alert,
                subquery.c.min_timestamp.label(
                    "startedAt"
                ),  # Include "startedAt" in the selected columns
            )
            .filter(Alert.tenant_id == tenant_id)
            .join(
                subquery,
                and_(
                    Alert.fingerprint == subquery.c.fingerprint,
                    Alert.timestamp == subquery.c.max_timestamp,
                ),
            )
            .options(subqueryload(Alert.alert_enrichment))
        )

        if provider_id:
            query = query.filter(Alert.provider_id == provider_id)

        if timeframe:
            query = query.filter(
                subquery.c.max_timestamp
                >= datetime.now(tz=timezone.utc) - timedelta(days=timeframe)
            )

        # Order by timestamp in descending order and limit the results
        query = query.order_by(desc(Alert.timestamp)).limit(limit)
        # Execute the query
        alerts_with_start = query.all()
        # Convert result to list of Alert objects and include "startedAt" information if needed
        alerts = []
        for alert, startedAt in alerts_with_start:
            alert.event["startedAt"] = str(startedAt)
            alert.event["event_id"] = str(alert.id)
            alerts.append(alert)

    return alerts


def get_alerts_by_fingerprint(
    tenant_id: str, fingerprint: str, limit=1, status=None
) -> List[Alert]:
    """
    Get all alerts for a given fingerprint.

    Args:
        tenant_id (str): The tenant_id to filter the alerts by.
        fingerprint (str): The fingerprint to filter the alerts by.

    Returns:
        List[Alert]: A list of Alert objects.
    """
    with Session(engine) as session:
        # Create the query
        query = session.query(Alert)

        # Apply subqueryload to force-load the alert_enrichment relationship
        query = query.options(subqueryload(Alert.alert_enrichment))

        # Filter by tenant_id
        query = query.filter(Alert.tenant_id == tenant_id)

        query = query.filter(Alert.fingerprint == fingerprint)

        query = query.order_by(Alert.timestamp.desc())

        if status:
            query = query.filter(func.json_extract(Alert.event, "$.status") == status)

        if limit:
            query = query.limit(limit)
        # Execute the query
        alerts = query.all()

    return alerts


def get_alert_by_fingerprint_and_event_id(
    tenant_id: str, fingerprint: str, event_id: str
) -> Alert:
    with Session(engine) as session:
        alert = (
            session.query(Alert)
            .filter(Alert.tenant_id == tenant_id)
            .filter(Alert.fingerprint == fingerprint)
            .filter(Alert.id == uuid.UUID(event_id))
            .first()
        )
    return alert


def get_previous_alert_by_fingerprint(tenant_id: str, fingerprint: str) -> Alert:
    # get the previous alert for a given fingerprint
    with Session(engine) as session:
        alert = (
            session.query(Alert)
            .filter(Alert.tenant_id == tenant_id)
            .filter(Alert.fingerprint == fingerprint)
            .order_by(Alert.timestamp.desc())
            .limit(2)
            .all()
        )
    if len(alert) > 1:
        return alert[1]
    else:
        # no previous alert
        return None


def get_api_key(api_key: str) -> TenantApiKey:
    with Session(engine) as session:
        api_key_hashed = hashlib.sha256(api_key.encode()).hexdigest()
        statement = select(TenantApiKey).where(TenantApiKey.key_hash == api_key_hashed)
        tenant_api_key = session.exec(statement).first()
    return tenant_api_key


def get_user_by_api_key(api_key: str):
    api_key = get_api_key(api_key)
    return api_key.created_by


# this is only for single tenant
def get_user(username, password, update_sign_in=True):
    from keep.api.core.dependencies import SINGLE_TENANT_UUID
    from keep.api.models.db.user import User

    password_hash = hashlib.sha256(password.encode()).hexdigest()
    with Session(engine, expire_on_commit=False) as session:
        user = session.exec(
            select(User)
            .where(User.tenant_id == SINGLE_TENANT_UUID)
            .where(User.username == username)
            .where(User.password_hash == password_hash)
        ).first()
        if user and update_sign_in:
            user.last_sign_in = datetime.utcnow()
            session.add(user)
            session.commit()
    return user


def get_users():
    from keep.api.core.dependencies import SINGLE_TENANT_UUID
    from keep.api.models.db.user import User

    with Session(engine) as session:
        users = session.exec(
            select(User).where(User.tenant_id == SINGLE_TENANT_UUID)
        ).all()
    return users


def delete_user(username):
    from keep.api.core.dependencies import SINGLE_TENANT_UUID
    from keep.api.models.db.user import User

    with Session(engine) as session:
        user = session.exec(
            select(User)
            .where(User.tenant_id == SINGLE_TENANT_UUID)
            .where(User.username == username)
        ).first()
        if user:
            session.delete(user)
            session.commit()


def create_user(tenant_id, username, password, role):
    from keep.api.models.db.user import User

    password_hash = hashlib.sha256(password.encode()).hexdigest()
    with Session(engine) as session:
        user = User(
            tenant_id=tenant_id,
            username=username,
            password_hash=password_hash,
            role=role,
        )
        session.add(user)
        session.commit()
        session.refresh(user)
    return user


def save_workflow_results(tenant_id, workflow_execution_id, workflow_results):
    with Session(engine) as session:
        workflow_execution = session.exec(
            select(WorkflowExecution)
            .where(WorkflowExecution.tenant_id == tenant_id)
            .where(WorkflowExecution.id == workflow_execution_id)
        ).one()

        workflow_execution.results = workflow_results
        session.commit()


def get_workflow_id_by_name(tenant_id, workflow_name):
    with Session(engine) as session:
        workflow = session.exec(
            select(Workflow)
            .where(Workflow.tenant_id == tenant_id)
            .where(Workflow.name == workflow_name)
            .where(Workflow.is_deleted == False)
        ).first()

        if workflow:
            return workflow.id


def get_previous_execution_id(tenant_id, workflow_id, workflow_execution_id):
    with Session(engine) as session:
        previous_execution = session.exec(
            select(WorkflowExecution)
            .where(WorkflowExecution.tenant_id == tenant_id)
            .where(WorkflowExecution.workflow_id == workflow_id)
            .where(WorkflowExecution.id != workflow_execution_id)
            .order_by(WorkflowExecution.started.desc())
            .limit(1)
        ).first()
        if previous_execution:
            return previous_execution
        else:
            return None


def create_rule(
    tenant_id,
    name,
    timeframe,
    definition,
    definition_cel,
    created_by,
    grouping_criteria=[],
    group_description=None,
):
    with Session(engine) as session:
        rule = Rule(
            tenant_id=tenant_id,
            name=name,
            timeframe=timeframe,
            definition=definition,
            definition_cel=definition_cel,
            created_by=created_by,
            creation_time=datetime.utcnow(),
            grouping_criteria=grouping_criteria,
            group_description=group_description,
        )
        session.add(rule)
        session.commit()
        session.refresh(rule)
        return rule


def update_rule(
    tenant_id,
    rule_id,
    name,
    timeframe,
    definition,
    definition_cel,
    updated_by,
    grouping_criteria,
):
    with Session(engine) as session:
        rule = session.exec(
            select(Rule).where(Rule.tenant_id == tenant_id).where(Rule.id == rule_id)
        ).first()

        if rule:
            rule.name = name
            rule.timeframe = timeframe
            rule.definition = definition
            rule.definition_cel = definition_cel
            rule.grouping_criteria = grouping_criteria
            rule.updated_by = updated_by
            rule.update_time = datetime.utcnow()
            session.commit()
            session.refresh(rule)
            return rule
        else:
            return None


def get_rules(tenant_id, ids=None):
    with Session(engine) as session:
        # Start building the query
        query = select(Rule).where(Rule.tenant_id == tenant_id)

        # Apply additional filters if ids are provided
        if ids is not None:
            query = query.where(Rule.id.in_(ids))

        # Execute the query
        rules = session.exec(query).all()
        return rules


def create_alert(tenant_id, provider_type, provider_id, event, fingerprint):
    with Session(engine) as session:
        alert = Alert(
            tenant_id=tenant_id,
            provider_type=provider_type,
            provider_id=provider_id,
            event=event,
            fingerprint=fingerprint,
        )
        session.add(alert)
        session.commit()
        session.refresh(alert)
        return alert


def delete_rule(tenant_id, rule_id):
    with Session(engine) as session:
        rule = session.exec(
            select(Rule).where(Rule.tenant_id == tenant_id).where(Rule.id == rule_id)
        ).first()

        if rule:
            session.delete(rule)
            session.commit()
            return True
        return False


def assign_alert_to_group(
    tenant_id, alert_id, rule_id, timeframe, group_fingerprint
) -> Group:
    # checks if group with the group critiria exists, if not it creates it
    #   and then assign the alert to the group
    with Session(engine) as session:
        group = session.exec(
            select(Group)
            .options(joinedload(Group.alerts))
            .where(Group.tenant_id == tenant_id)
            .where(Group.rule_id == rule_id)
            .where(Group.group_fingerprint == group_fingerprint)
            .order_by(Group.creation_time.desc())
        ).first()

        # if the last alert in the group is older than the timeframe, create a new group
        is_group_expired = False
        if group:
            # group has at least one alert (o/w it wouldn't created in the first place)
            is_group_expired = max(
                alert.timestamp for alert in group.alerts
            ) < datetime.utcnow() - timedelta(seconds=timeframe)

        if is_group_expired and group:
            logger.info(
                f"Group {group.id} is expired, creating a new group for rule {rule_id}"
            )
            fingerprint = group.calculate_fingerprint()
            # enrich the group with the expired flag
            enrich_alert(
                tenant_id,
                fingerprint,
                enrichments={"group_expired": True},
                action_type=AlertActionType.GENERIC_ENRICH,  # TODO: is this a live code?
                action_callee="system",
                action_description="Enriched group with group_expired flag",
            )
            logger.info(f"Enriched group {group.id} with group_expired flag")
            # change the group status to resolve so it won't spam the UI
            #   this was asked by @bhuvanesh and should be configurable in the future (how to handle status of expired groups)
            group_alert = session.exec(
                select(Alert)
                .where(Alert.fingerprint == fingerprint)
                .order_by(Alert.timestamp.desc())
            ).first()
            # this is kinda wtf but sometimes we deleted manually
            #   these from the DB since it was too big
            if not group_alert:
                logger.warning(
                    f"Group {group.id} is expired, but the alert is not found. Did it was deleted manually?"
                )
            else:
                try:
                    session.refresh(group_alert)
                    group_alert.event["status"] = AlertStatus.RESOLVED.value
                    # mark the event as modified so it will be updated in the database
                    flag_modified(group_alert, "event")
                    # commit the changes
                    session.commit()
                    logger.info(
                        f"Updated the alert {group_alert.id} to RESOLVED status"
                    )
                except StaleDataError as e:
                    logger.warning(
                        f"Failed to update the alert {group_alert.id} to RESOLVED status",
                        extra={"exception": e},
                    )
                    pass
                # some other unknown error, we want to log it and continue
                except Exception as e:
                    logger.exception(
                        f"Failed to update the alert {group_alert.id} to RESOLVED status",
                        extra={"exception": e},
                    )
                    pass

        # if there is no group with the group_fingerprint, create it
        if not group or is_group_expired:
            # Create and add a new group if it doesn't exist
            group = Group(
                tenant_id=tenant_id,
                rule_id=rule_id,
                group_fingerprint=group_fingerprint,
            )
            session.add(group)
            session.commit()
            # Re-query the group with selectinload to set up future automatic loading of alerts
            group = session.exec(
                select(Group)
                .options(joinedload(Group.alerts))
                .where(Group.id == group.id)
            ).first()

        # Create a new AlertToGroup instance and add it
        alert_group = AlertToGroup(
            tenant_id=tenant_id,
            alert_id=str(alert_id),
            group_id=str(group.id),
        )
        session.add(alert_group)
        session.commit()
        # Requery the group to get the updated alerts
        group = session.exec(
            select(Group).options(joinedload(Group.alerts)).where(Group.id == group.id)
        ).first()
    return group


def get_groups(tenant_id):
    with Session(engine) as session:
        groups = session.exec(
            select(Group)
            .options(selectinload(Group.alerts))
            .where(Group.tenant_id == tenant_id)
        ).all()
    return groups


def get_rule(tenant_id, rule_id):
    with Session(engine) as session:
        rule = session.exec(
            select(Rule).where(Rule.tenant_id == tenant_id).where(Rule.id == rule_id)
        ).first()
    return rule


def get_rule_distribution(tenant_id, minute=False):
    """Returns hits per hour for each rule, optionally breaking down by groups if the rule has 'group by', limited to the last 7 days."""
    with Session(engine) as session:
        # Get the timestamp for 7 days ago
        seven_days_ago = datetime.utcnow() - timedelta(days=1)

        # Check the dialect
        if session.bind.dialect.name == "mysql":
            time_format = "%Y-%m-%d %H:%i" if minute else "%Y-%m-%d %H"
            timestamp_format = func.date_format(AlertToGroup.timestamp, time_format)
        elif session.bind.dialect.name == "postgresql":
            time_format = "YYYY-MM-DD HH:MI" if minute else "YYYY-MM-DD HH"
            timestamp_format = func.to_char(AlertToGroup.timestamp, time_format)
        elif session.bind.dialect.name == "sqlite":
            time_format = "%Y-%m-%d %H:%M" if minute else "%Y-%m-%d %H"
            timestamp_format = func.strftime(time_format, AlertToGroup.timestamp)
        else:
            raise ValueError("Unsupported database dialect")
        # Construct the query
        query = (
            session.query(
                Rule.id.label("rule_id"),
                Rule.name.label("rule_name"),
                Group.id.label("group_id"),
                Group.group_fingerprint.label("group_fingerprint"),
                timestamp_format.label("time"),
                func.count(AlertToGroup.alert_id).label("hits"),
            )
            .join(Group, Rule.id == Group.rule_id)
            .join(AlertToGroup, Group.id == AlertToGroup.group_id)
            .filter(AlertToGroup.timestamp >= seven_days_ago)
            .filter(Rule.tenant_id == tenant_id)  # Filter by tenant_id
            .group_by(
                "rule_id", "rule_name", "group_id", "group_fingerprint", "time"
            )  # Adjusted here
            .order_by("time")
        )

        results = query.all()

        # Convert the results into a dictionary
        rule_distribution = {}
        for result in results:
            rule_id = result.rule_id
            group_fingerprint = result.group_fingerprint
            timestamp = result.time
            hits = result.hits

            if rule_id not in rule_distribution:
                rule_distribution[rule_id] = {}

            if group_fingerprint not in rule_distribution[rule_id]:
                rule_distribution[rule_id][group_fingerprint] = {}

            rule_distribution[rule_id][group_fingerprint][timestamp] = hits

        return rule_distribution


def get_all_filters(tenant_id):
    with Session(engine) as session:
        filters = session.exec(
            select(AlertDeduplicationFilter).where(
                AlertDeduplicationFilter.tenant_id == tenant_id
            )
        ).all()
    return filters


def get_last_alert_hash_by_fingerprint(tenant_id, fingerprint):
    # get the last alert for a given fingerprint
    # to check deduplication
    with Session(engine) as session:
        alert_hash = session.exec(
            select(Alert.alert_hash)
            .where(Alert.tenant_id == tenant_id)
            .where(Alert.fingerprint == fingerprint)
            .order_by(Alert.timestamp.desc())
        ).first()
    return alert_hash


def update_key_last_used(
    tenant_id: str,
    reference_id: str,
) -> str:
    """
    Updates API key last used.

    Args:
        session (Session): _description_
        tenant_id (str): _description_
        reference_id (str): _description_

    Returns:
        str: _description_
    """
    with Session(engine) as session:
        # Get API Key from database
        statement = (
            select(TenantApiKey)
            .where(TenantApiKey.reference_id == reference_id)
            .where(TenantApiKey.tenant_id == tenant_id)
        )

        tenant_api_key_entry = session.exec(statement).first()

        # Update last used
        if not tenant_api_key_entry:
            # shouldn't happen but somehow happened to specific tenant so logging it
            logger.error(
                "API key not found",
                extra={"tenant_id": tenant_id, "unique_api_key_id": unique_api_key_id},
            )
            return
        tenant_api_key_entry.last_used = datetime.utcnow()
        session.add(tenant_api_key_entry)
        session.commit()


def get_all_tenants():
    with Session(engine) as session:
        tenants = session.exec(
            select(Tenant)
        ).all()
    return tenants


def get_linked_providers(tenant_id: str) -> List[Tuple[str, str, datetime]]:
    with Session(engine) as session:
        providers = (
            session.query(
                Alert.provider_type,
                Alert.provider_id,
                func.max(Alert.timestamp).label("last_alert_timestamp"),
            )
            .outerjoin(Provider, Alert.provider_id == Provider.id)
            .filter(
                Alert.tenant_id == tenant_id,
                Alert.provider_type != "group",
                Provider.id
                == None,  # Filters for alerts with a provider_id not in Provider table
            )
            .group_by(Alert.provider_type, Alert.provider_id)
            .all()
        )

    return providers


def get_provider_distribution(tenant_id: str) -> dict:
    """Returns hits per hour and the last alert timestamp for each provider, limited to the last 24 hours."""
    with Session(engine) as session:
        twenty_four_hours_ago = datetime.utcnow() - timedelta(hours=24)
        time_format = "%Y-%m-%d %H"

        if session.bind.dialect.name == "mysql":
            timestamp_format = func.date_format(Alert.timestamp, time_format)
        elif session.bind.dialect.name == "postgresql":
            # PostgreSQL requires a different syntax for the timestamp format
            # cf: https://www.postgresql.org/docs/current/functions-formatting.html#FUNCTIONS-FORMATTING
            timestamp_format = func.to_char(Alert.timestamp, "YYYY-MM-DD HH")
        elif session.bind.dialect.name == "sqlite":
            timestamp_format = func.strftime(time_format, Alert.timestamp)

        # Adjusted query to include max timestamp
        query = (
            session.query(
                Alert.provider_id,
                Alert.provider_type,
                timestamp_format.label("time"),
                func.count().label("hits"),
                func.max(Alert.timestamp).label(
                    "last_alert_timestamp"
                ),  # Include max timestamp
            )
            .filter(
                Alert.tenant_id == tenant_id,
                Alert.timestamp >= twenty_four_hours_ago,
            )
            .group_by(Alert.provider_id, Alert.provider_type, "time")
            .order_by(Alert.provider_id, Alert.provider_type, "time")
        )

        results = query.all()

        provider_distribution = {}

        for provider_id, provider_type, time, hits, last_alert_timestamp in results:
            provider_key = f"{provider_id}_{provider_type}"
            last_alert_timestamp = (
                datetime.fromisoformat(last_alert_timestamp)
                if isinstance(last_alert_timestamp, str)
                else last_alert_timestamp
            )

            if provider_key not in provider_distribution:
                provider_distribution[provider_key] = {
                    "provider_id": provider_id,
                    "provider_type": provider_type,
                    "alert_last_24_hours": [
                        {"hour": i, "number": 0} for i in range(24)
                    ],
                    "last_alert_received": last_alert_timestamp,  # Initialize with the first seen timestamp
                }
            else:
                # Update the last alert timestamp if the current one is more recent
                provider_distribution[provider_key]["last_alert_received"] = max(
                    provider_distribution[provider_key]["last_alert_received"],
                    last_alert_timestamp,
                )

            time = datetime.strptime(time, time_format)
            index = int((time - twenty_four_hours_ago).total_seconds() // 3600)

            if 0 <= index < 24:
                provider_distribution[provider_key]["alert_last_24_hours"][index][
                    "number"
                ] += hits

    return provider_distribution


def get_presets(tenant_id: str, email) -> List[Dict[str, Any]]:
    with Session(engine) as session:
        statement = (
            select(Preset)
            .where(Preset.tenant_id == tenant_id)
            .where(
                or_(
                    Preset.is_private == False,
                    Preset.created_by == email,
                )
            )
        )
        presets = session.exec(statement).all()
    return presets


def get_preset_by_name(tenant_id: str, preset_name: str) -> Preset:
    with Session(engine) as session:
        preset = session.exec(
            select(Preset)
            .where(Preset.tenant_id == tenant_id)
            .where(Preset.name == preset_name)
        ).first()
    return preset


def get_all_presets(tenant_id: str) -> List[Preset]:
    with Session(engine) as session:
        presets = session.exec(
            select(Preset).where(Preset.tenant_id == tenant_id)
        ).all()
    return presets


def get_dashboards(tenant_id: str, email=None) -> List[Dict[str, Any]]:
    with Session(engine) as session:
        statement = (
            select(Dashboard)
            .where(Dashboard.tenant_id == tenant_id)
            .where(
                or_(
                    Dashboard.is_private == False,
                    Dashboard.created_by == email,
                )
            )
        )
        dashboards = session.exec(statement).all()
    return dashboards


def create_dashboard(
    tenant_id, dashboard_name, created_by, dashboard_config, is_private=False
):
    with Session(engine) as session:
        dashboard = Dashboard(
            tenant_id=tenant_id,
            dashboard_name=dashboard_name,
            dashboard_config=dashboard_config,
            created_by=created_by,
            is_private=is_private,
        )
        session.add(dashboard)
        session.commit()
        session.refresh(dashboard)
        return dashboard


def update_dashboard(
    tenant_id, dashboard_id, dashboard_name, dashboard_config, updated_by
):
    with Session(engine) as session:
        dashboard = session.exec(
            select(Dashboard)
            .where(Dashboard.tenant_id == tenant_id)
            .where(Dashboard.id == dashboard_id)
        ).first()

        if not dashboard:
            return None

        if dashboard_name:
            dashboard.dashboard_name = dashboard_name

        if dashboard_config:
            dashboard.dashboard_config = dashboard_config

        dashboard.updated_by = updated_by
        dashboard.updated_at = datetime.utcnow()
        session.commit()
        session.refresh(dashboard)
        return dashboard


def delete_dashboard(tenant_id, dashboard_id):
    with Session(engine) as session:
        dashboard = session.exec(
            select(Dashboard)
            .where(Dashboard.tenant_id == tenant_id)
            .where(Dashboard.id == dashboard_id)
        ).first()

        if dashboard:
            session.delete(dashboard)
            session.commit()
            return True
        return False


def get_all_actions(tenant_id: str) -> List[Action]:
    with Session(engine) as session:
        actions = session.exec(
            select(Action).where(Action.tenant_id == tenant_id)
        ).all()
    return actions


def get_action(tenant_id: str, action_id: str) -> Action:
    with Session(engine) as session:
        action = session.exec(
            select(Action)
            .where(Action.tenant_id == tenant_id)
            .where(Action.id == action_id)
        ).first()
    return action


def create_action(action: Action):
    with Session(engine) as session:
        session.add(action)
        session.commit()
        session.refresh(action)


def create_actions(actions: List[Action]):
    with Session(engine) as session:
        for action in actions:
            session.add(action)
        session.commit()


def delete_action(tenant_id: str, action_id: str) -> bool:
    with Session(engine) as session:
        found_action = session.exec(
            select(Action)
            .where(Action.id == action_id)
            .where(Action.tenant_id == tenant_id)
        ).first()
        if found_action:
            session.delete(found_action)
            session.commit()
            return bool(found_action)
        return False


def update_action(
    tenant_id: str, action_id: str, update_payload: Action
) -> Union[Action, None]:
    with Session(engine) as session:
        found_action = session.exec(
            select(Action)
            .where(Action.id == action_id)
            .where(Action.tenant_id == tenant_id)
        ).first()
        if found_action:
            for key, value in update_payload.dict(exclude_unset=True).items():
                if hasattr(found_action, key):
                    setattr(found_action, key, value)
            session.commit()
            session.refresh(found_action)
    return found_action


def get_tenants_configurations() -> List[Tenant]:
    with Session(engine) as session:
        try:
            tenants = session.exec(select(Tenant)).all()
        # except column configuration does not exist (new column added)
        except OperationalError as e:
            if "Unknown column" in str(e):
                logger.warning("Column configuration does not exist in the database")
                return {}
            else:
                logger.exception("Failed to get tenants configurations")
                return {}

    tenants_configurations = {}
    for tenant in tenants:
        tenants_configurations[tenant.id] = tenant.configuration or {}

    return tenants_configurations


def update_preset_options(tenant_id: str, preset_id: str, options: dict) -> Preset:
    with Session(engine) as session:
        preset = session.exec(
            select(Preset)
            .where(Preset.tenant_id == tenant_id)
            .where(Preset.id == preset_id)
        ).first()

        stmt = (
            update(Preset)
            .where(Preset.id == preset_id)
            .where(Preset.tenant_id == tenant_id)
            .values(options=options)
        )
        session.execute(stmt)
        session.commit()
        session.refresh(preset)
    return preset


def assign_alert_to_incident(
    alert_id: UUID, incident_id: UUID, tenant_id: str
):
    return add_alerts_to_incident_by_incident_id(tenant_id, incident_id, [alert_id])

def is_alert_assigned_to_incident(alert_id: UUID, incident_id: UUID, tenant_id: str) -> bool:
    with Session(engine) as session:
        assignment = session.exec(
            select(AlertToIncident)
            .where(AlertToIncident.alert_id == alert_id)
            .where(AlertToIncident.incident_id == incident_id)
            .where(AlertToIncident.tenant_id == tenant_id)
        ).first()
    return bool(assignment)


def get_incidents(tenant_id) -> List[Incident]:
    with Session(engine) as session:
        incidents = session.exec(
            select(Incident)
            .options(selectinload(Incident.alerts))
            .where(Incident.tenant_id == tenant_id)
            .order_by(desc(Incident.creation_time))
        ).all()
    return incidents


def get_alert_audit(
    tenant_id: str, fingerprint: str, limit: int = 50
) -> List[AlertAudit]:
    with Session(engine) as session:
        audit = session.exec(
            select(AlertAudit)
            .where(AlertAudit.tenant_id == tenant_id)
            .where(AlertAudit.fingerprint == fingerprint)
            .order_by(desc(AlertAudit.timestamp))
            .limit(limit)
        ).all()
    return audit


def get_workflows_with_last_executions_v2(
    tenant_id: str, fetch_last_executions: int = 15
) -> list[dict]:
    if fetch_last_executions is not None and fetch_last_executions > 20:
        fetch_last_executions = 20

    # List first 1000 worflows and thier last executions in the last 7 days which are active)
    with Session(engine) as session:
        latest_executions_subquery = (
            select(
                WorkflowExecution.workflow_id,
                WorkflowExecution.started,
                WorkflowExecution.execution_time,
                WorkflowExecution.status,
                func.row_number()
                .over(
                    partition_by=WorkflowExecution.workflow_id,
                    order_by=desc(WorkflowExecution.started),
                )
                .label("row_num"),
            )
            .where(WorkflowExecution.tenant_id == tenant_id)
            .where(
                WorkflowExecution.started
                >= datetime.now(tz=timezone.utc) - timedelta(days=7)
            )
            .cte("latest_executions_subquery")
        )

        workflows_with_last_executions_query = (
            select(
                Workflow,
                latest_executions_subquery.c.started,
                latest_executions_subquery.c.execution_time,
                latest_executions_subquery.c.status,
            )
            .outerjoin(
                latest_executions_subquery,
                and_(
                    Workflow.id == latest_executions_subquery.c.workflow_id,
                    latest_executions_subquery.c.row_num <= fetch_last_executions,
                ),
            )
            .where(Workflow.tenant_id == tenant_id)
            .where(Workflow.is_deleted == False)
            .order_by(Workflow.id, desc(latest_executions_subquery.c.started))
            .limit(15000)
        ).distinct()

        result = session.execute(workflows_with_last_executions_query).all()

    return result


def get_last_incidents(
    tenant_id: str,
    limit: int = 25,
    offset: int = 0,
    timeframe: int = None,
    upper_timestamp: datetime = None,
    lower_timestamp: datetime = None,
    is_confirmed: bool = False,
) -> Tuple[list[Incident], int]:
    """
    Get the last incidents and total amount of incidents.

    Args:
        tenant_id (str): The tenant_id to filter the incidents by.
        limit (int): Amount of objects to return
        offset (int): Current offset for
        timeframe (int|null): Return incidents only for the last <N> days
        is_confirmed (bool): Return confirmed incidents or predictions

    Returns:
        List[Incident]: A list of Incident objects.
    """
    with Session(engine) as session:
        subquery = (
            select(
                AlertToIncident.incident_id,
                func.max(Alert.timestamp).label('last_updated_time')
            )
            .join(Alert, Alert.id == AlertToIncident.alert_id)
            .group_by(AlertToIncident.incident_id)
            .subquery()
        )

        query = (
            session.query(
                Incident,
                subquery.c.last_updated_time
            )
            .join(subquery, subquery.c.incident_id == Incident.id)
            .filter(Incident.tenant_id == tenant_id)
            .filter(Incident.is_confirmed == is_confirmed)
<<<<<<< HEAD
            .options(joinedload(Incident.alerts))
=======
            .order_by(desc(Incident.creation_time))
>>>>>>> 1a63b975
        )

        if timeframe:
            query = query.filter(
                Incident.start_time
                >= datetime.now(tz=timezone.utc) - timedelta(days=timeframe)
            )

        if upper_timestamp and lower_timestamp:
            query = query.filter(
                subquery.c.last_updated_time.between(lower_timestamp, upper_timestamp)
            )
        elif upper_timestamp:
            query = query.filter(
                subquery.c.last_updated_time <= upper_timestamp
            )
        elif lower_timestamp:
            query = query.filter(
                subquery.c.last_updated_time >= lower_timestamp
            )

        total_count = query.count()

        # Order by start_time in descending order and limit the results
        query = query.order_by(desc(Incident.start_time)).limit(limit).offset(offset)
        # Execute the query
        incidents = query.all()

    return incidents, total_count


def get_incident_by_id(tenant_id: str, incident_id: str | UUID) -> Optional[Incident]:
    with Session(engine) as session:
        query = session.query(
            Incident,
        ).filter(
            Incident.tenant_id == tenant_id,
            Incident.id == incident_id,
        )

    return query.first()


def create_incident_from_dto(
    tenant_id: str, incident_dto: IncidentDtoIn
) -> Optional[Incident]:
    return create_incident_from_dict(tenant_id, incident_dto.dict())


def create_incident_from_dict(
    tenant_id: str, incident_data: dict
) -> Optional[Incident]:
    is_predicted = incident_data.get("is_predicted", False)
    with Session(engine) as session:
        new_incident = Incident(
            **incident_data, tenant_id=tenant_id, is_confirmed=not is_predicted
        )
        session.add(new_incident)
        session.commit()
        session.refresh(new_incident)
        new_incident.alerts = []
    return new_incident


def update_incident_from_dto_by_id(
    tenant_id: str,
    incident_id: str,
    updated_incident_dto: IncidentDtoIn,
) -> Optional[Incident]:
    with Session(engine) as session:
        incident = session.exec(
            select(Incident)
            .where(
                Incident.tenant_id == tenant_id,
                Incident.id == incident_id,
            )
            .options(joinedload(Incident.alerts))
        ).first()

        if not incident:
            return None

        session.query(Incident).filter(
            Incident.tenant_id == tenant_id,
            Incident.id == incident_id,
        ).update(
            {
                "name": updated_incident_dto.name,
                "user_summary": updated_incident_dto.user_summary,
                "assignee": updated_incident_dto.assignee,
            }
        )

        session.commit()
        session.refresh(incident)

        return incident


def delete_incident_by_id(
    tenant_id: str,
    incident_id: str,
) -> bool:
    with Session(engine) as session:
        incident = (
            session.query(Incident)
            .filter(
                Incident.tenant_id == tenant_id,
                Incident.id == incident_id,
            )
            .first()
        )

        # Delete all associations with alerts:

        (
            session.query(AlertToIncident)
            .where(
                AlertToIncident.tenant_id == tenant_id,
                AlertToIncident.incident_id == incident.id,
            )
            .delete()
        )

        session.delete(incident)
        session.commit()
        return True


def get_incidents_count(
    tenant_id: str,
) -> int:
    with Session(engine) as session:
        return (
            session.query(Incident)
            .filter(
                Incident.tenant_id == tenant_id,
            )
            .count()
        )


def get_incident_alerts_by_incident_id(tenant_id: str, incident_id: str, limit: int, offset: int) -> (List[Alert], int):
    with Session(engine) as session:
        query = (
            session.query(
                Alert,
            )
            .join(AlertToIncident, AlertToIncident.alert_id == Alert.id)
            .join(Incident, AlertToIncident.incident_id == Incident.id)
            .filter(
                AlertToIncident.tenant_id == tenant_id,
                Incident.id == incident_id,
            )
        )

    total_count = query.count()

    return query.limit(limit).offset(offset).all(), total_count


def get_alerts_data_for_incident(
    alert_ids: list[str | UUID],
    session: Optional[Session] = None
) -> dict:

    """
    Function to prepare aggregated data for incidents from the given list of alert_ids
    Logic is wrapped to the inner function for better usability with an optional database session

    Args:
        alert_ids (list[str | UUID]): list of alert ids for aggregation
        session (Optional[Session]): The database session or None

    Returns: dict {sources: list[str], services: list[str], count: int}
    """

    def inner(db_session: Session):

        fields = (
            get_json_extract_field(session, Alert.event, 'service'),
            Alert.provider_type
        )

        alerts_data = db_session.exec(
            select(
                *fields
            ).where(
                col(Alert.id).in_(alert_ids),
            )
        ).all()

        sources = []
        services = []

        for (service, source) in alerts_data:
            if source:
                sources.append(source)
            if service:
                services.append(service)

        return {
            "sources": set(sources),
            "services": set(services),
            "count": len(alerts_data)
        }

    # Ensure that we have a session to execute the query. If not - make new one
    if not session:
        with Session(engine) as session:
            return inner(session)
    return inner(session)


def add_alerts_to_incident_by_incident_id(
    tenant_id: str, incident_id: str | UUID, alert_ids: List[UUID]
):
    with Session(engine) as session:
        incident = session.exec(
            select(Incident).where(
                Incident.tenant_id == tenant_id,
                Incident.id == incident_id,
            )
        ).first()

        if not incident:
            return None

        existed_alert_ids = session.exec(
            select(AlertToIncident.alert_id).where(
                AlertToIncident.tenant_id == tenant_id,
                AlertToIncident.incident_id == incident.id,
                col(AlertToIncident.alert_id).in_(alert_ids),
            )
        ).all()

        new_alert_ids = [alert_id for alert_id in alert_ids
                         if alert_id not in existed_alert_ids]

        alerts_data_for_incident = get_alerts_data_for_incident(new_alert_ids, session)

        incident.sources = list(
           set(incident.sources) | set(alerts_data_for_incident["sources"])
        )
        incident.affected_services = list(
           set(incident.affected_services) | set(alerts_data_for_incident["services"])
        )
        incident.alerts_count += alerts_data_for_incident["count"]

        alert_to_incident_entries = [
            AlertToIncident(
                alert_id=alert_id, incident_id=incident.id, tenant_id=tenant_id
            )
            for alert_id in new_alert_ids
        ]

        session.bulk_save_objects(alert_to_incident_entries)
        session.add(incident)
        session.commit()
        return True


def remove_alerts_to_incident_by_incident_id(
    tenant_id: str, incident_id: str | UUID, alert_ids: List[UUID]
) -> Optional[int]:
    with Session(engine) as session:
        incident = session.exec(
            select(Incident).where(
                Incident.tenant_id == tenant_id,
                Incident.id == incident_id,
            )
        ).first()

        if not incident:
            return None

        # Removing alerts-to-incident relation for provided alerts_ids
        deleted = (
            session.query(AlertToIncident)
            .where(
                AlertToIncident.tenant_id == tenant_id,
                AlertToIncident.incident_id == incident.id,
                col(AlertToIncident.alert_id).in_(alert_ids),
            )
            .delete()
        )
        session.commit()

        # Getting aggregated data for incidents for alerts which just was removed
        alerts_data_for_incident = get_alerts_data_for_incident(alert_ids, session)

        service_field = get_json_extract_field(session, Alert.event, 'service')

        # checking if services of removed alerts are still presented in alerts
        # which still assigned with the incident
        services_existed = session.exec(
            session.query(func.distinct(service_field))
            .join(AlertToIncident, Alert.id == AlertToIncident.alert_id)
            .filter(
                AlertToIncident.incident_id == incident_id,
                service_field.in_(alerts_data_for_incident["services"])
            )
        ).scalars()

        # checking if sources (providers) of removed alerts are still presented in alerts
        # which still assigned with the incident
        sources_existed = session.exec(
            session.query(col(Alert.provider_type).distinct())
            .join(AlertToIncident, Alert.id == AlertToIncident.alert_id)
            .filter(
                AlertToIncident.incident_id == incident_id,
                col(Alert.provider_type).in_(alerts_data_for_incident["sources"])
            )
        ).scalars()

        # Making lists of services and sources to remove from the incident
        services_to_remove = [service for service in alerts_data_for_incident["services"]
                              if service not in services_existed]
        sources_to_remove = [source for source in alerts_data_for_incident["sources"]
                             if source not in sources_existed]

        # filtering removed entities from affected services and sources in the incident
        incident.affected_services = [service for service in incident.affected_services
                                      if service not in services_to_remove]
        incident.sources = [source for source in incident.sources
                            if source not in sources_to_remove]

        incident.alerts_count -= alerts_data_for_incident["count"]
        session.add(incident)
        session.commit()

        return deleted


def get_alerts_count(
    tenant_id: str,
) -> int:
    with Session(engine) as session:
        return (
            session.query(Alert)
            .filter(
                Alert.tenant_id == tenant_id,
            )
            .count()
        )


def get_first_alert_datetime(
    tenant_id: str,
) -> datetime | None:
    with Session(engine) as session:
        first_alert = (
            session.query(Alert)
            .filter(
                Alert.tenant_id == tenant_id,
            )
            .first()
        )
        if first_alert:
            return first_alert.timestamp


def confirm_predicted_incident_by_id(
    tenant_id: str,
    incident_id: UUID | str,
):
    with Session(engine) as session:
        incident = session.exec(
            select(Incident)
            .where(
                Incident.tenant_id == tenant_id,
                Incident.id == incident_id,
                Incident.is_confirmed == expression.false(),
            )
            .options(joinedload(Incident.alerts))
        ).first()

        if not incident:
            return None

        session.query(Incident).filter(
            Incident.tenant_id == tenant_id,
            Incident.id == incident_id,
            Incident.is_confirmed == expression.false(),
        ).update(
            {
                "is_confirmed": True,
            }
        )

        session.commit()
        session.refresh(incident)

        return incident
    
    
def write_pmi_matrix_to_db(tenant_id: str, pmi_matrix_df: pd.DataFrame) -> bool:
    # TODO: add handlers for sequential launches
    with Session(engine) as session:
        for fingerprint_i in pmi_matrix_df.index:
            for fingerprint_j in pmi_matrix_df.columns:
                pmi = pmi_matrix_df.at[fingerprint_i, fingerprint_j]

                pmi_entry = PMIMatrix(
                    tenant_id=tenant_id,
                    fingerprint_i=fingerprint_i,
                    fingerprint_j=fingerprint_j,
                    pmi=pmi
                )
                session.merge(pmi_entry)
                
        session.commit()
        
    return True

def get_pmi_value(tenant_id: str, fingerprint_i: str, fingerprint_j: str) -> Optional[float]:
    with Session(engine) as session:
        pmi_entry = session.exec(
            select(PMIMatrix)
            .where(PMIMatrix.tenant_id == tenant_id)
            .where(PMIMatrix.fingerprint_i == fingerprint_i)
            .where(PMIMatrix.fingerprint_j == fingerprint_j)
        ).first()
        
    return pmi_entry.pmi if pmi_entry else None


def get_alert_firing_time(tenant_id: str, fingerprint: str) -> timedelta:
    with Session(engine) as session:
        # Get the latest alert for this fingerprint
        latest_alert = (
            session.query(Alert)
            .filter(Alert.tenant_id == tenant_id)
            .filter(Alert.fingerprint == fingerprint)
            .order_by(Alert.timestamp.desc())
            .first()
        )

        if not latest_alert:
            return timedelta()

        # Extract status from the event column
        latest_status = latest_alert.event.get("status")

        # If the latest status is not 'firing', return 0
        if latest_status != "firing":
            return timedelta()

        # Find the last time it wasn't firing
        last_non_firing = (
            session.query(Alert)
            .filter(Alert.tenant_id == tenant_id)
            .filter(Alert.fingerprint == fingerprint)
            .filter(func.json_extract(Alert.event, "$.status") != "firing")
            .order_by(Alert.timestamp.desc())
            .first()
        )

        if last_non_firing:
            # Find the next firing alert after the last non-firing alert
            next_firing = (
                session.query(Alert)
                .filter(Alert.tenant_id == tenant_id)
                .filter(Alert.fingerprint == fingerprint)
                .filter(Alert.timestamp > last_non_firing.timestamp)
                .filter(func.json_extract(Alert.event, "$.status") == "firing")
                .order_by(Alert.timestamp.asc())
                .first()
            )
            if next_firing:
                return datetime.now(tz=timezone.utc) - next_firing.timestamp.replace(
                    tzinfo=timezone.utc
                )
            else:
                # If no firing alert after the last non-firing, return 0
                return timedelta()
        else:
            # If all alerts are firing, use the earliest alert time
            earliest_alert = (
                session.query(Alert)
                .filter(Alert.tenant_id == tenant_id)
                .filter(Alert.fingerprint == fingerprint)
                .order_by(Alert.timestamp.asc())
                .first()
            )
            return datetime.now(tz=timezone.utc) - earliest_alert.timestamp.replace(
                tzinfo=timezone.utc
            )

<<<<<<< HEAD
def update_incident_summary(incident_id: UUID, summary: str) -> Incident:
    with Session(engine) as session:
        incident = session.exec(
            select(Incident)
            .where(Incident.id == incident_id)
        ).first()

        if not incident:
            return None

        incident.generated_summary = summary
        session.commit()
        session.refresh(incident)

        return incident
=======

# Fetch all topology data
def get_all_topology_data(
    tenant_id: str,
    provider_id: Optional[str] = None,
    service: Optional[str] = None,
    environment: Optional[str] = None,
) -> List[TopologyServiceDtoOut]:
    with Session(engine) as session:
        query = select(TopologyService).where(TopologyService.tenant_id == tenant_id)

        # @tb: let's filter by service only for now and take care of it when we handle multilpe
        # services and environments and cmdbs
        # the idea is that we show the service topology regardless of the underlying provider/env
        # if provider_id is not None and service is not None and environment is not None:
        if service is not None:
            query = query.where(
                TopologyService.service == service,
                # TopologyService.source_provider_id == provider_id,
                # TopologyService.environment == environment,
            )

            service_instance = session.exec(query).first()
            if not service_instance:
                return []

            services = session.exec(
                select(TopologyServiceDependency)
                .where(
                    TopologyServiceDependency.depends_on_service_id
                    == service_instance.id
                )
                .options(joinedload(TopologyServiceDependency.service))
            ).all()
            services = [service_instance, *[service.service for service in services]]
        else:
            # Fetch services for the tenant
            services = session.exec(query).all()

        service_dtos = [TopologyServiceDtoOut.from_orm(service) for service in services]

        return service_dtos
>>>>>>> 1a63b975
<|MERGE_RESOLUTION|>--- conflicted
+++ resolved
@@ -2014,11 +2014,8 @@
             .join(subquery, subquery.c.incident_id == Incident.id)
             .filter(Incident.tenant_id == tenant_id)
             .filter(Incident.is_confirmed == is_confirmed)
-<<<<<<< HEAD
             .options(joinedload(Incident.alerts))
-=======
             .order_by(desc(Incident.creation_time))
->>>>>>> 1a63b975
         )
 
         if timeframe:
@@ -2508,7 +2505,6 @@
                 tzinfo=timezone.utc
             )
 
-<<<<<<< HEAD
 def update_incident_summary(incident_id: UUID, summary: str) -> Incident:
     with Session(engine) as session:
         incident = session.exec(
@@ -2524,7 +2520,6 @@
         session.refresh(incident)
 
         return incident
-=======
 
 # Fetch all topology data
 def get_all_topology_data(
@@ -2566,5 +2561,4 @@
 
         service_dtos = [TopologyServiceDtoOut.from_orm(service) for service in services]
 
-        return service_dtos
->>>>>>> 1a63b975
+        return service_dtos