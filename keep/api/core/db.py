"""
Keep main database module.

This module contains the CRUD database functions for Keep.
"""

import hashlib
import json
import logging
import random
import uuid
from collections import defaultdict
from contextlib import contextmanager
from datetime import datetime, timedelta, timezone
from typing import Any, Callable, Dict, List, Tuple, Type, Union
from uuid import UUID, uuid4

import validators
from dateutil.tz import tz
from dotenv import find_dotenv, load_dotenv
from opentelemetry.instrumentation.sqlalchemy import SQLAlchemyInstrumentor
from psycopg2.errors import NoActiveSqlTransaction
from sqlalchemy import (
    String,
    and_,
    case,
    cast,
    desc,
    func,
    literal,
    null,
    select,
    union,
    update,
)
from sqlalchemy.dialects.mysql import insert as mysql_insert
from sqlalchemy.dialects.postgresql import insert as pg_insert
from sqlalchemy.dialects.sqlite import insert as sqlite_insert
from sqlalchemy.exc import IntegrityError, OperationalError
from sqlalchemy.orm import joinedload, selectinload, subqueryload
from sqlalchemy.sql import exists, expression
from sqlmodel import Session, SQLModel, col, or_, select, text

from keep.api.consts import STATIC_PRESETS
from keep.api.core.config import config
from keep.api.core.db_utils import create_db_engine, get_json_extract_field
from keep.api.core.dependencies import SINGLE_TENANT_UUID

# This import is required to create the tables
from keep.api.models.ai_external import (
    ExternalAIConfigAndMetadata,
    ExternalAIConfigAndMetadataDto,
)
from keep.api.models.alert import (
    AlertStatus,
    IncidentDto,
    IncidentDtoIn,
    IncidentSorting,
)
from keep.api.models.db.action import Action
from keep.api.models.db.ai_external import *  # pylint: disable=unused-wildcard-import
from keep.api.models.db.alert import *  # pylint: disable=unused-wildcard-import
from keep.api.models.db.dashboard import *  # pylint: disable=unused-wildcard-import
from keep.api.models.db.extraction import *  # pylint: disable=unused-wildcard-import
from keep.api.models.db.maintenance_window import *  # pylint: disable=unused-wildcard-import
from keep.api.models.db.mapping import *  # pylint: disable=unused-wildcard-import
from keep.api.models.db.preset import *  # pylint: disable=unused-wildcard-import
from keep.api.models.db.provider import *  # pylint: disable=unused-wildcard-import
from keep.api.models.db.rule import *  # pylint: disable=unused-wildcard-import
from keep.api.models.db.system import *  # pylint: disable=unused-wildcard-import
from keep.api.models.db.tenant import *  # pylint: disable=unused-wildcard-import
from keep.api.models.db.topology import *  # pylint: disable=unused-wildcard-import
from keep.api.models.db.workflow import *  # pylint: disable=unused-wildcard-import
from keep.api.models.time_stamp import TimeStampFilter

logger = logging.getLogger(__name__)


# this is a workaround for gunicorn to load the env vars
# because somehow in gunicorn it doesn't load the .env file
load_dotenv(find_dotenv())


engine = create_db_engine()
SQLAlchemyInstrumentor().instrument(enable_commenter=True, engine=engine)


ALLOWED_INCIDENT_FILTERS = [
    "status",
    "severity",
    "sources",
    "affected_services",
    "assignee",
]
KEEP_AUDIT_EVENTS_ENABLED = config("KEEP_AUDIT_EVENTS_ENABLED", cast=bool, default=True)


def dispose_session():
    logger.info("Disposing engine pool")
    if engine.dialect.name != "sqlite":
        engine.dispose(close=False)
        logger.info("Engine pool disposed")
    else:
        logger.info("Engine pool is sqlite, not disposing")


@contextmanager
def existed_or_new_session(session: Optional[Session] = None) -> Session:
    if session:
        yield session
    else:
        with Session(engine) as session:
            yield session


def get_session() -> Session:
    """
    Creates a database session.

    Yields:
        Session: A database session
    """
    from opentelemetry import trace  # pylint: disable=import-outside-toplevel

    tracer = trace.get_tracer(__name__)
    with tracer.start_as_current_span("get_session"):
        with Session(engine) as session:
            yield session


def get_session_sync() -> Session:
    """
    Creates a database session.

    Returns:
        Session: A database session
    """
    return Session(engine)


def __convert_to_uuid(value: str) -> UUID | None:
    try:
        return UUID(value)
    except ValueError:
        return None


def create_workflow_execution(
    workflow_id: str,
    tenant_id: str,
    triggered_by: str,
    execution_number: int = 1,
    event_id: str = None,
    fingerprint: str = None,
    execution_id: str = None,
    event_type: str = "alert",
) -> str:
    with Session(engine) as session:
        try:
            if len(triggered_by) > 255:
                triggered_by = triggered_by[:255]
            workflow_execution = WorkflowExecution(
                id=execution_id or str(uuid4()),
                workflow_id=workflow_id,
                tenant_id=tenant_id,
                started=datetime.now(tz=timezone.utc),
                triggered_by=triggered_by,
                execution_number=execution_number,
                status="in_progress",
            )
            session.add(workflow_execution)
            # Ensure the object has an id
            session.flush()
            execution_id = workflow_execution.id
            if KEEP_AUDIT_EVENTS_ENABLED:
                if fingerprint and event_type == "alert":
                    workflow_to_alert_execution = WorkflowToAlertExecution(
                        workflow_execution_id=execution_id,
                        alert_fingerprint=fingerprint,
                        event_id=event_id,
                    )
                    session.add(workflow_to_alert_execution)
                elif event_type == "incident":
                    workflow_to_incident_execution = WorkflowToIncidentExecution(
                        workflow_execution_id=execution_id,
                        alert_fingerprint=fingerprint,
                        incident_id=event_id,
                    )
                    session.add(workflow_to_incident_execution)

            session.commit()
            return execution_id
        except IntegrityError:
            session.rollback()
            logger.debug(
                f"Failed to create a new execution for workflow {workflow_id}. Constraint is met."
            )
            raise


def get_mapping_rule_by_id(tenant_id: str, rule_id: str) -> MappingRule | None:
    rule = None
    with Session(engine) as session:
        rule: MappingRule | None = (
            session.query(MappingRule)
            .filter(MappingRule.tenant_id == tenant_id)
            .filter(MappingRule.id == rule_id)
            .first()
        )
    return rule


def get_last_completed_execution(
    session: Session, workflow_id: str
) -> WorkflowExecution:
    return session.exec(
        select(WorkflowExecution)
        .where(WorkflowExecution.workflow_id == workflow_id)
        .where(
            (WorkflowExecution.status == "success")
            | (WorkflowExecution.status == "error")
            | (WorkflowExecution.status == "providers_not_configured")
        )
        .order_by(WorkflowExecution.execution_number.desc())
        .limit(1)
    ).first()


def get_workflows_that_should_run():
    with Session(engine) as session:
        logger.debug("Checking for workflows that should run")
        workflows_with_interval = []
        try:
            result = session.exec(
                select(Workflow)
                .filter(Workflow.is_deleted == False)
                .filter(Workflow.is_disabled == False)
                .filter(Workflow.interval != None)
                .filter(Workflow.interval > 0)
            )
            workflows_with_interval = result.all() if result else []
        except Exception:
            logger.exception("Failed to get workflows with interval")

        logger.debug(f"Found {len(workflows_with_interval)} workflows with interval")
        workflows_to_run = []
        # for each workflow:
        for workflow in workflows_with_interval:
            current_time = datetime.utcnow()
            last_execution = get_last_completed_execution(session, workflow.id)
            # if there no last execution, that's the first time we run the workflow
            if not last_execution:
                try:
                    # try to get the lock
                    workflow_execution_id = create_workflow_execution(
                        workflow.id, workflow.tenant_id, "scheduler"
                    )
                    # we succeed to get the lock on this execution number :)
                    # let's run it
                    workflows_to_run.append(
                        {
                            "tenant_id": workflow.tenant_id,
                            "workflow_id": workflow.id,
                            "workflow_execution_id": workflow_execution_id,
                        }
                    )
                # some other thread/instance has already started to work on it
                except IntegrityError:
                    continue
            # else, if the last execution was more than interval seconds ago, we need to run it
            elif (
                last_execution.started + timedelta(seconds=workflow.interval)
                <= current_time
            ):
                try:
                    # try to get the lock with execution_number + 1
                    workflow_execution_id = create_workflow_execution(
                        workflow.id,
                        workflow.tenant_id,
                        "scheduler",
                        last_execution.execution_number + 1,
                    )
                    # we succeed to get the lock on this execution number :)
                    # let's run it
                    workflows_to_run.append(
                        {
                            "tenant_id": workflow.tenant_id,
                            "workflow_id": workflow.id,
                            "workflow_execution_id": workflow_execution_id,
                        }
                    )
                    # continue to the next one
                    continue
                # some other thread/instance has already started to work on it
                except IntegrityError:
                    # we need to verify the locking is still valid and not timeouted
                    session.rollback()
                    pass
                # get the ongoing execution
                ongoing_execution = session.exec(
                    select(WorkflowExecution)
                    .where(WorkflowExecution.workflow_id == workflow.id)
                    .where(
                        WorkflowExecution.execution_number
                        == last_execution.execution_number + 1
                    )
                    .limit(1)
                ).first()
                # this is a WTF exception since if this (workflow_id, execution_number) does not exist,
                # we would be able to acquire the lock
                if not ongoing_execution:
                    logger.error(
                        f"WTF: ongoing execution not found {workflow.id} {last_execution.execution_number + 1}"
                    )
                    continue
                # if this completed, error, than that's ok - the service who locked the execution is done
                elif ongoing_execution.status != "in_progress":
                    continue
                # if the ongoing execution runs more than 60 minutes, than its timeout
                elif ongoing_execution.started + timedelta(minutes=60) <= current_time:
                    ongoing_execution.status = "timeout"
                    session.commit()
                    # re-create the execution and try to get the lock
                    try:
                        workflow_execution_id = create_workflow_execution(
                            workflow.id,
                            workflow.tenant_id,
                            "scheduler",
                            ongoing_execution.execution_number + 1,
                        )
                    # some other thread/instance has already started to work on it and that's ok
                    except IntegrityError:
                        logger.debug(
                            f"Failed to create a new execution for workflow {workflow.id} [timeout]. Constraint is met."
                        )
                        continue
                    # managed to acquire the (workflow_id, execution_number) lock
                    workflows_to_run.append(
                        {
                            "tenant_id": workflow.tenant_id,
                            "workflow_id": workflow.id,
                            "workflow_execution_id": workflow_execution_id,
                        }
                    )
            else:
                logger.debug(
                    f"Workflow {workflow.id} is already running by someone else"
                )

        return workflows_to_run


def add_or_update_workflow(
    id,
    name,
    tenant_id,
    description,
    created_by,
    interval,
    workflow_raw,
    is_disabled,
    provisioned=False,
    provisioned_file=None,
    updated_by=None,
) -> Workflow:
    with Session(engine, expire_on_commit=False) as session:
        # TODO: we need to better understanad if that's the right behavior we want
        existing_workflow = (
            session.query(Workflow)
            .filter_by(name=name)
            .filter_by(tenant_id=tenant_id)
            .first()
        )

        if existing_workflow:
            # tb: no need to override the id field here because it has foreign key constraints.
            existing_workflow.tenant_id = tenant_id
            existing_workflow.description = description
            existing_workflow.updated_by = (
                updated_by or existing_workflow.updated_by
            )  # Update the updated_by field if provided
            existing_workflow.interval = interval
            existing_workflow.workflow_raw = workflow_raw
            existing_workflow.revision += 1  # Increment the revision
            existing_workflow.last_updated = datetime.now()  # Update last_updated
            existing_workflow.is_deleted = False
            existing_workflow.is_disabled = is_disabled
            existing_workflow.provisioned = provisioned
            existing_workflow.provisioned_file = provisioned_file

        else:
            # Create a new workflow
            workflow = Workflow(
                id=id,
                name=name,
                tenant_id=tenant_id,
                description=description,
                created_by=created_by,
                updated_by=updated_by,  # Set updated_by to the provided value
                interval=interval,
                is_disabled=is_disabled,
                workflow_raw=workflow_raw,
                provisioned=provisioned,
                provisioned_file=provisioned_file,
            )
            session.add(workflow)

        session.commit()
        return existing_workflow if existing_workflow else workflow


def get_workflow_to_alert_execution_by_workflow_execution_id(
    workflow_execution_id: str,
) -> WorkflowToAlertExecution:
    """
    Get the WorkflowToAlertExecution entry for a given workflow execution ID.

    Args:
        workflow_execution_id (str): The workflow execution ID to filter the workflow execution by.

    Returns:
        WorkflowToAlertExecution: The WorkflowToAlertExecution object.
    """
    with Session(engine) as session:
        return (
            session.query(WorkflowToAlertExecution)
            .filter_by(workflow_execution_id=workflow_execution_id)
            .first()
        )


def get_last_workflow_workflow_to_alert_executions(
    session: Session, tenant_id: str
) -> list[WorkflowToAlertExecution]:
    """
    Get the latest workflow executions for each alert fingerprint.

    Args:
        session (Session): The database session.
        tenant_id (str): The tenant_id to filter the workflow executions by.

    Returns:
        list[WorkflowToAlertExecution]: A list of WorkflowToAlertExecution objects.
    """
    # Subquery to find the max started timestamp for each alert_fingerprint
    max_started_subquery = (
        session.query(
            WorkflowToAlertExecution.alert_fingerprint,
            func.max(WorkflowExecution.started).label("max_started"),
        )
        .join(
            WorkflowExecution,
            WorkflowToAlertExecution.workflow_execution_id == WorkflowExecution.id,
        )
        .filter(WorkflowExecution.tenant_id == tenant_id)
        .filter(WorkflowExecution.started >= datetime.now() - timedelta(days=7))
        .group_by(WorkflowToAlertExecution.alert_fingerprint)
    ).subquery("max_started_subquery")

    # Query to find WorkflowToAlertExecution entries that match the max started timestamp
    latest_workflow_to_alert_executions: list[WorkflowToAlertExecution] = (
        session.query(WorkflowToAlertExecution)
        .join(
            WorkflowExecution,
            WorkflowToAlertExecution.workflow_execution_id == WorkflowExecution.id,
        )
        .join(
            max_started_subquery,
            and_(
                WorkflowToAlertExecution.alert_fingerprint
                == max_started_subquery.c.alert_fingerprint,
                WorkflowExecution.started == max_started_subquery.c.max_started,
            ),
        )
        .filter(WorkflowExecution.tenant_id == tenant_id)
        .limit(1000)
        .all()
    )
    return latest_workflow_to_alert_executions


def get_last_workflow_execution_by_workflow_id(
    tenant_id: str, workflow_id: str, status: str = None
) -> Optional[WorkflowExecution]:
    with Session(engine) as session:
        query = (
            session.query(WorkflowExecution)
            .filter(WorkflowExecution.workflow_id == workflow_id)
            .filter(WorkflowExecution.tenant_id == tenant_id)
            .filter(WorkflowExecution.started >= datetime.now() - timedelta(days=1))
            .order_by(WorkflowExecution.started.desc())
        )

        if status:
            query = query.filter(WorkflowExecution.status == status)

        workflow_execution = query.first()
    return workflow_execution


def get_workflows_with_last_execution(tenant_id: str) -> List[dict]:
    with Session(engine) as session:
        latest_execution_cte = (
            select(
                WorkflowExecution.workflow_id,
                func.max(WorkflowExecution.started).label("last_execution_time"),
            )
            .where(WorkflowExecution.tenant_id == tenant_id)
            .where(
                WorkflowExecution.started
                >= datetime.now(tz=timezone.utc) - timedelta(days=7)
            )
            .group_by(WorkflowExecution.workflow_id)
            .limit(1000)
            .cte("latest_execution_cte")
        )

        workflows_with_last_execution_query = (
            select(
                Workflow,
                latest_execution_cte.c.last_execution_time,
                WorkflowExecution.status,
            )
            .outerjoin(
                latest_execution_cte,
                Workflow.id == latest_execution_cte.c.workflow_id,
            )
            .outerjoin(
                WorkflowExecution,
                and_(
                    Workflow.id == WorkflowExecution.workflow_id,
                    WorkflowExecution.started
                    == latest_execution_cte.c.last_execution_time,
                ),
            )
            .where(Workflow.tenant_id == tenant_id)
            .where(Workflow.is_deleted == False)
        ).distinct()

        result = session.execute(workflows_with_last_execution_query).all()
    return result


def get_all_workflows(tenant_id: str) -> List[Workflow]:
    with Session(engine) as session:
        workflows = session.exec(
            select(Workflow)
            .where(Workflow.tenant_id == tenant_id)
            .where(Workflow.is_deleted == False)
        ).all()
    return workflows


def get_all_provisioned_workflows(tenant_id: str) -> List[Workflow]:
    with Session(engine) as session:
        workflows = session.exec(
            select(Workflow)
            .where(Workflow.tenant_id == tenant_id)
            .where(Workflow.provisioned == True)
            .where(Workflow.is_deleted == False)
        ).all()
    return workflows


def get_all_provisioned_providers(tenant_id: str) -> List[Provider]:
    with Session(engine) as session:
        providers = session.exec(
            select(Provider)
            .where(Provider.tenant_id == tenant_id)
            .where(Provider.provisioned == True)
        ).all()
    return providers


def get_all_workflows_yamls(tenant_id: str) -> List[str]:
    with Session(engine) as session:
        workflows = session.exec(
            select(Workflow.workflow_raw)
            .where(Workflow.tenant_id == tenant_id)
            .where(Workflow.is_deleted == False)
        ).all()
    return workflows


def get_workflow(tenant_id: str, workflow_id: str) -> Workflow:
    with Session(engine) as session:
        # if the workflow id is uuid:
        if validators.uuid(workflow_id):
            workflow = session.exec(
                select(Workflow)
                .where(Workflow.tenant_id == tenant_id)
                .where(Workflow.id == workflow_id)
                .where(Workflow.is_deleted == False)
            ).first()
        else:
            workflow = session.exec(
                select(Workflow)
                .where(Workflow.tenant_id == tenant_id)
                .where(Workflow.name == workflow_id)
                .where(Workflow.is_deleted == False)
            ).first()
    if not workflow:
        return None
    return workflow


def get_raw_workflow(tenant_id: str, workflow_id: str) -> str:
    workflow = get_workflow(tenant_id, workflow_id)
    if not workflow:
        return None
    return workflow.workflow_raw


def update_provider_last_pull_time(tenant_id: str, provider_id: str):
    extra = {"tenant_id": tenant_id, "provider_id": provider_id}
    logger.info("Updating provider last pull time", extra=extra)
    with Session(engine) as session:
        provider = session.exec(
            select(Provider).where(
                Provider.tenant_id == tenant_id, Provider.id == provider_id
            )
        ).first()

        if not provider:
            logger.warning(
                "Could not update provider last pull time since provider does not exist",
                extra=extra,
            )

        try:
            provider.last_pull_time = datetime.now(tz=timezone.utc)
            session.commit()
        except Exception:
            logger.exception("Failed to update provider last pull time", extra=extra)
            raise
    logger.info("Successfully updated provider last pull time", extra=extra)


def get_installed_providers(tenant_id: str) -> List[Provider]:
    with Session(engine) as session:
        providers = session.exec(
            select(Provider).where(Provider.tenant_id == tenant_id)
        ).all()
    return providers


def get_consumer_providers() -> List[Provider]:
    # get all the providers that installed as consumers
    with Session(engine) as session:
        providers = session.exec(
            select(Provider).where(Provider.consumer == True)
        ).all()
    return providers


def finish_workflow_execution(tenant_id, workflow_id, execution_id, status, error):
    with Session(engine) as session:
        workflow_execution = session.exec(
            select(WorkflowExecution).where(WorkflowExecution.id == execution_id)
        ).first()
        # some random number to avoid collisions
        if not workflow_execution:
            logger.warning(
                f"Failed to finish workflow execution {execution_id} for workflow {workflow_id}. Execution not found.",
                extra={
                    "tenant_id": tenant_id,
                    "workflow_id": workflow_id,
                    "execution_id": execution_id,
                },
            )
            raise ValueError("Execution not found")
        workflow_execution.is_running = random.randint(1, 2147483647 - 1)  # max int
        workflow_execution.status = status
        # TODO: we had a bug with the error field, it was too short so some customers may fail over it.
        #   we need to fix it in the future, create a migration that increases the size of the error field
        #   and then we can remove the [:511] from here
        workflow_execution.error = error[:511] if error else None
        workflow_execution.execution_time = (
            datetime.utcnow() - workflow_execution.started
        ).total_seconds()
        # TODO: logs
        session.commit()


def get_workflow_executions(
    tenant_id,
    workflow_id,
    limit=50,
    offset=0,
    tab=2,
    status: Optional[Union[str, List[str]]] = None,
    trigger: Optional[Union[str, List[str]]] = None,
    execution_id: Optional[str] = None,
):
    with Session(engine) as session:
        query = session.query(
            WorkflowExecution,
        ).filter(
            WorkflowExecution.tenant_id == tenant_id,
            WorkflowExecution.workflow_id == workflow_id,
        )

        now = datetime.now(tz=timezone.utc)
        timeframe = None

        if tab == 1:
            timeframe = now - timedelta(days=30)
        elif tab == 2:
            timeframe = now - timedelta(days=7)
        elif tab == 3:
            start_of_day = now.replace(hour=0, minute=0, second=0, microsecond=0)
            query = query.filter(
                WorkflowExecution.started >= start_of_day,
                WorkflowExecution.started <= now,
            )

        if timeframe:
            query = query.filter(WorkflowExecution.started >= timeframe)

        if isinstance(status, str):
            status = [status]
        elif status is None:
            status = []

        # Normalize trigger to a list
        if isinstance(trigger, str):
            trigger = [trigger]

        if execution_id:
            query = query.filter(WorkflowExecution.id == execution_id)
        if status and len(status) > 0:
            query = query.filter(WorkflowExecution.status.in_(status))
        if trigger and len(trigger) > 0:
            conditions = [
                WorkflowExecution.triggered_by.like(f"{trig}%") for trig in trigger
            ]
            query = query.filter(or_(*conditions))

        total_count = query.count()
        status_count_query = query.with_entities(
            WorkflowExecution.status, func.count().label("count")
        ).group_by(WorkflowExecution.status)
        status_counts = status_count_query.all()

        statusGroupbyMap = {status: count for status, count in status_counts}
        pass_count = statusGroupbyMap.get("success", 0)
        fail_count = statusGroupbyMap.get("error", 0) + statusGroupbyMap.get(
            "timeout", 0
        )
        avgDuration = query.with_entities(
            func.avg(WorkflowExecution.execution_time)
        ).scalar()
        avgDuration = avgDuration if avgDuration else 0.0

        query = (
            query.order_by(desc(WorkflowExecution.started)).limit(limit).offset(offset)
        )
        # Execute the query
        workflow_executions = query.all()

    return total_count, workflow_executions, pass_count, fail_count, avgDuration


def delete_workflow(tenant_id, workflow_id):
    with Session(engine) as session:
        workflow = session.exec(
            select(Workflow)
            .where(Workflow.tenant_id == tenant_id)
            .where(Workflow.id == workflow_id)
        ).first()

        if workflow:
            workflow.is_deleted = True
            session.commit()


def delete_workflow_by_provisioned_file(tenant_id, provisioned_file):
    with Session(engine) as session:
        workflow = session.exec(
            select(Workflow)
            .where(Workflow.tenant_id == tenant_id)
            .where(Workflow.provisioned_file == provisioned_file)
        ).first()

        if workflow:
            workflow.is_deleted = True
            session.commit()


def get_workflow_id(tenant_id, workflow_name):
    with Session(engine) as session:
        workflow = session.exec(
            select(Workflow)
            .where(Workflow.tenant_id == tenant_id)
            .where(Workflow.name == workflow_name)
            .where(Workflow.is_deleted == False)
        ).first()

        if workflow:
            return workflow.id


def push_logs_to_db(log_entries):
    # avoid circular import
    from keep.api.logging import LOG_FORMAT, LOG_FORMAT_OPEN_TELEMETRY

    if LOG_FORMAT == LOG_FORMAT_OPEN_TELEMETRY:
        db_log_entries = [
            WorkflowExecutionLog(
                workflow_execution_id=log_entry["workflow_execution_id"],
                timestamp=datetime.strptime(
                    log_entry["asctime"], "%Y-%m-%d %H:%M:%S,%f"
                ),
                message=log_entry["message"][0:255],  # limit the message to 255 chars
                context=json.loads(
                    json.dumps(log_entry.get("context", {}), default=str)
                ),  # workaround to serialize any object
            )
            for log_entry in log_entries
        ]
    else:
        db_log_entries = [
            WorkflowExecutionLog(
                workflow_execution_id=log_entry["workflow_execution_id"],
                timestamp=log_entry["created"],
                message=log_entry["message"][0:255],  # limit the message to 255 chars
                context=json.loads(
                    json.dumps(log_entry.get("context", {}), default=str)
                ),  # workaround to serialize any object
            )
            for log_entry in log_entries
        ]

    # Add the LogEntry instances to the database session
    with Session(engine) as session:
        session.add_all(db_log_entries)
        session.commit()


def get_workflow_execution(tenant_id: str, workflow_execution_id: str):
    with Session(engine) as session:
        execution_with_logs = (
            session.query(WorkflowExecution)
            .filter(
                WorkflowExecution.id == workflow_execution_id,
                WorkflowExecution.tenant_id == tenant_id,
            )
            .options(
                joinedload(WorkflowExecution.logs),
                joinedload(WorkflowExecution.workflow_to_alert_execution),
                joinedload(WorkflowExecution.workflow_to_incident_execution),
            )
            .one()
        )
    return execution_with_logs


def get_last_workflow_executions(tenant_id: str, limit=20):
    with Session(engine) as session:
        execution_with_logs = (
            session.query(WorkflowExecution)
            .filter(
                WorkflowExecution.tenant_id == tenant_id,
            )
            .order_by(desc(WorkflowExecution.started))
            .limit(limit)
            .options(joinedload(WorkflowExecution.logs))
            .all()
        )

        return execution_with_logs


def get_workflow_executions_count(tenant_id: str):
    with Session(engine) as session:
        query = session.query(WorkflowExecution).filter(
            WorkflowExecution.tenant_id == tenant_id,
        )

        return {
            "success": query.filter(WorkflowExecution.status == "success").count(),
            "other": query.filter(WorkflowExecution.status != "success").count(),
        }


def add_audit(
    tenant_id: str,
    fingerprint: str,
    user_id: str,
    action: AlertActionType,
    description: str,
) -> AlertAudit:
    with Session(engine) as session:
        audit = AlertAudit(
            tenant_id=tenant_id,
            fingerprint=fingerprint,
            user_id=user_id,
            action=action.value,
            description=description,
        )
        session.add(audit)
        session.commit()
        session.refresh(audit)
    return audit


def _enrich_alert(
    session,
    tenant_id,
    fingerprint,
    enrichments,
    action_type: AlertActionType,
    action_callee: str,
    action_description: str,
    force=False,
    audit_enabled=True,
):
    """
    Enrich an alert with the provided enrichments.

    Args:
        session (Session): The database session.
        tenant_id (str): The tenant ID to filter the alert enrichments by.
        fingerprint (str): The alert fingerprint to filter the alert enrichments by.
        enrichments (dict): The enrichments to add to the alert.
        force (bool): Whether to force the enrichment to be updated. This is used to dispose enrichments if necessary.
    """
    enrichment = get_enrichment_with_session(session, tenant_id, fingerprint)
    if enrichment:
        # if force - override exisitng enrichments. being used to dispose enrichments if necessary
        if force:
            new_enrichment_data = enrichments
        else:
            new_enrichment_data = {**enrichment.enrichments, **enrichments}
        # SQLAlchemy doesn't support updating JSON fields, so we need to do it manually
        # https://github.com/sqlalchemy/sqlalchemy/discussions/8396#discussion-4308891
        stmt = (
            update(AlertEnrichment)
            .where(AlertEnrichment.id == enrichment.id)
            .values(enrichments=new_enrichment_data)
        )
        session.execute(stmt)
        if audit_enabled:
            # add audit event
            audit = AlertAudit(
                tenant_id=tenant_id,
                fingerprint=fingerprint,
                user_id=action_callee,
                action=action_type.value,
                description=action_description,
            )
            session.add(audit)
        session.commit()
        # Refresh the instance to get updated data from the database
        session.refresh(enrichment)
        return enrichment
    else:
        alert_enrichment = AlertEnrichment(
            tenant_id=tenant_id,
            alert_fingerprint=fingerprint,
            enrichments=enrichments,
        )
        session.add(alert_enrichment)
        # add audit event
        if audit_enabled:
            audit = AlertAudit(
                tenant_id=tenant_id,
                fingerprint=fingerprint,
                user_id=action_callee,
                action=action_type.value,
                description=action_description,
            )
            session.add(audit)
        session.commit()
        return alert_enrichment


def enrich_alert(
    tenant_id,
    fingerprint,
    enrichments,
    action_type: AlertActionType,
    action_callee: str,
    action_description: str,
    session=None,
    force=False,
    audit_enabled=True,
):
    # else, the enrichment doesn't exist, create it
    if not session:
        with Session(engine) as session:
            return _enrich_alert(
                session,
                tenant_id,
                fingerprint,
                enrichments,
                action_type,
                action_callee,
                action_description,
                force=force,
                audit_enabled=audit_enabled,
            )
    return _enrich_alert(
        session,
        tenant_id,
        fingerprint,
        enrichments,
        action_type,
        action_callee,
        action_description,
        force=force,
        audit_enabled=audit_enabled,
    )


def count_alerts(
    provider_type: str,
    provider_id: str,
    ever: bool,
    start_time: Optional[datetime],
    end_time: Optional[datetime],
    tenant_id: str,
):
    with Session(engine) as session:
        if ever:
            return (
                session.query(Alert)
                .filter(
                    Alert.tenant_id == tenant_id,
                    Alert.provider_id == provider_id,
                    Alert.provider_type == provider_type,
                )
                .count()
            )
        else:
            return (
                session.query(Alert)
                .filter(
                    Alert.tenant_id == tenant_id,
                    Alert.provider_id == provider_id,
                    Alert.provider_type == provider_type,
                    Alert.timestamp >= start_time,
                    Alert.timestamp <= end_time,
                )
                .count()
            )


def get_enrichment(tenant_id, fingerprint, refresh=False):
    with Session(engine) as session:
        return get_enrichment_with_session(session, tenant_id, fingerprint, refresh)


def get_enrichments(
    tenant_id: int, fingerprints: List[str]
) -> List[Optional[AlertEnrichment]]:
    """
    Get a list of alert enrichments for a list of fingerprints using a single DB query.

    :param tenant_id: The tenant ID to filter the alert enrichments by.
    :param fingerprints: A list of fingerprints to get the alert enrichments for.
    :return: A list of AlertEnrichment objects or None for each fingerprint.
    """
    with Session(engine) as session:
        result = session.exec(
            select(AlertEnrichment)
            .where(AlertEnrichment.tenant_id == tenant_id)
            .where(AlertEnrichment.alert_fingerprint.in_(fingerprints))
        ).all()
    return result


def get_enrichment_with_session(session, tenant_id, fingerprint, refresh=False):
    alert_enrichment = session.exec(
        select(AlertEnrichment)
        .where(AlertEnrichment.tenant_id == tenant_id)
        .where(AlertEnrichment.alert_fingerprint == fingerprint)
    ).first()
    if refresh and alert_enrichment:
        try:
            session.refresh(alert_enrichment)
        except Exception:
            logger.exception(
                "Failed to refresh enrichment",
                extra={"tenant_id": tenant_id, "fingerprint": fingerprint},
            )
    return alert_enrichment


def get_alerts_with_filters(
    tenant_id,
    provider_id=None,
    filters=None,
    time_delta=1,
    with_incidents=False,
) -> list[Alert]:
    with Session(engine) as session:
        # Create the query
        query = (
            session.query(Alert)
            .select_from(LastAlert)
            .join(Alert, LastAlert.alert_id == Alert.id)
        )

        # Apply subqueryload to force-load the alert_enrichment relationship
        query = query.options(subqueryload(Alert.alert_enrichment))

        # Filter by tenant_id
        query = query.filter(Alert.tenant_id == tenant_id)

        # Filter by time_delta
        query = query.filter(
            Alert.timestamp
            >= datetime.now(tz=timezone.utc) - timedelta(days=time_delta)
        )

        # Ensure Alert and AlertEnrichment are joined for subsequent filters
        query = query.outerjoin(Alert.alert_enrichment)

        # Apply filters if provided
        if filters:
            for f in filters:
                filter_key, filter_value = f.get("key"), f.get("value")
                if isinstance(filter_value, bool) and filter_value is True:
                    # If the filter value is True, we want to filter by the existence of the enrichment
                    #   e.g.: all the alerts that have ticket_id
                    if session.bind.dialect.name in ["mysql", "postgresql"]:
                        query = query.filter(
                            func.json_extract(
                                AlertEnrichment.enrichments, f"$.{filter_key}"
                            )
                            != null()
                        )
                    elif session.bind.dialect.name == "sqlite":
                        query = query.filter(
                            func.json_type(
                                AlertEnrichment.enrichments, f"$.{filter_key}"
                            )
                            != null()
                        )
                elif isinstance(filter_value, (str, int)):
                    if session.bind.dialect.name in ["mysql", "postgresql"]:
                        query = query.filter(
                            func.json_unquote(
                                func.json_extract(
                                    AlertEnrichment.enrichments, f"$.{filter_key}"
                                )
                            )
                            == filter_value
                        )
                    elif session.bind.dialect.name == "sqlite":
                        query = query.filter(
                            func.json_extract(
                                AlertEnrichment.enrichments, f"$.{filter_key}"
                            )
                            == filter_value
                        )
                    else:
                        logger.warning(
                            "Unsupported dialect",
                            extra={"dialect": session.bind.dialect.name},
                        )
                else:
                    logger.warning("Unsupported filter type", extra={"filter": f})

        if provider_id:
            query = query.filter(Alert.provider_id == provider_id)

        query = query.order_by(Alert.timestamp.desc())

        query = query.limit(10000)

        # Execute the query
        alerts = query.all()
        if with_incidents:
            alerts = enrich_alerts_with_incidents(tenant_id, alerts, session)

    return alerts


def query_alerts(
    tenant_id,
    provider_id=None,
    limit=1000,
    timeframe=None,
    upper_timestamp=None,
    lower_timestamp=None,
    skip_alerts_with_null_timestamp=True,
    sort_ascending=False,
) -> list[Alert]:
    """
    Get all alerts for a given tenant_id.

    Args:
        tenant_id (_type_): The tenant_id to filter the alerts by.
        provider_id (_type_, optional): The provider id to filter by. Defaults to None.
        limit (_type_, optional): The maximum number of alerts to return. Defaults to 1000.
        timeframe (_type_, optional): The number of days to look back for alerts. Defaults to None.
        upper_timestamp (_type_, optional): The upper timestamp to filter by. Defaults to None.
        lower_timestamp (_type_, optional): The lower timestamp to filter by. Defaults to None.

    Returns:
        List[Alert]: A list of Alert objects."""

    with Session(engine) as session:
        # Create the query
        query = session.query(Alert)

        # Apply subqueryload to force-load the alert_enrichment relationship
        query = query.options(subqueryload(Alert.alert_enrichment))

        # Filter by tenant_id
        query = query.filter(Alert.tenant_id == tenant_id)

        # if timeframe is provided, filter the alerts by the timeframe
        if timeframe:
            query = query.filter(
                Alert.timestamp
                >= datetime.now(tz=timezone.utc) - timedelta(days=timeframe)
            )

        filter_conditions = []

        if upper_timestamp is not None:
            filter_conditions.append(Alert.timestamp < upper_timestamp)

        if lower_timestamp is not None:
            filter_conditions.append(Alert.timestamp >= lower_timestamp)

        # Apply the filter conditions
        if filter_conditions:
            query = query.filter(*filter_conditions)  # Unpack and apply all conditions

        if provider_id:
            query = query.filter(Alert.provider_id == provider_id)

        if skip_alerts_with_null_timestamp:
            query = query.filter(Alert.timestamp.isnot(None))

        if sort_ascending:
            query = query.order_by(Alert.timestamp.asc())
        else:
            query = query.order_by(Alert.timestamp.desc())

        if limit:
            query = query.limit(limit)

        # Execute the query
        alerts = query.all()

    return alerts


def get_last_alerts(
    tenant_id,
    provider_id=None,
    limit=1000,
    timeframe=None,
    upper_timestamp=None,
    lower_timestamp=None,
    with_incidents=False,
    fingerprints=None,
) -> list[Alert]:

    with Session(engine) as session:
        dialect_name = session.bind.dialect.name

<<<<<<< HEAD
        query = (
            session.query(Alert, LastAlert.first_timestamp.label("startedAt"))
=======
        # Build the base query using select()
        stmt = (
            select(Alert, LastAlert.first_timestamp.label("startedAt"))
>>>>>>> 609ca7d8
            .select_from(LastAlert)
            .join(Alert, LastAlert.alert_id == Alert.id)
        )

        if timeframe:
<<<<<<< HEAD
            query = query.filter(
=======
            stmt = stmt.where(
>>>>>>> 609ca7d8
                LastAlert.timestamp
                >= datetime.now(tz=timezone.utc) - timedelta(days=timeframe)
            )

        # Apply additional filters
        filter_conditions = []

        if upper_timestamp is not None:
            filter_conditions.append(LastAlert.timestamp < upper_timestamp)

        if lower_timestamp is not None:
            filter_conditions.append(LastAlert.timestamp >= lower_timestamp)

        if fingerprints:
            filter_conditions.append(LastAlert.fingerprint.in_(tuple(fingerprints)))

        logger.info(f"filter_conditions: {filter_conditions}")

        if filter_conditions:
            stmt = stmt.where(*filter_conditions)

        # Main query for alerts
<<<<<<< HEAD
        query = query.filter(Alert.tenant_id == tenant_id).options(
=======
        stmt = stmt.where(Alert.tenant_id == tenant_id).options(
>>>>>>> 609ca7d8
            subqueryload(Alert.alert_enrichment)
        )

        if with_incidents:
            if dialect_name == "sqlite":
                # SQLite version - using JSON
                incidents_subquery = (
                    select(
                        LastAlertToIncident.fingerprint,
                        func.json_group_array(
                            cast(LastAlertToIncident.incident_id, String)
                        ).label("incidents"),
                    )
                    .where(
                        LastAlertToIncident.tenant_id == tenant_id,
                        LastAlertToIncident.deleted_at == NULL_FOR_DELETED_AT,
                    )
                    .group_by(LastAlertToIncident.fingerprint)
                    .subquery()
                )

            elif dialect_name == "mysql":
                # MySQL version - using GROUP_CONCAT
                incidents_subquery = (
                    select(
                        LastAlertToIncident.fingerprint,
                        func.group_concat(
                            cast(LastAlertToIncident.incident_id, String)
                        ).label("incidents"),
                    )
                    .where(
                        LastAlertToIncident.tenant_id == tenant_id,
                        LastAlertToIncident.deleted_at == NULL_FOR_DELETED_AT,
                    )
                    .group_by(LastAlertToIncident.fingerprint)
                    .subquery()
                )

            elif dialect_name == "postgresql":
                # PostgreSQL version - using string_agg
                incidents_subquery = (
                    select(
                        LastAlertToIncident.fingerprint,
                        func.string_agg(
                            cast(LastAlertToIncident.incident_id, String),
                            ",",
                        ).label("incidents"),
                    )
                    .where(
                        LastAlertToIncident.tenant_id == tenant_id,
                        LastAlertToIncident.deleted_at == NULL_FOR_DELETED_AT,
                    )
                    .group_by(LastAlertToIncident.fingerprint)
                    .subquery()
                )
            else:
                raise ValueError(f"Unsupported dialect: {dialect_name}")

<<<<<<< HEAD
            query = query.add_columns(incidents_subquery.c.incidents)
            query = query.outerjoin(
=======
            stmt = stmt.add_columns(incidents_subquery.c.incidents)
            stmt = stmt.outerjoin(
>>>>>>> 609ca7d8
                incidents_subquery,
                Alert.fingerprint == incidents_subquery.c.fingerprint,
            )

        if provider_id:
            stmt = stmt.where(Alert.provider_id == provider_id)

        # Order by timestamp in descending order and limit the results
        stmt = stmt.order_by(desc(Alert.timestamp)).limit(limit)

        # Execute the query
        alerts_with_start = session.execute(stmt).all()

        # Process results based on dialect
        alerts = []
        for alert_data in alerts_with_start:
            alert = alert_data[0]
            startedAt = alert_data[1]
            alert.event["startedAt"] = str(startedAt)
            alert.event["event_id"] = str(alert.id)

            if with_incidents:
                incident_id = alert_data[2]
                if dialect_name == "sqlite":
                    # Parse JSON array for SQLite
                    incident_id = json.loads(incident_id)[0] if incident_id else None
                elif dialect_name in ("mysql", "postgresql"):
                    # Split comma-separated string for MySQL and PostgreSQL
                    incident_id = incident_id.split(",")[0] if incident_id else None

                alert.event["incident"] = str(incident_id) if incident_id else None

            alerts.append(alert)

        return alerts


def get_alerts_by_fingerprint(
    tenant_id: str, fingerprint: str, limit=1, status=None
) -> List[Alert]:
    """
    Get all alerts for a given fingerprint.

    Args:
        tenant_id (str): The tenant_id to filter the alerts by.
        fingerprint (str): The fingerprint to filter the alerts by.

    Returns:
        List[Alert]: A list of Alert objects.
    """
    with Session(engine) as session:
        # Create the query
        query = session.query(Alert)

        # Apply subqueryload to force-load the alert_enrichment relationship
        query = query.options(subqueryload(Alert.alert_enrichment))

        # Filter by tenant_id
        query = query.filter(Alert.tenant_id == tenant_id)

        query = query.filter(Alert.fingerprint == fingerprint)

        query = query.order_by(Alert.timestamp.desc())

        if status:
            query = query.filter(func.json_extract(Alert.event, "$.status") == status)

        if limit:
            query = query.limit(limit)
        # Execute the query
        alerts = query.all()

    return alerts


def get_all_alerts_by_fingerprints(
    tenant_id: str, fingerprints: List[str], session: Optional[Session] = None
) -> List[Alert]:
    with existed_or_new_session(session) as session:
        query = (
            select(Alert)
            .filter(Alert.tenant_id == tenant_id)
            .filter(Alert.fingerprint.in_(fingerprints))
            .order_by(Alert.timestamp.desc())
        )
        return session.exec(query).all()


def get_alert_by_fingerprint_and_event_id(
    tenant_id: str, fingerprint: str, event_id: str
) -> Alert:
    with Session(engine) as session:
        alert = (
            session.query(Alert)
            .filter(Alert.tenant_id == tenant_id)
            .filter(Alert.fingerprint == fingerprint)
            .filter(Alert.id == uuid.UUID(event_id))
            .first()
        )
    return alert


def get_alert_by_event_id(tenant_id: str, event_id: str) -> Alert:
    with Session(engine) as session:
        query = (
            session.query(Alert)
            .filter(Alert.tenant_id == tenant_id)
            .filter(Alert.id == uuid.UUID(event_id))
        )
        query = query.options(subqueryload(Alert.alert_enrichment))
        alert = query.first()
    return alert


def get_previous_alert_by_fingerprint(tenant_id: str, fingerprint: str) -> Alert:
    # get the previous alert for a given fingerprint
    with Session(engine) as session:
        alert = (
            session.query(Alert)
            .filter(Alert.tenant_id == tenant_id)
            .filter(Alert.fingerprint == fingerprint)
            .order_by(Alert.timestamp.desc())
            .limit(2)
            .all()
        )
    if len(alert) > 1:
        return alert[1]
    else:
        # no previous alert
        return None


def get_api_key(api_key: str) -> TenantApiKey:
    with Session(engine) as session:
        api_key_hashed = hashlib.sha256(api_key.encode()).hexdigest()
        statement = select(TenantApiKey).where(TenantApiKey.key_hash == api_key_hashed)
        tenant_api_key = session.exec(statement).first()
    return tenant_api_key


def get_user_by_api_key(api_key: str):
    api_key = get_api_key(api_key)
    return api_key.created_by


# this is only for single tenant
def get_user(username, password, update_sign_in=True):
    from keep.api.models.db.user import User

    password_hash = hashlib.sha256(password.encode()).hexdigest()
    with Session(engine, expire_on_commit=False) as session:
        user = session.exec(
            select(User)
            .where(User.tenant_id == SINGLE_TENANT_UUID)
            .where(User.username == username)
            .where(User.password_hash == password_hash)
        ).first()
        if user and update_sign_in:
            user.last_sign_in = datetime.utcnow()
            session.add(user)
            session.commit()
    return user


def get_users(tenant_id=None):
    from keep.api.models.db.user import User

    tenant_id = tenant_id or SINGLE_TENANT_UUID

    with Session(engine) as session:
        users = session.exec(select(User).where(User.tenant_id == tenant_id)).all()
    return users


def delete_user(username):
    from keep.api.models.db.user import User

    with Session(engine) as session:
        user = session.exec(
            select(User)
            .where(User.tenant_id == SINGLE_TENANT_UUID)
            .where(User.username == username)
        ).first()
        if user:
            session.delete(user)
            session.commit()


def user_exists(tenant_id, username):
    from keep.api.models.db.user import User

    with Session(engine) as session:
        user = session.exec(
            select(User)
            .where(User.tenant_id == tenant_id)
            .where(User.username == username)
        ).first()
        return user is not None


def create_user(tenant_id, username, password, role):
    from keep.api.models.db.user import User

    password_hash = hashlib.sha256(password.encode()).hexdigest()
    with Session(engine) as session:
        user = User(
            tenant_id=tenant_id,
            username=username,
            password_hash=password_hash,
            role=role,
        )
        session.add(user)
        session.commit()
        session.refresh(user)
    return user


def update_user_last_sign_in(tenant_id, username):
    from keep.api.models.db.user import User

    with Session(engine) as session:
        user = session.exec(
            select(User)
            .where(User.tenant_id == tenant_id)
            .where(User.username == username)
        ).first()
        if user:
            user.last_sign_in = datetime.utcnow()
            session.add(user)
            session.commit()
    return user


def update_user_role(tenant_id, username, role):
    from keep.api.models.db.user import User

    with Session(engine) as session:
        user = session.exec(
            select(User)
            .where(User.tenant_id == tenant_id)
            .where(User.username == username)
        ).first()
        if user and user.role != role:
            user.role = role
            session.add(user)
            session.commit()
    return user


def save_workflow_results(tenant_id, workflow_execution_id, workflow_results):
    with Session(engine) as session:
        workflow_execution = session.exec(
            select(WorkflowExecution)
            .where(WorkflowExecution.tenant_id == tenant_id)
            .where(WorkflowExecution.id == workflow_execution_id)
        ).one()

        workflow_execution.results = workflow_results
        session.commit()


def get_workflow_by_name(tenant_id, workflow_name):
    with Session(engine) as session:
        workflow = session.exec(
            select(Workflow)
            .where(Workflow.tenant_id == tenant_id)
            .where(Workflow.name == workflow_name)
            .where(Workflow.is_deleted == False)
        ).first()

        return workflow


def get_previous_execution_id(tenant_id, workflow_id, workflow_execution_id):
    with Session(engine) as session:
        previous_execution = session.exec(
            select(WorkflowExecution)
            .where(WorkflowExecution.tenant_id == tenant_id)
            .where(WorkflowExecution.workflow_id == workflow_id)
            .where(WorkflowExecution.id != workflow_execution_id)
            .where(
                WorkflowExecution.started >= datetime.now() - timedelta(days=1)
            )  # no need to check more than 1 day ago
            .order_by(WorkflowExecution.started.desc())
            .limit(1)
        ).first()
        if previous_execution:
            return previous_execution
        else:
            return None


def create_rule(
    tenant_id,
    name,
    timeframe,
    timeunit,
    definition,
    definition_cel,
    created_by,
    grouping_criteria=None,
    group_description=None,
    require_approve=False,
    resolve_on=ResolveOn.NEVER.value,
):
    grouping_criteria = grouping_criteria or []
    with Session(engine) as session:
        rule = Rule(
            tenant_id=tenant_id,
            name=name,
            timeframe=timeframe,
            timeunit=timeunit,
            definition=definition,
            definition_cel=definition_cel,
            created_by=created_by,
            creation_time=datetime.utcnow(),
            grouping_criteria=grouping_criteria,
            group_description=group_description,
            require_approve=require_approve,
            resolve_on=resolve_on,
        )
        session.add(rule)
        session.commit()
        session.refresh(rule)
        return rule


def update_rule(
    tenant_id,
    rule_id,
    name,
    timeframe,
    timeunit,
    definition,
    definition_cel,
    updated_by,
    grouping_criteria,
    require_approve,
    resolve_on,
):
    rule_uuid = __convert_to_uuid(rule_id)
    if not rule_uuid:
        return False

    with Session(engine) as session:
        rule = session.exec(
            select(Rule).where(Rule.tenant_id == tenant_id).where(Rule.id == rule_uuid)
        ).first()

        if rule:
            rule.name = name
            rule.timeframe = timeframe
            rule.timeunit = timeunit
            rule.definition = definition
            rule.definition_cel = definition_cel
            rule.grouping_criteria = grouping_criteria
            rule.require_approve = require_approve
            rule.updated_by = updated_by
            rule.update_time = datetime.utcnow()
            rule.resolve_on = resolve_on
            session.commit()
            session.refresh(rule)
            return rule
        else:
            return None


def get_rules(tenant_id, ids=None):
    with Session(engine) as session:
        # Start building the query
        query = select(Rule).where(Rule.tenant_id == tenant_id)

        # Apply additional filters if ids are provided
        if ids is not None:
            query = query.where(Rule.id.in_(ids))

        # Execute the query
        rules = session.exec(query).all()
        return rules


def create_alert(tenant_id, provider_type, provider_id, event, fingerprint):
    with Session(engine) as session:
        alert = Alert(
            tenant_id=tenant_id,
            provider_type=provider_type,
            provider_id=provider_id,
            event=event,
            fingerprint=fingerprint,
        )
        session.add(alert)
        session.commit()
        session.refresh(alert)
        return alert


def delete_rule(tenant_id, rule_id):
    with Session(engine) as session:
        rule_uuid = __convert_to_uuid(rule_id)
        if not rule_uuid:
            return False

        rule = session.exec(
            select(Rule).where(Rule.tenant_id == tenant_id).where(Rule.id == rule_uuid)
        ).first()

        if rule:
            session.delete(rule)
            session.commit()
            return True
        return False


def get_incident_for_grouping_rule(
    tenant_id, rule, timeframe, rule_fingerprint, session: Optional[Session] = None
) -> Incident:
    # checks if incident with the incident criteria exists, if not it creates it
    #   and then assign the alert to the incident
    with existed_or_new_session(session) as session:
        incident = session.exec(
            select(Incident)
            .where(Incident.tenant_id == tenant_id)
            .where(Incident.rule_id == rule.id)
            .where(Incident.rule_fingerprint == rule_fingerprint)
            .where(Incident.status != IncidentStatus.RESOLVED.value)
            .order_by(Incident.creation_time.desc())
        ).first()

        # if the last alert in the incident is older than the timeframe, create a new incident
        is_incident_expired = False
        if incident and incident.alerts_count > 0:
            enrich_incidents_with_alerts(tenant_id, [incident], session)
            is_incident_expired = max(
                alert.timestamp for alert in incident._alerts
            ) < datetime.utcnow() - timedelta(seconds=timeframe)

        # if there is no incident with the rule_fingerprint, create it or existed is already expired
        if not incident or is_incident_expired:
            # Create and add a new incident if it doesn't exist
            incident = Incident(
                tenant_id=tenant_id,
                user_generated_name=f"{rule.name}",
                rule_id=rule.id,
                rule_fingerprint=rule_fingerprint,
                is_predicted=False,
                is_confirmed=not rule.require_approve,
            )
            session.add(incident)
            session.commit()
            session.refresh(incident)

    return incident


def get_rule(tenant_id, rule_id):
    with Session(engine) as session:
        rule = session.exec(
            select(Rule).where(Rule.tenant_id == tenant_id).where(Rule.id == rule_id)
        ).first()
    return rule


def get_rule_incidents_count_db(tenant_id):
    with Session(engine) as session:
        query = (
            session.query(Incident.rule_id, func.count(Incident.id))
            .select_from(Incident)
            .filter(Incident.tenant_id == tenant_id, col(Incident.rule_id).isnot(None))
            .group_by(Incident.rule_id)
        )
        return dict(query.all())


def get_rule_distribution(tenant_id, minute=False):
    """Returns hits per hour for each rule, optionally breaking down by groups if the rule has 'group by', limited to the last 7 days."""
    with Session(engine) as session:
        # Get the timestamp for 7 days ago
        seven_days_ago = datetime.utcnow() - timedelta(days=1)

        # Check the dialect
        if session.bind.dialect.name == "mysql":
            time_format = "%Y-%m-%d %H:%i" if minute else "%Y-%m-%d %H"
            timestamp_format = func.date_format(
                LastAlertToIncident.timestamp, time_format
            )
        elif session.bind.dialect.name == "postgresql":
            time_format = "YYYY-MM-DD HH:MI" if minute else "YYYY-MM-DD HH"
            timestamp_format = func.to_char(LastAlertToIncident.timestamp, time_format)
        elif session.bind.dialect.name == "sqlite":
            time_format = "%Y-%m-%d %H:%M" if minute else "%Y-%m-%d %H"
            timestamp_format = func.strftime(time_format, LastAlertToIncident.timestamp)
        else:
            raise ValueError("Unsupported database dialect")
        # Construct the query
        query = (
            session.query(
                Rule.id.label("rule_id"),
                Rule.name.label("rule_name"),
                Incident.id.label("incident_id"),
                Incident.rule_fingerprint.label("rule_fingerprint"),
                timestamp_format.label("time"),
                func.count(LastAlertToIncident.fingerprint).label("hits"),
            )
            .join(Incident, Rule.id == Incident.rule_id)
            .join(LastAlertToIncident, Incident.id == LastAlertToIncident.incident_id)
            .filter(
                LastAlertToIncident.deleted_at == NULL_FOR_DELETED_AT,
                LastAlertToIncident.timestamp >= seven_days_ago,
            )
            .filter(Rule.tenant_id == tenant_id)  # Filter by tenant_id
            .group_by(
                Rule.id, "rule_name", Incident.id, "rule_fingerprint", "time"
            )  # Adjusted here
            .order_by("time")
        )

        results = query.all()

        # Convert the results into a dictionary
        rule_distribution = {}
        for result in results:
            rule_id = result.rule_id
            rule_fingerprint = result.rule_fingerprint
            timestamp = result.time
            hits = result.hits

            if rule_id not in rule_distribution:
                rule_distribution[rule_id] = {}

            if rule_fingerprint not in rule_distribution[rule_id]:
                rule_distribution[rule_id][rule_fingerprint] = {}

            rule_distribution[rule_id][rule_fingerprint][timestamp] = hits

        return rule_distribution


def get_all_deduplication_rules(tenant_id):
    with Session(engine) as session:
        rules = session.exec(
            select(AlertDeduplicationRule).where(
                AlertDeduplicationRule.tenant_id == tenant_id
            )
        ).all()
    return rules


def get_custom_deduplication_rule(tenant_id, provider_id, provider_type):
    with Session(engine) as session:
        rule = session.exec(
            select(AlertDeduplicationRule)
            .where(AlertDeduplicationRule.tenant_id == tenant_id)
            .where(AlertDeduplicationRule.provider_id == provider_id)
            .where(AlertDeduplicationRule.provider_type == provider_type)
        ).first()
    return rule


def create_deduplication_rule(
    tenant_id: str,
    name: str,
    description: str,
    provider_id: str | None,
    provider_type: str,
    created_by: str,
    enabled: bool = True,
    fingerprint_fields: list[str] = [],
    full_deduplication: bool = False,
    ignore_fields: list[str] = [],
    priority: int = 0,
):
    with Session(engine) as session:
        new_rule = AlertDeduplicationRule(
            tenant_id=tenant_id,
            name=name,
            description=description,
            provider_id=provider_id,
            provider_type=provider_type,
            last_updated_by=created_by,  # on creation, last_updated_by is the same as created_by
            created_by=created_by,
            enabled=enabled,
            fingerprint_fields=fingerprint_fields,
            full_deduplication=full_deduplication,
            ignore_fields=ignore_fields,
            priority=priority,
        )
        session.add(new_rule)
        session.commit()
        session.refresh(new_rule)
    return new_rule


def update_deduplication_rule(
    rule_id: str,
    tenant_id: str,
    name: str,
    description: str,
    provider_id: str | None,
    provider_type: str,
    last_updated_by: str,
    enabled: bool = True,
    fingerprint_fields: list[str] = [],
    full_deduplication: bool = False,
    ignore_fields: list[str] = [],
    priority: int = 0,
):
    rule_uuid = __convert_to_uuid(rule_id)
    if not rule_uuid:
        return False

    with Session(engine) as session:
        rule = session.exec(
            select(AlertDeduplicationRule)
            .where(AlertDeduplicationRule.id == rule_uuid)
            .where(AlertDeduplicationRule.tenant_id == tenant_id)
        ).first()
        if not rule:
            raise ValueError(f"No deduplication rule found with id {rule_id}")

        rule.name = name
        rule.description = description
        rule.provider_id = provider_id
        rule.provider_type = provider_type
        rule.last_updated_by = last_updated_by
        rule.enabled = enabled
        rule.fingerprint_fields = fingerprint_fields
        rule.full_deduplication = full_deduplication
        rule.ignore_fields = ignore_fields
        rule.priority = priority

        session.add(rule)
        session.commit()
        session.refresh(rule)
    return rule


def delete_deduplication_rule(rule_id: str, tenant_id: str) -> bool:
    rule_uuid = __convert_to_uuid(rule_id)
    if not rule_uuid:
        return False

    with Session(engine) as session:
        rule = session.exec(
            select(AlertDeduplicationRule)
            .where(AlertDeduplicationRule.id == rule_uuid)
            .where(AlertDeduplicationRule.tenant_id == tenant_id)
        ).first()
        if not rule:
            return False

        session.delete(rule)
        session.commit()
    return True


def create_deduplication_event(
    tenant_id, deduplication_rule_id, deduplication_type, provider_id, provider_type
):
    logger.debug(
        "Adding deduplication event",
        extra={
            "deduplication_rule_id": deduplication_rule_id,
            "deduplication_type": deduplication_type,
            "provider_id": provider_id,
            "provider_type": provider_type,
            "tenant_id": tenant_id,
        },
    )
    if isinstance(deduplication_rule_id, str):
        deduplication_rule_id = __convert_to_uuid(deduplication_rule_id)
        if not deduplication_rule_id:
            logger.debug(
                "Deduplication rule id is not a valid uuid",
                extra={
                    "deduplication_rule_id": deduplication_rule_id,
                    "tenant_id": tenant_id,
                },
            )
            return False
    with Session(engine) as session:
        deduplication_event = AlertDeduplicationEvent(
            tenant_id=tenant_id,
            deduplication_rule_id=deduplication_rule_id,
            deduplication_type=deduplication_type,
            provider_id=provider_id,
            provider_type=provider_type,
            timestamp=datetime.now(tz=timezone.utc),
            date_hour=datetime.now(tz=timezone.utc).replace(
                minute=0, second=0, microsecond=0
            ),
        )
        session.add(deduplication_event)
        session.commit()
        logger.debug(
            "Deduplication event added",
            extra={
                "deduplication_event_id": deduplication_event.id,
                "tenant_id": tenant_id,
            },
        )


def get_all_deduplication_stats(tenant_id):
    with Session(engine) as session:
        # Query to get all-time deduplication stats
        all_time_query = (
            select(
                AlertDeduplicationEvent.deduplication_rule_id,
                AlertDeduplicationEvent.provider_id,
                AlertDeduplicationEvent.provider_type,
                AlertDeduplicationEvent.deduplication_type,
                func.count(AlertDeduplicationEvent.id).label("dedup_count"),
            )
            .where(AlertDeduplicationEvent.tenant_id == tenant_id)
            .group_by(
                AlertDeduplicationEvent.deduplication_rule_id,
                AlertDeduplicationEvent.provider_id,
                AlertDeduplicationEvent.provider_type,
                AlertDeduplicationEvent.deduplication_type,
            )
        )

        all_time_results = session.exec(all_time_query).all()

        # Query to get alerts distribution in the last 24 hours
        twenty_four_hours_ago = datetime.utcnow() - timedelta(hours=24)
        alerts_last_24_hours_query = (
            select(
                AlertDeduplicationEvent.deduplication_rule_id,
                AlertDeduplicationEvent.provider_id,
                AlertDeduplicationEvent.provider_type,
                AlertDeduplicationEvent.date_hour,
                func.count(AlertDeduplicationEvent.id).label("hourly_count"),
            )
            .where(AlertDeduplicationEvent.tenant_id == tenant_id)
            .where(AlertDeduplicationEvent.date_hour >= twenty_four_hours_ago)
            .group_by(
                AlertDeduplicationEvent.deduplication_rule_id,
                AlertDeduplicationEvent.provider_id,
                AlertDeduplicationEvent.provider_type,
                AlertDeduplicationEvent.date_hour,
            )
        )

        alerts_last_24_hours_results = session.exec(alerts_last_24_hours_query).all()

        # Create a dictionary with deduplication stats for each rule
        stats = {}
        current_hour = datetime.utcnow().replace(minute=0, second=0, microsecond=0)
        for result in all_time_results:
            provider_id = result.provider_id
            provider_type = result.provider_type
            dedup_count = result.dedup_count
            dedup_type = result.deduplication_type

            # alerts without provider_id and provider_type are considered as "keep"
            if not provider_type:
                provider_type = "keep"

            key = str(result.deduplication_rule_id)
            if key not in stats:
                # initialize the stats for the deduplication rule
                stats[key] = {
                    "full_dedup_count": 0,
                    "partial_dedup_count": 0,
                    "none_dedup_count": 0,
                    "alerts_last_24_hours": [
                        {"hour": (current_hour - timedelta(hours=i)).hour, "number": 0}
                        for i in range(0, 24)
                    ],
                    "provider_id": provider_id,
                    "provider_type": provider_type,
                }

            if dedup_type == "full":
                stats[key]["full_dedup_count"] += dedup_count
            elif dedup_type == "partial":
                stats[key]["partial_dedup_count"] += dedup_count
            elif dedup_type == "none":
                stats[key]["none_dedup_count"] += dedup_count

        # Add alerts distribution from the last 24 hours
        for result in alerts_last_24_hours_results:
            provider_id = result.provider_id
            provider_type = result.provider_type
            date_hour = result.date_hour
            hourly_count = result.hourly_count
            key = str(result.deduplication_rule_id)

            if not provider_type:
                provider_type = "keep"

            if key in stats:
                hours_ago = int((current_hour - date_hour).total_seconds() / 3600)
                if 0 <= hours_ago < 24:
                    stats[key]["alerts_last_24_hours"][23 - hours_ago][
                        "number"
                    ] = hourly_count

    return stats


def get_last_alert_hash_by_fingerprint(tenant_id, fingerprint) -> str | None:
    # get the last alert for a given fingerprint
    # to check deduplication
    with Session(engine) as session:
        query = (
            select(LastAlert.alert_hash)
            .where(LastAlert.tenant_id == tenant_id)
            .where(LastAlert.fingerprint == fingerprint)
            .limit(1)
        )

        alert_hash: str | None = session.scalars(query).first()
    return alert_hash


def update_key_last_used(
    tenant_id: str,
    reference_id: str,
) -> str:
    """
    Updates API key last used.

    Args:
        session (Session): _description_
        tenant_id (str): _description_
        reference_id (str): _description_

    Returns:
        str: _description_
    """
    with Session(engine) as session:
        # Get API Key from database
        statement = (
            select(TenantApiKey)
            .where(TenantApiKey.reference_id == reference_id)
            .where(TenantApiKey.tenant_id == tenant_id)
        )

        tenant_api_key_entry = session.exec(statement).first()

        # Update last used
        if not tenant_api_key_entry:
            # shouldn't happen but somehow happened to specific tenant so logging it
            logger.error(
                "API key not found",
                extra={"tenant_id": tenant_id, "unique_api_key_id": reference_id},
            )
            return
        tenant_api_key_entry.last_used = datetime.utcnow()
        session.add(tenant_api_key_entry)
        session.commit()


def get_linked_providers(tenant_id: str) -> List[Tuple[str, str, datetime]]:
    # Alert table may be too huge, so cutting the query without mercy
    LIMIT_BY_ALERTS = 10000

    with Session(engine) as session:
<<<<<<< HEAD
        providers = (
            session.query(
                Alert.provider_type,
                Alert.provider_id,
                func.max(Alert.timestamp).label("last_alert_timestamp"),
            )
            .outerjoin(Provider, Alert.provider_id == Provider.id)
            .filter(
                Alert.tenant_id == tenant_id,
                Alert.provider_type != "group",
                Provider.id
                == None,  # Filters for alerts with a provider_id not in Provider table
            )
            .group_by(Alert.provider_type, Alert.provider_id)
            .all()
=======
        alerts_subquery = (
            select(Alert)
            .filter(Alert.tenant_id == tenant_id, Alert.provider_type != "group")
            .limit(LIMIT_BY_ALERTS)
            .subquery()
>>>>>>> 609ca7d8
        )

        providers = session.exec(
            select(
                alerts_subquery.c.provider_type,
                alerts_subquery.c.provider_id,
                func.max(alerts_subquery.c.timestamp).label("last_alert_timestamp"),
            )
            .select_from(alerts_subquery)
            .filter(~exists().where(Provider.id == alerts_subquery.c.provider_id))
            .group_by(alerts_subquery.c.provider_type, alerts_subquery.c.provider_id)
        ).all()

    return providers


def is_linked_provider(tenant_id: str, provider_id: str) -> bool:
    with Session(engine) as session:
        linked_provider = (
            session.query(Alert.provider_id)
            .outerjoin(Provider, Alert.provider_id == Provider.id)
            .filter(
                Alert.tenant_id == tenant_id,
                Alert.provider_type != "group",
                Alert.provider_id == provider_id,
                Provider.id == None,
            )
            .first()
        )

    return linked_provider is not None


def get_provider_distribution(
    tenant_id: str,
    aggregate_all: bool = False,
    timestamp_filter: TimeStampFilter = None,
) -> (
    list[dict[str, int | Any]]
    | dict[str, dict[str, datetime | list[dict[str, int]] | Any]]
):
    """
    Calculate the distribution of incidents created over time for a specific tenant.

    Args:
        tenant_id (str): ID of the tenant whose incidents are being queried.
        timestamp_filter (TimeStampFilter, optional): Filter to specify the time range.
            - lower_timestamp (datetime): Start of the time range.
            - upper_timestamp (datetime): End of the time range.

    Returns:
        List[dict]: A list of dictionaries representing the hourly distribution of incidents.
            Each dictionary contains:
            - 'timestamp' (str): Timestamp of the hour in "YYYY-MM-DD HH:00" format.
            - 'number' (int): Number of incidents created in that hour.

    Notes:
        - If no timestamp_filter is provided, defaults to the last 24 hours.
        - Supports MySQL, PostgreSQL, and SQLite for timestamp formatting.
    """
    with Session(engine) as session:
        twenty_four_hours_ago = datetime.utcnow() - timedelta(hours=24)
        time_format = "%Y-%m-%d %H"

        filters = [Alert.tenant_id == tenant_id]

        if timestamp_filter:
            if timestamp_filter.lower_timestamp:
                filters.append(Alert.timestamp >= timestamp_filter.lower_timestamp)
            if timestamp_filter.upper_timestamp:
                filters.append(Alert.timestamp <= timestamp_filter.upper_timestamp)
        else:
            filters.append(Alert.timestamp >= twenty_four_hours_ago)

        if session.bind.dialect.name == "mysql":
            timestamp_format = func.date_format(Alert.timestamp, time_format)
        elif session.bind.dialect.name == "postgresql":
            # PostgreSQL requires a different syntax for the timestamp format
            # cf: https://www.postgresql.org/docs/current/functions-formatting.html#FUNCTIONS-FORMATTING
            timestamp_format = func.to_char(Alert.timestamp, "YYYY-MM-DD HH")
        elif session.bind.dialect.name == "sqlite":
            timestamp_format = func.strftime(time_format, Alert.timestamp)

        if aggregate_all:
            # Query for combined alert distribution across all providers
            query = (
                session.query(
                    timestamp_format.label("time"), func.count().label("hits")
                )
                .filter(*filters)
                .group_by("time")
                .order_by("time")
            )

            results = query.all()

            results = {str(time): hits for time, hits in results}

            # Create a complete list of timestamps within the specified range
            distribution = []
            current_time = timestamp_filter.lower_timestamp.replace(
                minute=0, second=0, microsecond=0
            )
            while current_time <= timestamp_filter.upper_timestamp:
                timestamp_str = current_time.strftime(time_format)
                distribution.append(
                    {
                        "timestamp": timestamp_str + ":00",
                        "number": results.get(timestamp_str, 0),
                    }
                )
                current_time += timedelta(hours=1)
            return distribution

        else:
            # Query for alert distribution grouped by provider
            query = (
                session.query(
                    Alert.provider_id,
                    Alert.provider_type,
                    timestamp_format.label("time"),
                    func.count().label("hits"),
                    func.max(Alert.timestamp).label("last_alert_timestamp"),
                )
                .filter(*filters)
                .group_by(Alert.provider_id, Alert.provider_type, "time")
                .order_by(Alert.provider_id, Alert.provider_type, "time")
            )

            results = query.all()

            provider_distribution = {}

            for provider_id, provider_type, time, hits, last_alert_timestamp in results:
                provider_key = f"{provider_id}_{provider_type}"
                last_alert_timestamp = (
                    datetime.fromisoformat(last_alert_timestamp)
                    if isinstance(last_alert_timestamp, str)
                    else last_alert_timestamp
                )

                if provider_key not in provider_distribution:
                    provider_distribution[provider_key] = {
                        "provider_id": provider_id,
                        "provider_type": provider_type,
                        "alert_last_24_hours": [
                            {"hour": i, "number": 0} for i in range(24)
                        ],
                        "last_alert_received": last_alert_timestamp,
                    }
                else:

                    provider_distribution[provider_key]["last_alert_received"] = max(
                        provider_distribution[provider_key]["last_alert_received"],
                        last_alert_timestamp,
                    )

                time = datetime.strptime(time, time_format)
                index = int((time - twenty_four_hours_ago).total_seconds() // 3600)

                if 0 <= index < 24:
                    provider_distribution[provider_key]["alert_last_24_hours"][index][
                        "number"
                    ] += hits

            return provider_distribution


def get_combined_workflow_execution_distribution(
    tenant_id: str, timestamp_filter: TimeStampFilter = None
):
    """
    Calculate the distribution of WorkflowExecutions started over time, combined across all workflows for a specific tenant.

    Args:
        tenant_id (str): ID of the tenant whose workflow executions are being analyzed.
        timestamp_filter (TimeStampFilter, optional): Filter to specify the time range.
            - lower_timestamp (datetime): Start of the time range.
            - upper_timestamp (datetime): End of the time range.

    Returns:
        List[dict]: A list of dictionaries representing the hourly distribution of workflow executions.
            Each dictionary contains:
            - 'timestamp' (str): Timestamp of the hour in "YYYY-MM-DD HH:00" format.
            - 'number' (int): Number of workflow executions started in that hour.

    Notes:
        - If no timestamp_filter is provided, defaults to the last 24 hours.
        - Supports MySQL, PostgreSQL, and SQLite for timestamp formatting.
    """
    with Session(engine) as session:
        twenty_four_hours_ago = datetime.utcnow() - timedelta(hours=24)
        time_format = "%Y-%m-%d %H"

        filters = [WorkflowExecution.tenant_id == tenant_id]

        if timestamp_filter:
            if timestamp_filter.lower_timestamp:
                filters.append(
                    WorkflowExecution.started >= timestamp_filter.lower_timestamp
                )
            if timestamp_filter.upper_timestamp:
                filters.append(
                    WorkflowExecution.started <= timestamp_filter.upper_timestamp
                )
        else:
            filters.append(WorkflowExecution.started >= twenty_four_hours_ago)

        # Database-specific timestamp formatting
        if session.bind.dialect.name == "mysql":
            timestamp_format = func.date_format(WorkflowExecution.started, time_format)
        elif session.bind.dialect.name == "postgresql":
            timestamp_format = func.to_char(WorkflowExecution.started, "YYYY-MM-DD HH")
        elif session.bind.dialect.name == "sqlite":
            timestamp_format = func.strftime(time_format, WorkflowExecution.started)

        # Query for combined execution count across all workflows
        query = (
            session.query(
                timestamp_format.label("time"),
                func.count().label("executions"),
            )
            .filter(*filters)
            .group_by("time")
            .order_by("time")
        )

        results = {str(time): executions for time, executions in query.all()}

        distribution = []
        current_time = timestamp_filter.lower_timestamp.replace(
            minute=0, second=0, microsecond=0
        )
        while current_time <= timestamp_filter.upper_timestamp:
            timestamp_str = current_time.strftime(time_format)
            distribution.append(
                {
                    "timestamp": timestamp_str + ":00",
                    "number": results.get(timestamp_str, 0),
                }
            )
            current_time += timedelta(hours=1)

        return distribution


def get_incidents_created_distribution(
    tenant_id: str, timestamp_filter: TimeStampFilter = None
):
    """
    Calculate the distribution of incidents created over time for a specific tenant.

    Args:
        tenant_id (str): ID of the tenant whose incidents are being queried.
        timestamp_filter (TimeStampFilter, optional): Filter to specify the time range.
            - lower_timestamp (datetime): Start of the time range.
            - upper_timestamp (datetime): End of the time range.

    Returns:
        List[dict]: A list of dictionaries representing the hourly distribution of incidents.
            Each dictionary contains:
            - 'timestamp' (str): Timestamp of the hour in "YYYY-MM-DD HH:00" format.
            - 'number' (int): Number of incidents created in that hour.

    Notes:
        - If no timestamp_filter is provided, defaults to the last 24 hours.
        - Supports MySQL, PostgreSQL, and SQLite for timestamp formatting.
    """
    with Session(engine) as session:
        twenty_four_hours_ago = datetime.utcnow() - timedelta(hours=24)
        time_format = "%Y-%m-%d %H"

        filters = [Incident.tenant_id == tenant_id]

        if timestamp_filter:
            if timestamp_filter.lower_timestamp:
                filters.append(
                    Incident.creation_time >= timestamp_filter.lower_timestamp
                )
            if timestamp_filter.upper_timestamp:
                filters.append(
                    Incident.creation_time <= timestamp_filter.upper_timestamp
                )
        else:
            filters.append(Incident.creation_time >= twenty_four_hours_ago)

        # Database-specific timestamp formatting
        if session.bind.dialect.name == "mysql":
            timestamp_format = func.date_format(Incident.creation_time, time_format)
        elif session.bind.dialect.name == "postgresql":
            timestamp_format = func.to_char(Incident.creation_time, "YYYY-MM-DD HH")
        elif session.bind.dialect.name == "sqlite":
            timestamp_format = func.strftime(time_format, Incident.creation_time)

        query = (
            session.query(
                timestamp_format.label("time"), func.count().label("incidents")
            )
            .filter(*filters)
            .group_by("time")
            .order_by("time")
        )

        results = {str(time): incidents for time, incidents in query.all()}

        distribution = []
        current_time = timestamp_filter.lower_timestamp.replace(
            minute=0, second=0, microsecond=0
        )
        while current_time <= timestamp_filter.upper_timestamp:
            timestamp_str = current_time.strftime(time_format)
            distribution.append(
                {
                    "timestamp": timestamp_str + ":00",
                    "number": results.get(timestamp_str, 0),
                }
            )
            current_time += timedelta(hours=1)

        return distribution


def calc_incidents_mttr(tenant_id: str, timestamp_filter: TimeStampFilter = None):
    """
    Calculate the Mean Time to Resolve (MTTR) for incidents over time for a specific tenant.

    Args:
        tenant_id (str): ID of the tenant whose incidents are being analyzed.
        timestamp_filter (TimeStampFilter, optional): Filter to specify the time range.
            - lower_timestamp (datetime): Start of the time range.
            - upper_timestamp (datetime): End of the time range.

    Returns:
        List[dict]: A list of dictionaries representing the hourly MTTR of incidents.
            Each dictionary contains:
            - 'timestamp' (str): Timestamp of the hour in "YYYY-MM-DD HH:00" format.
            - 'mttr' (float): Mean Time to Resolve incidents in that hour (in hours).

    Notes:
        - If no timestamp_filter is provided, defaults to the last 24 hours.
        - Only includes resolved incidents.
        - Supports MySQL, PostgreSQL, and SQLite for timestamp formatting.
    """
    with Session(engine) as session:
        twenty_four_hours_ago = datetime.utcnow() - timedelta(hours=24)
        time_format = "%Y-%m-%d %H"

        filters = [
            Incident.tenant_id == tenant_id,
            Incident.status == IncidentStatus.RESOLVED.value,
        ]
        if timestamp_filter:
            if timestamp_filter.lower_timestamp:
                filters.append(
                    Incident.creation_time >= timestamp_filter.lower_timestamp
                )
            if timestamp_filter.upper_timestamp:
                filters.append(
                    Incident.creation_time <= timestamp_filter.upper_timestamp
                )
        else:
            filters.append(Incident.creation_time >= twenty_four_hours_ago)

        # Database-specific timestamp formatting
        if session.bind.dialect.name == "mysql":
            timestamp_format = func.date_format(Incident.creation_time, time_format)
        elif session.bind.dialect.name == "postgresql":
            timestamp_format = func.to_char(Incident.creation_time, "YYYY-MM-DD HH")
        elif session.bind.dialect.name == "sqlite":
            timestamp_format = func.strftime(time_format, Incident.creation_time)

        query = (
            session.query(
                timestamp_format.label("time"),
                Incident.start_time,
                Incident.end_time,
                func.count().label("incidents"),
            )
            .filter(*filters)
            .group_by("time", Incident.start_time, Incident.end_time)
            .order_by("time")
        )
        results = {}
        for time, start_time, end_time, incidents in query.all():
            if start_time and end_time:
                resolution_time = (
                    end_time - start_time
                ).total_seconds() / 3600  # in hours
                time_str = str(time)
                if time_str not in results:
                    results[time_str] = {"number": 0, "mttr": 0}

                results[time_str]["number"] += incidents
                results[time_str]["mttr"] += resolution_time * incidents

        distribution = []
        current_time = timestamp_filter.lower_timestamp.replace(
            minute=0, second=0, microsecond=0
        )
        while current_time <= timestamp_filter.upper_timestamp:
            timestamp_str = current_time.strftime(time_format)
            if timestamp_str in results and results[timestamp_str]["number"] > 0:
                avg_mttr = (
                    results[timestamp_str]["mttr"] / results[timestamp_str]["number"]
                )
            else:
                avg_mttr = 0

            distribution.append(
                {
                    "timestamp": timestamp_str + ":00",
                    "mttr": avg_mttr,
                }
            )
            current_time += timedelta(hours=1)

        return distribution


def get_presets(
    tenant_id: str, email, preset_ids: list[str] = None
) -> List[Dict[str, Any]]:
    with Session(engine) as session:
        # v2 with RBAC and roles
        if preset_ids:
            statement = (
                select(Preset)
                .where(Preset.tenant_id == tenant_id)
                .where(Preset.id.in_(preset_ids))
            )
        # v1, no RBAC and roles
        else:
            statement = (
                select(Preset)
                .where(Preset.tenant_id == tenant_id)
                .where(
                    or_(
                        Preset.is_private == False,
                        Preset.created_by == email,
                    )
                )
            )
        result = session.exec(statement)
        presets = result.unique().all()

    return presets


def get_db_preset_by_name(tenant_id: str, preset_name: str) -> Preset | None:
    with Session(engine) as session:
        preset = session.exec(
            select(Preset)
            .where(Preset.tenant_id == tenant_id)
            .where(Preset.name == preset_name)
        ).first()
    return preset


def get_db_presets(tenant_id: str) -> List[Preset]:
    with Session(engine) as session:
        presets = (
            session.exec(select(Preset).where(Preset.tenant_id == tenant_id))
            .unique()
            .all()
        )
    return presets


def get_all_presets_dtos(tenant_id: str) -> List[PresetDto]:
    presets = get_db_presets(tenant_id)
    static_presets_dtos = list(STATIC_PRESETS.values())
    return [PresetDto(**preset.to_dict()) for preset in presets] + static_presets_dtos


def get_dashboards(tenant_id: str, email=None) -> List[Dict[str, Any]]:
    with Session(engine) as session:
        statement = (
            select(Dashboard)
            .where(Dashboard.tenant_id == tenant_id)
            .where(
                or_(
                    Dashboard.is_private == False,
                    Dashboard.created_by == email,
                )
            )
        )
        dashboards = session.exec(statement).all()
    return dashboards


def create_dashboard(
    tenant_id, dashboard_name, created_by, dashboard_config, is_private=False
):
    with Session(engine) as session:
        dashboard = Dashboard(
            tenant_id=tenant_id,
            dashboard_name=dashboard_name,
            dashboard_config=dashboard_config,
            created_by=created_by,
            is_private=is_private,
        )
        session.add(dashboard)
        session.commit()
        session.refresh(dashboard)
        return dashboard


def update_dashboard(
    tenant_id, dashboard_id, dashboard_name, dashboard_config, updated_by
):
    with Session(engine) as session:
        dashboard = session.exec(
            select(Dashboard)
            .where(Dashboard.tenant_id == tenant_id)
            .where(Dashboard.id == dashboard_id)
        ).first()

        if not dashboard:
            return None

        if dashboard_name:
            dashboard.dashboard_name = dashboard_name

        if dashboard_config:
            dashboard.dashboard_config = dashboard_config

        dashboard.updated_by = updated_by
        dashboard.updated_at = datetime.utcnow()
        session.commit()
        session.refresh(dashboard)
        return dashboard


def delete_dashboard(tenant_id, dashboard_id):
    with Session(engine) as session:
        dashboard = session.exec(
            select(Dashboard)
            .where(Dashboard.tenant_id == tenant_id)
            .where(Dashboard.id == dashboard_id)
        ).first()

        if dashboard:
            session.delete(dashboard)
            session.commit()
            return True
        return False


def get_all_actions(tenant_id: str) -> List[Action]:
    with Session(engine) as session:
        actions = session.exec(
            select(Action).where(Action.tenant_id == tenant_id)
        ).all()
    return actions


def get_action(tenant_id: str, action_id: str) -> Action:
    with Session(engine) as session:
        action = session.exec(
            select(Action)
            .where(Action.tenant_id == tenant_id)
            .where(Action.id == action_id)
        ).first()
    return action


def create_action(action: Action):
    with Session(engine) as session:
        session.add(action)
        session.commit()
        session.refresh(action)


def create_actions(actions: List[Action]):
    with Session(engine) as session:
        for action in actions:
            session.add(action)
        session.commit()


def delete_action(tenant_id: str, action_id: str) -> bool:
    with Session(engine) as session:
        found_action = session.exec(
            select(Action)
            .where(Action.id == action_id)
            .where(Action.tenant_id == tenant_id)
        ).first()
        if found_action:
            session.delete(found_action)
            session.commit()
            return bool(found_action)
        return False


def update_action(
    tenant_id: str, action_id: str, update_payload: Action
) -> Union[Action, None]:
    with Session(engine) as session:
        found_action = session.exec(
            select(Action)
            .where(Action.id == action_id)
            .where(Action.tenant_id == tenant_id)
        ).first()
        if found_action:
            for key, value in update_payload.dict(exclude_unset=True).items():
                if hasattr(found_action, key):
                    setattr(found_action, key, value)
            session.commit()
            session.refresh(found_action)
    return found_action


def get_tenants_configurations(only_with_config=False) -> List[Tenant]:
    with Session(engine) as session:
        try:
            tenants = session.exec(select(Tenant)).all()
        # except column configuration does not exist (new column added)
        except OperationalError as e:
            if "Unknown column" in str(e):
                logger.warning("Column configuration does not exist in the database")
                return {}
            else:
                logger.exception("Failed to get tenants configurations")
                return {}

    tenants_configurations = {}
    for tenant in tenants:
        if only_with_config and not tenant.configuration:
            continue
        tenants_configurations[tenant.id] = tenant.configuration or {}

    return tenants_configurations


def update_preset_options(tenant_id: str, preset_id: str, options: dict) -> Preset:
    if isinstance(preset_id, str):
        preset_id = __convert_to_uuid(preset_id)

    with Session(engine) as session:
        preset = session.exec(
            select(Preset)
            .where(Preset.tenant_id == tenant_id)
            .where(Preset.id == preset_id)
        ).first()

        stmt = (
            update(Preset)
            .where(Preset.id == preset_id)
            .where(Preset.tenant_id == tenant_id)
            .values(options=options)
        )
        session.execute(stmt)
        session.commit()
        session.refresh(preset)
    return preset


def assign_alert_to_incident(
    fingerprint: str,
    incident: Incident,
    tenant_id: str,
    session: Optional[Session] = None,
):
    return add_alerts_to_incident(tenant_id, incident, [fingerprint], session=session)


def is_alert_assigned_to_incident(
    fingerprint: str, incident_id: UUID, tenant_id: str
) -> bool:
    with Session(engine) as session:
        assigned = session.exec(
            select(LastAlertToIncident)
            .where(LastAlertToIncident.fingerprint == fingerprint)
            .where(LastAlertToIncident.incident_id == incident_id)
            .where(LastAlertToIncident.tenant_id == tenant_id)
            .where(LastAlertToIncident.deleted_at == NULL_FOR_DELETED_AT)
        ).first()
    return assigned is not None


def get_incidents(tenant_id) -> List[Incident]:
    with Session(engine) as session:
        incidents = session.exec(
            select(Incident)
            .options(selectinload(Incident.alerts))
            .where(Incident.tenant_id == tenant_id)
            .order_by(desc(Incident.creation_time))
        ).all()
    return incidents


def get_alert_audit(
    tenant_id: str, fingerprint: str | list[str], limit: int = 50
) -> List[AlertAudit]:
    """
    Get the alert audit for the given fingerprint(s).

    Args:
        tenant_id (str): the tenant_id to filter the alert audit by
        fingerprint (str | list[str]): the fingerprint(s) to filter the alert audit by
        limit (int, optional): the maximum number of alert audits to return. Defaults to 50.

    Returns:
        List[AlertAudit]: the alert audit for the given fingerprint(s)
    """
    with Session(engine) as session:
        if isinstance(fingerprint, list):
            query = (
                select(AlertAudit)
                .where(AlertAudit.tenant_id == tenant_id)
                .where(AlertAudit.fingerprint.in_(fingerprint))
                .order_by(desc(AlertAudit.timestamp), AlertAudit.fingerprint)
            )
            if limit:
                query = query.limit(limit)
        else:
            query = (
                select(AlertAudit)
                .where(AlertAudit.tenant_id == tenant_id)
                .where(AlertAudit.fingerprint == fingerprint)
                .order_by(desc(AlertAudit.timestamp))
                .limit(limit)
            )

        # Execute the query and fetch all results
        result = session.execute(query).scalars().all()

    return result


def get_workflows_with_last_executions_v2(
    tenant_id: str, fetch_last_executions: int = 15
) -> list[dict]:
    if fetch_last_executions is not None and fetch_last_executions > 20:
        fetch_last_executions = 20

    # List first 1000 worflows and thier last executions in the last 7 days which are active)
    with Session(engine) as session:
        latest_executions_subquery = (
            select(
                WorkflowExecution.workflow_id,
                WorkflowExecution.started,
                WorkflowExecution.execution_time,
                WorkflowExecution.status,
                func.row_number()
                .over(
                    partition_by=WorkflowExecution.workflow_id,
                    order_by=desc(WorkflowExecution.started),
                )
                .label("row_num"),
            )
            .where(WorkflowExecution.tenant_id == tenant_id)
            .where(
                WorkflowExecution.started
                >= datetime.now(tz=timezone.utc) - timedelta(days=7)
            )
            .cte("latest_executions_subquery")
        )

        workflows_with_last_executions_query = (
            select(
                Workflow,
                latest_executions_subquery.c.started,
                latest_executions_subquery.c.execution_time,
                latest_executions_subquery.c.status,
            )
            .outerjoin(
                latest_executions_subquery,
                and_(
                    Workflow.id == latest_executions_subquery.c.workflow_id,
                    latest_executions_subquery.c.row_num <= fetch_last_executions,
                ),
            )
            .where(Workflow.tenant_id == tenant_id)
            .where(Workflow.is_deleted == False)
            .order_by(Workflow.id, desc(latest_executions_subquery.c.started))
            .limit(15000)
        ).distinct()

        result = session.execute(workflows_with_last_executions_query).all()

    return result


def get_incidents_meta_for_tenant(tenant_id: str) -> dict:
    with Session(engine) as session:

        if session.bind.dialect.name == "sqlite":

            sources_join = func.json_each(Incident.sources).table_valued("value")
            affected_services_join = func.json_each(
                Incident.affected_services
            ).table_valued("value")

            query = (
                select(
                    func.json_group_array(col(Incident.assignee).distinct()).label(
                        "assignees"
                    ),
                    func.json_group_array(sources_join.c.value.distinct()).label(
                        "sources"
                    ),
                    func.json_group_array(
                        affected_services_join.c.value.distinct()
                    ).label("affected_services"),
                )
                .select_from(Incident)
                .outerjoin(sources_join, sources_join.c.value.isnot(None))
                .outerjoin(
                    affected_services_join, affected_services_join.c.value.isnot(None)
                )
                .filter(Incident.tenant_id == tenant_id, Incident.is_confirmed == True)
            )
            results = session.exec(query).one_or_none()

            if not results:
                return {}

            return {
                "assignees": list(filter(bool, json.loads(results.assignees))),
                "sources": list(filter(bool, json.loads(results.sources))),
                "services": list(filter(bool, json.loads(results.affected_services))),
            }

        elif session.bind.dialect.name == "mysql":

            sources_join = func.json_table(
                Incident.sources, Column("value", String(127))
            ).table_valued("value")
            affected_services_join = func.json_table(
                Incident.affected_services, Column("value", String(127))
            ).table_valued("value")

            query = (
                select(
                    func.group_concat(col(Incident.assignee).distinct()).label(
                        "assignees"
                    ),
                    func.group_concat(sources_join.c.value.distinct()).label("sources"),
                    func.group_concat(affected_services_join.c.value.distinct()).label(
                        "affected_services"
                    ),
                )
                .select_from(Incident)
                .outerjoin(sources_join, sources_join.c.value.isnot(None))
                .outerjoin(
                    affected_services_join, affected_services_join.c.value.isnot(None)
                )
                .filter(Incident.tenant_id == tenant_id, Incident.is_confirmed == True)
            )

            results = session.exec(query).one_or_none()

            if not results:
                return {}

            return {
                "assignees": results.assignees.split(",") if results.assignees else [],
                "sources": results.sources.split(",") if results.sources else [],
                "services": (
                    results.affected_services.split(",")
                    if results.affected_services
                    else []
                ),
            }
        elif session.bind.dialect.name == "postgresql":

            sources_join = func.json_array_elements_text(Incident.sources).table_valued(
                "value"
            )
            affected_services_join = func.json_array_elements_text(
                Incident.affected_services
            ).table_valued("value")

            query = (
                select(
                    func.json_agg(col(Incident.assignee).distinct()).label("assignees"),
                    func.json_agg(sources_join.c.value.distinct()).label("sources"),
                    func.json_agg(affected_services_join.c.value.distinct()).label(
                        "affected_services"
                    ),
                )
                .select_from(Incident)
                .outerjoin(sources_join, sources_join.c.value.isnot(None))
                .outerjoin(
                    affected_services_join, affected_services_join.c.value.isnot(None)
                )
                .filter(Incident.tenant_id == tenant_id, Incident.is_confirmed == True)
            )

            results = session.exec(query).one_or_none()
            if not results:
                return {}

            assignees, sources, affected_services = results

            return {
                "assignees": list(filter(bool, assignees)) if assignees else [],
                "sources": list(filter(bool, sources)) if sources else [],
                "services": (
                    list(filter(bool, affected_services)) if affected_services else []
                ),
            }
        return {}


def apply_incident_filters(session: Session, filters: dict, query):
    for field_name, value in filters.items():
        if field_name in ALLOWED_INCIDENT_FILTERS:
            if field_name in ["affected_services", "sources"]:
                field = getattr(Incident, field_name)

                # Rare case with empty values
                if isinstance(value, list) and not any(value):
                    continue

                query = filter_query(session, query, field, value)

            else:
                field = getattr(Incident, field_name)
                if isinstance(value, list):
                    query = query.filter(col(field).in_(value))
                else:
                    query = query.filter(col(field) == value)
    return query


def filter_query(session: Session, query, field, value):
    if session.bind.dialect.name in ["mysql", "postgresql"]:
        if isinstance(value, list):
            if session.bind.dialect.name == "mysql":
                query = query.filter(func.json_overlaps(field, func.json_array(value)))
            else:
                query = query.filter(col(field).op("?|")(func.array(value)))

        else:
            query = query.filter(func.json_contains(field, value))

    elif session.bind.dialect.name == "sqlite":
        json_each_alias = func.json_each(field).table_valued("value")
        subquery = select(1).select_from(json_each_alias)
        if isinstance(value, list):
            subquery = subquery.where(json_each_alias.c.value.in_(value))
        else:
            subquery = subquery.where(json_each_alias.c.value == value)

        query = query.filter(subquery.exists())
    return query


def enrich_incidents_with_alerts(
    tenant_id: str, incidents: List[Incident], session: Optional[Session] = None
):
    with existed_or_new_session(session) as session:
        incident_alerts = session.exec(
            select(LastAlertToIncident.incident_id, Alert)
            .select_from(LastAlert)
            .join(
                LastAlertToIncident,
                and_(
                    LastAlertToIncident.tenant_id == LastAlert.tenant_id,
                    LastAlertToIncident.fingerprint == LastAlert.fingerprint,
                    LastAlertToIncident.deleted_at == NULL_FOR_DELETED_AT,
                ),
            )
            .join(Alert, LastAlert.alert_id == Alert.id)
            .where(
                LastAlert.tenant_id == tenant_id,
                LastAlertToIncident.incident_id.in_(
                    [incident.id for incident in incidents]
                ),
            )
        ).all()

        alerts_per_incident = defaultdict(list)
        for incident_id, alert in incident_alerts:
            alerts_per_incident[incident_id].append(alert)

        for incident in incidents:
            incident._alerts = alerts_per_incident[incident.id]

        return incidents


def enrich_alerts_with_incidents(
    tenant_id: str, alerts: List[Alert], session: Optional[Session] = None
):
    with existed_or_new_session(session) as session:
        alert_incidents = session.exec(
            select(LastAlertToIncident.fingerprint, Incident)
            .select_from(LastAlert)
            .join(
                LastAlertToIncident,
                and_(
                    LastAlertToIncident.tenant_id == LastAlert.tenant_id,
                    LastAlertToIncident.fingerprint == LastAlert.fingerprint,
                    LastAlertToIncident.deleted_at == NULL_FOR_DELETED_AT,
                ),
            )
            .join(Incident, LastAlertToIncident.incident_id == Incident.id)
            .where(
                LastAlert.tenant_id == tenant_id,
                LastAlertToIncident.fingerprint.in_(
                    [alert.fingerprint for alert in alerts]
                ),
            )
        ).all()

        incidents_per_alert = defaultdict(list)
        for fingerprint, incident in alert_incidents:
            incidents_per_alert[fingerprint].append(incident)

        for alert in alerts:
            alert._incidents = incidents_per_alert[alert.fingerprint]

        return alerts


def get_last_incidents(
    tenant_id: str,
    limit: int = 25,
    offset: int = 0,
    timeframe: int = None,
    upper_timestamp: datetime = None,
    lower_timestamp: datetime = None,
    is_confirmed: bool = False,
    sorting: Optional[IncidentSorting] = IncidentSorting.creation_time,
    with_alerts: bool = False,
    is_predicted: bool = None,
    filters: Optional[dict] = None,
    allowed_incident_ids: Optional[List[str]] = None,
) -> Tuple[list[Incident], int]:
    """
    Get the last incidents and total amount of incidents.

    Args:
        tenant_id (str): The tenant_id to filter the incidents by.
        limit (int): Amount of objects to return
        offset (int): Current offset for
        timeframe (int|null): Return incidents only for the last <N> days
        is_confirmed (bool): Return confirmed incidents or predictions
        upper_timestamp: datetime = None,
        lower_timestamp: datetime = None,
        is_confirmed (bool): filter incident candidates or real incidents
        sorting: Optional[IncidentSorting]: how to sort the data
        with_alerts (bool): Pre-load alerts or not
        is_predicted (bool): filter only incidents predicted by KeepAI
        filters (dict): dict of filters
    Returns:
        List[Incident]: A list of Incident objects.
    """
    with Session(engine) as session:
        query = session.query(
            Incident,
        ).filter(Incident.tenant_id == tenant_id, Incident.is_confirmed == is_confirmed)

        if allowed_incident_ids:
            query = query.filter(Incident.id.in_(allowed_incident_ids))

        if is_predicted is not None:
            query = query.filter(Incident.is_predicted == is_predicted)

        if timeframe:
            query = query.filter(
                Incident.start_time
                >= datetime.now(tz=timezone.utc) - timedelta(days=timeframe)
            )

        if upper_timestamp and lower_timestamp:
            query = query.filter(
                col(Incident.last_seen_time).between(lower_timestamp, upper_timestamp)
            )
        elif upper_timestamp:
            query = query.filter(Incident.last_seen_time <= upper_timestamp)
        elif lower_timestamp:
            query = query.filter(Incident.last_seen_time >= lower_timestamp)

        if filters:
            query = apply_incident_filters(session, filters, query)

        if sorting:
            query = query.order_by(sorting.get_order_by(Incident))

        total_count = query.count()

        # Order by start_time in descending order and limit the results
        query = query.limit(limit).offset(offset)
        # Execute the query
        incidents = query.all()

        if with_alerts:
            enrich_incidents_with_alerts(tenant_id, incidents, session)

    return incidents, total_count


def get_incident_by_id(
    tenant_id: str,
    incident_id: str | UUID,
    with_alerts: bool = False,
    session: Optional[Session] = None,
) -> Optional[Incident]:
    if isinstance(incident_id, str):
        incident_id = __convert_to_uuid(incident_id)
        if incident_id is None:
            return None
    with existed_or_new_session(session) as session:
        query = session.query(
            Incident,
        ).filter(
            Incident.tenant_id == tenant_id,
            Incident.id == incident_id,
        )
        incident = query.first()
        if with_alerts:
            enrich_incidents_with_alerts(
                tenant_id,
                [incident],
                session,
            )

    return incident


def create_incident_from_dto(
    tenant_id: str,
    incident_dto: IncidentDtoIn | IncidentDto,
    generated_from_ai: bool = False,
) -> Optional[Incident]:
    """
    Creates an incident for a specified tenant based on the provided incident data transfer object (DTO).

    Args:
        tenant_id (str): The unique identifier of the tenant for whom the incident is being created.
        incident_dto (IncidentDtoIn | IncidentDto): The data transfer object containing incident details.
            Can be an instance of `IncidentDtoIn` or `IncidentDto`.
        generated_from_ai (bool, optional): Specifies whether the incident was generated by Keep's AI. Defaults to False.

    Returns:
        Optional[Incident]: The newly created `Incident` object if successful, otherwise `None`.
    """

    if issubclass(type(incident_dto), IncidentDto) and generated_from_ai:
        # NOTE: we do not use dto's alerts, alert count, start time etc
        #       because we want to re-use the BL of creating incidents
        #       where all of these are calculated inside add_alerts_to_incident
        incident_dict = {
            "user_summary": incident_dto.user_summary,
            "generated_summary": incident_dto.description,
            "user_generated_name": incident_dto.user_generated_name,
            "ai_generated_name": incident_dto.dict().get("name"),
            "assignee": incident_dto.assignee,
            "is_predicted": False,  # its not a prediction, but an AI generation
            "is_confirmed": True,  # confirmed by the user :)
        }

    elif issubclass(type(incident_dto), IncidentDto):
        # we will reach this block when incident is pulled from a provider
        incident_dict = incident_dto.to_db_incident().dict()

    else:
        # We'll reach this block when a user creates an incident
        incident_dict = incident_dto.dict()

    return create_incident_from_dict(tenant_id, incident_dict)


def create_incident_from_dict(
    tenant_id: str, incident_data: dict
) -> Optional[Incident]:
    is_predicted = incident_data.get("is_predicted", False)
    if "is_confirmed" not in incident_data:
        incident_data["is_confirmed"] = not is_predicted
    with Session(engine) as session:
        new_incident = Incident(**incident_data, tenant_id=tenant_id)
        session.add(new_incident)
        session.commit()
        session.refresh(new_incident)
    return new_incident


def update_incident_from_dto_by_id(
    tenant_id: str,
    incident_id: str,
    updated_incident_dto: IncidentDtoIn | IncidentDto,
    generated_by_ai: bool = False,
) -> Optional[Incident]:
    if isinstance(incident_id, str):
        incident_id = __convert_to_uuid(incident_id)

    with Session(engine) as session:
        incident = session.exec(
            select(Incident).where(
                Incident.tenant_id == tenant_id,
                Incident.id == incident_id,
            )
        ).first()

        if not incident:
            return None

        if issubclass(type(updated_incident_dto), IncidentDto):
            # We execute this when we update an incident received from the provider
            updated_data = updated_incident_dto.to_db_incident().dict()
        else:
            # When a user updates an Incident
            updated_data = updated_incident_dto.dict()

        for key, value in updated_data.items():
            # Update only if the new value is different from the current one
            if hasattr(incident, key) and getattr(incident, key) != value:
                if isinstance(value, Enum):
                    setattr(incident, key, value.value)

                else:
                    setattr(incident, key, value)

        if generated_by_ai:
            incident.generated_summary = updated_incident_dto.user_summary
        else:
            incident.user_summary = updated_incident_dto.user_summary

        session.commit()
        session.refresh(incident)

        return incident


def get_incident_by_fingerprint(tenant_id: str, fingerprint: str) -> Optional[Incident]:
    with Session(engine) as session:
        return session.exec(
            select(Incident).where(
                Incident.tenant_id == tenant_id, Incident.fingerprint == fingerprint
            )
        ).one_or_none()


def delete_incident_by_id(
    tenant_id: str,
    incident_id: UUID,
) -> bool:
    if isinstance(incident_id, str):
        incident_id = __convert_to_uuid(incident_id)
    with Session(engine) as session:
        incident = (
            session.query(Incident)
            .filter(
                Incident.tenant_id == tenant_id,
                Incident.id == incident_id,
            )
            .first()
        )

        # Delete all associations with alerts:

        (
            session.query(LastAlertToIncident)
            .where(
                LastAlertToIncident.tenant_id == tenant_id,
                LastAlertToIncident.incident_id == incident.id,
            )
            .delete()
        )

        session.delete(incident)
        session.commit()
        return True


def get_incidents_count(
    tenant_id: str,
) -> int:
    with Session(engine) as session:
        return (
            session.query(Incident)
            .filter(
                Incident.tenant_id == tenant_id,
            )
            .count()
        )


def get_incident_alerts_and_links_by_incident_id(
    tenant_id: str,
    incident_id: UUID | str,
    limit: Optional[int] = None,
    offset: Optional[int] = 0,
    session: Optional[Session] = None,
    include_unlinked: bool = False,
) -> tuple[List[tuple[Alert, LastAlertToIncident]], int]:
    with existed_or_new_session(session) as session:

        query = (
            session.query(
                Alert,
                LastAlertToIncident,
            )
            .select_from(LastAlertToIncident)
            .join(
                LastAlert,
                and_(
                    LastAlert.tenant_id == LastAlertToIncident.tenant_id,
                    LastAlert.fingerprint == LastAlertToIncident.fingerprint,
                ),
            )
            .join(Alert, LastAlert.alert_id == Alert.id)
            .filter(
                LastAlertToIncident.tenant_id == tenant_id,
                LastAlertToIncident.incident_id == incident_id,
            )
            .order_by(col(LastAlert.timestamp).desc())
            .options(joinedload(Alert.alert_enrichment))
        )
        if not include_unlinked:
            query = query.filter(
                LastAlertToIncident.deleted_at == NULL_FOR_DELETED_AT,
            )

    total_count = query.count()

    if limit is not None and offset is not None:
        query = query.limit(limit).offset(offset)

    return query.all(), total_count


def get_incident_alerts_by_incident_id(*args, **kwargs) -> tuple[List[Alert], int]:
    """
    Unpacking (List[(Alert, LastAlertToIncident)], int) to (List[Alert], int).
    """
    alerts_and_links, total_alerts = get_incident_alerts_and_links_by_incident_id(
        *args, **kwargs
    )
    alerts = [alert_and_link[0] for alert_and_link in alerts_and_links]
    return alerts, total_alerts


def get_future_incidents_by_incident_id(
    incident_id: str,
    limit: Optional[int] = None,
    offset: Optional[int] = None,
) -> tuple[List[Incident], int]:
    with Session(engine) as session:
        query = session.query(
            Incident,
        ).filter(Incident.same_incident_in_the_past_id == incident_id)

        if limit:
            query = query.limit(limit)
        if offset:
            query = query.offset(offset)

    total_count = query.count()

    return query.all(), total_count


def get_int_severity(input_severity: int | str) -> int:
    if isinstance(input_severity, int):
        return input_severity
    else:
        return IncidentSeverity(input_severity).order


def get_alerts_data_for_incident(
    tenant_id: str,
    fingerprints: Optional[List[str]] = None,
    session: Optional[Session] = None,
):
    """
    Function to prepare aggregated data for incidents from the given list of alert_ids
    Logic is wrapped to the inner function for better usability with an optional database session

    Args:
        tenant_id (str): The tenant ID to filter alerts
        alert_ids (list[str | UUID]): list of alert ids for aggregation
        session (Optional[Session]): The database session or None

    Returns: dict {sources: list[str], services: list[str], count: int}
    """
    with existed_or_new_session(session) as session:

        fields = (
            get_json_extract_field(session, Alert.event, "service"),
            Alert.provider_type,
            Alert.fingerprint,
            get_json_extract_field(session, Alert.event, "severity"),
        )

        alerts_data = session.exec(
            select(*fields)
            .select_from(LastAlert)
            .join(
                Alert,
                and_(
                    LastAlert.tenant_id == Alert.tenant_id,
                    LastAlert.alert_id == Alert.id,
                ),
            )
            .where(
                LastAlert.tenant_id == tenant_id,
                col(LastAlert.fingerprint).in_(fingerprints),
            )
        ).all()

        sources = []
        services = []
        severities = []

        for service, source, fingerprint, severity in alerts_data:
            if source:
                sources.append(source)
            if service:
                services.append(service)
            if severity:
                if isinstance(severity, int):
                    severities.append(IncidentSeverity.from_number(severity))
                else:
                    severities.append(IncidentSeverity(severity))

        return {
            "sources": set(sources),
            "services": set(services),
            "max_severity": max(severities) if severities else IncidentSeverity.LOW,
            "count": len(alerts_data),
        }


def add_alerts_to_incident_by_incident_id(
    tenant_id: str,
    incident_id: str | UUID,
    fingerprints: List[str],
    is_created_by_ai: bool = False,
    session: Optional[Session] = None,
) -> Optional[Incident]:
    if isinstance(incident_id, str):
        incident_id = __convert_to_uuid(incident_id)
    with existed_or_new_session(session) as session:
        query = select(Incident).where(
            Incident.tenant_id == tenant_id,
            Incident.id == incident_id,
        )
        incident = session.exec(query).first()

        if not incident:
            return None
        return add_alerts_to_incident(
            tenant_id, incident, fingerprints, is_created_by_ai, session
        )


def add_alerts_to_incident(
    tenant_id: str,
    incident: Incident,
    fingerprints: List[str],
    is_created_by_ai: bool = False,
    session: Optional[Session] = None,
    override_count: bool = False,
) -> Optional[Incident]:
    logger.info(
        f"Adding alerts to incident {incident.id} in database, total {len(fingerprints)} alerts",
        extra={"tags": {"tenant_id": tenant_id, "incident_id": incident.id}},
    )

    with existed_or_new_session(session) as session:

        with session.no_autoflush:

            # Use a set for faster membership checks

            existing_fingerprints = set(
                session.exec(
                    select(LastAlert.fingerprint)
                    .join(
                        LastAlertToIncident,
                        and_(
                            LastAlertToIncident.tenant_id == LastAlert.tenant_id,
                            LastAlertToIncident.fingerprint == LastAlert.fingerprint,
                        ),
                    )
                    .where(
                        LastAlertToIncident.deleted_at == NULL_FOR_DELETED_AT,
                        LastAlertToIncident.tenant_id == tenant_id,
                        LastAlertToIncident.incident_id == incident.id,
                    )
                ).all()
            )

            new_fingerprints = {
                fingerprint
                for fingerprint in fingerprints
                if fingerprint not in existing_fingerprints
            }

            if not new_fingerprints:
                return incident

            alerts_data_for_incident = get_alerts_data_for_incident(
                tenant_id, new_fingerprints, session
            )

            incident.sources = list(
                set(incident.sources if incident.sources else [])
                | set(alerts_data_for_incident["sources"])
            )
            incident.affected_services = list(
                set(incident.affected_services if incident.affected_services else [])
                | set(alerts_data_for_incident["services"])
            )
            # If incident has alerts already, use the max severity between existing and new alerts, otherwise use the new alerts max severity
            incident.severity = (
                max(incident.severity, alerts_data_for_incident["max_severity"].order)
                if incident.alerts_count
                else alerts_data_for_incident["max_severity"].order
            )
            if not override_count:
                incident.alerts_count += alerts_data_for_incident["count"]
            else:
                incident.alerts_count = alerts_data_for_incident["count"]
            alert_to_incident_entries = [
                LastAlertToIncident(
                    fingerprint=fingerprint,
                    incident_id=incident.id,
                    tenant_id=tenant_id,
                    is_created_by_ai=is_created_by_ai,
                )
                for fingerprint in new_fingerprints
            ]

            for idx, entry in enumerate(alert_to_incident_entries):
                session.add(entry)
                if (idx + 1) % 100 == 0:
                    logger.info(
                        f"Added {idx + 1}/{len(alert_to_incident_entries)} alerts to incident {incident.id} in database",
                        extra={
                            "tags": {"tenant_id": tenant_id, "incident_id": incident.id}
                        },
                    )
                    session.flush()
            session.commit()

            started_at, last_seen_at = session.exec(
                select(func.min(Alert.timestamp), func.max(Alert.timestamp))
                .join(
                    LastAlertToIncident,
                    and_(
                        LastAlertToIncident.tenant_id == Alert.tenant_id,
                        LastAlertToIncident.fingerprint == Alert.fingerprint,
                    ),
                )
                .where(
                    LastAlertToIncident.deleted_at == NULL_FOR_DELETED_AT,
                    LastAlertToIncident.tenant_id == tenant_id,
                    LastAlertToIncident.incident_id == incident.id,
                )
            ).one()

            incident.start_time = started_at
            incident.last_seen_time = last_seen_at

            session.add(incident)
            session.commit()
            session.refresh(incident)
            return incident


def get_incident_unique_fingerprint_count(tenant_id: str, incident_id: str) -> int:
    with Session(engine) as session:
        return session.execute(
            select(func.count(1))
            .select_from(LastAlertToIncident)
            .where(
                LastAlertToIncident.deleted_at == NULL_FOR_DELETED_AT,
                LastAlertToIncident.tenant_id == tenant_id,
                LastAlertToIncident.incident_id == incident_id,
            )
        ).scalar()


def get_last_alerts_for_incidents(
    incident_ids: List[str | UUID],
) -> Dict[str, List[Alert]]:
    with Session(engine) as session:
        query = (
            session.query(
                Alert,
                LastAlertToIncident.incident_id,
            )
            .select_from(LastAlert)
            .join(
                LastAlertToIncident,
                and_(
                    LastAlert.tenant_id == LastAlertToIncident.tenant_id,
                    LastAlert.fingerprint == LastAlertToIncident.fingerprint,
                ),
            )
            .join(Alert, LastAlert.alert_id == Alert.id)
            .filter(
                LastAlertToIncident.deleted_at == NULL_FOR_DELETED_AT,
                LastAlertToIncident.incident_id.in_(incident_ids),
            )
            .order_by(Alert.timestamp.desc())
        )

        alerts = query.all()

    incidents_alerts = defaultdict(list)
    for alert, incident_id in alerts:
        incidents_alerts[str(incident_id)].append(alert)

    return incidents_alerts


def remove_alerts_to_incident_by_incident_id(
    tenant_id: str, incident_id: str | UUID, fingerprints: List[str]
) -> Optional[int]:
    if isinstance(incident_id, str):
        incident_id = __convert_to_uuid(incident_id)
    with Session(engine) as session:
        incident = session.exec(
            select(Incident).where(
                Incident.tenant_id == tenant_id,
                Incident.id == incident_id,
            )
        ).first()

        if not incident:
            return None

        # Removing alerts-to-incident relation for provided alerts_ids
        deleted = (
            session.query(LastAlertToIncident)
            .where(
                LastAlertToIncident.deleted_at == NULL_FOR_DELETED_AT,
                LastAlertToIncident.tenant_id == tenant_id,
                LastAlertToIncident.incident_id == incident.id,
                col(LastAlertToIncident.fingerprint).in_(fingerprints),
            )
            .update(
                {
                    "deleted_at": datetime.now(datetime.now().astimezone().tzinfo),
                }
            )
        )
        session.commit()

        # Getting aggregated data for incidents for alerts which just was removed
        alerts_data_for_incident = get_alerts_data_for_incident(
            tenant_id, fingerprints, session=session
        )

        service_field = get_json_extract_field(session, Alert.event, "service")

        # checking if services of removed alerts are still presented in alerts
        # which still assigned with the incident
        existed_services_query = (
            select(func.distinct(service_field))
            .select_from(LastAlert)
            .join(
                LastAlertToIncident,
                and_(
                    LastAlert.tenant_id == LastAlertToIncident.tenant_id,
                    LastAlert.fingerprint == LastAlertToIncident.fingerprint,
                ),
            )
            .join(Alert, LastAlert.alert_id == Alert.id)
            .filter(
                LastAlertToIncident.deleted_at == NULL_FOR_DELETED_AT,
                LastAlertToIncident.incident_id == incident_id,
                service_field.in_(alerts_data_for_incident["services"]),
            )
        )
        services_existed = session.exec(existed_services_query)

        # checking if sources (providers) of removed alerts are still presented in alerts
        # which still assigned with the incident
        existed_sources_query = (
            select(col(Alert.provider_type).distinct())
            .select_from(LastAlert)
            .join(
                LastAlertToIncident,
                and_(
                    LastAlert.tenant_id == LastAlertToIncident.tenant_id,
                    LastAlert.fingerprint == LastAlertToIncident.fingerprint,
                ),
            )
            .join(Alert, LastAlert.alert_id == Alert.id)
            .filter(
                LastAlertToIncident.deleted_at == NULL_FOR_DELETED_AT,
                LastAlertToIncident.incident_id == incident_id,
                col(Alert.provider_type).in_(alerts_data_for_incident["sources"]),
            )
        )
        sources_existed = session.exec(existed_sources_query)

        severity_field = get_json_extract_field(session, Alert.event, "severity")
        # checking if severities of removed alerts are still presented in alerts
        # which still assigned with the incident
        updated_severities_query = (
            select(severity_field)
            .select_from(LastAlert)
            .join(
                LastAlertToIncident,
                and_(
                    LastAlert.tenant_id == LastAlertToIncident.tenant_id,
                    LastAlert.fingerprint == LastAlertToIncident.fingerprint,
                ),
            )
            .join(Alert, LastAlert.alert_id == Alert.id)
            .filter(
                LastAlertToIncident.deleted_at == NULL_FOR_DELETED_AT,
                LastAlertToIncident.incident_id == incident_id,
            )
        )
        updated_severities_result = session.exec(updated_severities_query)
        updated_severities = [
            get_int_severity(severity) for severity in updated_severities_result
        ]

        # Making lists of services and sources to remove from the incident
        services_to_remove = [
            service
            for service in alerts_data_for_incident["services"]
            if service not in services_existed
        ]
        sources_to_remove = [
            source
            for source in alerts_data_for_incident["sources"]
            if source not in sources_existed
        ]

        started_at, last_seen_at = session.exec(
            select(func.min(Alert.timestamp), func.max(Alert.timestamp))
            .select_from(LastAlert)
            .join(
                LastAlertToIncident,
                and_(
                    LastAlert.tenant_id == LastAlertToIncident.tenant_id,
                    LastAlert.fingerprint == LastAlertToIncident.fingerprint,
                ),
            )
            .join(Alert, LastAlert.alert_id == Alert.id)
            .where(
                LastAlertToIncident.tenant_id == tenant_id,
                LastAlertToIncident.incident_id == incident.id,
            )
        ).one()

        # filtering removed entities from affected services and sources in the incident
        incident.affected_services = [
            service
            for service in incident.affected_services
            if service not in services_to_remove
        ]
        incident.sources = [
            source for source in incident.sources if source not in sources_to_remove
        ]

        incident.alerts_count -= alerts_data_for_incident["count"]
        incident.severity = (
            max(updated_severities)
            if updated_severities
            else IncidentSeverity.LOW.order
        )
        incident.start_time = started_at
        incident.last_seen_time = last_seen_at

        session.add(incident)
        session.commit()

        return deleted


class DestinationIncidentNotFound(Exception):
    pass


def merge_incidents_to_id(
    tenant_id: str,
    source_incident_ids: List[UUID],
    # Maybe to add optional destionation_incident_dto to merge to
    destination_incident_id: UUID,
    merged_by: str | None = None,
) -> Tuple[List[UUID], List[UUID], List[UUID]]:
    with Session(engine) as session:
        destination_incident = session.exec(
            select(Incident).where(
                Incident.tenant_id == tenant_id, Incident.id == destination_incident_id
            )
        ).first()

        if not destination_incident:
            raise DestinationIncidentNotFound(
                f"Destination incident with id {destination_incident_id} not found"
            )

        source_incidents = session.exec(
            select(Incident).filter(
                Incident.tenant_id == tenant_id,
                Incident.id.in_(source_incident_ids),
            )
        ).all()

        enrich_incidents_with_alerts(tenant_id, source_incidents, session=session)

        merged_incident_ids = []
        skipped_incident_ids = []
        failed_incident_ids = []
        for source_incident in source_incidents:
            source_incident_alerts_fingerprints = [
                alert.fingerprint for alert in source_incident._alerts
            ]
            if not source_incident_alerts_fingerprints:
                logger.info(f"Source incident {source_incident.id} doesn't have alerts")
                skipped_incident_ids.append(source_incident.id)
                continue
            source_incident.merged_into_incident_id = destination_incident.id
            source_incident.merged_at = datetime.now(tz=timezone.utc)
            source_incident.status = IncidentStatus.MERGED.value
            source_incident.merged_by = merged_by
            try:
                remove_alerts_to_incident_by_incident_id(
                    tenant_id,
                    source_incident.id,
                    [alert.fingerprint for alert in source_incident._alerts],
                )
            except OperationalError as e:
                logger.error(
                    f"Error removing alerts from incident {source_incident.id}: {e}"
                )
            try:
                add_alerts_to_incident(
                    tenant_id,
                    destination_incident,
                    source_incident_alerts_fingerprints,
                    session=session,
                )
                merged_incident_ids.append(source_incident.id)
            except OperationalError as e:
                logger.error(
                    f"Error adding alerts to incident {destination_incident.id} from {source_incident.id}: {e}"
                )
                failed_incident_ids.append(source_incident.id)

        session.commit()
        session.refresh(destination_incident)
        return merged_incident_ids, skipped_incident_ids, failed_incident_ids


def get_alerts_count(
    tenant_id: str,
) -> int:
    with Session(engine) as session:
        return (
            session.query(Alert)
            .filter(
                Alert.tenant_id == tenant_id,
            )
            .count()
        )


def get_first_alert_datetime(
    tenant_id: str,
) -> datetime | None:
    with Session(engine) as session:
        first_alert = (
            session.query(Alert)
            .filter(
                Alert.tenant_id == tenant_id,
            )
            .first()
        )
        if first_alert:
            return first_alert.timestamp


def confirm_predicted_incident_by_id(
    tenant_id: str,
    incident_id: UUID | str,
):
    if isinstance(incident_id, str):
        incident_id = __convert_to_uuid(incident_id)
    with Session(engine) as session:
        incident = session.exec(
            select(Incident)
            .where(
                Incident.tenant_id == tenant_id,
                Incident.id == incident_id,
                Incident.is_confirmed == expression.false(),
            )
            .options(joinedload(Incident.alerts))
        ).first()

        if not incident:
            return None

        session.query(Incident).filter(
            Incident.tenant_id == tenant_id,
            Incident.id == incident_id,
            Incident.is_confirmed == expression.false(),
        ).update(
            {
                "is_confirmed": True,
            }
        )

        session.commit()
        session.refresh(incident)

        return incident


def get_tenant_config(tenant_id: str) -> dict:
    with Session(engine) as session:
        tenant_data = session.exec(select(Tenant).where(Tenant.id == tenant_id)).first()
        return tenant_data.configuration if tenant_data else {}


def write_tenant_config(tenant_id: str, config: dict) -> None:
    with Session(engine) as session:
        tenant_data = session.exec(select(Tenant).where(Tenant.id == tenant_id)).first()
        tenant_data.configuration = config
        session.commit()
        session.refresh(tenant_data)
        return tenant_data


def update_incident_summary(
    tenant_id: str, incident_id: UUID, summary: str
) -> Incident:
    if isinstance(incident_id, str):
        incident_id = __convert_to_uuid(incident_id)
    with Session(engine) as session:
        incident = session.exec(
            select(Incident)
            .where(Incident.tenant_id == tenant_id)
            .where(Incident.id == incident_id)
        ).first()

        if not incident:
            logger.error(
                f"Incident not found for tenant {tenant_id} and incident {incident_id}",
                extra={"tenant_id": tenant_id},
            )
            return

        incident.generated_summary = summary
        session.commit()
        session.refresh(incident)

        return


def update_incident_name(tenant_id: str, incident_id: UUID, name: str) -> Incident:
    if isinstance(incident_id, str):
        incident_id = __convert_to_uuid(incident_id)
    with Session(engine) as session:
        incident = session.exec(
            select(Incident)
            .where(Incident.tenant_id == tenant_id)
            .where(Incident.id == incident_id)
        ).first()

        if not incident:
            logger.error(
                f"Incident not found for tenant {tenant_id} and incident {incident_id}",
                extra={"tenant_id": tenant_id},
            )
            return

        incident.ai_generated_name = name
        session.commit()
        session.refresh(incident)

        return incident


def get_topology_data_by_dynamic_matcher(
    tenant_id: str, matchers_value: dict[str, str]
) -> TopologyService | None:
    with Session(engine) as session:
        query = select(TopologyService).where(TopologyService.tenant_id == tenant_id)
        for matcher in matchers_value:
            query = query.where(
                getattr(TopologyService, matcher) == matchers_value[matcher]
            )
    return session.exec(query).first()


def get_tags(tenant_id):
    with Session(engine) as session:
        tags = session.exec(select(Tag).where(Tag.tenant_id == tenant_id)).all()
    return tags


def create_tag(tag: Tag):
    with Session(engine) as session:
        session.add(tag)
        session.commit()
        session.refresh(tag)
        return tag


def assign_tag_to_preset(tenant_id: str, tag_id: str, preset_id: str):
    if isinstance(preset_id, str):
        preset_id = __convert_to_uuid(preset_id)
    with Session(engine) as session:
        tag_preset = PresetTagLink(
            tenant_id=tenant_id,
            tag_id=tag_id,
            preset_id=preset_id,
        )
        session.add(tag_preset)
        session.commit()
        session.refresh(tag_preset)
        return tag_preset


def get_provider_by_name(tenant_id: str, provider_name: str) -> Provider:
    with Session(engine) as session:
        provider = session.exec(
            select(Provider)
            .where(Provider.tenant_id == tenant_id)
            .where(Provider.name == provider_name)
        ).first()
    return provider


def get_provider_by_type_and_id(
    tenant_id: str, provider_type: str, provider_id: Optional[str]
) -> Provider:
    with Session(engine) as session:
        query = select(Provider).where(
            Provider.tenant_id == tenant_id,
            Provider.type == provider_type,
            Provider.id == provider_id,
        )
        provider = session.exec(query).first()
    return provider


def bulk_upsert_alert_fields(
    tenant_id: str,
    fields: List[str],
    provider_id: str,
    provider_type: str,
    session: Optional[Session] = None,
):
    with existed_or_new_session(session) as session:
        try:
            # Prepare the data for bulk insert
            data = [
                {
                    "tenant_id": tenant_id,
                    "field_name": field,
                    "provider_id": provider_id,
                    "provider_type": provider_type,
                }
                for field in fields
            ]

            if engine.dialect.name == "postgresql":
                stmt = pg_insert(AlertField).values(data)
                stmt = stmt.on_conflict_do_update(
                    index_elements=[
                        "tenant_id",
                        "field_name",
                    ],  # Unique constraint columns
                    set_={
                        "provider_id": stmt.excluded.provider_id,
                        "provider_type": stmt.excluded.provider_type,
                    },
                )
            elif engine.dialect.name == "mysql":
                stmt = mysql_insert(AlertField).values(data)
                stmt = stmt.on_duplicate_key_update(
                    provider_id=stmt.inserted.provider_id,
                    provider_type=stmt.inserted.provider_type,
                )
            elif engine.dialect.name == "sqlite":
                stmt = sqlite_insert(AlertField).values(data)
                stmt = stmt.on_conflict_do_update(
                    index_elements=[
                        "tenant_id",
                        "field_name",
                    ],  # Unique constraint columns
                    set_={
                        "provider_id": stmt.excluded.provider_id,
                        "provider_type": stmt.excluded.provider_type,
                    },
                )
            elif engine.dialect.name == "mssql":
                # SQL Server requires a raw query with a MERGE statement
                values = ", ".join(
                    f"('{tenant_id}', '{field}', '{provider_id}', '{provider_type}')"
                    for field in fields
                )

                merge_query = text(
                    f"""
                    MERGE INTO AlertField AS target
                    USING (VALUES {values}) AS source (tenant_id, field_name, provider_id, provider_type)
                    ON target.tenant_id = source.tenant_id AND target.field_name = source.field_name
                    WHEN MATCHED THEN
                        UPDATE SET provider_id = source.provider_id, provider_type = source.provider_type
                    WHEN NOT MATCHED THEN
                        INSERT (tenant_id, field_name, provider_id, provider_type)
                        VALUES (source.tenant_id, source.field_name, source.provider_id, source.provider_type)
                """
                )

                session.execute(merge_query)
            else:
                raise NotImplementedError(
                    f"Upsert not supported for {engine.dialect.name}"
                )

            # Execute the statement
            if engine.dialect.name != "mssql":  # Already executed for SQL Server
                session.execute(stmt)
            session.commit()

        except IntegrityError:
            # Handle any potential race conditions
            session.rollback()


def get_alerts_fields(tenant_id: str) -> List[AlertField]:
    with Session(engine) as session:
        fields = session.exec(
            select(AlertField).where(AlertField.tenant_id == tenant_id)
        ).all()
    return fields


def change_incident_status_by_id(
    tenant_id: str,
    incident_id: UUID | str,
    status: IncidentStatus,
    end_time: datetime | None = None,
) -> bool:
    if isinstance(incident_id, str):
        incident_id = __convert_to_uuid(incident_id)
    with Session(engine) as session:
        stmt = (
            update(Incident)
            .where(
                Incident.tenant_id == tenant_id,
                Incident.id == incident_id,
            )
            .values(
                status=status.value,
                end_time=end_time,
            )
        )
        updated = session.execute(stmt)
        session.commit()
        return updated.rowcount > 0


def get_workflow_executions_for_incident_or_alert(
    tenant_id: str, incident_id: str, limit: int = 25, offset: int = 0
):
    with Session(engine) as session:
        # Base query for both incident and alert related executions
        base_query = (
            select(
                WorkflowExecution.id,
                WorkflowExecution.started,
                WorkflowExecution.status,
                WorkflowExecution.execution_number,
                WorkflowExecution.triggered_by,
                WorkflowExecution.workflow_id,
                WorkflowExecution.execution_time,
                Workflow.name.label("workflow_name"),
                literal(incident_id).label("incident_id"),
                case(
                    (
                        WorkflowToAlertExecution.alert_fingerprint != None,
                        WorkflowToAlertExecution.alert_fingerprint,
                    ),
                    else_=literal(None),
                ).label("alert_fingerprint"),
            )
            .join(Workflow, WorkflowExecution.workflow_id == Workflow.id)
            .outerjoin(
                WorkflowToAlertExecution,
                WorkflowExecution.id == WorkflowToAlertExecution.workflow_execution_id,
            )
            .where(WorkflowExecution.tenant_id == tenant_id)
        )

        # Query for workflow executions directly associated with the incident
        incident_query = base_query.join(
            WorkflowToIncidentExecution,
            WorkflowExecution.id == WorkflowToIncidentExecution.workflow_execution_id,
        ).where(WorkflowToIncidentExecution.incident_id == incident_id)

        # Query for workflow executions associated with alerts tied to the incident
        alert_query = (
            base_query.join(
                LastAlert,
                WorkflowToAlertExecution.alert_fingerprint == LastAlert.fingerprint,
            )
            .join(Alert, LastAlert.alert_id == Alert.id)
            .join(
                LastAlertToIncident,
                and_(
                    LastAlert.tenant_id == LastAlertToIncident.tenant_id,
                    LastAlert.fingerprint == LastAlertToIncident.fingerprint,
                ),
            )
            .where(
                LastAlertToIncident.deleted_at == NULL_FOR_DELETED_AT,
                LastAlertToIncident.incident_id == incident_id,
                LastAlert.tenant_id == tenant_id,
            )
        )

        # Combine both queries
        combined_query = union(incident_query, alert_query).subquery()

        # Count total results
        count_query = select(func.count()).select_from(combined_query)
        total_count = session.execute(count_query).scalar()

        # Final query with ordering, offset, and limit
        final_query = (
            select(combined_query)
            .order_by(desc(combined_query.c.started))
            .offset(offset)
            .limit(limit)
        )

        # Execute the query and fetch results
        results = session.execute(final_query).all()
        return results, total_count


def is_all_incident_alerts_resolved(
    incident: Incident, session: Optional[Session] = None
) -> bool:

    if incident.alerts_count == 0:
        return False

    with existed_or_new_session(session) as session:

        enriched_status_field = get_json_extract_field(
            session, AlertEnrichment.enrichments, "status"
        )
        status_field = get_json_extract_field(session, Alert.event, "status")

        subquery = (
            select(
                enriched_status_field.label("enriched_status"),
                status_field.label("status"),
            )
            .select_from(LastAlert)
            .join(Alert, LastAlert.alert_id == Alert.id)
            .outerjoin(
                AlertEnrichment,
                and_(
                    Alert.tenant_id == AlertEnrichment.tenant_id,
                    Alert.fingerprint == AlertEnrichment.alert_fingerprint,
                ),
            )
            .join(
                LastAlertToIncident,
                and_(
                    LastAlertToIncident.tenant_id == LastAlert.tenant_id,
                    LastAlertToIncident.fingerprint == LastAlert.fingerprint,
                ),
            )
            .where(
                LastAlertToIncident.deleted_at == NULL_FOR_DELETED_AT,
                LastAlertToIncident.incident_id == incident.id,
            )
        ).subquery()

        not_resolved_exists = session.query(
            exists(
                select(
                    subquery.c.enriched_status,
                    subquery.c.status,
                )
                .select_from(subquery)
                .where(
                    or_(
                        subquery.c.enriched_status != AlertStatus.RESOLVED.value,
                        and_(
                            subquery.c.enriched_status.is_(None),
                            subquery.c.status != AlertStatus.RESOLVED.value,
                        ),
                    )
                )
            )
        ).scalar()

        return not not_resolved_exists


def is_last_incident_alert_resolved(
    incident: Incident, session: Optional[Session] = None
) -> bool:
    return is_edge_incident_alert_resolved(incident, func.max, session)


def is_first_incident_alert_resolved(
    incident: Incident, session: Optional[Session] = None
) -> bool:
    return is_edge_incident_alert_resolved(incident, func.min, session)


def is_edge_incident_alert_resolved(
    incident: Incident, direction: Callable, session: Optional[Session] = None
) -> bool:

    if incident.alerts_count == 0:
        return False

    with existed_or_new_session(session) as session:

        enriched_status_field = get_json_extract_field(
            session, AlertEnrichment.enrichments, "status"
        )
        status_field = get_json_extract_field(session, Alert.event, "status")

        finerprint, enriched_status, status = session.exec(
            select(Alert.fingerprint, enriched_status_field, status_field)
            .select_from(Alert)
            .outerjoin(
                AlertEnrichment,
                and_(
                    Alert.tenant_id == AlertEnrichment.tenant_id,
                    Alert.fingerprint == AlertEnrichment.alert_fingerprint,
                ),
            )
            .join(
                LastAlertToIncident,
                and_(
                    LastAlertToIncident.tenant_id == Alert.tenant_id,
                    LastAlertToIncident.fingerprint == Alert.fingerprint,
                ),
            )
            .where(LastAlertToIncident.incident_id == incident.id)
            .group_by(Alert.fingerprint)
            .having(func.max(Alert.timestamp))
            .order_by(direction(Alert.timestamp))
        ).first()

        return enriched_status == AlertStatus.RESOLVED.value or (
            enriched_status is None and status == AlertStatus.RESOLVED.value
        )


def get_alerts_metrics_by_provider(
    tenant_id: str,
    start_date: Optional[datetime] = None,
    end_date: Optional[datetime] = None,
    fields: Optional[List[str]] = [],
) -> Dict[str, Dict[str, Any]]:

    dynamic_field_sums = [
        func.sum(
            case(
                (
                    (func.json_extract(Alert.event, f"$.{field}").isnot(None))
                    & (func.json_extract(Alert.event, f"$.{field}") != False),
                    1,
                ),
                else_=0,
            )
        ).label(f"{field}_count")
        for field in fields
    ]

    with Session(engine) as session:
        query = (
            session.query(
                Alert.provider_type,
                Alert.provider_id,
                func.count(Alert.id).label("total_alerts"),
                func.sum(
                    case((LastAlertToIncident.fingerprint.isnot(None), 1), else_=0)
                ).label("correlated_alerts"),
                *dynamic_field_sums,
            )
            .join(LastAlert, Alert.id == LastAlert.alert_id)
            .outerjoin(
                LastAlertToIncident,
                and_(
                    LastAlert.tenant_id == LastAlertToIncident.tenant_id,
                    LastAlert.fingerprint == LastAlertToIncident.fingerprint,
                ),
            )
            .filter(
                Alert.tenant_id == tenant_id,
            )
        )

        # Add timestamp filter only if both start_date and end_date are provided
        if start_date and end_date:
            query = query.filter(
                Alert.timestamp >= start_date, Alert.timestamp <= end_date
            )

        results = query.group_by(Alert.provider_id, Alert.provider_type).all()

    metrics = {}
    for row in results:
        key = f"{row.provider_id}_{row.provider_type}"
        metrics[key] = {
            "total_alerts": row.total_alerts,
            "correlated_alerts": row.correlated_alerts,
            "provider_type": row.provider_type,
        }
        for field in fields:
            metrics[key][f"{field}_count"] = getattr(row, f"{field}_count", 0)

<<<<<<< HEAD
=======
    return metrics

>>>>>>> 609ca7d8

def get_or_create_external_ai_settings(
    tenant_id: str,
) -> List[ExternalAIConfigAndMetadataDto]:
    with Session(engine) as session:
        algorithm_configs = session.exec(
            select(ExternalAIConfigAndMetadata).where(
                ExternalAIConfigAndMetadata.tenant_id == tenant_id
            )
        ).all()
        if len(algorithm_configs) == 0:
            if os.environ.get("KEEP_EXTERNAL_AI_TRANSFORMERS_URL") is not None:
                algorithm_config = ExternalAIConfigAndMetadata.from_external_ai(
                    tenant_id=tenant_id, algorithm=external_ai_transformers
                )
                session.add(algorithm_config)
                session.commit()
                algorithm_configs = [algorithm_config]
        return [
            ExternalAIConfigAndMetadataDto.from_orm(algorithm_config)
            for algorithm_config in algorithm_configs
        ]
<<<<<<< HEAD


=======


>>>>>>> 609ca7d8
def update_extrnal_ai_settings(
    tenant_id: str, ai_settings: ExternalAIConfigAndMetadata
) -> ExternalAIConfigAndMetadataDto:
    with Session(engine) as session:
        setting = (
            session.query(ExternalAIConfigAndMetadata)
            .filter(
                ExternalAIConfigAndMetadata.tenant_id == tenant_id,
                ExternalAIConfigAndMetadata.id == ai_settings.id,
            )
            .first()
        )
        setting.settings = json.dumps(ai_settings.settings)
        setting.feedback_logs = ai_settings.feedback_logs
        if ai_settings.settings_proposed_by_algorithm is not None:
            setting.settings_proposed_by_algorithm = json.dumps(
                ai_settings.settings_proposed_by_algorithm
            )
        else:
            setting.settings_proposed_by_algorithm = None
        session.add(setting)
        session.commit()
    return setting


def get_table_class(table_name: str) -> Type[SQLModel]:
    """
    Get the SQLModel table class dynamically based on table name.
    Assumes table classes follow PascalCase naming convention.

    Args:
        table_name (str): Name of the table in snake_case (e.g. "alerts", "rules")

    Returns:
        Type[SQLModel]: The corresponding SQLModel table class
    """
    # Convert snake_case to PascalCase and remove trailing 's' if exists
    class_name = "".join(
        word.capitalize() for word in table_name.rstrip("s").split("_")
    )

    # Get all SQLModel subclasses from the imported modules
    model_classes = {
        cls.__name__: cls
        for cls in SQLModel.__subclasses__()
        if hasattr(cls, "__tablename__")
    }

    if class_name not in model_classes:
        raise ValueError(f"No table class found for table name: {table_name}")

    return model_classes[class_name]


def get_resource_ids_by_resource_type(
    tenant_id: str, table_name: str, uid: str, session: Optional[Session] = None
) -> List[str]:
    """
    Get all unique IDs from a table grouped by a specified UID column.

    Args:
        tenant_id (str): The tenant ID to filter by
        table_name (str): Name of the table (e.g. "alerts", "rules")
        uid (str): Name of the column to group by
        session (Optional[Session]): SQLModel session

    Returns:
        List[str]: List of unique IDs

    Example:
        >>> get_resource_ids_by_resource_type("tenant123", "alerts", "alert_id")
        ['id1', 'id2', 'id3']
    """
    with existed_or_new_session(session) as session:
        # Get the table class dynamically
        table_class = get_table_class(table_name)

        # Create the query using SQLModel's select
        query = (
            select(getattr(table_class, uid))
            .distinct()
            .where(getattr(table_class, "tenant_id") == tenant_id)
        )

        # Execute the query and return results
        result = session.exec(query)
        return result.all()


def get_or_creat_posthog_instance_id(session: Optional[Session] = None):
    POSTHOG_INSTANCE_ID_KEY = "posthog_instance_id"
    with Session(engine) as session:
        system = session.exec(
            select(System).where(System.name == POSTHOG_INSTANCE_ID_KEY)
        ).first()
        if system:
            return system.value

        system = System(
            id=str(uuid4()),
            name=POSTHOG_INSTANCE_ID_KEY,
            value=str(uuid4()),
        )
        session.add(system)
        session.commit()
        session.refresh(system)
        return system.value


def get_activity_report(session: Optional[Session] = None):
    from keep.api.models.db.user import User

    last_24_hours = datetime.utcnow() - timedelta(hours=24)
    activity_report = {}
    with Session(engine) as session:
        activity_report["tenants_count"] = session.query(Tenant).count()
        activity_report["providers_count"] = session.query(Provider).count()
        activity_report["users_count"] = session.query(User).count()
        activity_report["rules_count"] = session.query(Rule).count()
        activity_report["last_24_hours_incidents_count"] = (
            session.query(Incident)
            .filter(Incident.creation_time >= last_24_hours)
            .count()
        )
        activity_report["last_24_hours_alerts_count"] = (
            session.query(Alert).filter(Alert.timestamp >= last_24_hours).count()
        )
        activity_report["last_24_hours_rules_created"] = (
            session.query(Rule).filter(Rule.creation_time >= last_24_hours).count()
        )
        activity_report["last_24_hours_workflows_created"] = (
            session.query(Workflow)
            .filter(Workflow.creation_time >= last_24_hours)
            .count()
        )
        activity_report["last_24_hours_workflows_executed"] = (
            session.query(WorkflowExecution)
            .filter(WorkflowExecution.started >= last_24_hours)
            .count()
        )
    return activity_report


def get_last_alert_by_fingerprint(
    tenant_id: str,
    fingerprint: str,
    session: Optional[Session] = None,
    for_update: bool = False,
) -> Optional[LastAlert]:
    with existed_or_new_session(session) as session:
        query = select(LastAlert).where(
            and_(
                LastAlert.tenant_id == tenant_id,
                LastAlert.fingerprint == fingerprint,
            )
        )
        if for_update:
            query = query.with_for_update()
        return session.exec(query).first()


def set_last_alert(
    tenant_id: str, alert: Alert, session: Optional[Session] = None, max_retries=3
) -> None:
<<<<<<< HEAD
    logger.info(f"Set last alert for `{alert.fingerprint}`")
    with existed_or_new_session(session) as session:
        for attempt in range(max_retries):
            with session.begin_nested() as transaction:
                try:
                    last_alert = get_last_alert_by_fingerprint(
                        tenant_id, alert.fingerprint, session, for_update=True
                    )

                    # To prevent rare, but possible race condition
                    # For example if older alert failed to process
                    # and retried after new one
                    if last_alert and last_alert.timestamp.replace(
                        tzinfo=tz.UTC
                    ) < alert.timestamp.replace(tzinfo=tz.UTC):
=======
    logger.info(f"Seting last alert for `{alert.fingerprint}`")
    with existed_or_new_session(session) as session:
        for attempt in range(max_retries):
            logger.debug(
                f"Attempt {attempt} to set last alert for `{alert.fingerprint}`",
                extra={
                    "alert_id": alert.id,
                    "tenant_id": tenant_id,
                    "fingerprint": alert.fingerprint,
                },
            )
            try:
                last_alert = get_last_alert_by_fingerprint(
                    tenant_id, alert.fingerprint, session, for_update=True
                )

                # To prevent rare, but possible race condition
                # For example if older alert failed to process
                # and retried after new one
                if last_alert and last_alert.timestamp.replace(
                    tzinfo=tz.UTC
                ) < alert.timestamp.replace(tzinfo=tz.UTC):
>>>>>>> 609ca7d8

                    logger.info(
                        f"Update last alert for `{alert.fingerprint}`: {last_alert.alert_id} -> {alert.id}"
                    )
                    last_alert.timestamp = alert.timestamp
                    last_alert.alert_id = alert.id
                    session.add(last_alert)

<<<<<<< HEAD
                    elif not last_alert:
                        logger.info(
                            f"No last alert for `{alert.fingerprint}`, creating new"
                        )
                        last_alert = LastAlert(
                            tenant_id=tenant_id,
                            fingerprint=alert.fingerprint,
                            timestamp=alert.timestamp,
                            first_timestamp=alert.timestamp,
                            alert_id=alert.id,
                        )
=======
                elif not last_alert:
                    logger.info(
                        f"No last alert for `{alert.fingerprint}`, creating new"
                    )
                    last_alert = LastAlert(
                        tenant_id=tenant_id,
                        fingerprint=alert.fingerprint,
                        timestamp=alert.timestamp,
                        first_timestamp=alert.timestamp,
                        alert_id=alert.id,
                        alert_hash=alert.alert_hash,
                    )
>>>>>>> 609ca7d8

                    session.add(last_alert)
                    session.commit()
            except OperationalError as ex:
                if "no such savepoint" in ex.args[0]:
                    logger.info(
                        f"No such savepoint while updating lastalert for `{alert.fingerprint}`, retry #{attempt}"
                    )
                    if attempt >= max_retries:
                        raise ex

<<<<<<< HEAD
                        logger.info(
                            f"Deadlock found while updating lastalert for `{alert.fingerprint}`, retry #{attempt}"
                        )
                        transaction.rollback()
                        if attempt >= max_retries:
                            raise ex


def get_provider_logs(
    tenant_id: str, provider_id: str, limit: int = 100
) -> List[ProviderExecutionLog]:
    with Session(engine) as session:
        logs = (
            session.query(ProviderExecutionLog)
            .filter(
                ProviderExecutionLog.tenant_id == tenant_id,
                ProviderExecutionLog.provider_id == provider_id,
            )
            .order_by(desc(ProviderExecutionLog.timestamp))
            .limit(limit)
            .all()
        )
    return logs
=======
                if "Deadlock found" in ex.args[0]:
                    logger.info(
                        f"Deadlock found while updating lastalert for `{alert.fingerprint}`, retry #{attempt}"
                    )
                    if attempt >= max_retries:
                        raise ex
            except NoActiveSqlTransaction:
                logger.exception(
                    f"No active sql transaction while updating lastalert for `{alert.fingerprint}`, retry #{attempt}",
                    extra={
                        "alert_id": alert.id,
                        "tenant_id": tenant_id,
                        "fingerprint": alert.fingerprint,
                    },
                )
            logger.debug(
                f"Successfully updated lastalert for `{alert.fingerprint}`",
                extra={
                    "alert_id": alert.id,
                    "tenant_id": tenant_id,
                    "fingerprint": alert.fingerprint,
                },
            )
            # break the retry loop
            break
>>>>>>> 609ca7d8
<|MERGE_RESOLUTION|>--- conflicted
+++ resolved
@@ -1265,24 +1265,15 @@
     with Session(engine) as session:
         dialect_name = session.bind.dialect.name
 
-<<<<<<< HEAD
-        query = (
-            session.query(Alert, LastAlert.first_timestamp.label("startedAt"))
-=======
         # Build the base query using select()
         stmt = (
             select(Alert, LastAlert.first_timestamp.label("startedAt"))
->>>>>>> 609ca7d8
             .select_from(LastAlert)
             .join(Alert, LastAlert.alert_id == Alert.id)
         )
 
         if timeframe:
-<<<<<<< HEAD
-            query = query.filter(
-=======
             stmt = stmt.where(
->>>>>>> 609ca7d8
                 LastAlert.timestamp
                 >= datetime.now(tz=timezone.utc) - timedelta(days=timeframe)
             )
@@ -1305,11 +1296,7 @@
             stmt = stmt.where(*filter_conditions)
 
         # Main query for alerts
-<<<<<<< HEAD
-        query = query.filter(Alert.tenant_id == tenant_id).options(
-=======
         stmt = stmt.where(Alert.tenant_id == tenant_id).options(
->>>>>>> 609ca7d8
             subqueryload(Alert.alert_enrichment)
         )
 
@@ -1368,13 +1355,8 @@
             else:
                 raise ValueError(f"Unsupported dialect: {dialect_name}")
 
-<<<<<<< HEAD
-            query = query.add_columns(incidents_subquery.c.incidents)
-            query = query.outerjoin(
-=======
             stmt = stmt.add_columns(incidents_subquery.c.incidents)
             stmt = stmt.outerjoin(
->>>>>>> 609ca7d8
                 incidents_subquery,
                 Alert.fingerprint == incidents_subquery.c.fingerprint,
             )
@@ -2235,29 +2217,11 @@
     LIMIT_BY_ALERTS = 10000
 
     with Session(engine) as session:
-<<<<<<< HEAD
-        providers = (
-            session.query(
-                Alert.provider_type,
-                Alert.provider_id,
-                func.max(Alert.timestamp).label("last_alert_timestamp"),
-            )
-            .outerjoin(Provider, Alert.provider_id == Provider.id)
-            .filter(
-                Alert.tenant_id == tenant_id,
-                Alert.provider_type != "group",
-                Provider.id
-                == None,  # Filters for alerts with a provider_id not in Provider table
-            )
-            .group_by(Alert.provider_type, Alert.provider_id)
-            .all()
-=======
         alerts_subquery = (
             select(Alert)
             .filter(Alert.tenant_id == tenant_id, Alert.provider_type != "group")
             .limit(LIMIT_BY_ALERTS)
             .subquery()
->>>>>>> 609ca7d8
         )
 
         providers = session.exec(
@@ -4679,11 +4643,8 @@
         for field in fields:
             metrics[key][f"{field}_count"] = getattr(row, f"{field}_count", 0)
 
-<<<<<<< HEAD
-=======
     return metrics
 
->>>>>>> 609ca7d8
 
 def get_or_create_external_ai_settings(
     tenant_id: str,
@@ -4706,13 +4667,8 @@
             ExternalAIConfigAndMetadataDto.from_orm(algorithm_config)
             for algorithm_config in algorithm_configs
         ]
-<<<<<<< HEAD
-
-
-=======
-
-
->>>>>>> 609ca7d8
+
+
 def update_extrnal_ai_settings(
     tenant_id: str, ai_settings: ExternalAIConfigAndMetadata
 ) -> ExternalAIConfigAndMetadataDto:
@@ -4877,23 +4833,6 @@
 def set_last_alert(
     tenant_id: str, alert: Alert, session: Optional[Session] = None, max_retries=3
 ) -> None:
-<<<<<<< HEAD
-    logger.info(f"Set last alert for `{alert.fingerprint}`")
-    with existed_or_new_session(session) as session:
-        for attempt in range(max_retries):
-            with session.begin_nested() as transaction:
-                try:
-                    last_alert = get_last_alert_by_fingerprint(
-                        tenant_id, alert.fingerprint, session, for_update=True
-                    )
-
-                    # To prevent rare, but possible race condition
-                    # For example if older alert failed to process
-                    # and retried after new one
-                    if last_alert and last_alert.timestamp.replace(
-                        tzinfo=tz.UTC
-                    ) < alert.timestamp.replace(tzinfo=tz.UTC):
-=======
     logger.info(f"Seting last alert for `{alert.fingerprint}`")
     with existed_or_new_session(session) as session:
         for attempt in range(max_retries):
@@ -4916,7 +4855,6 @@
                 if last_alert and last_alert.timestamp.replace(
                     tzinfo=tz.UTC
                 ) < alert.timestamp.replace(tzinfo=tz.UTC):
->>>>>>> 609ca7d8
 
                     logger.info(
                         f"Update last alert for `{alert.fingerprint}`: {last_alert.alert_id} -> {alert.id}"
@@ -4925,19 +4863,6 @@
                     last_alert.alert_id = alert.id
                     session.add(last_alert)
 
-<<<<<<< HEAD
-                    elif not last_alert:
-                        logger.info(
-                            f"No last alert for `{alert.fingerprint}`, creating new"
-                        )
-                        last_alert = LastAlert(
-                            tenant_id=tenant_id,
-                            fingerprint=alert.fingerprint,
-                            timestamp=alert.timestamp,
-                            first_timestamp=alert.timestamp,
-                            alert_id=alert.id,
-                        )
-=======
                 elif not last_alert:
                     logger.info(
                         f"No last alert for `{alert.fingerprint}`, creating new"
@@ -4950,7 +4875,6 @@
                         alert_id=alert.id,
                         alert_hash=alert.alert_hash,
                     )
->>>>>>> 609ca7d8
 
                     session.add(last_alert)
                     session.commit()
@@ -4962,31 +4886,6 @@
                     if attempt >= max_retries:
                         raise ex
 
-<<<<<<< HEAD
-                        logger.info(
-                            f"Deadlock found while updating lastalert for `{alert.fingerprint}`, retry #{attempt}"
-                        )
-                        transaction.rollback()
-                        if attempt >= max_retries:
-                            raise ex
-
-
-def get_provider_logs(
-    tenant_id: str, provider_id: str, limit: int = 100
-) -> List[ProviderExecutionLog]:
-    with Session(engine) as session:
-        logs = (
-            session.query(ProviderExecutionLog)
-            .filter(
-                ProviderExecutionLog.tenant_id == tenant_id,
-                ProviderExecutionLog.provider_id == provider_id,
-            )
-            .order_by(desc(ProviderExecutionLog.timestamp))
-            .limit(limit)
-            .all()
-        )
-    return logs
-=======
                 if "Deadlock found" in ex.args[0]:
                     logger.info(
                         f"Deadlock found while updating lastalert for `{alert.fingerprint}`, retry #{attempt}"
@@ -5011,5 +4910,4 @@
                 },
             )
             # break the retry loop
-            break
->>>>>>> 609ca7d8
+            break