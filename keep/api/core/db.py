--- conflicted
+++ resolved
@@ -1381,13 +1381,6 @@
             session.commit()
 
 
-<<<<<<< HEAD
-def user_exists(username):
-    from keep.api.models.db.user import User
-
-    with Session(engine) as session:
-        user = session.exec(select(User).where(User.username == username)).first()
-=======
 def user_exists(tenant_id, username):
     from keep.api.models.db.user import User
 
@@ -1397,7 +1390,6 @@
             .where(User.tenant_id == tenant_id)
             .where(User.username == username)
         ).first()
->>>>>>> 788c3886
         return user is not None
 
 
@@ -2813,7 +2805,9 @@
         ).scalar()
 
 
-def get_last_alerts_for_incidents(incident_ids: List[str | UUID]) -> Dict[str, List[Alert]]:
+def get_last_alerts_for_incidents(
+    incident_ids: List[str | UUID],
+) -> Dict[str, List[Alert]]:
     with Session(engine) as session:
         query = (
             session.query(
@@ -2834,6 +2828,7 @@
         incidents_alerts[str(incident_id)].append(alert)
 
     return incidents_alerts
+
 
 def remove_alerts_to_incident_by_incident_id(
     tenant_id: str, incident_id: str | UUID, alert_ids: List[UUID]
