--- conflicted
+++ resolved
@@ -1673,7 +1673,26 @@
     return tenants_configurations
 
 
-<<<<<<< HEAD
+def update_preset_options(tenant_id: str, preset_id: str, options: dict) -> Preset:
+    with Session(engine) as session:
+        preset = session.exec(
+            select(Preset)
+            .where(Preset.tenant_id == tenant_id)
+            .where(Preset.id == preset_id)
+        ).first()
+
+        stmt = (
+            update(Preset)
+            .where(Preset.id == preset_id)
+            .where(Preset.tenant_id == tenant_id)
+            .values(options=options)
+        )
+        session.execute(stmt)
+        session.commit()
+        session.refresh(preset)
+    return preset
+
+
 def create_incident(tenant_id: str, incident_fingerprint: str) -> Incident:
     with Session(engine) as session:
         incident = Incident(tenant_id=tenant_id, incident_fingerprint=incident_fingerprint)
@@ -1715,24 +1734,4 @@
             .options(selectinload(Incident.alerts))
             .where(Incident.tenant_id == tenant_id)
         ).all()
-    return incidents
-=======
-def update_preset_options(tenant_id: str, preset_id: str, options: dict) -> Preset:
-    with Session(engine) as session:
-        preset = session.exec(
-            select(Preset)
-            .where(Preset.tenant_id == tenant_id)
-            .where(Preset.id == preset_id)
-        ).first()
-
-        stmt = (
-            update(Preset)
-            .where(Preset.id == preset_id)
-            .where(Preset.tenant_id == tenant_id)
-            .values(options=options)
-        )
-        session.execute(stmt)
-        session.commit()
-        session.refresh(preset)
-    return preset
->>>>>>> 606b068d
+    return incidents