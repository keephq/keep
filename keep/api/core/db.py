"""
Keep main database module.

This module contains the CRUD database functions for Keep.
"""

import hashlib
import json
import logging
import random
import uuid
from collections import defaultdict
from contextlib import contextmanager
from datetime import datetime, timedelta, timezone
from enum import Enum
from typing import Any, Dict, List, Tuple, Union, Callable
from uuid import uuid4

import numpy as np
import validators
from dotenv import find_dotenv, load_dotenv
from opentelemetry.instrumentation.sqlalchemy import SQLAlchemyInstrumentor
from sqlalchemy import and_, case, desc, literal, null, union, update, func, case
from sqlalchemy.dialects.mysql import insert as mysql_insert
from sqlalchemy.dialects.postgresql import insert as pg_insert
from sqlalchemy.dialects.sqlite import insert as sqlite_insert
from sqlalchemy.exc import IntegrityError, OperationalError
from sqlalchemy.orm import joinedload, selectinload, subqueryload
from sqlalchemy.sql import expression, exists
from sqlmodel import Session, col, or_, select, text

from keep.api.core.db_utils import create_db_engine, get_json_extract_field

# This import is required to create the tables
from keep.api.models.alert import IncidentDtoIn, AlertStatus
from keep.api.models.db.action import Action
from keep.api.models.db.alert import *  # pylint: disable=unused-wildcard-import
from keep.api.models.db.dashboard import *  # pylint: disable=unused-wildcard-import
from keep.api.models.db.extraction import *  # pylint: disable=unused-wildcard-import
from keep.api.models.db.maintenance_window import *  # pylint: disable=unused-wildcard-import
from keep.api.models.db.mapping import *  # pylint: disable=unused-wildcard-import
from keep.api.models.db.preset import *  # pylint: disable=unused-wildcard-import
from keep.api.models.db.provider import *  # pylint: disable=unused-wildcard-import
from keep.api.models.db.rule import *  # pylint: disable=unused-wildcard-import
from keep.api.models.db.tenant import *  # pylint: disable=unused-wildcard-import
from keep.api.models.db.topology import *  # pylint: disable=unused-wildcard-import
from keep.api.models.db.workflow import *  # pylint: disable=unused-wildcard-import

logger = logging.getLogger(__name__)


# this is a workaround for gunicorn to load the env vars
# because somehow in gunicorn it doesn't load the .env file
load_dotenv(find_dotenv())


engine = create_db_engine()
SQLAlchemyInstrumentor().instrument(enable_commenter=True, engine=engine)


class IncidentSorting(Enum):
    creation_time = "creation_time"
    start_time = "start_time"
    last_seen_time = "last_seen_time"
    severity = "severity"
    status = "status"
    alerts_count = "alerts_count"

    creation_time_desc = "-creation_time"
    start_time_desc = "-start_time"
    last_seen_time_desc = "-last_seen_time"
    severity_desc = "-severity"
    status_desc = "-status"
    alerts_count_desc = "-alerts_count"

    def get_order_by(self):
        if self.value.startswith("-"):
            return desc(col(getattr(Incident, self.value[1:])))

        return col(getattr(Incident, self.value))


@contextmanager
def existed_or_new_session(session: Optional[Session] = None) -> Session:
    if session:
        yield session
    else:
        with Session(engine) as session:
            yield session


def get_session() -> Session:
    """
    Creates a database session.

    Yields:
        Session: A database session
    """
    from opentelemetry import trace  # pylint: disable=import-outside-toplevel

    tracer = trace.get_tracer(__name__)
    with tracer.start_as_current_span("get_session"):
        with Session(engine) as session:
            yield session


def get_session_sync() -> Session:
    """
    Creates a database session.

    Returns:
        Session: A database session
    """
    return Session(engine)


def create_workflow_execution(
    workflow_id: str,
    tenant_id: str,
    triggered_by: str,
    execution_number: int = 1,
    event_id: str = None,
    fingerprint: str = None,
    execution_id: str = None,
    event_type: str = "alert",
) -> str:
    with Session(engine) as session:
        try:
            if len(triggered_by) > 255:
                triggered_by = triggered_by[:255]
            workflow_execution = WorkflowExecution(
                id=execution_id or str(uuid4()),
                workflow_id=workflow_id,
                tenant_id=tenant_id,
                started=datetime.now(tz=timezone.utc),
                triggered_by=triggered_by,
                execution_number=execution_number,
                status="in_progress",
            )
            session.add(workflow_execution)
            # Ensure the object has an id
            session.flush()
            execution_id = workflow_execution.id
            if fingerprint and event_type == "alert":
                workflow_to_alert_execution = WorkflowToAlertExecution(
                    workflow_execution_id=execution_id,
                    alert_fingerprint=fingerprint,
                    event_id=event_id,
                )
                session.add(workflow_to_alert_execution)
            elif event_type == "incident":
                workflow_to_incident_execution = WorkflowToIncidentExecution(
                    workflow_execution_id=execution_id,
                    alert_fingerprint=fingerprint,
                    incident_id=event_id,
                )
                session.add(workflow_to_incident_execution)

            session.commit()
            return execution_id
        except IntegrityError:
            session.rollback()
            logger.debug(
                f"Failed to create a new execution for workflow {workflow_id}. Constraint is met."
            )
            raise


def get_mapping_rule_by_id(tenant_id: str, rule_id: str) -> MappingRule | None:
    rule = None
    with Session(engine) as session:
        rule: MappingRule | None = (
            session.query(MappingRule)
            .filter(MappingRule.tenant_id == tenant_id)
            .filter(MappingRule.id == rule_id)
            .first()
        )
    return rule


def get_last_completed_execution(
    session: Session, workflow_id: str
) -> WorkflowExecution:
    return session.exec(
        select(WorkflowExecution)
        .where(WorkflowExecution.workflow_id == workflow_id)
        .where(
            (WorkflowExecution.status == "success")
            | (WorkflowExecution.status == "error")
            | (WorkflowExecution.status == "providers_not_configured")
        )
        .order_by(WorkflowExecution.execution_number.desc())
        .limit(1)
    ).first()


def get_workflows_that_should_run():
    with Session(engine) as session:
        logger.debug("Checking for workflows that should run")
        workflows_with_interval = (
            session.query(Workflow)
            .filter(Workflow.is_deleted == False)
            .filter(Workflow.is_disabled == False)
            .filter(Workflow.interval != None)
            .filter(Workflow.interval > 0)
            .all()
        )
        logger.debug(f"Found {len(workflows_with_interval)} workflows with interval")
        workflows_to_run = []
        # for each workflow:
        for workflow in workflows_with_interval:
            current_time = datetime.utcnow()
            last_execution = get_last_completed_execution(session, workflow.id)
            # if there no last execution, that's the first time we run the workflow
            if not last_execution:
                try:
                    # try to get the lock
                    workflow_execution_id = create_workflow_execution(
                        workflow.id, workflow.tenant_id, "scheduler"
                    )
                    # we succeed to get the lock on this execution number :)
                    # let's run it
                    workflows_to_run.append(
                        {
                            "tenant_id": workflow.tenant_id,
                            "workflow_id": workflow.id,
                            "workflow_execution_id": workflow_execution_id,
                        }
                    )
                # some other thread/instance has already started to work on it
                except IntegrityError:
                    continue
            # else, if the last execution was more than interval seconds ago, we need to run it
            elif (
                last_execution.started + timedelta(seconds=workflow.interval)
                <= current_time
            ):
                try:
                    # try to get the lock with execution_number + 1
                    workflow_execution_id = create_workflow_execution(
                        workflow.id,
                        workflow.tenant_id,
                        "scheduler",
                        last_execution.execution_number + 1,
                    )
                    # we succeed to get the lock on this execution number :)
                    # let's run it
                    workflows_to_run.append(
                        {
                            "tenant_id": workflow.tenant_id,
                            "workflow_id": workflow.id,
                            "workflow_execution_id": workflow_execution_id,
                        }
                    )
                    # continue to the next one
                    continue
                # some other thread/instance has already started to work on it
                except IntegrityError:
                    # we need to verify the locking is still valid and not timeouted
                    session.rollback()
                    pass
                # get the ongoing execution
                ongoing_execution = session.exec(
                    select(WorkflowExecution)
                    .where(WorkflowExecution.workflow_id == workflow.id)
                    .where(
                        WorkflowExecution.execution_number
                        == last_execution.execution_number + 1
                    )
                    .limit(1)
                ).first()
                # this is a WTF exception since if this (workflow_id, execution_number) does not exist,
                # we would be able to acquire the lock
                if not ongoing_execution:
                    logger.error(
                        f"WTF: ongoing execution not found {workflow.id} {last_execution.execution_number + 1}"
                    )
                    continue
                # if this completed, error, than that's ok - the service who locked the execution is done
                elif ongoing_execution.status != "in_progress":
                    continue
                # if the ongoing execution runs more than 60 minutes, than its timeout
                elif ongoing_execution.started + timedelta(minutes=60) <= current_time:
                    ongoing_execution.status = "timeout"
                    session.commit()
                    # re-create the execution and try to get the lock
                    try:
                        workflow_execution_id = create_workflow_execution(
                            workflow.id,
                            workflow.tenant_id,
                            "scheduler",
                            ongoing_execution.execution_number + 1,
                        )
                    # some other thread/instance has already started to work on it and that's ok
                    except IntegrityError:
                        logger.debug(
                            f"Failed to create a new execution for workflow {workflow.id} [timeout]. Constraint is met."
                        )
                        continue
                    # managed to acquire the (workflow_id, execution_number) lock
                    workflows_to_run.append(
                        {
                            "tenant_id": workflow.tenant_id,
                            "workflow_id": workflow.id,
                            "workflow_execution_id": workflow_execution_id,
                        }
                    )
            else:
                logger.debug(
                    f"Workflow {workflow.id} is already running by someone else"
                )

        return workflows_to_run


def add_or_update_workflow(
    id,
    name,
    tenant_id,
    description,
    created_by,
    interval,
    workflow_raw,
    is_disabled,
    provisioned=False,
    provisioned_file=None,
    updated_by=None,
) -> Workflow:
    with Session(engine, expire_on_commit=False) as session:
        # TODO: we need to better understanad if that's the right behavior we want
        existing_workflow = (
            session.query(Workflow)
            .filter_by(name=name)
            .filter_by(tenant_id=tenant_id)
            .first()
        )

        if existing_workflow:
            # tb: no need to override the id field here because it has foreign key constraints.
            existing_workflow.tenant_id = tenant_id
            existing_workflow.description = description
            existing_workflow.updated_by = (
                updated_by or existing_workflow.updated_by
            )  # Update the updated_by field if provided
            existing_workflow.interval = interval
            existing_workflow.workflow_raw = workflow_raw
            existing_workflow.revision += 1  # Increment the revision
            existing_workflow.last_updated = datetime.now()  # Update last_updated
            existing_workflow.is_deleted = False
            existing_workflow.is_disabled = is_disabled
            existing_workflow.provisioned = provisioned
            existing_workflow.provisioned_file = provisioned_file

        else:
            # Create a new workflow
            workflow = Workflow(
                id=id,
                name=name,
                tenant_id=tenant_id,
                description=description,
                created_by=created_by,
                updated_by=updated_by,  # Set updated_by to the provided value
                interval=interval,
                is_disabled=is_disabled,
                workflow_raw=workflow_raw,
                provisioned=provisioned,
                provisioned_file=provisioned_file,
            )
            session.add(workflow)

        session.commit()
        return existing_workflow if existing_workflow else workflow


def get_workflow_to_alert_execution_by_workflow_execution_id(
    workflow_execution_id: str,
) -> WorkflowToAlertExecution:
    """
    Get the WorkflowToAlertExecution entry for a given workflow execution ID.

    Args:
        workflow_execution_id (str): The workflow execution ID to filter the workflow execution by.

    Returns:
        WorkflowToAlertExecution: The WorkflowToAlertExecution object.
    """
    with Session(engine) as session:
        return (
            session.query(WorkflowToAlertExecution)
            .filter_by(workflow_execution_id=workflow_execution_id)
            .first()
        )


def get_last_workflow_workflow_to_alert_executions(
    session: Session, tenant_id: str
) -> list[WorkflowToAlertExecution]:
    """
    Get the latest workflow executions for each alert fingerprint.

    Args:
        session (Session): The database session.
        tenant_id (str): The tenant_id to filter the workflow executions by.

    Returns:
        list[WorkflowToAlertExecution]: A list of WorkflowToAlertExecution objects.
    """
    # Subquery to find the max started timestamp for each alert_fingerprint
    max_started_subquery = (
        session.query(
            WorkflowToAlertExecution.alert_fingerprint,
            func.max(WorkflowExecution.started).label("max_started"),
        )
        .join(
            WorkflowExecution,
            WorkflowToAlertExecution.workflow_execution_id == WorkflowExecution.id,
        )
        .filter(WorkflowExecution.tenant_id == tenant_id)
        .filter(WorkflowExecution.started >= datetime.now() - timedelta(days=7))
        .group_by(WorkflowToAlertExecution.alert_fingerprint)
    ).subquery("max_started_subquery")

    # Query to find WorkflowToAlertExecution entries that match the max started timestamp
    latest_workflow_to_alert_executions: list[WorkflowToAlertExecution] = (
        session.query(WorkflowToAlertExecution)
        .join(
            WorkflowExecution,
            WorkflowToAlertExecution.workflow_execution_id == WorkflowExecution.id,
        )
        .join(
            max_started_subquery,
            and_(
                WorkflowToAlertExecution.alert_fingerprint
                == max_started_subquery.c.alert_fingerprint,
                WorkflowExecution.started == max_started_subquery.c.max_started,
            ),
        )
        .filter(WorkflowExecution.tenant_id == tenant_id)
        .limit(1000)
        .all()
    )
    return latest_workflow_to_alert_executions


def get_last_workflow_execution_by_workflow_id(
    tenant_id: str, workflow_id: str
) -> Optional[WorkflowExecution]:
    with Session(engine) as session:
        workflow_execution = (
            session.query(WorkflowExecution)
            .filter(WorkflowExecution.workflow_id == workflow_id)
            .filter(WorkflowExecution.tenant_id == tenant_id)
            .filter(WorkflowExecution.started >= datetime.now() - timedelta(days=7))
            .filter(WorkflowExecution.status == "success")
            .order_by(WorkflowExecution.started.desc())
            .first()
        )
    return workflow_execution


def get_workflows_with_last_execution(tenant_id: str) -> List[dict]:
    with Session(engine) as session:
        latest_execution_cte = (
            select(
                WorkflowExecution.workflow_id,
                func.max(WorkflowExecution.started).label("last_execution_time"),
            )
            .where(WorkflowExecution.tenant_id == tenant_id)
            .where(
                WorkflowExecution.started
                >= datetime.now(tz=timezone.utc) - timedelta(days=7)
            )
            .group_by(WorkflowExecution.workflow_id)
            .limit(1000)
            .cte("latest_execution_cte")
        )

        workflows_with_last_execution_query = (
            select(
                Workflow,
                latest_execution_cte.c.last_execution_time,
                WorkflowExecution.status,
            )
            .outerjoin(
                latest_execution_cte,
                Workflow.id == latest_execution_cte.c.workflow_id,
            )
            .outerjoin(
                WorkflowExecution,
                and_(
                    Workflow.id == WorkflowExecution.workflow_id,
                    WorkflowExecution.started
                    == latest_execution_cte.c.last_execution_time,
                ),
            )
            .where(Workflow.tenant_id == tenant_id)
            .where(Workflow.is_deleted == False)
        ).distinct()

        result = session.execute(workflows_with_last_execution_query).all()
    return result


def get_all_workflows(tenant_id: str) -> List[Workflow]:
    with Session(engine) as session:
        workflows = session.exec(
            select(Workflow)
            .where(Workflow.tenant_id == tenant_id)
            .where(Workflow.is_deleted == False)
        ).all()
    return workflows


def get_all_provisioned_workflows(tenant_id: str) -> List[Workflow]:
    with Session(engine) as session:
        workflows = session.exec(
            select(Workflow)
            .where(Workflow.tenant_id == tenant_id)
            .where(Workflow.provisioned == True)
            .where(Workflow.is_deleted == False)
        ).all()
    return workflows


def get_all_provisioned_providers(tenant_id: str) -> List[Provider]:
    with Session(engine) as session:
        providers = session.exec(
            select(Provider)
            .where(Provider.tenant_id == tenant_id)
            .where(Provider.provisioned == True)
        ).all()
    return providers


def get_all_workflows_yamls(tenant_id: str) -> List[str]:
    with Session(engine) as session:
        workflows = session.exec(
            select(Workflow.workflow_raw)
            .where(Workflow.tenant_id == tenant_id)
            .where(Workflow.is_deleted == False)
        ).all()
    return workflows


def get_workflow(tenant_id: str, workflow_id: str) -> Workflow:
    with Session(engine) as session:
        # if the workflow id is uuid:
        if validators.uuid(workflow_id):
            workflow = session.exec(
                select(Workflow)
                .where(Workflow.tenant_id == tenant_id)
                .where(Workflow.id == workflow_id)
                .where(Workflow.is_deleted == False)
            ).first()
        else:
            workflow = session.exec(
                select(Workflow)
                .where(Workflow.tenant_id == tenant_id)
                .where(Workflow.name == workflow_id)
                .where(Workflow.is_deleted == False)
            ).first()
    if not workflow:
        return None
    return workflow


def get_raw_workflow(tenant_id: str, workflow_id: str) -> str:
    workflow = get_workflow(tenant_id, workflow_id)
    if not workflow:
        return None
    return workflow.workflow_raw


def update_provider_last_pull_time(tenant_id: str, provider_id: str):
    extra = {"tenant_id": tenant_id, "provider_id": provider_id}
    logger.info("Updating provider last pull time", extra=extra)
    with Session(engine) as session:
        provider = session.exec(
            select(Provider).where(
                Provider.tenant_id == tenant_id, Provider.id == provider_id
            )
        ).first()

        if not provider:
            logger.warning(
                "Could not update provider last pull time since provider does not exist",
                extra=extra,
            )

        try:
            provider.last_pull_time = datetime.now(tz=timezone.utc)
            session.commit()
        except Exception:
            logger.exception("Failed to update provider last pull time", extra=extra)
            raise
    logger.info("Successfully updated provider last pull time", extra=extra)


def get_installed_providers(tenant_id: str) -> List[Provider]:
    with Session(engine) as session:
        providers = session.exec(
            select(Provider).where(Provider.tenant_id == tenant_id)
        ).all()
    return providers


def get_consumer_providers() -> List[Provider]:
    # get all the providers that installed as consumers
    with Session(engine) as session:
        providers = session.exec(
            select(Provider).where(Provider.consumer == True)
        ).all()
    return providers


def finish_workflow_execution(tenant_id, workflow_id, execution_id, status, error):
    with Session(engine) as session:
        workflow_execution = session.exec(
            select(WorkflowExecution)
            .where(WorkflowExecution.tenant_id == tenant_id)
            .where(WorkflowExecution.workflow_id == workflow_id)
            .where(WorkflowExecution.id == execution_id)
        ).first()
        # some random number to avoid collisions
        if not workflow_execution:
            logger.warning(
                f"Failed to finish workflow execution {execution_id} for workflow {workflow_id}. Execution not found."
            )
            raise ValueError("Execution not found")
        workflow_execution.is_running = random.randint(1, 2147483647 - 1)  # max int
        workflow_execution.status = status
        # TODO: we had a bug with the error field, it was too short so some customers may fail over it.
        #   we need to fix it in the future, create a migration that increases the size of the error field
        #   and then we can remove the [:255] from here
        workflow_execution.error = error[:255] if error else None
        workflow_execution.execution_time = (
            datetime.utcnow() - workflow_execution.started
        ).total_seconds()
        # TODO: logs
        session.commit()


def get_workflow_executions(
    tenant_id,
    workflow_id,
    limit=50,
    offset=0,
    tab=2,
    status: Optional[Union[str, List[str]]] = None,
    trigger: Optional[Union[str, List[str]]] = None,
    execution_id: Optional[str] = None,
):
    with Session(engine) as session:
        query = session.query(
            WorkflowExecution,
        ).filter(
            WorkflowExecution.tenant_id == tenant_id,
            WorkflowExecution.workflow_id == workflow_id,
        )

        now = datetime.now(tz=timezone.utc)
        timeframe = None

        if tab == 1:
            timeframe = now - timedelta(days=30)
        elif tab == 2:
            timeframe = now - timedelta(days=7)
        elif tab == 3:
            start_of_day = now.replace(hour=0, minute=0, second=0, microsecond=0)
            query = query.filter(
                WorkflowExecution.started >= start_of_day,
                WorkflowExecution.started <= now,
            )

        if timeframe:
            query = query.filter(WorkflowExecution.started >= timeframe)

        if isinstance(status, str):
            status = [status]
        elif status is None:
            status = []

        # Normalize trigger to a list
        if isinstance(trigger, str):
            trigger = [trigger]

        if execution_id:
            query = query.filter(WorkflowExecution.id == execution_id)
        if status and len(status) > 0:
            query = query.filter(WorkflowExecution.status.in_(status))
        if trigger and len(trigger) > 0:
            conditions = [
                WorkflowExecution.triggered_by.like(f"{trig}%") for trig in trigger
            ]
            query = query.filter(or_(*conditions))

        total_count = query.count()
        status_count_query = query.with_entities(
            WorkflowExecution.status, func.count().label("count")
        ).group_by(WorkflowExecution.status)
        status_counts = status_count_query.all()

        statusGroupbyMap = {status: count for status, count in status_counts}
        pass_count = statusGroupbyMap.get("success", 0)
        fail_count = statusGroupbyMap.get("error", 0) + statusGroupbyMap.get(
            "timeout", 0
        )
        avgDuration = query.with_entities(
            func.avg(WorkflowExecution.execution_time)
        ).scalar()
        avgDuration = avgDuration if avgDuration else 0.0

        query = (
            query.order_by(desc(WorkflowExecution.started)).limit(limit).offset(offset)
        )
        # Execute the query
        workflow_executions = query.all()

    return total_count, workflow_executions, pass_count, fail_count, avgDuration


def delete_workflow(tenant_id, workflow_id):
    with Session(engine) as session:
        workflow = session.exec(
            select(Workflow)
            .where(Workflow.tenant_id == tenant_id)
            .where(Workflow.id == workflow_id)
        ).first()

        if workflow:
            workflow.is_deleted = True
            session.commit()


def delete_workflow_by_provisioned_file(tenant_id, provisioned_file):
    with Session(engine) as session:
        workflow = session.exec(
            select(Workflow)
            .where(Workflow.tenant_id == tenant_id)
            .where(Workflow.provisioned_file == provisioned_file)
        ).first()

        if workflow:
            workflow.is_deleted = True
            session.commit()


def get_workflow_id(tenant_id, workflow_name):
    with Session(engine) as session:
        workflow = session.exec(
            select(Workflow)
            .where(Workflow.tenant_id == tenant_id)
            .where(Workflow.name == workflow_name)
            .where(Workflow.is_deleted == False)
        ).first()

        if workflow:
            return workflow.id


def push_logs_to_db(log_entries):
    # avoid circular import
    from keep.api.logging import LOG_FORMAT, LOG_FORMAT_OPEN_TELEMETRY

    if LOG_FORMAT == LOG_FORMAT_OPEN_TELEMETRY:
        db_log_entries = [
            WorkflowExecutionLog(
                workflow_execution_id=log_entry["workflow_execution_id"],
                timestamp=datetime.strptime(
                    log_entry["asctime"], "%Y-%m-%d %H:%M:%S,%f"
                ),
                message=log_entry["message"][0:255],  # limit the message to 255 chars
                context=json.loads(
                    json.dumps(log_entry.get("context", {}), default=str)
                ),  # workaround to serialize any object
            )
            for log_entry in log_entries
        ]
    else:
        db_log_entries = [
            WorkflowExecutionLog(
                workflow_execution_id=log_entry["workflow_execution_id"],
                timestamp=log_entry["created"],
                message=log_entry["message"][0:255],  # limit the message to 255 chars
                context=json.loads(
                    json.dumps(log_entry.get("context", {}), default=str)
                ),  # workaround to serialize any object
            )
            for log_entry in log_entries
        ]

    # Add the LogEntry instances to the database session
    with Session(engine) as session:
        session.add_all(db_log_entries)
        session.commit()


def get_workflow_execution(tenant_id: str, workflow_execution_id: str):
    with Session(engine) as session:
        execution_with_logs = (
            session.query(WorkflowExecution)
            .filter(
                WorkflowExecution.id == workflow_execution_id,
                WorkflowExecution.tenant_id == tenant_id,
            )
            .options(joinedload(WorkflowExecution.logs))
            .one()
        )
    return execution_with_logs


def get_last_workflow_executions(tenant_id: str, limit=20):
    with Session(engine) as session:
        execution_with_logs = (
            session.query(WorkflowExecution)
            .filter(
                WorkflowExecution.tenant_id == tenant_id,
            )
            .order_by(desc(WorkflowExecution.started))
            .limit(limit)
            .options(joinedload(WorkflowExecution.logs))
            .all()
        )

        return execution_with_logs


def _enrich_alert(
    session,
    tenant_id,
    fingerprint,
    enrichments,
    action_type: AlertActionType,
    action_callee: str,
    action_description: str,
    force=False,
    audit_enabled=True,
):
    """
    Enrich an alert with the provided enrichments.

    Args:
        session (Session): The database session.
        tenant_id (str): The tenant ID to filter the alert enrichments by.
        fingerprint (str): The alert fingerprint to filter the alert enrichments by.
        enrichments (dict): The enrichments to add to the alert.
        force (bool): Whether to force the enrichment to be updated. This is used to dispose enrichments if necessary.
    """
    enrichment = get_enrichment_with_session(session, tenant_id, fingerprint)
    if enrichment:
        # if force - override exisitng enrichments. being used to dispose enrichments if necessary
        if force:
            new_enrichment_data = enrichments
        else:
            new_enrichment_data = {**enrichment.enrichments, **enrichments}
        # SQLAlchemy doesn't support updating JSON fields, so we need to do it manually
        # https://github.com/sqlalchemy/sqlalchemy/discussions/8396#discussion-4308891
        stmt = (
            update(AlertEnrichment)
            .where(AlertEnrichment.id == enrichment.id)
            .values(enrichments=new_enrichment_data)
        )
        session.execute(stmt)
        if audit_enabled:
            # add audit event
            audit = AlertAudit(
                tenant_id=tenant_id,
                fingerprint=fingerprint,
                user_id=action_callee,
                action=action_type.value,
                description=action_description,
            )
            session.add(audit)
        session.commit()
        # Refresh the instance to get updated data from the database
        session.refresh(enrichment)
        return enrichment
    else:
        alert_enrichment = AlertEnrichment(
            tenant_id=tenant_id,
            alert_fingerprint=fingerprint,
            enrichments=enrichments,
        )
        session.add(alert_enrichment)
        # add audit event
        if audit_enabled:
            audit = AlertAudit(
                tenant_id=tenant_id,
                fingerprint=fingerprint,
                user_id=action_callee,
                action=action_type.value,
                description=action_description,
            )
            session.add(audit)
        session.commit()
        return alert_enrichment


def enrich_alert(
    tenant_id,
    fingerprint,
    enrichments,
    action_type: AlertActionType,
    action_callee: str,
    action_description: str,
    session=None,
    force=False,
    audit_enabled=True,
):
    # else, the enrichment doesn't exist, create it
    if not session:
        with Session(engine) as session:
            return _enrich_alert(
                session,
                tenant_id,
                fingerprint,
                enrichments,
                action_type,
                action_callee,
                action_description,
                force=force,
                audit_enabled=audit_enabled,
            )
    return _enrich_alert(
        session,
        tenant_id,
        fingerprint,
        enrichments,
        action_type,
        action_callee,
        action_description,
        force=force,
        audit_enabled=audit_enabled,
    )


def count_alerts(
    provider_type: str,
    provider_id: str,
    ever: bool,
    start_time: Optional[datetime],
    end_time: Optional[datetime],
    tenant_id: str,
):
    with Session(engine) as session:
        if ever:
            return (
                session.query(Alert)
                .filter(
                    Alert.tenant_id == tenant_id,
                    Alert.provider_id == provider_id,
                    Alert.provider_type == provider_type,
                )
                .count()
            )
        else:
            return (
                session.query(Alert)
                .filter(
                    Alert.tenant_id == tenant_id,
                    Alert.provider_id == provider_id,
                    Alert.provider_type == provider_type,
                    Alert.timestamp >= start_time,
                    Alert.timestamp <= end_time,
                )
                .count()
            )


def get_enrichment(tenant_id, fingerprint, refresh=False):
    with Session(engine) as session:
        return get_enrichment_with_session(session, tenant_id, fingerprint, refresh)


def get_enrichments(
    tenant_id: int, fingerprints: List[str]
) -> List[Optional[AlertEnrichment]]:
    """
    Get a list of alert enrichments for a list of fingerprints using a single DB query.

    :param tenant_id: The tenant ID to filter the alert enrichments by.
    :param fingerprints: A list of fingerprints to get the alert enrichments for.
    :return: A list of AlertEnrichment objects or None for each fingerprint.
    """
    with Session(engine) as session:
        result = session.exec(
            select(AlertEnrichment)
            .where(AlertEnrichment.tenant_id == tenant_id)
            .where(AlertEnrichment.alert_fingerprint.in_(fingerprints))
        ).all()
    return result


def get_enrichment_with_session(session, tenant_id, fingerprint, refresh=False):
    alert_enrichment = session.exec(
        select(AlertEnrichment)
        .where(AlertEnrichment.tenant_id == tenant_id)
        .where(AlertEnrichment.alert_fingerprint == fingerprint)
    ).first()
    if refresh and alert_enrichment:
        try:
            session.refresh(alert_enrichment)
        except Exception:
            logger.exception(
                "Failed to refresh enrichment",
                extra={"tenant_id": tenant_id, "fingerprint": fingerprint},
            )
    return alert_enrichment


def get_alerts_with_filters(
    tenant_id, provider_id=None, filters=None, time_delta=1
) -> list[Alert]:
    with Session(engine) as session:
        # Create the query
        query = session.query(Alert)

        # Apply subqueryload to force-load the alert_enrichment relationship
        query = query.options(subqueryload(Alert.alert_enrichment))

        # Filter by tenant_id
        query = query.filter(Alert.tenant_id == tenant_id)

        # Filter by time_delta
        query = query.filter(
            Alert.timestamp
            >= datetime.now(tz=timezone.utc) - timedelta(days=time_delta)
        )

        # Ensure Alert and AlertEnrichment are joined for subsequent filters
        query = query.outerjoin(Alert.alert_enrichment)

        # Apply filters if provided
        if filters:
            for f in filters:
                filter_key, filter_value = f.get("key"), f.get("value")
                if isinstance(filter_value, bool) and filter_value is True:
                    # If the filter value is True, we want to filter by the existence of the enrichment
                    #   e.g.: all the alerts that have ticket_id
                    if session.bind.dialect.name in ["mysql", "postgresql"]:
                        query = query.filter(
                            func.json_extract(
                                AlertEnrichment.enrichments, f"$.{filter_key}"
                            )
                            != null()
                        )
                    elif session.bind.dialect.name == "sqlite":
                        query = query.filter(
                            func.json_type(
                                AlertEnrichment.enrichments, f"$.{filter_key}"
                            )
                            != null()
                        )
                elif isinstance(filter_value, (str, int)):
                    if session.bind.dialect.name in ["mysql", "postgresql"]:
                        query = query.filter(
                            func.json_unquote(
                                func.json_extract(
                                    AlertEnrichment.enrichments, f"$.{filter_key}"
                                )
                            )
                            == filter_value
                        )
                    elif session.bind.dialect.name == "sqlite":
                        query = query.filter(
                            func.json_extract(
                                AlertEnrichment.enrichments, f"$.{filter_key}"
                            )
                            == filter_value
                        )
                    else:
                        logger.warning(
                            "Unsupported dialect",
                            extra={"dialect": session.bind.dialect.name},
                        )
                else:
                    logger.warning("Unsupported filter type", extra={"filter": f})

        if provider_id:
            query = query.filter(Alert.provider_id == provider_id)

        query = query.order_by(Alert.timestamp.desc())

        query = query.limit(10000)

        # Execute the query
        alerts = query.all()

    return alerts


def query_alerts(
    tenant_id,
    provider_id=None,
    limit=1000,
    timeframe=None,
    upper_timestamp=None,
    lower_timestamp=None,
    skip_alerts_with_null_timestamp=True,
    sort_ascending=False,
) -> list[Alert]:
    """
    Get all alerts for a given tenant_id.

    Args:
        tenant_id (_type_): The tenant_id to filter the alerts by.
        provider_id (_type_, optional): The provider id to filter by. Defaults to None.
        limit (_type_, optional): The maximum number of alerts to return. Defaults to 1000.
        timeframe (_type_, optional): The number of days to look back for alerts. Defaults to None.
        upper_timestamp (_type_, optional): The upper timestamp to filter by. Defaults to None.
        lower_timestamp (_type_, optional): The lower timestamp to filter by. Defaults to None.

    Returns:
        List[Alert]: A list of Alert objects."""

    with Session(engine) as session:
        # Create the query
        query = session.query(Alert)

        # Apply subqueryload to force-load the alert_enrichment relationship
        query = query.options(subqueryload(Alert.alert_enrichment))

        # Filter by tenant_id
        query = query.filter(Alert.tenant_id == tenant_id)

        # if timeframe is provided, filter the alerts by the timeframe
        if timeframe:
            query = query.filter(
                Alert.timestamp
                >= datetime.now(tz=timezone.utc) - timedelta(days=timeframe)
            )

        filter_conditions = []

        if upper_timestamp is not None:
            filter_conditions.append(Alert.timestamp < upper_timestamp)

        if lower_timestamp is not None:
            filter_conditions.append(Alert.timestamp >= lower_timestamp)

        # Apply the filter conditions
        if filter_conditions:
            query = query.filter(*filter_conditions)  # Unpack and apply all conditions

        if provider_id:
            query = query.filter(Alert.provider_id == provider_id)

        if skip_alerts_with_null_timestamp:
            query = query.filter(Alert.timestamp.isnot(None))

        if sort_ascending:
            query = query.order_by(Alert.timestamp.asc())
        else:
            query = query.order_by(Alert.timestamp.desc())

        if limit:
            query = query.limit(limit)

        # Execute the query
        alerts = query.all()

    return alerts


def get_last_alerts(
    tenant_id,
    provider_id=None,
    limit=1000,
    timeframe=None,
    upper_timestamp=None,
    lower_timestamp=None,
) -> list[Alert]:
    """
    Get the last alert for each fingerprint along with the first time the alert was triggered.

    Args:
        tenant_id (_type_): The tenant_id to filter the alerts by.
        provider_id (_type_, optional): The provider id to filter by. Defaults to None.

    Returns:
        List[Alert]: A list of Alert objects including the first time the alert was triggered.
    """
    with Session(engine) as session:
        # Subquery that selects the max and min timestamp for each fingerprint.
        subquery = (
            session.query(
                Alert.fingerprint,
                func.max(Alert.timestamp).label("max_timestamp"),
                func.min(Alert.timestamp).label(
                    "min_timestamp"
                ),  # Include minimum timestamp
            )
            .filter(Alert.tenant_id == tenant_id)
            .group_by(Alert.fingerprint)
            .subquery()
        )
        # if timeframe is provided, filter the alerts by the timeframe
        if timeframe:
            subquery = (
                session.query(subquery)
                .filter(
                    subquery.c.max_timestamp
                    >= datetime.now(tz=timezone.utc) - timedelta(days=timeframe)
                )
                .subquery()
            )

        filter_conditions = []

        if upper_timestamp is not None:
            filter_conditions.append(subquery.c.max_timestamp < upper_timestamp)

        if lower_timestamp is not None:
            filter_conditions.append(subquery.c.max_timestamp >= lower_timestamp)

        logger.info(f"filter_conditions: {filter_conditions}")
        # Apply the filter conditions
        if filter_conditions:
            subquery = (
                session.query(subquery)
                .filter(*filter_conditions)  # Unpack and apply all conditions
                .subquery()
            )
        # Main query joins the subquery to select alerts with their first and last occurrence.
        query = (
            session.query(
                Alert,
                subquery.c.min_timestamp.label(
                    "startedAt"
                ),  # Include "startedAt" in the selected columns
            )
            .filter(Alert.tenant_id == tenant_id)
            .join(
                subquery,
                and_(
                    Alert.fingerprint == subquery.c.fingerprint,
                    Alert.timestamp == subquery.c.max_timestamp,
                ),
            )
            .options(subqueryload(Alert.alert_enrichment))
        )

        if provider_id:
            query = query.filter(Alert.provider_id == provider_id)

        if timeframe:
            query = query.filter(
                subquery.c.max_timestamp
                >= datetime.now(tz=timezone.utc) - timedelta(days=timeframe)
            )

        # Order by timestamp in descending order and limit the results
        query = query.order_by(desc(Alert.timestamp)).limit(limit)
        # Execute the query
        alerts_with_start = query.all()
        # Convert result to list of Alert objects and include "startedAt" information if needed
        alerts = []
        for alert, startedAt in alerts_with_start:
            alert.event["startedAt"] = str(startedAt)
            alert.event["event_id"] = str(alert.id)
            alerts.append(alert)

    return alerts


def get_alerts_by_fingerprint(
    tenant_id: str, fingerprint: str, limit=1, status=None
) -> List[Alert]:
    """
    Get all alerts for a given fingerprint.

    Args:
        tenant_id (str): The tenant_id to filter the alerts by.
        fingerprint (str): The fingerprint to filter the alerts by.

    Returns:
        List[Alert]: A list of Alert objects.
    """
    with Session(engine) as session:
        # Create the query
        query = session.query(Alert)

        # Apply subqueryload to force-load the alert_enrichment relationship
        query = query.options(subqueryload(Alert.alert_enrichment))

        # Filter by tenant_id
        query = query.filter(Alert.tenant_id == tenant_id)

        query = query.filter(Alert.fingerprint == fingerprint)

        query = query.order_by(Alert.timestamp.desc())

        if status:
            query = query.filter(func.json_extract(Alert.event, "$.status") == status)

        if limit:
            query = query.limit(limit)
        # Execute the query
        alerts = query.all()

    return alerts


def get_alert_by_fingerprint_and_event_id(
    tenant_id: str, fingerprint: str, event_id: str
) -> Alert:
    with Session(engine) as session:
        alert = (
            session.query(Alert)
            .filter(Alert.tenant_id == tenant_id)
            .filter(Alert.fingerprint == fingerprint)
            .filter(Alert.id == uuid.UUID(event_id))
            .first()
        )
    return alert


def get_previous_alert_by_fingerprint(tenant_id: str, fingerprint: str) -> Alert:
    # get the previous alert for a given fingerprint
    with Session(engine) as session:
        alert = (
            session.query(Alert)
            .filter(Alert.tenant_id == tenant_id)
            .filter(Alert.fingerprint == fingerprint)
            .order_by(Alert.timestamp.desc())
            .limit(2)
            .all()
        )
    if len(alert) > 1:
        return alert[1]
    else:
        # no previous alert
        return None


def get_api_key(api_key: str) -> TenantApiKey:
    with Session(engine) as session:
        api_key_hashed = hashlib.sha256(api_key.encode()).hexdigest()
        statement = select(TenantApiKey).where(TenantApiKey.key_hash == api_key_hashed)
        tenant_api_key = session.exec(statement).first()
    return tenant_api_key


def get_user_by_api_key(api_key: str):
    api_key = get_api_key(api_key)
    return api_key.created_by


# this is only for single tenant
def get_user(username, password, update_sign_in=True):
    from keep.api.core.dependencies import SINGLE_TENANT_UUID
    from keep.api.models.db.user import User

    password_hash = hashlib.sha256(password.encode()).hexdigest()
    with Session(engine, expire_on_commit=False) as session:
        user = session.exec(
            select(User)
            .where(User.tenant_id == SINGLE_TENANT_UUID)
            .where(User.username == username)
            .where(User.password_hash == password_hash)
        ).first()
        if user and update_sign_in:
            user.last_sign_in = datetime.utcnow()
            session.add(user)
            session.commit()
    return user


def get_users():
    from keep.api.core.dependencies import SINGLE_TENANT_UUID
    from keep.api.models.db.user import User

    with Session(engine) as session:
        users = session.exec(
            select(User).where(User.tenant_id == SINGLE_TENANT_UUID)
        ).all()
    return users


def delete_user(username):
    from keep.api.core.dependencies import SINGLE_TENANT_UUID
    from keep.api.models.db.user import User

    with Session(engine) as session:
        user = session.exec(
            select(User)
            .where(User.tenant_id == SINGLE_TENANT_UUID)
            .where(User.username == username)
        ).first()
        if user:
            session.delete(user)
            session.commit()


def user_exists(tenant_id, username):
    from keep.api.models.db.user import User

    with Session(engine) as session:
        user = session.exec(
            select(User)
            .where(User.tenant_id == tenant_id)
            .where(User.username == username)
        ).first()
        return user is not None


def create_user(tenant_id, username, password, role):
    from keep.api.models.db.user import User

    password_hash = hashlib.sha256(password.encode()).hexdigest()
    with Session(engine) as session:
        user = User(
            tenant_id=tenant_id,
            username=username,
            password_hash=password_hash,
            role=role,
        )
        session.add(user)
        session.commit()
        session.refresh(user)
    return user


def update_user_last_sign_in(tenant_id, username):
    from keep.api.models.db.user import User

    with Session(engine) as session:
        user = session.exec(
            select(User)
            .where(User.tenant_id == tenant_id)
            .where(User.username == username)
        ).first()
        if user:
            user.last_sign_in = datetime.utcnow()
            session.add(user)
            session.commit()
    return user


def update_user_role(tenant_id, username, role):
    from keep.api.models.db.user import User

    with Session(engine) as session:
        user = session.exec(
            select(User)
            .where(User.tenant_id == tenant_id)
            .where(User.username == username)
        ).first()
        if user and user.role != role:
            user.role = role
            session.add(user)
            session.commit()
    return user


def save_workflow_results(tenant_id, workflow_execution_id, workflow_results):
    with Session(engine) as session:
        workflow_execution = session.exec(
            select(WorkflowExecution)
            .where(WorkflowExecution.tenant_id == tenant_id)
            .where(WorkflowExecution.id == workflow_execution_id)
        ).one()

        workflow_execution.results = workflow_results
        session.commit()


def get_workflow_by_name(tenant_id, workflow_name):
    with Session(engine) as session:
        workflow = session.exec(
            select(Workflow)
            .where(Workflow.tenant_id == tenant_id)
            .where(Workflow.name == workflow_name)
            .where(Workflow.is_deleted == False)
        ).first()

        return workflow


def get_previous_execution_id(tenant_id, workflow_id, workflow_execution_id):
    with Session(engine) as session:
        previous_execution = session.exec(
            select(WorkflowExecution)
            .where(WorkflowExecution.tenant_id == tenant_id)
            .where(WorkflowExecution.workflow_id == workflow_id)
            .where(WorkflowExecution.id != workflow_execution_id)
            .order_by(WorkflowExecution.started.desc())
            .limit(1)
        ).first()
        if previous_execution:
            return previous_execution
        else:
            return None


def create_rule(
    tenant_id,
    name,
    timeframe,
    timeunit,
    definition,
    definition_cel,
    created_by,
    grouping_criteria=None,
    group_description=None,
    require_approve=False,
    resolve_on=ResolveOn.NEVER.value
):
    grouping_criteria = grouping_criteria or []
    with Session(engine) as session:
        rule = Rule(
            tenant_id=tenant_id,
            name=name,
            timeframe=timeframe,
            timeunit=timeunit,
            definition=definition,
            definition_cel=definition_cel,
            created_by=created_by,
            creation_time=datetime.utcnow(),
            grouping_criteria=grouping_criteria,
            group_description=group_description,
            require_approve=require_approve,
            resolve_on=resolve_on,
        )
        session.add(rule)
        session.commit()
        session.refresh(rule)
        return rule


def update_rule(
    tenant_id,
    rule_id,
    name,
    timeframe,
    timeunit,
    definition,
    definition_cel,
    updated_by,
    grouping_criteria,
    require_approve,
    resolve_on,
):
    with Session(engine) as session:
        rule = session.exec(
            select(Rule).where(Rule.tenant_id == tenant_id).where(Rule.id == rule_id)
        ).first()

        if rule:
            rule.name = name
            rule.timeframe = timeframe
            rule.timeunit = timeunit
            rule.definition = definition
            rule.definition_cel = definition_cel
            rule.grouping_criteria = grouping_criteria
            rule.require_approve = require_approve
            rule.updated_by = updated_by
            rule.update_time = datetime.utcnow()
            rule.resolve_on = resolve_on
            session.commit()
            session.refresh(rule)
            return rule
        else:
            return None


def get_rules(tenant_id, ids=None):
    with Session(engine) as session:
        # Start building the query
        query = select(Rule).where(Rule.tenant_id == tenant_id)

        # Apply additional filters if ids are provided
        if ids is not None:
            query = query.where(Rule.id.in_(ids))

        # Execute the query
        rules = session.exec(query).all()
        return rules


def create_alert(tenant_id, provider_type, provider_id, event, fingerprint):
    with Session(engine) as session:
        alert = Alert(
            tenant_id=tenant_id,
            provider_type=provider_type,
            provider_id=provider_id,
            event=event,
            fingerprint=fingerprint,
        )
        session.add(alert)
        session.commit()
        session.refresh(alert)
        return alert


def delete_rule(tenant_id, rule_id):
    with Session(engine) as session:
        rule = session.exec(
            select(Rule).where(Rule.tenant_id == tenant_id).where(Rule.id == rule_id)
        ).first()

        if rule:
            session.delete(rule)
            session.commit()
            return True
        return False


def get_incident_for_grouping_rule(
    tenant_id, rule, timeframe, rule_fingerprint, session: Optional[Session] = None
) -> Incident:
    # checks if incident with the incident criteria exists, if not it creates it
    #   and then assign the alert to the incident
    with existed_or_new_session(session) as session:
        incident = session.exec(
            select(Incident)
            .where(Incident.tenant_id == tenant_id)
            .where(Incident.rule_id == rule.id)
            .where(Incident.rule_fingerprint == rule_fingerprint)
            .order_by(Incident.creation_time.desc())
        ).first()

        # if the last alert in the incident is older than the timeframe, create a new incident
        is_incident_expired = False
        if incident and incident.alerts:
            is_incident_expired = max(
                alert.timestamp for alert in incident.alerts
            ) < datetime.utcnow() - timedelta(seconds=timeframe)

        # if there is no incident with the rule_fingerprint, create it or existed is already expired
        if not incident or is_incident_expired:
            # Create and add a new incident if it doesn't exist
            incident = Incident(
                tenant_id=tenant_id,
                user_generated_name=f"Incident generated by rule {rule.name}",
                rule_id=rule.id,
                rule_fingerprint=rule_fingerprint,
                is_predicted=False,
                is_confirmed=not rule.require_approve,
            )
            session.add(incident)
            session.commit()
            session.refresh(incident)

    return incident


def get_rule(tenant_id, rule_id):
    with Session(engine) as session:
        rule = session.exec(
            select(Rule).where(Rule.tenant_id == tenant_id).where(Rule.id == rule_id)
        ).first()
    return rule


def get_rule_incidents_count_db(tenant_id):
    with Session(engine) as session:
        query = (
            session.query(Incident.rule_id, func.count(Incident.id))
            .select_from(Incident)
            .filter(Incident.tenant_id == tenant_id, col(Incident.rule_id).isnot(None))
            .group_by(Incident.rule_id)
        )
        return dict(query.all())


def get_rule_distribution(tenant_id, minute=False):
    """Returns hits per hour for each rule, optionally breaking down by groups if the rule has 'group by', limited to the last 7 days."""
    with Session(engine) as session:
        # Get the timestamp for 7 days ago
        seven_days_ago = datetime.utcnow() - timedelta(days=1)

        # Check the dialect
        if session.bind.dialect.name == "mysql":
            time_format = "%Y-%m-%d %H:%i" if minute else "%Y-%m-%d %H"
            timestamp_format = func.date_format(AlertToIncident.timestamp, time_format)
        elif session.bind.dialect.name == "postgresql":
            time_format = "YYYY-MM-DD HH:MI" if minute else "YYYY-MM-DD HH"
            timestamp_format = func.to_char(AlertToIncident.timestamp, time_format)
        elif session.bind.dialect.name == "sqlite":
            time_format = "%Y-%m-%d %H:%M" if minute else "%Y-%m-%d %H"
            timestamp_format = func.strftime(time_format, AlertToIncident.timestamp)
        else:
            raise ValueError("Unsupported database dialect")
        # Construct the query
        query = (
            session.query(
                Rule.id.label("rule_id"),
                Rule.name.label("rule_name"),
                Incident.id.label("group_id"),
                Incident.rule_fingerprint.label("rule_fingerprint"),
                timestamp_format.label("time"),
                func.count(AlertToIncident.alert_id).label("hits"),
            )
            .join(Incident, Rule.id == Incident.rule_id)
            .join(AlertToIncident, Incident.id == AlertToIncident.incident_id)
            .filter(AlertToIncident.timestamp >= seven_days_ago)
            .filter(Rule.tenant_id == tenant_id)  # Filter by tenant_id
            .group_by(
                "rule_id", "rule_name", "incident_id", "rule_fingerprint", "time"
            )  # Adjusted here
            .order_by("time")
        )

        results = query.all()

        # Convert the results into a dictionary
        rule_distribution = {}
        for result in results:
            rule_id = result.rule_id
            rule_fingerprint = result.rule_fingerprint
            timestamp = result.time
            hits = result.hits

            if rule_id not in rule_distribution:
                rule_distribution[rule_id] = {}

            if rule_fingerprint not in rule_distribution[rule_id]:
                rule_distribution[rule_id][rule_fingerprint] = {}

            rule_distribution[rule_id][rule_fingerprint][timestamp] = hits

        return rule_distribution


def get_all_deduplication_rules(tenant_id):
    with Session(engine) as session:
        rules = session.exec(
            select(AlertDeduplicationRule).where(
                AlertDeduplicationRule.tenant_id == tenant_id
            )
        ).all()
    return rules


def get_custom_deduplication_rule(tenant_id, provider_id, provider_type):
    with Session(engine) as session:
        rule = session.exec(
            select(AlertDeduplicationRule)
            .where(AlertDeduplicationRule.tenant_id == tenant_id)
            .where(AlertDeduplicationRule.provider_id == provider_id)
            .where(AlertDeduplicationRule.provider_type == provider_type)
        ).first()
    return rule


def create_deduplication_rule(
    tenant_id: str,
    name: str,
    description: str,
    provider_id: str | None,
    provider_type: str,
    created_by: str,
    enabled: bool = True,
    fingerprint_fields: list[str] = [],
    full_deduplication: bool = False,
    ignore_fields: list[str] = [],
    priority: int = 0,
):
    with Session(engine) as session:
        new_rule = AlertDeduplicationRule(
            tenant_id=tenant_id,
            name=name,
            description=description,
            provider_id=provider_id,
            provider_type=provider_type,
            last_updated_by=created_by,  # on creation, last_updated_by is the same as created_by
            created_by=created_by,
            enabled=enabled,
            fingerprint_fields=fingerprint_fields,
            full_deduplication=full_deduplication,
            ignore_fields=ignore_fields,
            priority=priority,
        )
        session.add(new_rule)
        session.commit()
        session.refresh(new_rule)
    return new_rule


def update_deduplication_rule(
    rule_id: str,
    tenant_id: str,
    name: str,
    description: str,
    provider_id: str | None,
    provider_type: str,
    last_updated_by: str,
    enabled: bool = True,
    fingerprint_fields: list[str] = [],
    full_deduplication: bool = False,
    ignore_fields: list[str] = [],
    priority: int = 0,
):
    with Session(engine) as session:
        rule = session.exec(
            select(AlertDeduplicationRule)
            .where(AlertDeduplicationRule.id == rule_id)
            .where(AlertDeduplicationRule.tenant_id == tenant_id)
        ).first()
        if not rule:
            raise ValueError(f"No deduplication rule found with id {rule_id}")

        rule.name = name
        rule.description = description
        rule.provider_id = provider_id
        rule.provider_type = provider_type
        rule.last_updated_by = last_updated_by
        rule.enabled = enabled
        rule.fingerprint_fields = fingerprint_fields
        rule.full_deduplication = full_deduplication
        rule.ignore_fields = ignore_fields
        rule.priority = priority

        session.add(rule)
        session.commit()
        session.refresh(rule)
    return rule


def delete_deduplication_rule(rule_id: str, tenant_id: str) -> bool:
    with Session(engine) as session:
        rule = session.exec(
            select(AlertDeduplicationRule)
            .where(AlertDeduplicationRule.id == rule_id)
            .where(AlertDeduplicationRule.tenant_id == tenant_id)
        ).first()
        if not rule:
            return False

        session.delete(rule)
        session.commit()
    return True


def get_custom_deduplication_rules(tenant_id, provider_id, provider_type):
    with Session(engine) as session:
        rules = session.exec(
            select(AlertDeduplicationRule)
            .where(AlertDeduplicationRule.tenant_id == tenant_id)
            .where(AlertDeduplicationRule.provider_id == provider_id)
            .where(AlertDeduplicationRule.provider_type == provider_type)
        ).all()
    return rules


def create_deduplication_event(
    tenant_id, deduplication_rule_id, deduplication_type, provider_id, provider_type
):
    with Session(engine) as session:
        deduplication_event = AlertDeduplicationEvent(
            tenant_id=tenant_id,
            deduplication_rule_id=deduplication_rule_id,
            deduplication_type=deduplication_type,
            provider_id=provider_id,
            provider_type=provider_type,
            timestamp=datetime.utcnow(),
            date_hour=datetime.utcnow().replace(minute=0, second=0, microsecond=0),
        )
        session.add(deduplication_event)
        session.commit()


def get_all_alerts_by_providers(tenant_id):
    with Session(engine) as session:
        # Query to get the count of alerts per provider_id and provider_type
        query = (
            select(
                Alert.provider_id,
                Alert.provider_type,
                func.count(Alert.id).label("num_alerts"),
            )
            .where(Alert.tenant_id == tenant_id)
            .group_by(Alert.provider_id, Alert.provider_type)
        )

        results = session.exec(query).all()

        # Create a dictionary with the number of alerts for each provider
        stats = {}
        for result in results:
            provider_id = result.provider_id
            provider_type = result.provider_type
            num_alerts = result.num_alerts

            key = f"{provider_type}_{provider_id}"
            stats[key] = {
                "num_alerts": num_alerts,
            }

    return stats


def get_all_deduplication_stats(tenant_id):
    with Session(engine) as session:
        # Query to get all-time deduplication stats
        all_time_query = (
            select(
                AlertDeduplicationEvent.deduplication_rule_id,
                AlertDeduplicationEvent.provider_id,
                AlertDeduplicationEvent.provider_type,
                AlertDeduplicationEvent.deduplication_type,
                func.count(AlertDeduplicationEvent.id).label("dedup_count"),
            )
            .where(AlertDeduplicationEvent.tenant_id == tenant_id)
            .group_by(
                AlertDeduplicationEvent.deduplication_rule_id,
                AlertDeduplicationEvent.provider_id,
                AlertDeduplicationEvent.provider_type,
                AlertDeduplicationEvent.deduplication_type,
            )
        )

        all_time_results = session.exec(all_time_query).all()

        # Query to get alerts distribution in the last 24 hours
        twenty_four_hours_ago = datetime.utcnow() - timedelta(hours=24)
        alerts_last_24_hours_query = (
            select(
                AlertDeduplicationEvent.deduplication_rule_id,
                AlertDeduplicationEvent.provider_id,
                AlertDeduplicationEvent.provider_type,
                AlertDeduplicationEvent.date_hour,
                func.count(AlertDeduplicationEvent.id).label("hourly_count"),
            )
            .where(AlertDeduplicationEvent.tenant_id == tenant_id)
            .where(AlertDeduplicationEvent.date_hour >= twenty_four_hours_ago)
            .group_by(
                AlertDeduplicationEvent.deduplication_rule_id,
                AlertDeduplicationEvent.provider_id,
                AlertDeduplicationEvent.provider_type,
                AlertDeduplicationEvent.date_hour,
            )
        )

        alerts_last_24_hours_results = session.exec(alerts_last_24_hours_query).all()

        # Create a dictionary with deduplication stats for each rule
        stats = {}
        current_hour = datetime.utcnow().replace(minute=0, second=0, microsecond=0)
        for result in all_time_results:
            provider_id = result.provider_id
            provider_type = result.provider_type
            dedup_count = result.dedup_count
            dedup_type = result.deduplication_type

            # alerts without provider_id and provider_type are considered as "keep"
            if not provider_type:
                provider_type = "keep"

            key = str(result.deduplication_rule_id)
            if key not in stats:
                # initialize the stats for the deduplication rule
                stats[key] = {
                    "full_dedup_count": 0,
                    "partial_dedup_count": 0,
                    "none_dedup_count": 0,
                    "alerts_last_24_hours": [
                        {"hour": (current_hour - timedelta(hours=i)).hour, "number": 0}
                        for i in range(0, 24)
                    ],
                    "provider_id": provider_id,
                    "provider_type": provider_type,
                }

            if dedup_type == "full":
                stats[key]["full_dedup_count"] += dedup_count
            elif dedup_type == "partial":
                stats[key]["partial_dedup_count"] += dedup_count
            elif dedup_type == "none":
                stats[key]["none_dedup_count"] += dedup_count

        # Add alerts distribution from the last 24 hours
        for result in alerts_last_24_hours_results:
            provider_id = result.provider_id
            provider_type = result.provider_type
            date_hour = result.date_hour
            hourly_count = result.hourly_count
            key = str(result.deduplication_rule_id)

            if not provider_type:
                provider_type = "keep"

            if key in stats:
                hours_ago = int((current_hour - date_hour).total_seconds() / 3600)
                if 0 <= hours_ago < 24:
                    stats[key]["alerts_last_24_hours"][23 - hours_ago][
                        "number"
                    ] = hourly_count

    return stats


def get_last_alert_hash_by_fingerprint(tenant_id, fingerprint):
    # get the last alert for a given fingerprint
    # to check deduplication
    with Session(engine) as session:
        query = (
            select(Alert.alert_hash)
            .where(Alert.tenant_id == tenant_id)
            .where(Alert.fingerprint == fingerprint)
            .order_by(Alert.timestamp.desc())
            .limit(1)  # Add LIMIT 1 for MSSQL
        )

        alert_hash = session.exec(query).first()
    return alert_hash


def update_key_last_used(
    tenant_id: str,
    reference_id: str,
) -> str:
    """
    Updates API key last used.

    Args:
        session (Session): _description_
        tenant_id (str): _description_
        reference_id (str): _description_

    Returns:
        str: _description_
    """
    with Session(engine) as session:
        # Get API Key from database
        statement = (
            select(TenantApiKey)
            .where(TenantApiKey.reference_id == reference_id)
            .where(TenantApiKey.tenant_id == tenant_id)
        )

        tenant_api_key_entry = session.exec(statement).first()

        # Update last used
        if not tenant_api_key_entry:
            # shouldn't happen but somehow happened to specific tenant so logging it
            logger.error(
                "API key not found",
                extra={"tenant_id": tenant_id, "unique_api_key_id": reference_id},
            )
            return
        tenant_api_key_entry.last_used = datetime.utcnow()
        session.add(tenant_api_key_entry)
        session.commit()


def get_linked_providers(tenant_id: str) -> List[Tuple[str, str, datetime]]:
    with Session(engine) as session:
        providers = (
            session.query(
                Alert.provider_type,
                Alert.provider_id,
                func.max(Alert.timestamp).label("last_alert_timestamp"),
            )
            .outerjoin(Provider, Alert.provider_id == Provider.id)
            .filter(
                Alert.tenant_id == tenant_id,
                Alert.provider_type != "group",
                Provider.id
                == None,  # Filters for alerts with a provider_id not in Provider table
            )
            .group_by(Alert.provider_type, Alert.provider_id)
            .all()
        )

    return providers


def get_provider_distribution(tenant_id: str) -> dict:
    """Returns hits per hour and the last alert timestamp for each provider, limited to the last 24 hours."""
    with Session(engine) as session:
        twenty_four_hours_ago = datetime.utcnow() - timedelta(hours=24)
        time_format = "%Y-%m-%d %H"

        if session.bind.dialect.name == "mysql":
            timestamp_format = func.date_format(Alert.timestamp, time_format)
        elif session.bind.dialect.name == "postgresql":
            # PostgreSQL requires a different syntax for the timestamp format
            # cf: https://www.postgresql.org/docs/current/functions-formatting.html#FUNCTIONS-FORMATTING
            timestamp_format = func.to_char(Alert.timestamp, "YYYY-MM-DD HH")
        elif session.bind.dialect.name == "sqlite":
            timestamp_format = func.strftime(time_format, Alert.timestamp)

        # Adjusted query to include max timestamp
        query = (
            session.query(
                Alert.provider_id,
                Alert.provider_type,
                timestamp_format.label("time"),
                func.count().label("hits"),
                func.max(Alert.timestamp).label(
                    "last_alert_timestamp"
                ),  # Include max timestamp
            )
            .filter(
                Alert.tenant_id == tenant_id,
                Alert.timestamp >= twenty_four_hours_ago,
            )
            .group_by(Alert.provider_id, Alert.provider_type, "time")
            .order_by(Alert.provider_id, Alert.provider_type, "time")
        )

        results = query.all()

        provider_distribution = {}

        for provider_id, provider_type, time, hits, last_alert_timestamp in results:
            provider_key = f"{provider_id}_{provider_type}"
            last_alert_timestamp = (
                datetime.fromisoformat(last_alert_timestamp)
                if isinstance(last_alert_timestamp, str)
                else last_alert_timestamp
            )

            if provider_key not in provider_distribution:
                provider_distribution[provider_key] = {
                    "provider_id": provider_id,
                    "provider_type": provider_type,
                    "alert_last_24_hours": [
                        {"hour": i, "number": 0} for i in range(24)
                    ],
                    "last_alert_received": last_alert_timestamp,  # Initialize with the first seen timestamp
                }
            else:
                # Update the last alert timestamp if the current one is more recent
                provider_distribution[provider_key]["last_alert_received"] = max(
                    provider_distribution[provider_key]["last_alert_received"],
                    last_alert_timestamp,
                )

            time = datetime.strptime(time, time_format)
            index = int((time - twenty_four_hours_ago).total_seconds() // 3600)

            if 0 <= index < 24:
                provider_distribution[provider_key]["alert_last_24_hours"][index][
                    "number"
                ] += hits

    return provider_distribution


def get_presets(
    tenant_id: str, email, preset_ids: list[str] = None
) -> List[Dict[str, Any]]:
    with Session(engine) as session:
        # v2 with RBAC and roles
        if preset_ids:
            statement = (
                select(Preset)
                .where(Preset.tenant_id == tenant_id)
                .where(Preset.id.in_(preset_ids))
            )
        # v1, no RBAC and roles
        else:
            statement = (
                select(Preset)
                .where(Preset.tenant_id == tenant_id)
                .where(
                    or_(
                        Preset.is_private == False,
                        Preset.created_by == email,
                    )
                )
            )
        result = session.exec(statement)
        presets = result.unique().all()

    return presets


def get_preset_by_name(tenant_id: str, preset_name: str) -> Preset:
    with Session(engine) as session:
        preset = session.exec(
            select(Preset)
            .where(Preset.tenant_id == tenant_id)
            .where(Preset.name == preset_name)
        ).first()
    return preset


def get_all_presets(tenant_id: str) -> List[Preset]:
    with Session(engine) as session:
        presets = (
            session.exec(select(Preset).where(Preset.tenant_id == tenant_id))
            .unique()
            .all()
        )
    return presets


def get_dashboards(tenant_id: str, email=None) -> List[Dict[str, Any]]:
    with Session(engine) as session:
        statement = (
            select(Dashboard)
            .where(Dashboard.tenant_id == tenant_id)
            .where(
                or_(
                    Dashboard.is_private == False,
                    Dashboard.created_by == email,
                )
            )
        )
        dashboards = session.exec(statement).all()
    return dashboards


def create_dashboard(
    tenant_id, dashboard_name, created_by, dashboard_config, is_private=False
):
    with Session(engine) as session:
        dashboard = Dashboard(
            tenant_id=tenant_id,
            dashboard_name=dashboard_name,
            dashboard_config=dashboard_config,
            created_by=created_by,
            is_private=is_private,
        )
        session.add(dashboard)
        session.commit()
        session.refresh(dashboard)
        return dashboard


def update_dashboard(
    tenant_id, dashboard_id, dashboard_name, dashboard_config, updated_by
):
    with Session(engine) as session:
        dashboard = session.exec(
            select(Dashboard)
            .where(Dashboard.tenant_id == tenant_id)
            .where(Dashboard.id == dashboard_id)
        ).first()

        if not dashboard:
            return None

        if dashboard_name:
            dashboard.dashboard_name = dashboard_name

        if dashboard_config:
            dashboard.dashboard_config = dashboard_config

        dashboard.updated_by = updated_by
        dashboard.updated_at = datetime.utcnow()
        session.commit()
        session.refresh(dashboard)
        return dashboard


def delete_dashboard(tenant_id, dashboard_id):
    with Session(engine) as session:
        dashboard = session.exec(
            select(Dashboard)
            .where(Dashboard.tenant_id == tenant_id)
            .where(Dashboard.id == dashboard_id)
        ).first()

        if dashboard:
            session.delete(dashboard)
            session.commit()
            return True
        return False


def get_all_actions(tenant_id: str) -> List[Action]:
    with Session(engine) as session:
        actions = session.exec(
            select(Action).where(Action.tenant_id == tenant_id)
        ).all()
    return actions


def get_action(tenant_id: str, action_id: str) -> Action:
    with Session(engine) as session:
        action = session.exec(
            select(Action)
            .where(Action.tenant_id == tenant_id)
            .where(Action.id == action_id)
        ).first()
    return action


def create_action(action: Action):
    with Session(engine) as session:
        session.add(action)
        session.commit()
        session.refresh(action)


def create_actions(actions: List[Action]):
    with Session(engine) as session:
        for action in actions:
            session.add(action)
        session.commit()


def delete_action(tenant_id: str, action_id: str) -> bool:
    with Session(engine) as session:
        found_action = session.exec(
            select(Action)
            .where(Action.id == action_id)
            .where(Action.tenant_id == tenant_id)
        ).first()
        if found_action:
            session.delete(found_action)
            session.commit()
            return bool(found_action)
        return False


def update_action(
    tenant_id: str, action_id: str, update_payload: Action
) -> Union[Action, None]:
    with Session(engine) as session:
        found_action = session.exec(
            select(Action)
            .where(Action.id == action_id)
            .where(Action.tenant_id == tenant_id)
        ).first()
        if found_action:
            for key, value in update_payload.dict(exclude_unset=True).items():
                if hasattr(found_action, key):
                    setattr(found_action, key, value)
            session.commit()
            session.refresh(found_action)
    return found_action


def get_tenants_configurations(only_with_config=False) -> List[Tenant]:
    with Session(engine) as session:
        try:
            tenants = session.exec(select(Tenant)).all()
        # except column configuration does not exist (new column added)
        except OperationalError as e:
            if "Unknown column" in str(e):
                logger.warning("Column configuration does not exist in the database")
                return {}
            else:
                logger.exception("Failed to get tenants configurations")
                return {}

    tenants_configurations = {}
    for tenant in tenants:
        if only_with_config and not tenant.configuration:
            continue
        tenants_configurations[tenant.id] = tenant.configuration or {}

    return tenants_configurations


def update_preset_options(tenant_id: str, preset_id: str, options: dict) -> Preset:
    with Session(engine) as session:
        preset = session.exec(
            select(Preset)
            .where(Preset.tenant_id == tenant_id)
            .where(Preset.id == preset_id)
        ).first()

        stmt = (
            update(Preset)
            .where(Preset.id == preset_id)
            .where(Preset.tenant_id == tenant_id)
            .values(options=options)
        )
        session.execute(stmt)
        session.commit()
        session.refresh(preset)
    return preset


def assign_alert_to_incident(
        alert_id: UUID | str,
        incident: Incident,
        tenant_id: str,
        session: Optional[Session]=None):
    return add_alerts_to_incident(
        tenant_id, incident, [alert_id], session=session
    )


def is_alert_assigned_to_incident(
    alert_id: UUID, incident_id: UUID, tenant_id: str
) -> bool:
    with Session(engine) as session:
        assigned = session.exec(
            select(AlertToIncident)
            .where(AlertToIncident.alert_id == alert_id)
            .where(AlertToIncident.incident_id == incident_id)
            .where(AlertToIncident.tenant_id == tenant_id)
        ).first()
    return assigned is not None


def get_incidents(tenant_id) -> List[Incident]:
    with Session(engine) as session:
        incidents = session.exec(
            select(Incident)
            .options(selectinload(Incident.alerts))
            .where(Incident.tenant_id == tenant_id)
            .order_by(desc(Incident.creation_time))
        ).all()
    return incidents


def get_alert_audit(
    tenant_id: str, fingerprint: str | list[str], limit: int = 50
) -> List[AlertAudit]:
    """
    Get the alert audit for the given fingerprint(s).

    Args:
        tenant_id (str): the tenant_id to filter the alert audit by
        fingerprint (str | list[str]): the fingerprint(s) to filter the alert audit by
        limit (int, optional): the maximum number of alert audits to return. Defaults to 50.

    Returns:
        List[AlertAudit]: the alert audit for the given fingerprint(s)
    """
    with Session(engine) as session:
        if isinstance(fingerprint, list):
            query = (
                select(AlertAudit)
                .where(AlertAudit.tenant_id == tenant_id)
                .where(AlertAudit.fingerprint.in_(fingerprint))
                .order_by(desc(AlertAudit.timestamp), AlertAudit.fingerprint)
            )
            if limit:
                query = query.limit(limit)
        else:
            query = (
                select(AlertAudit)
                .where(AlertAudit.tenant_id == tenant_id)
                .where(AlertAudit.fingerprint == fingerprint)
                .order_by(desc(AlertAudit.timestamp))
                .limit(limit)
            )

        # Execute the query and fetch all results
        result = session.execute(query).scalars().all()

    return result


def get_workflows_with_last_executions_v2(
    tenant_id: str, fetch_last_executions: int = 15
) -> list[dict]:
    if fetch_last_executions is not None and fetch_last_executions > 20:
        fetch_last_executions = 20

    # List first 1000 worflows and thier last executions in the last 7 days which are active)
    with Session(engine) as session:
        latest_executions_subquery = (
            select(
                WorkflowExecution.workflow_id,
                WorkflowExecution.started,
                WorkflowExecution.execution_time,
                WorkflowExecution.status,
                func.row_number()
                .over(
                    partition_by=WorkflowExecution.workflow_id,
                    order_by=desc(WorkflowExecution.started),
                )
                .label("row_num"),
            )
            .where(WorkflowExecution.tenant_id == tenant_id)
            .where(
                WorkflowExecution.started
                >= datetime.now(tz=timezone.utc) - timedelta(days=7)
            )
            .cte("latest_executions_subquery")
        )

        workflows_with_last_executions_query = (
            select(
                Workflow,
                latest_executions_subquery.c.started,
                latest_executions_subquery.c.execution_time,
                latest_executions_subquery.c.status,
            )
            .outerjoin(
                latest_executions_subquery,
                and_(
                    Workflow.id == latest_executions_subquery.c.workflow_id,
                    latest_executions_subquery.c.row_num <= fetch_last_executions,
                ),
            )
            .where(Workflow.tenant_id == tenant_id)
            .where(Workflow.is_deleted == False)
            .order_by(Workflow.id, desc(latest_executions_subquery.c.started))
            .limit(15000)
        ).distinct()

        result = session.execute(workflows_with_last_executions_query).all()

    return result


def get_last_incidents(
    tenant_id: str,
    limit: int = 25,
    offset: int = 0,
    timeframe: int = None,
    upper_timestamp: datetime = None,
    lower_timestamp: datetime = None,
    is_confirmed: bool = False,
    sorting: Optional[IncidentSorting] = IncidentSorting.creation_time,
    with_alerts: bool = False,
    is_predicted: bool = None,
) -> Tuple[list[Incident], int]:
    """
    Get the last incidents and total amount of incidents.

    Args:
        tenant_id (str): The tenant_id to filter the incidents by.
        limit (int): Amount of objects to return
        offset (int): Current offset for
        timeframe (int|null): Return incidents only for the last <N> days
        is_confirmed (bool): Return confirmed incidents or predictions
        upper_timestamp: datetime = None,
        lower_timestamp: datetime = None,
        is_confirmed (bool): filter incident candidates or real incidents
        sorting: Optional[IncidentSorting]: how to sort the data
        with_alerts (bool): Pre-load alerts or not

    Returns:
        List[Incident]: A list of Incident objects.
    """
    with Session(engine) as session:
        query = session.query(
            Incident,
        ).filter(Incident.tenant_id == tenant_id, Incident.is_confirmed == is_confirmed)

        if with_alerts:
            query = query.options(joinedload(Incident.alerts))

        if is_predicted is not None:
            query = query.filter(Incident.is_predicted == is_predicted)

        if timeframe:
            query = query.filter(
                Incident.start_time
                >= datetime.now(tz=timezone.utc) - timedelta(days=timeframe)
            )

        if upper_timestamp and lower_timestamp:
            query = query.filter(
                col(Incident.last_seen_time).between(lower_timestamp, upper_timestamp)
            )
        elif upper_timestamp:
            query = query.filter(Incident.last_seen_time <= upper_timestamp)
        elif lower_timestamp:
            query = query.filter(Incident.last_seen_time >= lower_timestamp)

        if sorting:
            query = query.order_by(sorting.get_order_by())

        total_count = query.count()

        # Order by start_time in descending order and limit the results
        query = query.limit(limit).offset(offset)
        # Execute the query
        incidents = query.all()

    return incidents, total_count


def get_incident_by_id(
    tenant_id: str, incident_id: str | UUID, with_alerts: bool = False
) -> Optional[Incident]:
    with Session(engine) as session:
        query = session.query(
            Incident,
        ).filter(
            Incident.tenant_id == tenant_id,
            Incident.id == incident_id,
        )
        if with_alerts:
            query = query.options(joinedload(Incident.alerts))

    return query.first()


def create_incident_from_dto(
    tenant_id: str, incident_dto: IncidentDtoIn
) -> Optional[Incident]:
    return create_incident_from_dict(tenant_id, incident_dto.dict())


def create_incident_from_dict(
    tenant_id: str, incident_data: dict
) -> Optional[Incident]:
    is_predicted = incident_data.get("is_predicted", False)
    if "is_confirmed" not in incident_data:
        incident_data["is_confirmed"] = not is_predicted
    with Session(engine) as session:
        new_incident = Incident(**incident_data, tenant_id=tenant_id)
        session.add(new_incident)
        session.commit()
        session.refresh(new_incident)
        new_incident.alerts = []
    return new_incident


def update_incident_from_dto_by_id(
    tenant_id: str,
    incident_id: str,
    updated_incident_dto: IncidentDtoIn,
    generated_by_ai: bool = False,
) -> Optional[Incident]:
    with Session(engine) as session:
        incident = session.exec(
            select(Incident)
            .where(
                Incident.tenant_id == tenant_id,
                Incident.id == incident_id,
            )
            .options(joinedload(Incident.alerts))
        ).first()

        if not incident:
            return None

        incident.user_generated_name = updated_incident_dto.user_generated_name
        incident.assignee = updated_incident_dto.assignee

        if generated_by_ai:
            incident.generated_summary = updated_incident_dto.user_summary
        else:
            incident.user_summary = updated_incident_dto.user_summary

        session.commit()
        session.refresh(incident)

        return incident


def delete_incident_by_id(
    tenant_id: str,
    incident_id: UUID,
) -> bool:
    with Session(engine) as session:
        incident = (
            session.query(Incident)
            .filter(
                Incident.tenant_id == tenant_id,
                Incident.id == incident_id,
            )
            .first()
        )

        # Delete all associations with alerts:

        (
            session.query(AlertToIncident)
            .where(
                AlertToIncident.tenant_id == tenant_id,
                AlertToIncident.incident_id == incident.id,
            )
            .delete()
        )

        session.delete(incident)
        session.commit()
        return True


def get_incidents_count(
    tenant_id: str,
) -> int:
    with Session(engine) as session:
        return (
            session.query(Incident)
            .filter(
                Incident.tenant_id == tenant_id,
            )
            .count()
        )


def get_incident_alerts_by_incident_id(
    tenant_id: str,
    incident_id: str,
    limit: Optional[int] = None,
    offset: Optional[int] = None,
) -> (List[Alert], int):
    with Session(engine) as session:
        query = (
            session.query(
                Alert,
            )
            .join(AlertToIncident, AlertToIncident.alert_id == Alert.id)
            .join(Incident, AlertToIncident.incident_id == Incident.id)
            .filter(
                AlertToIncident.tenant_id == tenant_id,
                Incident.id == incident_id,
            )
            .order_by(col(Alert.timestamp).desc())
        )

    total_count = query.count()

    if limit and offset:
        query = query.limit(limit).offset(offset)

    return query.all(), total_count


def get_alerts_data_for_incident(
    alert_ids: list[str | UUID], session: Optional[Session] = None
) -> dict:
    """
    Function to prepare aggregated data for incidents from the given list of alert_ids
    Logic is wrapped to the inner function for better usability with an optional database session

    Args:
        alert_ids (list[str | UUID]): list of alert ids for aggregation
        session (Optional[Session]): The database session or None

    Returns: dict {sources: list[str], services: list[str], count: int}
    """

    with existed_or_new_session(session) as session:

        fields = (
            get_json_extract_field(session, Alert.event, "service"),
            Alert.provider_type,
            get_json_extract_field(session, Alert.event, "severity"),
        )

        alerts_data = session.exec(
            select(*fields).where(
                col(Alert.id).in_(alert_ids),
            )
        ).all()

        sources = []
        services = []
        severities = []

        for service, source, severity in alerts_data:
            if source:
                sources.append(source)
            if service:
                services.append(service)
            if severity:
                if isinstance(severity, int):
                    severities.append(IncidentSeverity.from_number(severity))
                else:
                    severities.append(IncidentSeverity(severity))

        return {
            "sources": set(sources),
            "services": set(services),
            "max_severity": max(severities),
            "count": len(alerts_data),
        }


def add_alerts_to_incident_by_incident_id(
    tenant_id: str,
    incident_id: str | UUID,
    alert_ids: List[UUID],
    session: Optional[Session] = None,
) -> Optional[Incident]:
    with existed_or_new_session(session) as session:
        query = select(Incident).where(
            Incident.tenant_id == tenant_id,
            Incident.id == incident_id,
        )
        incident = session.exec(query).first()

        if not incident:
            return None
        return add_alerts_to_incident(tenant_id, incident, alert_ids, session)


def add_alerts_to_incident(
    tenant_id: str,
    incident: Incident,
    alert_ids: List[UUID],
    session: Optional[Session] = None,
) -> Optional[Incident]:
    logger.info(
        f"Adding alerts to incident {incident.id} in database, total {len(alert_ids)} alerts",
        extra={"tags": {"tenant_id": tenant_id, "incident_id": incident.id}},
    )

    with existed_or_new_session(session) as session:
        with session.no_autoflush:
            # Use a set for faster membership checks
            existing_alert_ids = set(
                session.exec(
                    select(AlertToIncident.alert_id).where(
                        AlertToIncident.tenant_id == tenant_id,
                        AlertToIncident.incident_id == incident.id,
                        col(AlertToIncident.alert_id).in_(alert_ids),
                    )
                ).all()
            )

            new_alert_ids = [
                alert_id for alert_id in alert_ids if alert_id not in existing_alert_ids
            ]

            if not new_alert_ids:
                return incident

            alerts_data_for_incident = get_alerts_data_for_incident(new_alert_ids, session)

            incident.sources = list(
                set(incident.sources) | set(alerts_data_for_incident["sources"])
            )
            incident.affected_services = list(
                set(incident.affected_services) | set(alerts_data_for_incident["services"])
            )
            incident.alerts_count += alerts_data_for_incident["count"]

            alert_to_incident_entries = [
                AlertToIncident(
                    alert_id=alert_id, incident_id=incident.id, tenant_id=tenant_id
                )
                for alert_id in new_alert_ids
            ]

            for idx, entry in enumerate(alert_to_incident_entries):
                session.add(entry)
                if (idx + 1) % 100 == 0:
                    logger.info(
                        f"Added {idx + 1}/{len(alert_to_incident_entries)} alerts to incident {incident.id} in database",
                        extra={
                            "tags": {"tenant_id": tenant_id, "incident_id": incident.id}
                        },
                    )
                    session.flush()
            session.commit()

            started_at, last_seen_at = session.exec(
                select(func.min(Alert.timestamp), func.max(Alert.timestamp))
                .join(AlertToIncident, AlertToIncident.alert_id == Alert.id)
                .where(
                    AlertToIncident.tenant_id == tenant_id,
                    AlertToIncident.incident_id == incident.id,
                )
            ).one()

            incident.start_time = started_at
            incident.last_seen_time = last_seen_at
            incident.severity = alerts_data_for_incident["max_severity"].order

            session.add(incident)
            session.commit()
            session.refresh(incident)
            return incident


def get_incident_unique_fingerprint_count(tenant_id: str, incident_id: str) -> int:
    with Session(engine) as session:
        return session.execute(
            select(func.count(1))
            .select_from(AlertToIncident)
            .join(Alert, AlertToIncident.alert_id == Alert.id)
            .where(
                Alert.tenant_id == tenant_id,
                AlertToIncident.incident_id == incident_id,
            )
        ).scalar()


def get_last_alerts_for_incidents(
    incident_ids: List[str | UUID],
) -> Dict[str, List[Alert]]:
    with Session(engine) as session:
        query = (
            session.query(
                Alert,
                AlertToIncident.incident_id,
            )
            .join(AlertToIncident, Alert.id == AlertToIncident.alert_id)
            .filter(
                AlertToIncident.incident_id.in_(incident_ids),
            )
            .order_by(Alert.timestamp.desc())
        )

        alerts = query.all()

    incidents_alerts = defaultdict(list)
    for alert, incident_id in alerts:
        incidents_alerts[str(incident_id)].append(alert)

    return incidents_alerts


def remove_alerts_to_incident_by_incident_id(
    tenant_id: str, incident_id:  str | UUID, alert_ids: List[UUID]
) -> Optional[int]:
    with Session(engine) as session:
        incident = session.exec(
            select(Incident).where(
                Incident.tenant_id == tenant_id,
                Incident.id == incident_id,
            )
        ).first()

        if not incident:
            return None

        # Removing alerts-to-incident relation for provided alerts_ids
        deleted = (
            session.query(AlertToIncident)
            .where(
                AlertToIncident.tenant_id == tenant_id,
                AlertToIncident.incident_id == incident.id,
                col(AlertToIncident.alert_id).in_(alert_ids),
            )
            .delete()
        )
        session.commit()

        # Getting aggregated data for incidents for alerts which just was removed
        alerts_data_for_incident = get_alerts_data_for_incident(alert_ids, session)

        service_field = get_json_extract_field(session, Alert.event, "service")

        # checking if services of removed alerts are still presented in alerts
        # which still assigned with the incident
        existed_services_query = (
            select(func.distinct(service_field))
            .join(AlertToIncident, Alert.id == AlertToIncident.alert_id)
            .filter(
                AlertToIncident.incident_id == incident_id,
                service_field.in_(alerts_data_for_incident["services"]),
            )
        )
        services_existed = session.exec(existed_services_query)

        # checking if sources (providers) of removed alerts are still presented in alerts
        # which still assigned with the incident
        existed_sources_query = (
            select(col(Alert.provider_type).distinct())
            .join(AlertToIncident, Alert.id == AlertToIncident.alert_id)
            .filter(
                AlertToIncident.incident_id == incident_id,
                col(Alert.provider_type).in_(alerts_data_for_incident["sources"]),
            )
        )
        sources_existed = session.exec(existed_sources_query)

        # Making lists of services and sources to remove from the incident
        services_to_remove = [
            service
            for service in alerts_data_for_incident["services"]
            if service not in services_existed
        ]
        sources_to_remove = [
            source
            for source in alerts_data_for_incident["sources"]
            if source not in sources_existed
        ]

        started_at, last_seen_at = session.exec(
            select(func.min(Alert.timestamp), func.max(Alert.timestamp))
            .join(AlertToIncident, AlertToIncident.alert_id == Alert.id)
            .where(
                AlertToIncident.tenant_id == tenant_id,
                AlertToIncident.incident_id == incident.id,
            )
        ).one()

        # filtering removed entities from affected services and sources in the incident
        incident.affected_services = [
            service
            for service in incident.affected_services
            if service not in services_to_remove
        ]
        incident.sources = [
            source for source in incident.sources if source not in sources_to_remove
        ]

        incident.alerts_count -= alerts_data_for_incident["count"]
        incident.start_time = started_at
        incident.last_seen_time = last_seen_at

        session.add(incident)
        session.commit()

        return deleted


def get_alerts_count(
    tenant_id: str,
) -> int:
    with Session(engine) as session:
        return (
            session.query(Alert)
            .filter(
                Alert.tenant_id == tenant_id,
            )
            .count()
        )


def get_first_alert_datetime(
    tenant_id: str,
) -> datetime | None:
    with Session(engine) as session:
        first_alert = (
            session.query(Alert)
            .filter(
                Alert.tenant_id == tenant_id,
            )
            .first()
        )
        if first_alert:
            return first_alert.timestamp


def confirm_predicted_incident_by_id(
    tenant_id: str,
    incident_id: UUID | str,
):
    with Session(engine) as session:
        incident = session.exec(
            select(Incident)
            .where(
                Incident.tenant_id == tenant_id,
                Incident.id == incident_id,
                Incident.is_confirmed == expression.false(),
            )
            .options(joinedload(Incident.alerts))
        ).first()

        if not incident:
            return None

        session.query(Incident).filter(
            Incident.tenant_id == tenant_id,
            Incident.id == incident_id,
            Incident.is_confirmed == expression.false(),
        ).update(
            {
                "is_confirmed": True,
            }
        )

        session.commit()
        session.refresh(incident)

        return incident


def write_pmi_matrix_to_temp_file(
    tenant_id: str, pmi_matrix: np.array, fingerprints: List, temp_dir: str
) -> bool:
    np.savez(
        f"{temp_dir}/pmi_matrix.npz", pmi_matrix=pmi_matrix, fingerprints=fingerprints
    )
    return True


def get_pmi_values_from_temp_file(temp_dir: str) -> Tuple[np.array, Dict[str, int]]:
    npzfile = np.load(f"{temp_dir}/pmi_matrix.npz", allow_pickle=True)
    pmi_matrix = npzfile["pmi_matrix"]
    fingerprints = npzfile["fingerprints"]

    fingerint2idx = {fingerprint: i for i, fingerprint in enumerate(fingerprints)}

    return pmi_matrix, fingerint2idx


def get_tenant_config(tenant_id: str) -> dict:
    with Session(engine) as session:
        tenant_data = session.exec(select(Tenant).where(Tenant.id == tenant_id)).first()
        return tenant_data.configuration if tenant_data else {}


def write_tenant_config(tenant_id: str, config: dict) -> None:
    with Session(engine) as session:
        tenant_data = session.exec(select(Tenant).where(Tenant.id == tenant_id)).first()
        tenant_data.configuration = config
        session.commit()
        session.refresh(tenant_data)
        return tenant_data


def update_incident_summary(
    tenant_id: str, incident_id: UUID, summary: str
) -> Incident:
    with Session(engine) as session:
        incident = session.exec(
            select(Incident)
            .where(Incident.tenant_id == tenant_id)
            .where(Incident.id == incident_id)
        ).first()

        if not incident:
            logger.error(
                f"Incident not found for tenant {tenant_id} and incident {incident_id}",
                extra={"tenant_id": tenant_id},
            )
            return

        incident.generated_summary = summary
        session.commit()
        session.refresh(incident)

        return


def update_incident_name(tenant_id: str, incident_id: UUID, name: str) -> Incident:
    with Session(engine) as session:
        incident = session.exec(
            select(Incident)
            .where(Incident.tenant_id == tenant_id)
            .where(Incident.id == incident_id)
        ).first()

        if not incident:
            logger.error(
                f"Incident not found for tenant {tenant_id} and incident {incident_id}",
                extra={"tenant_id": tenant_id},
            )
            return

        incident.ai_generated_name = name
        session.commit()
        session.refresh(incident)

        return incident


def get_topology_data_by_dynamic_matcher(
    tenant_id: str, matchers_value: dict[str, str]
) -> TopologyService | None:
    with Session(engine) as session:
        query = select(TopologyService).where(TopologyService.tenant_id == tenant_id)
        for matcher in matchers_value:
            query = query.where(
                getattr(TopologyService, matcher) == matchers_value[matcher]
            )
    return session.exec(query).first()


def get_tags(tenant_id):
    with Session(engine) as session:
        tags = session.exec(select(Tag).where(Tag.tenant_id == tenant_id)).all()
    return tags


def create_tag(tag: Tag):
    with Session(engine) as session:
        session.add(tag)
        session.commit()
        session.refresh(tag)
        return tag


def assign_tag_to_preset(tenant_id: str, tag_id: str, preset_id: str):
    with Session(engine) as session:
        tag_preset = PresetTagLink(
            tenant_id=tenant_id,
            tag_id=tag_id,
            preset_id=preset_id,
        )
        session.add(tag_preset)
        session.commit()
        session.refresh(tag_preset)
        return tag_preset


def get_provider_by_name(tenant_id: str, provider_name: str) -> Provider:
    with Session(engine) as session:
        provider = session.exec(
            select(Provider)
            .where(Provider.tenant_id == tenant_id)
            .where(Provider.name == provider_name)
        ).first()
    return provider


def get_provider_by_type_and_id(
    tenant_id: str, provider_type: str, provider_id: Optional[str]
) -> Provider:
    with Session(engine) as session:
        query = select(Provider).where(
            Provider.tenant_id == tenant_id,
            Provider.type == provider_type,
            Provider.id == provider_id,
        )
        provider = session.exec(query).first()
    return provider


def bulk_upsert_alert_fields(
    tenant_id: str,
    fields: List[str],
    provider_id: str,
    provider_type: str,
    session: Optional[Session] = None,
):
    with existed_or_new_session(session) as session:
        try:
            # Prepare the data for bulk insert
            data = [
                {
                    "tenant_id": tenant_id,
                    "field_name": field,
                    "provider_id": provider_id,
                    "provider_type": provider_type,
                }
                for field in fields
            ]

            if engine.dialect.name == "postgresql":
                stmt = pg_insert(AlertField).values(data)
                stmt = stmt.on_conflict_do_update(
                    index_elements=[
                        "tenant_id",
                        "field_name",
                    ],  # Unique constraint columns
                    set_={
                        "provider_id": stmt.excluded.provider_id,
                        "provider_type": stmt.excluded.provider_type,
                    },
                )
            elif engine.dialect.name == "mysql":
                stmt = mysql_insert(AlertField).values(data)
                stmt = stmt.on_duplicate_key_update(
                    provider_id=stmt.inserted.provider_id,
                    provider_type=stmt.inserted.provider_type,
                )
            elif engine.dialect.name == "sqlite":
                stmt = sqlite_insert(AlertField).values(data)
                stmt = stmt.on_conflict_do_update(
                    index_elements=[
                        "tenant_id",
                        "field_name",
                    ],  # Unique constraint columns
                    set_={
                        "provider_id": stmt.excluded.provider_id,
                        "provider_type": stmt.excluded.provider_type,
                    },
                )
            elif engine.dialect.name == "mssql":
                # SQL Server requires a raw query with a MERGE statement
                values = ", ".join(
                    f"('{tenant_id}', '{field}', '{provider_id}', '{provider_type}')"
                    for field in fields
                )

                merge_query = text(
                    f"""
                    MERGE INTO AlertField AS target
                    USING (VALUES {values}) AS source (tenant_id, field_name, provider_id, provider_type)
                    ON target.tenant_id = source.tenant_id AND target.field_name = source.field_name
                    WHEN MATCHED THEN
                        UPDATE SET provider_id = source.provider_id, provider_type = source.provider_type
                    WHEN NOT MATCHED THEN
                        INSERT (tenant_id, field_name, provider_id, provider_type)
                        VALUES (source.tenant_id, source.field_name, source.provider_id, source.provider_type)
                """
                )

                session.execute(merge_query)
            else:
                raise NotImplementedError(
                    f"Upsert not supported for {engine.dialect.name}"
                )

            # Execute the statement
            if engine.dialect.name != "mssql":  # Already executed for SQL Server
                session.execute(stmt)
            session.commit()

        except IntegrityError:
            # Handle any potential race conditions
            session.rollback()


def get_alerts_fields(tenant_id: str) -> List[AlertField]:
    with Session(engine) as session:
        fields = session.exec(
            select(AlertField).where(AlertField.tenant_id == tenant_id)
        ).all()
    return fields


def change_incident_status_by_id(
    tenant_id: str, incident_id: UUID | str, status: IncidentStatus
) -> bool:
    with Session(engine) as session:
        stmt = (
            update(Incident)
            .where(
                Incident.tenant_id == tenant_id,
                Incident.id == incident_id,
            )
            .values(status=status.value)
        )
        updated = session.execute(stmt)
        session.commit()
        return updated.rowcount > 0


def get_workflow_executions_for_incident_or_alert(
    tenant_id: str, incident_id: str, limit: int = 25, offset: int = 0
):
    with Session(engine) as session:
        # Base query for both incident and alert related executions
        base_query = (
            select(
                WorkflowExecution.id,
                WorkflowExecution.started,
                WorkflowExecution.status,
                WorkflowExecution.execution_number,
                WorkflowExecution.triggered_by,
                WorkflowExecution.workflow_id,
                WorkflowExecution.execution_time,
                Workflow.name.label("workflow_name"),
                literal(incident_id).label("incident_id"),
                case(
                    (
                        WorkflowToAlertExecution.alert_fingerprint != None,
                        WorkflowToAlertExecution.alert_fingerprint,
                    ),
                    else_=literal(None),
                ).label("alert_fingerprint"),
            )
            .join(Workflow, WorkflowExecution.workflow_id == Workflow.id)
            .outerjoin(
                WorkflowToAlertExecution,
                WorkflowExecution.id == WorkflowToAlertExecution.workflow_execution_id,
            )
            .where(WorkflowExecution.tenant_id == tenant_id)
        )

        # Query for workflow executions directly associated with the incident
        incident_query = base_query.join(
            WorkflowToIncidentExecution,
            WorkflowExecution.id == WorkflowToIncidentExecution.workflow_execution_id,
        ).where(WorkflowToIncidentExecution.incident_id == incident_id)

        # Query for workflow executions associated with alerts tied to the incident
        alert_query = (
            base_query.join(
                Alert, WorkflowToAlertExecution.alert_fingerprint == Alert.fingerprint
            )
            .join(AlertToIncident, Alert.id == AlertToIncident.alert_id)
            .where(AlertToIncident.incident_id == incident_id)
        )

        # Combine both queries
        combined_query = union(incident_query, alert_query).subquery()

        # Count total results
        count_query = select(func.count()).select_from(combined_query)
        total_count = session.execute(count_query).scalar()

        # Final query with ordering, offset, and limit
        final_query = (
            select(combined_query)
            .order_by(desc(combined_query.c.started))
            .offset(offset)
            .limit(limit)
        )

        # Execute the query and fetch results
        results = session.execute(final_query).all()
        return results, total_count
<<<<<<< HEAD
      
def get_alerts_metrics_by_provider(
    tenant_id: str,
    start_date: Optional[datetime] = None, 
    end_date: Optional[datetime] = None,
    fields: Optional[List[str]] = []
) -> Dict[str, Dict[str, Any]]:
    
    dynamic_field_sums = [
        func.sum(
            case(
                [
                    (
                        func.json_extract(Alert.event, f'$.{field}').isnot(None) & 
                        (func.json_extract(Alert.event, f'$.{field}') != False), 
                        1
                    )
                ], 
                else_=0
            )
        ).label(f"{field}_count")
        for field in fields
    ]

    with Session(engine) as session:
        query = (
            session.query(
                Alert.provider_type,
                Alert.provider_id,
                func.count(Alert.id).label("total_alerts"),
                func.sum(case([(AlertToIncident.alert_id.isnot(None), 1)], else_=0)).label("correlated_alerts"),
                *dynamic_field_sums
            )
            .outerjoin(AlertToIncident, Alert.id == AlertToIncident.alert_id)
            .filter(
                Alert.tenant_id == tenant_id,
            )
        )

        # Add timestamp filter only if both start_date and end_date are provided
        if start_date and end_date:
            query = query.filter(
                Alert.timestamp >= start_date,
                Alert.timestamp <= end_date
            )

        results = query.group_by(Alert.provider_id, Alert.provider_type).all()
        
    return {
        f"{row.provider_id}_{row.provider_type}": {
            "total_alerts": row.total_alerts,
            "correlated_alerts": row.correlated_alerts,
            "provider_type": row.provider_type,
            **{f"{field}_count": getattr(row, f"{field}_count") for field in fields}  # Add field-specific counts
        }
        for row in results
    }
=======


def is_all_incident_alerts_resolved(incident: Incident, session: Optional[Session] = None) -> bool:

    if incident.alerts_count == 0:
        return False

    with existed_or_new_session(session) as session:

        enriched_status_field = get_json_extract_field(session, AlertEnrichment.enrichments, "status")
        status_field = get_json_extract_field(session, Alert.event, "status")

        subquery = (
            select(
                enriched_status_field.label("enriched_status"),
                status_field.label("status"),
            )
            .select_from(Alert)
            .outerjoin(AlertEnrichment, Alert.fingerprint == AlertEnrichment.alert_fingerprint)
            .join(AlertToIncident, AlertToIncident.alert_id == Alert.id)
            .where(
                AlertToIncident.incident_id == incident.id,
            )
            .group_by(Alert.fingerprint)
            .having(func.max(Alert.timestamp))
        ).subquery()

        not_resolved_exists = session.query(
            exists(
                select(
                    subquery.c.enriched_status,
                    subquery.c.status,
                )
                .select_from(subquery)
                .where(
                    or_(
                        subquery.c.enriched_status != AlertStatus.RESOLVED.value,
                        and_(
                            subquery.c.enriched_status.is_(None),
                            subquery.c.status != AlertStatus.RESOLVED.value
                        )
                    )
                )
            )
        ).scalar()

        return not not_resolved_exists


def is_last_incident_alert_resolved(incident: Incident, session: Optional[Session] = None) -> bool:
    return is_edge_incident_alert_resolved(incident, func.max, session)


def is_first_incident_alert_resolved(incident: Incident, session: Optional[Session] = None) -> bool:
    return is_edge_incident_alert_resolved(incident, func.min, session)


def is_edge_incident_alert_resolved(incident: Incident, direction: Callable, session: Optional[Session] = None) -> bool:

    if incident.alerts_count == 0:
        return False

    with existed_or_new_session(session) as session:

        enriched_status_field = get_json_extract_field(session, AlertEnrichment.enrichments, "status")
        status_field = get_json_extract_field(session, Alert.event, "status")

        finerprint, enriched_status, status = session.exec(
            select(
                Alert.fingerprint,
                enriched_status_field,
                status_field
            )
            .select_from(Alert)
            .outerjoin(AlertEnrichment, Alert.fingerprint == AlertEnrichment.alert_fingerprint)
            .join(AlertToIncident, AlertToIncident.alert_id == Alert.id)
            .where(
                AlertToIncident.incident_id == incident.id
            )
            .group_by(Alert.fingerprint)
            .having(func.max(Alert.timestamp))
            .order_by(direction(Alert.timestamp))
        ).first()

        return (
            enriched_status == AlertStatus.RESOLVED.value or
            (enriched_status is None and status == AlertStatus.RESOLVED.value)
        )
>>>>>>> 4765d2ec
<|MERGE_RESOLUTION|>--- conflicted
+++ resolved
@@ -3368,8 +3368,93 @@
         # Execute the query and fetch results
         results = session.execute(final_query).all()
         return results, total_count
-<<<<<<< HEAD
-      
+
+def is_all_incident_alerts_resolved(incident: Incident, session: Optional[Session] = None) -> bool:
+
+    if incident.alerts_count == 0:
+        return False
+
+    with existed_or_new_session(session) as session:
+
+        enriched_status_field = get_json_extract_field(session, AlertEnrichment.enrichments, "status")
+        status_field = get_json_extract_field(session, Alert.event, "status")
+
+        subquery = (
+            select(
+                enriched_status_field.label("enriched_status"),
+                status_field.label("status"),
+            )
+            .select_from(Alert)
+            .outerjoin(AlertEnrichment, Alert.fingerprint == AlertEnrichment.alert_fingerprint)
+            .join(AlertToIncident, AlertToIncident.alert_id == Alert.id)
+            .where(
+                AlertToIncident.incident_id == incident.id,
+            )
+            .group_by(Alert.fingerprint)
+            .having(func.max(Alert.timestamp))
+        ).subquery()
+
+        not_resolved_exists = session.query(
+            exists(
+                select(
+                    subquery.c.enriched_status,
+                    subquery.c.status,
+                )
+                .select_from(subquery)
+                .where(
+                    or_(
+                        subquery.c.enriched_status != AlertStatus.RESOLVED.value,
+                        and_(
+                            subquery.c.enriched_status.is_(None),
+                            subquery.c.status != AlertStatus.RESOLVED.value
+                        )
+                    )
+                )
+            )
+        ).scalar()
+
+        return not not_resolved_exists
+
+
+def is_last_incident_alert_resolved(incident: Incident, session: Optional[Session] = None) -> bool:
+    return is_edge_incident_alert_resolved(incident, func.max, session)
+
+
+def is_first_incident_alert_resolved(incident: Incident, session: Optional[Session] = None) -> bool:
+    return is_edge_incident_alert_resolved(incident, func.min, session)
+
+
+def is_edge_incident_alert_resolved(incident: Incident, direction: Callable, session: Optional[Session] = None) -> bool:
+
+    if incident.alerts_count == 0:
+        return False
+
+    with existed_or_new_session(session) as session:
+
+        enriched_status_field = get_json_extract_field(session, AlertEnrichment.enrichments, "status")
+        status_field = get_json_extract_field(session, Alert.event, "status")
+
+        finerprint, enriched_status, status = session.exec(
+            select(
+                Alert.fingerprint,
+                enriched_status_field,
+                status_field
+            )
+            .select_from(Alert)
+            .outerjoin(AlertEnrichment, Alert.fingerprint == AlertEnrichment.alert_fingerprint)
+            .join(AlertToIncident, AlertToIncident.alert_id == Alert.id)
+            .where(
+                AlertToIncident.incident_id == incident.id
+            )
+            .group_by(Alert.fingerprint)
+            .having(func.max(Alert.timestamp))
+            .order_by(direction(Alert.timestamp))
+        ).first()
+
+        return (
+            enriched_status == AlertStatus.RESOLVED.value or
+            (enriched_status is None and status == AlertStatus.RESOLVED.value)
+        )
 def get_alerts_metrics_by_provider(
     tenant_id: str,
     start_date: Optional[datetime] = None, 
@@ -3425,94 +3510,4 @@
             **{f"{field}_count": getattr(row, f"{field}_count") for field in fields}  # Add field-specific counts
         }
         for row in results
-    }
-=======
-
-
-def is_all_incident_alerts_resolved(incident: Incident, session: Optional[Session] = None) -> bool:
-
-    if incident.alerts_count == 0:
-        return False
-
-    with existed_or_new_session(session) as session:
-
-        enriched_status_field = get_json_extract_field(session, AlertEnrichment.enrichments, "status")
-        status_field = get_json_extract_field(session, Alert.event, "status")
-
-        subquery = (
-            select(
-                enriched_status_field.label("enriched_status"),
-                status_field.label("status"),
-            )
-            .select_from(Alert)
-            .outerjoin(AlertEnrichment, Alert.fingerprint == AlertEnrichment.alert_fingerprint)
-            .join(AlertToIncident, AlertToIncident.alert_id == Alert.id)
-            .where(
-                AlertToIncident.incident_id == incident.id,
-            )
-            .group_by(Alert.fingerprint)
-            .having(func.max(Alert.timestamp))
-        ).subquery()
-
-        not_resolved_exists = session.query(
-            exists(
-                select(
-                    subquery.c.enriched_status,
-                    subquery.c.status,
-                )
-                .select_from(subquery)
-                .where(
-                    or_(
-                        subquery.c.enriched_status != AlertStatus.RESOLVED.value,
-                        and_(
-                            subquery.c.enriched_status.is_(None),
-                            subquery.c.status != AlertStatus.RESOLVED.value
-                        )
-                    )
-                )
-            )
-        ).scalar()
-
-        return not not_resolved_exists
-
-
-def is_last_incident_alert_resolved(incident: Incident, session: Optional[Session] = None) -> bool:
-    return is_edge_incident_alert_resolved(incident, func.max, session)
-
-
-def is_first_incident_alert_resolved(incident: Incident, session: Optional[Session] = None) -> bool:
-    return is_edge_incident_alert_resolved(incident, func.min, session)
-
-
-def is_edge_incident_alert_resolved(incident: Incident, direction: Callable, session: Optional[Session] = None) -> bool:
-
-    if incident.alerts_count == 0:
-        return False
-
-    with existed_or_new_session(session) as session:
-
-        enriched_status_field = get_json_extract_field(session, AlertEnrichment.enrichments, "status")
-        status_field = get_json_extract_field(session, Alert.event, "status")
-
-        finerprint, enriched_status, status = session.exec(
-            select(
-                Alert.fingerprint,
-                enriched_status_field,
-                status_field
-            )
-            .select_from(Alert)
-            .outerjoin(AlertEnrichment, Alert.fingerprint == AlertEnrichment.alert_fingerprint)
-            .join(AlertToIncident, AlertToIncident.alert_id == Alert.id)
-            .where(
-                AlertToIncident.incident_id == incident.id
-            )
-            .group_by(Alert.fingerprint)
-            .having(func.max(Alert.timestamp))
-            .order_by(direction(Alert.timestamp))
-        ).first()
-
-        return (
-            enriched_status == AlertStatus.RESOLVED.value or
-            (enriched_status is None and status == AlertStatus.RESOLVED.value)
-        )
->>>>>>> 4765d2ec
+    }