--- conflicted
+++ resolved
@@ -604,14 +604,14 @@
     return alerts
 
 
-<<<<<<< HEAD
 def get_api_key(api_key: str):
     with Session(engine) as session:
         api_key_hashed = hashlib.sha256(api_key.encode()).hexdigest()
         statement = select(TenantApiKey).where(TenantApiKey.key_hash == api_key_hashed)
         tenant_api_key = session.exec(statement).first()
     return tenant_api_key
-=======
+
+
 # this is only for single tenant
 def get_user(username, password, update_sign_in=True):
     from keep.api.core.dependencies import SINGLE_TENANT_UUID
@@ -687,5 +687,4 @@
         ).first()
 
         workflow_execution.results = workflow_results
-        session.commit()
->>>>>>> fceaeb6d
+        session.commit()