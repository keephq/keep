--- conflicted
+++ resolved
@@ -1819,10 +1819,7 @@
             is_predicted=False,
             is_confirmed=rule.create_on == CreateIncidentOn.ANY.value
             and not rule.require_approve,
-<<<<<<< HEAD
             incident_type=IncidentType.RULE.value,
-=======
->>>>>>> a77435c1
         )
         session.add(incident)
         session.commit()
@@ -1830,7 +1827,6 @@
     return incident
 
 
-<<<<<<< HEAD
 def create_incident_for_topology(
     tenant_id: str, alert_group: list[Alert], session: Session
 ) -> Incident:
@@ -1858,8 +1854,6 @@
     return incident
 
 
-=======
->>>>>>> a77435c1
 def get_rule(tenant_id, rule_id):
     with Session(engine) as session:
         rule = session.exec(
