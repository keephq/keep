"""
Keep main database module.

This module contains the CRUD database functions for Keep.
"""

import hashlib
import json
import logging
import random
import uuid
from datetime import datetime, timedelta, timezone
from typing import Any, Dict, List, Tuple, Union
from uuid import uuid4

import pandas as pd
import validators
from dotenv import find_dotenv, load_dotenv
from opentelemetry.instrumentation.sqlalchemy import SQLAlchemyInstrumentor
from sqlalchemy import and_, desc, null, update
from sqlalchemy.exc import IntegrityError, OperationalError
from sqlalchemy.orm import joinedload, selectinload, subqueryload
from sqlalchemy.orm.attributes import flag_modified
from sqlalchemy.orm.exc import StaleDataError
from sqlalchemy.sql import expression
from sqlmodel import Session, col, or_, select

from keep.api.core.db_utils import create_db_engine, get_json_extract_field

# This import is required to create the tables
from keep.api.models.alert import AlertStatus, IncidentDtoIn
from keep.api.models.db.action import Action
from keep.api.models.db.alert import *  # pylint: disable=unused-wildcard-import
from keep.api.models.db.dashboard import *  # pylint: disable=unused-wildcard-import
from keep.api.models.db.extraction import *  # pylint: disable=unused-wildcard-import
from keep.api.models.db.mapping import *  # pylint: disable=unused-wildcard-import
from keep.api.models.db.preset import *  # pylint: disable=unused-wildcard-import
from keep.api.models.db.provider import *  # pylint: disable=unused-wildcard-import
from keep.api.models.db.rule import *  # pylint: disable=unused-wildcard-import
from keep.api.models.db.statistics import *  # pylint: disable=unused-wildcard-import
from keep.api.models.db.tenant import *  # pylint: disable=unused-wildcard-import
from keep.api.models.db.topology import *  # pylint: disable=unused-wildcard-import
from keep.api.models.db.workflow import *  # pylint: disable=unused-wildcard-import

logger = logging.getLogger(__name__)


# this is a workaround for gunicorn to load the env vars
#   becuase somehow in gunicorn it doesn't load the .env file
load_dotenv(find_dotenv())


engine = create_db_engine()
SQLAlchemyInstrumentor().instrument(enable_commenter=True, engine=engine)


def get_session() -> Session:
    """
    Creates a database session.

    Yields:
        Session: A database session
    """
    from opentelemetry import trace  # pylint: disable=import-outside-toplevel

    tracer = trace.get_tracer(__name__)
    with tracer.start_as_current_span("get_session"):
        with Session(engine) as session:
            yield session


def get_session_sync() -> Session:
    """
    Creates a database session.

    Returns:
        Session: A database session
    """
    return Session(engine)


def create_workflow_execution(
    workflow_id: str,
    tenant_id: str,
    triggered_by: str,
    execution_number: int = 1,
    event_id: str = None,
    fingerprint: str = None,
    execution_id: str = None,
) -> WorkflowExecution:
    with Session(engine) as session:
        try:
            if len(triggered_by) > 255:
                triggered_by = triggered_by[:255]

            workflow_execution = WorkflowExecution(
                id=execution_id or str(uuid4()),
                workflow_id=workflow_id,
                tenant_id=tenant_id,
                started=datetime.now(tz=timezone.utc),
                triggered_by=triggered_by,
                execution_number=execution_number,
                status="in_progress",
            )
            session.add(workflow_execution)

            if fingerprint:
                workflow_to_alert_execution = WorkflowToAlertExecution(
                    workflow_execution_id=workflow_execution.id,
                    alert_fingerprint=fingerprint,
                    event_id=event_id,
                )
                session.add(workflow_to_alert_execution)

            session.commit()
            return workflow_execution.id
        except IntegrityError:
            # Workflow execution already exists
            logger.debug(
                f"Failed to create a new execution for workflow {workflow_id}. Constraint is met."
            )
            raise


def get_mapping_rule_by_id(tenant_id: str, rule_id: str) -> MappingRule | None:
    rule = None
    with Session(engine) as session:
        rule: MappingRule | None = (
            session.query(MappingRule)
            .filter(MappingRule.tenant_id == tenant_id)
            .filter(MappingRule.id == rule_id)
            .first()
        )
    return rule


def get_last_completed_execution(
    session: Session, workflow_id: str
) -> WorkflowExecution:
    return session.exec(
        select(WorkflowExecution)
        .where(WorkflowExecution.workflow_id == workflow_id)
        .where(
            (WorkflowExecution.status == "success")
            | (WorkflowExecution.status == "error")
            | (WorkflowExecution.status == "providers_not_configured")
        )
        .order_by(WorkflowExecution.execution_number.desc())
        .limit(1)
    ).first()


def get_workflows_that_should_run():
    with Session(engine) as session:
        logger.debug("Checking for workflows that should run")
        workflows_with_interval = (
            session.query(Workflow)
            .filter(Workflow.is_deleted == False)
            .filter(Workflow.interval != None)
            .filter(Workflow.interval > 0)
            .all()
        )
        logger.debug(f"Found {len(workflows_with_interval)} workflows with interval")
        workflows_to_run = []
        # for each workflow:
        for workflow in workflows_with_interval:
            current_time = datetime.utcnow()
            last_execution = get_last_completed_execution(session, workflow.id)
            # if there no last execution, that's the first time we run the workflow
            if not last_execution:
                try:
                    # try to get the lock
                    workflow_execution_id = create_workflow_execution(
                        workflow.id, workflow.tenant_id, "scheduler"
                    )
                    # we succeed to get the lock on this execution number :)
                    # let's run it
                    workflows_to_run.append(
                        {
                            "tenant_id": workflow.tenant_id,
                            "workflow_id": workflow.id,
                            "workflow_execution_id": workflow_execution_id,
                        }
                    )
                # some other thread/instance has already started to work on it
                except IntegrityError:
                    continue
            # else, if the last execution was more than interval seconds ago, we need to run it
            elif (
                last_execution.started + timedelta(seconds=workflow.interval)
                <= current_time
            ):
                try:
                    # try to get the lock with execution_number + 1
                    workflow_execution_id = create_workflow_execution(
                        workflow.id,
                        workflow.tenant_id,
                        "scheduler",
                        last_execution.execution_number + 1,
                    )
                    # we succeed to get the lock on this execution number :)
                    # let's run it
                    workflows_to_run.append(
                        {
                            "tenant_id": workflow.tenant_id,
                            "workflow_id": workflow.id,
                            "workflow_execution_id": workflow_execution_id,
                        }
                    )
                    # continue to the next one
                    continue
                # some other thread/instance has already started to work on it
                except IntegrityError:
                    # we need to verify the locking is still valid and not timeouted
                    session.rollback()
                    pass
                # get the ongoing execution
                ongoing_execution = session.exec(
                    select(WorkflowExecution)
                    .where(WorkflowExecution.workflow_id == workflow.id)
                    .where(
                        WorkflowExecution.execution_number
                        == last_execution.execution_number + 1
                    )
                    .limit(1)
                ).first()
                # this is a WTF exception since if this (workflow_id, execution_number) does not exist,
                # we would be able to acquire the lock
                if not ongoing_execution:
                    logger.error(
                        f"WTF: ongoing execution not found {workflow.id} {last_execution.execution_number + 1}"
                    )
                    continue
                # if this completed, error, than that's ok - the service who locked the execution is done
                elif ongoing_execution.status != "in_progress":
                    continue
                # if the ongoing execution runs more than 60 minutes, than its timeout
                elif ongoing_execution.started + timedelta(minutes=60) <= current_time:
                    ongoing_execution.status = "timeout"
                    session.commit()
                    # re-create the execution and try to get the lock
                    try:
                        workflow_execution_id = create_workflow_execution(
                            workflow.id,
                            workflow.tenant_id,
                            "scheduler",
                            ongoing_execution.execution_number + 1,
                        )
                    # some other thread/instance has already started to work on it and that's ok
                    except IntegrityError:
                        logger.debug(
                            f"Failed to create a new execution for workflow {workflow.id} [timeout]. Constraint is met."
                        )
                        continue
                    # managed to acquire the (workflow_id, execution_number) lock
                    workflows_to_run.append(
                        {
                            "tenant_id": workflow.tenant_id,
                            "workflow_id": workflow.id,
                            "workflow_execution_id": workflow_execution_id,
                        }
                    )
            else:
                logger.debug(
                    f"Workflow {workflow.id} is already running by someone else"
                )

        return workflows_to_run


def add_or_update_workflow(
    id,
    name,
    tenant_id,
    description,
    created_by,
    interval,
    workflow_raw,
    updated_by=None,
) -> Workflow:
    with Session(engine, expire_on_commit=False) as session:
        # TODO: we need to better understanad if that's the right behavior we want
        existing_workflow = (
            session.query(Workflow)
            .filter_by(name=name)
            .filter_by(tenant_id=tenant_id)
            .first()
        )

        if existing_workflow:
            # tb: no need to override the id field here because it has foreign key constraints.
            existing_workflow.tenant_id = tenant_id
            existing_workflow.description = description
            existing_workflow.updated_by = (
                updated_by or existing_workflow.updated_by
            )  # Update the updated_by field if provided
            existing_workflow.interval = interval
            existing_workflow.workflow_raw = workflow_raw
            existing_workflow.revision += 1  # Increment the revision
            existing_workflow.last_updated = datetime.now()  # Update last_updated
            existing_workflow.is_deleted = False

        else:
            # Create a new workflow
            workflow = Workflow(
                id=id,
                name=name,
                tenant_id=tenant_id,
                description=description,
                created_by=created_by,
                updated_by=updated_by,  # Set updated_by to the provided value
                interval=interval,
                workflow_raw=workflow_raw,
            )
            session.add(workflow)

        session.commit()
        return existing_workflow if existing_workflow else workflow


def get_workflow_to_alert_execution_by_workflow_execution_id(
    workflow_execution_id: str,
) -> WorkflowToAlertExecution:
    """
    Get the WorkflowToAlertExecution entry for a given workflow execution ID.

    Args:
        workflow_execution_id (str): The workflow execution ID to filter the workflow execution by.

    Returns:
        WorkflowToAlertExecution: The WorkflowToAlertExecution object.
    """
    with Session(engine) as session:
        return (
            session.query(WorkflowToAlertExecution)
            .filter_by(workflow_execution_id=workflow_execution_id)
            .first()
        )


def get_last_workflow_workflow_to_alert_executions(
    session: Session, tenant_id: str
) -> list[WorkflowToAlertExecution]:
    """
    Get the latest workflow executions for each alert fingerprint.

    Args:
        session (Session): The database session.
        tenant_id (str): The tenant_id to filter the workflow executions by.

    Returns:
        list[WorkflowToAlertExecution]: A list of WorkflowToAlertExecution objects.
    """
    # Subquery to find the max started timestamp for each alert_fingerprint
    max_started_subquery = (
        session.query(
            WorkflowToAlertExecution.alert_fingerprint,
            func.max(WorkflowExecution.started).label("max_started"),
        )
        .join(
            WorkflowExecution,
            WorkflowToAlertExecution.workflow_execution_id == WorkflowExecution.id,
        )
        .filter(WorkflowExecution.tenant_id == tenant_id)
        .filter(WorkflowExecution.started >= datetime.now() - timedelta(days=7))
        .group_by(WorkflowToAlertExecution.alert_fingerprint)
    ).subquery("max_started_subquery")

    # Query to find WorkflowToAlertExecution entries that match the max started timestamp
    latest_workflow_to_alert_executions: list[WorkflowToAlertExecution] = (
        session.query(WorkflowToAlertExecution)
        .join(
            WorkflowExecution,
            WorkflowToAlertExecution.workflow_execution_id == WorkflowExecution.id,
        )
        .join(
            max_started_subquery,
            and_(
                WorkflowToAlertExecution.alert_fingerprint
                == max_started_subquery.c.alert_fingerprint,
                WorkflowExecution.started == max_started_subquery.c.max_started,
            ),
        )
        .filter(WorkflowExecution.tenant_id == tenant_id)
        .limit(1000)
        .all()
    )
    return latest_workflow_to_alert_executions


def get_last_workflow_execution_by_workflow_id(
    tenant_id: str, workflow_id: str
) -> Optional[WorkflowExecution]:
    with Session(engine) as session:
        workflow_execution = (
            session.query(WorkflowExecution)
            .filter(WorkflowExecution.workflow_id == workflow_id)
            .filter(WorkflowExecution.tenant_id == tenant_id)
            .filter(WorkflowExecution.started >= datetime.now() - timedelta(days=7))
            .filter(WorkflowExecution.status == "success")
            .order_by(WorkflowExecution.started.desc())
            .first()
        )
    return workflow_execution


def get_workflows_with_last_execution(tenant_id: str) -> List[dict]:
    with Session(engine) as session:
        latest_execution_cte = (
            select(
                WorkflowExecution.workflow_id,
                func.max(WorkflowExecution.started).label("last_execution_time"),
            )
            .where(WorkflowExecution.tenant_id == tenant_id)
            .where(
                WorkflowExecution.started
                >= datetime.now(tz=timezone.utc) - timedelta(days=7)
            )
            .group_by(WorkflowExecution.workflow_id)
            .limit(1000)
            .cte("latest_execution_cte")
        )

        workflows_with_last_execution_query = (
            select(
                Workflow,
                latest_execution_cte.c.last_execution_time,
                WorkflowExecution.status,
            )
            .outerjoin(
                latest_execution_cte,
                Workflow.id == latest_execution_cte.c.workflow_id,
            )
            .outerjoin(
                WorkflowExecution,
                and_(
                    Workflow.id == WorkflowExecution.workflow_id,
                    WorkflowExecution.started
                    == latest_execution_cte.c.last_execution_time,
                ),
            )
            .where(Workflow.tenant_id == tenant_id)
            .where(Workflow.is_deleted == False)
        ).distinct()

        result = session.execute(workflows_with_last_execution_query).all()
    return result


def get_all_workflows(tenant_id: str) -> List[Workflow]:
    with Session(engine) as session:
        workflows = session.exec(
            select(Workflow)
            .where(Workflow.tenant_id == tenant_id)
            .where(Workflow.is_deleted == False)
        ).all()
    return workflows


def get_all_workflows_yamls(tenant_id: str) -> List[str]:
    with Session(engine) as session:
        workflows = session.exec(
            select(Workflow.workflow_raw)
            .where(Workflow.tenant_id == tenant_id)
            .where(Workflow.is_deleted == False)
        ).all()
    return workflows


def get_workflow(tenant_id: str, workflow_id: str) -> Workflow:
    with Session(engine) as session:
        # if the workflow id is uuid:
        if validators.uuid(workflow_id):
            workflow = session.exec(
                select(Workflow)
                .where(Workflow.tenant_id == tenant_id)
                .where(Workflow.id == workflow_id)
                .where(Workflow.is_deleted == False)
            ).first()
        else:
            workflow = session.exec(
                select(Workflow)
                .where(Workflow.tenant_id == tenant_id)
                .where(Workflow.name == workflow_id)
                .where(Workflow.is_deleted == False)
            ).first()
    if not workflow:
        return None
    return workflow


def get_raw_workflow(tenant_id: str, workflow_id: str) -> str:
    workflow = get_workflow(tenant_id, workflow_id)
    if not workflow:
        return None
    return workflow.workflow_raw


def update_provider_last_pull_time(tenant_id: str, provider_id: str):
    extra = {"tenant_id": tenant_id, "provider_id": provider_id}
    logger.info("Updating provider last pull time", extra=extra)
    with Session(engine) as session:
        provider = session.exec(
            select(Provider).where(
                Provider.tenant_id == tenant_id, Provider.id == provider_id
            )
        ).first()

        if not provider:
            logger.warning(
                "Could not update provider last pull time since provider does not exist",
                extra=extra,
            )

        try:
            provider.last_pull_time = datetime.now(tz=timezone.utc)
            session.commit()
        except Exception:
            logger.exception("Failed to update provider last pull time", extra=extra)
            raise
    logger.info("Successfully updated provider last pull time", extra=extra)


def get_installed_providers(tenant_id: str) -> List[Provider]:
    with Session(engine) as session:
        providers = session.exec(
            select(Provider).where(Provider.tenant_id == tenant_id)
        ).all()
    return providers


def get_consumer_providers() -> List[Provider]:
    # get all the providers that installed as consumers
    with Session(engine) as session:
        providers = session.exec(
            select(Provider).where(Provider.consumer == True)
        ).all()
    return providers


def finish_workflow_execution(tenant_id, workflow_id, execution_id, status, error):
    with Session(engine) as session:
        workflow_execution = session.exec(
            select(WorkflowExecution)
            .where(WorkflowExecution.tenant_id == tenant_id)
            .where(WorkflowExecution.workflow_id == workflow_id)
            .where(WorkflowExecution.id == execution_id)
        ).first()
        # some random number to avoid collisions
        workflow_execution.is_running = random.randint(1, 2147483647 - 1)  # max int
        workflow_execution.status = status
        # TODO: we had a bug with the error field, it was too short so some customers may fail over it.
        #   we need to fix it in the future, create a migration that increases the size of the error field
        #   and then we can remove the [:255] from here
        workflow_execution.error = error[:255] if error else None
        workflow_execution.execution_time = (
            datetime.utcnow() - workflow_execution.started
        ).total_seconds()
        # TODO: logs
        session.commit()


def get_workflow_executions(tenant_id, workflow_id, limit=50):
    with Session(engine) as session:
        workflow_executions = session.exec(
            select(
                WorkflowExecution.id,
                WorkflowExecution.workflow_id,
                WorkflowExecution.started,
                WorkflowExecution.status,
                WorkflowExecution.triggered_by,
                WorkflowExecution.execution_time,
                WorkflowExecution.error,
            )
            .where(WorkflowExecution.tenant_id == tenant_id)
            .where(WorkflowExecution.workflow_id == workflow_id)
            .where(
                WorkflowExecution.started
                >= datetime.now(tz=timezone.utc) - timedelta(days=7)
            )
            .order_by(WorkflowExecution.started.desc())
            .limit(limit)
        ).all()
    return workflow_executions


def delete_workflow(tenant_id, workflow_id):
    with Session(engine) as session:
        workflow = session.exec(
            select(Workflow)
            .where(Workflow.tenant_id == tenant_id)
            .where(Workflow.id == workflow_id)
        ).first()

        if workflow:
            workflow.is_deleted = True
            session.commit()


def get_workflow_id(tenant_id, workflow_name):
    with Session(engine) as session:
        workflow = session.exec(
            select(Workflow)
            .where(Workflow.tenant_id == tenant_id)
            .where(Workflow.name == workflow_name)
            .where(Workflow.is_deleted == False)
        ).first()

        if workflow:
            return workflow.id


def push_logs_to_db(log_entries):
    # avoid circular import
    from keep.api.logging import LOG_FORMAT, LOG_FORMAT_OPEN_TELEMETRY

    if LOG_FORMAT == LOG_FORMAT_OPEN_TELEMETRY:
        db_log_entries = [
            WorkflowExecutionLog(
                workflow_execution_id=log_entry["workflow_execution_id"],
                timestamp=datetime.strptime(
                    log_entry["asctime"], "%Y-%m-%d %H:%M:%S,%f"
                ),
                message=log_entry["message"][0:255],  # limit the message to 255 chars
                context=json.loads(
                    json.dumps(log_entry.get("context", {}), default=str)
                ),  # workaround to serialize any object
            )
            for log_entry in log_entries
        ]
    else:
        db_log_entries = [
            WorkflowExecutionLog(
                workflow_execution_id=log_entry["workflow_execution_id"],
                timestamp=log_entry["created"],
                message=log_entry["message"][0:255],  # limit the message to 255 chars
                context=json.loads(
                    json.dumps(log_entry.get("context", {}), default=str)
                ),  # workaround to serialize any object
            )
            for log_entry in log_entries
        ]

    # Add the LogEntry instances to the database session
    with Session(engine) as session:
        session.add_all(db_log_entries)
        session.commit()


def get_workflow_execution(tenant_id: str, workflow_execution_id: str):
    with Session(engine) as session:
        execution_with_logs = (
            session.query(WorkflowExecution)
            .filter(
                WorkflowExecution.id == workflow_execution_id,
                WorkflowExecution.tenant_id == tenant_id,
            )
            .options(joinedload(WorkflowExecution.logs))
            .one()
        )
    return execution_with_logs


def get_last_workflow_executions(tenant_id: str, limit=20):
    with Session(engine) as session:
        execution_with_logs = (
            session.query(WorkflowExecution)
            .filter(
                WorkflowExecution.tenant_id == tenant_id,
            )
            .order_by(desc(WorkflowExecution.started))
            .limit(limit)
            .options(joinedload(WorkflowExecution.logs))
            .all()
        )

        return execution_with_logs


def _enrich_alert(
    session,
    tenant_id,
    fingerprint,
    enrichments,
    action_type: AlertActionType,
    action_callee: str,
    action_description: str,
    force=False,
):
    """
    Enrich an alert with the provided enrichments.

    Args:
        session (Session): The database session.
        tenant_id (str): The tenant ID to filter the alert enrichments by.
        fingerprint (str): The alert fingerprint to filter the alert enrichments by.
        enrichments (dict): The enrichments to add to the alert.
        force (bool): Whether to force the enrichment to be updated. This is used to dispose enrichments if necessary.
    """
    enrichment = get_enrichment_with_session(session, tenant_id, fingerprint)
    if enrichment:
        # if force - override exisitng enrichments. being used to dispose enrichments if necessary
        if force:
            new_enrichment_data = enrichments
        else:
            new_enrichment_data = {**enrichment.enrichments, **enrichments}
        # SQLAlchemy doesn't support updating JSON fields, so we need to do it manually
        # https://github.com/sqlalchemy/sqlalchemy/discussions/8396#discussion-4308891
        stmt = (
            update(AlertEnrichment)
            .where(AlertEnrichment.id == enrichment.id)
            .values(enrichments=new_enrichment_data)
        )
        session.execute(stmt)
        # add audit event
        audit = AlertAudit(
            tenant_id=tenant_id,
            fingerprint=fingerprint,
            user_id=action_callee,
            action=action_type.value,
            description=action_description,
        )
        session.add(audit)
        session.commit()
        # Refresh the instance to get updated data from the database
        session.refresh(enrichment)
        return enrichment
    else:
        alert_enrichment = AlertEnrichment(
            tenant_id=tenant_id,
            alert_fingerprint=fingerprint,
            enrichments=enrichments,
        )
        session.add(alert_enrichment)
        # add audit event
        audit = AlertAudit(
            tenant_id=tenant_id,
            fingerprint=fingerprint,
            user_id=action_callee,
            action=action_type.value,
            description=action_description,
        )
        session.add(audit)
        session.commit()
        return alert_enrichment


def enrich_alert(
    tenant_id,
    fingerprint,
    enrichments,
    action_type: AlertActionType,
    action_callee: str,
    action_description: str,
    session=None,
    force=False,
):
    # else, the enrichment doesn't exist, create it
    if not session:
        with Session(engine) as session:
            return _enrich_alert(
                session,
                tenant_id,
                fingerprint,
                enrichments,
                action_type,
                action_callee,
                action_description,
                force=force,
            )
    return _enrich_alert(
        session,
        tenant_id,
        fingerprint,
        enrichments,
        action_type,
        action_callee,
        action_description,
        force=force,
    )


def count_alerts(
    provider_type: str,
    provider_id: str,
    ever: bool,
    start_time: Optional[datetime],
    end_time: Optional[datetime],
    tenant_id: str,
):
    with Session(engine) as session:
        if ever:
            return (
                session.query(Alert)
                .filter(
                    Alert.tenant_id == tenant_id,
                    Alert.provider_id == provider_id,
                    Alert.provider_type == provider_type,
                )
                .count()
            )
        else:
            return (
                session.query(Alert)
                .filter(
                    Alert.tenant_id == tenant_id,
                    Alert.provider_id == provider_id,
                    Alert.provider_type == provider_type,
                    Alert.timestamp >= start_time,
                    Alert.timestamp <= end_time,
                )
                .count()
            )


def get_enrichment(tenant_id, fingerprint, refresh=False):
    with Session(engine) as session:
        return get_enrichment_with_session(session, tenant_id, fingerprint, refresh)
    return alert_enrichment


def get_enrichments(
    tenant_id: int, fingerprints: List[str]
) -> List[Optional[AlertEnrichment]]:
    """
    Get a list of alert enrichments for a list of fingerprints using a single DB query.

    :param tenant_id: The tenant ID to filter the alert enrichments by.
    :param fingerprints: A list of fingerprints to get the alert enrichments for.
    :return: A list of AlertEnrichment objects or None for each fingerprint.
    """
    with Session(engine) as session:
        result = session.exec(
            select(AlertEnrichment)
            .where(AlertEnrichment.tenant_id == tenant_id)
            .where(AlertEnrichment.alert_fingerprint.in_(fingerprints))
        ).all()
    return result


def get_enrichment_with_session(session, tenant_id, fingerprint, refresh=False):
    alert_enrichment = session.exec(
        select(AlertEnrichment)
        .where(AlertEnrichment.tenant_id == tenant_id)
        .where(AlertEnrichment.alert_fingerprint == fingerprint)
    ).first()
    if refresh:
        try:
            session.refresh(alert_enrichment)
        except Exception:
            logger.exception(
                "Failed to refresh enrichment",
                extra={"tenant_id": tenant_id, "fingerprint": fingerprint},
            )
    return alert_enrichment


def get_alerts_with_filters(
    tenant_id, provider_id=None, filters=None, time_delta=1
) -> list[Alert]:
    with Session(engine) as session:
        # Create the query
        query = session.query(Alert)

        # Apply subqueryload to force-load the alert_enrichment relationship
        query = query.options(subqueryload(Alert.alert_enrichment))

        # Filter by tenant_id
        query = query.filter(Alert.tenant_id == tenant_id)

        # Filter by time_delta
        query = query.filter(
            Alert.timestamp
            >= datetime.now(tz=timezone.utc) - timedelta(days=time_delta)
        )

        # Ensure Alert and AlertEnrichment are joined for subsequent filters
        query = query.outerjoin(Alert.alert_enrichment)

        # Apply filters if provided
        if filters:
            for f in filters:
                filter_key, filter_value = f.get("key"), f.get("value")
                if isinstance(filter_value, bool) and filter_value is True:
                    # If the filter value is True, we want to filter by the existence of the enrichment
                    #   e.g.: all the alerts that have ticket_id
                    if session.bind.dialect.name in ["mysql", "postgresql"]:
                        query = query.filter(
                            func.json_extract(
                                AlertEnrichment.enrichments, f"$.{filter_key}"
                            )
                            != null()
                        )
                    elif session.bind.dialect.name == "sqlite":
                        query = query.filter(
                            func.json_type(
                                AlertEnrichment.enrichments, f"$.{filter_key}"
                            )
                            != null()
                        )
                elif isinstance(filter_value, (str, int)):
                    if session.bind.dialect.name in ["mysql", "postgresql"]:
                        query = query.filter(
                            func.json_unquote(
                                func.json_extract(
                                    AlertEnrichment.enrichments, f"$.{filter_key}"
                                )
                            )
                            == filter_value
                        )
                    elif session.bind.dialect.name == "sqlite":
                        query = query.filter(
                            func.json_extract(
                                AlertEnrichment.enrichments, f"$.{filter_key}"
                            )
                            == filter_value
                        )
                    else:
                        logger.warning(
                            "Unsupported dialect",
                            extra={"dialect": session.bind.dialect.name},
                        )
                else:
                    logger.warning("Unsupported filter type", extra={"filter": f})

        if provider_id:
            query = query.filter(Alert.provider_id == provider_id)

        query = query.order_by(Alert.timestamp.desc())

        query = query.limit(10000)

        # Execute the query
        alerts = query.all()

    return alerts

def query_alerts(
    tenant_id,
    provider_id=None,
    limit=1000,
    timeframe=None,
    upper_timestamp=None,
    lower_timestamp=None,
) -> list[Alert]:
    """
    Get all alerts for a given tenant_id.
    
    Args:
        tenant_id (_type_): The tenant_id to filter the alerts by.
        provider_id (_type_, optional): The provider id to filter by. Defaults to None.
        limit (_type_, optional): The maximum number of alerts to return. Defaults to 1000.
        timeframe (_type_, optional): The number of days to look back for alerts. Defaults to None.
        upper_timestamp (_type_, optional): The upper timestamp to filter by. Defaults to None.
        lower_timestamp (_type_, optional): The lower timestamp to filter by. Defaults to None.
        
    Returns:
        List[Alert]: A list of Alert objects."""
        
    with Session(engine) as session:
        # Create the query
        query = session.query(Alert)
        
        # Apply subqueryload to force-load the alert_enrichment relationship
        query = query.options(subqueryload(Alert.alert_enrichment))
        
        # Filter by tenant_id
        query = query.filter(Alert.tenant_id == tenant_id)
        
        # if timeframe is provided, filter the alerts by the timeframe
        if timeframe:
            query = query.filter(
                Alert.timestamp
                >= datetime.now(tz=timezone.utc) - timedelta(days=timeframe)
            )
        
        filter_conditions = []
        
        if upper_timestamp is not None:
            filter_conditions.append(Alert.timestamp < upper_timestamp)
        
        if lower_timestamp is not None:
            filter_conditions.append(Alert.timestamp >= lower_timestamp)
        
        # Apply the filter conditions
        if filter_conditions:
            query = query.filter(*filter_conditions)  # Unpack and apply all conditions
        
        if provider_id:
            query = query.filter(Alert.provider_id == provider_id)
        
        # Order by timestamp in descending order and limit the results
        query = query.order_by(Alert.timestamp.desc()).limit(limit)
        
        # Execute the query
        alerts = query.all()
    
    return alerts

def get_last_alerts(
    tenant_id,
    provider_id=None,
    limit=1000,
    timeframe=None,
    upper_timestamp=None,
    lower_timestamp=None,
) -> list[Alert]:
    """
    Get the last alert for each fingerprint along with the first time the alert was triggered.

    Args:
        tenant_id (_type_): The tenant_id to filter the alerts by.
        provider_id (_type_, optional): The provider id to filter by. Defaults to None.

    Returns:
        List[Alert]: A list of Alert objects including the first time the alert was triggered.
    """
    with Session(engine) as session:
        # Subquery that selects the max and min timestamp for each fingerprint.
        subquery = (
            session.query(
                Alert.fingerprint,
                func.max(Alert.timestamp).label("max_timestamp"),
                func.min(Alert.timestamp).label(
                    "min_timestamp"
                ),  # Include minimum timestamp
            )
            .filter(Alert.tenant_id == tenant_id)
            .group_by(Alert.fingerprint)
            .subquery()
        )
        # if timeframe is provided, filter the alerts by the timeframe
        if timeframe:
            subquery = (
                session.query(subquery)
                .filter(
                    subquery.c.max_timestamp
                    >= datetime.now(tz=timezone.utc) - timedelta(days=timeframe)
                )
                .subquery()
            )

        filter_conditions = []

        if upper_timestamp is not None:
            filter_conditions.append(subquery.c.max_timestamp < upper_timestamp)

        if lower_timestamp is not None:
            filter_conditions.append(subquery.c.max_timestamp >= lower_timestamp)

        # Apply the filter conditions
        if filter_conditions:
            subquery = (
                session.query(subquery)
                .filter(*filter_conditions)  # Unpack and apply all conditions
                .subquery()
            )
        # Main query joins the subquery to select alerts with their first and last occurrence.
        query = (
            session.query(
                Alert,
                subquery.c.min_timestamp.label(
                    "startedAt"
                ),  # Include "startedAt" in the selected columns
            )
            .filter(Alert.tenant_id == tenant_id)
            .join(
                subquery,
                and_(
                    Alert.fingerprint == subquery.c.fingerprint,
                    Alert.timestamp == subquery.c.max_timestamp,
                ),
            )
            .options(subqueryload(Alert.alert_enrichment))
        )

        if provider_id:
            query = query.filter(Alert.provider_id == provider_id)

        if timeframe:
            query = query.filter(
                subquery.c.max_timestamp
                >= datetime.now(tz=timezone.utc) - timedelta(days=timeframe)
            )

        # Order by timestamp in descending order and limit the results
        query = query.order_by(desc(Alert.timestamp)).limit(limit)
        # Execute the query
        alerts_with_start = query.all()
        # Convert result to list of Alert objects and include "startedAt" information if needed
        alerts = []
        for alert, startedAt in alerts_with_start:
            alert.event["startedAt"] = str(startedAt)
            alert.event["event_id"] = str(alert.id)
            alerts.append(alert)

    return alerts


def get_alerts_by_fingerprint(
    tenant_id: str, fingerprint: str, limit=1, status=None
) -> List[Alert]:
    """
    Get all alerts for a given fingerprint.

    Args:
        tenant_id (str): The tenant_id to filter the alerts by.
        fingerprint (str): The fingerprint to filter the alerts by.

    Returns:
        List[Alert]: A list of Alert objects.
    """
    with Session(engine) as session:
        # Create the query
        query = session.query(Alert)

        # Apply subqueryload to force-load the alert_enrichment relationship
        query = query.options(subqueryload(Alert.alert_enrichment))

        # Filter by tenant_id
        query = query.filter(Alert.tenant_id == tenant_id)

        query = query.filter(Alert.fingerprint == fingerprint)

        query = query.order_by(Alert.timestamp.desc())

        if status:
            query = query.filter(func.json_extract(Alert.event, "$.status") == status)

        if limit:
            query = query.limit(limit)
        # Execute the query
        alerts = query.all()

    return alerts


def get_alert_by_fingerprint_and_event_id(
    tenant_id: str, fingerprint: str, event_id: str
) -> Alert:
    with Session(engine) as session:
        alert = (
            session.query(Alert)
            .filter(Alert.tenant_id == tenant_id)
            .filter(Alert.fingerprint == fingerprint)
            .filter(Alert.id == uuid.UUID(event_id))
            .first()
        )
    return alert


def get_previous_alert_by_fingerprint(tenant_id: str, fingerprint: str) -> Alert:
    # get the previous alert for a given fingerprint
    with Session(engine) as session:
        alert = (
            session.query(Alert)
            .filter(Alert.tenant_id == tenant_id)
            .filter(Alert.fingerprint == fingerprint)
            .order_by(Alert.timestamp.desc())
            .limit(2)
            .all()
        )
    if len(alert) > 1:
        return alert[1]
    else:
        # no previous alert
        return None


def get_api_key(api_key: str) -> TenantApiKey:
    with Session(engine) as session:
        api_key_hashed = hashlib.sha256(api_key.encode()).hexdigest()
        statement = select(TenantApiKey).where(TenantApiKey.key_hash == api_key_hashed)
        tenant_api_key = session.exec(statement).first()
    return tenant_api_key


def get_user_by_api_key(api_key: str):
    api_key = get_api_key(api_key)
    return api_key.created_by


# this is only for single tenant
def get_user(username, password, update_sign_in=True):
    from keep.api.core.dependencies import SINGLE_TENANT_UUID
    from keep.api.models.db.user import User

    password_hash = hashlib.sha256(password.encode()).hexdigest()
    with Session(engine, expire_on_commit=False) as session:
        user = session.exec(
            select(User)
            .where(User.tenant_id == SINGLE_TENANT_UUID)
            .where(User.username == username)
            .where(User.password_hash == password_hash)
        ).first()
        if user and update_sign_in:
            user.last_sign_in = datetime.utcnow()
            session.add(user)
            session.commit()
    return user


def get_users():
    from keep.api.core.dependencies import SINGLE_TENANT_UUID
    from keep.api.models.db.user import User

    with Session(engine) as session:
        users = session.exec(
            select(User).where(User.tenant_id == SINGLE_TENANT_UUID)
        ).all()
    return users


def delete_user(username):
    from keep.api.core.dependencies import SINGLE_TENANT_UUID
    from keep.api.models.db.user import User

    with Session(engine) as session:
        user = session.exec(
            select(User)
            .where(User.tenant_id == SINGLE_TENANT_UUID)
            .where(User.username == username)
        ).first()
        if user:
            session.delete(user)
            session.commit()


def create_user(tenant_id, username, password, role):
    from keep.api.models.db.user import User

    password_hash = hashlib.sha256(password.encode()).hexdigest()
    with Session(engine) as session:
        user = User(
            tenant_id=tenant_id,
            username=username,
            password_hash=password_hash,
            role=role,
        )
        session.add(user)
        session.commit()
        session.refresh(user)
    return user


def save_workflow_results(tenant_id, workflow_execution_id, workflow_results):
    with Session(engine) as session:
        workflow_execution = session.exec(
            select(WorkflowExecution)
            .where(WorkflowExecution.tenant_id == tenant_id)
            .where(WorkflowExecution.id == workflow_execution_id)
        ).one()

        workflow_execution.results = workflow_results
        session.commit()


def get_workflow_id_by_name(tenant_id, workflow_name):
    with Session(engine) as session:
        workflow = session.exec(
            select(Workflow)
            .where(Workflow.tenant_id == tenant_id)
            .where(Workflow.name == workflow_name)
            .where(Workflow.is_deleted == False)
        ).first()

        if workflow:
            return workflow.id


def get_previous_execution_id(tenant_id, workflow_id, workflow_execution_id):
    with Session(engine) as session:
        previous_execution = session.exec(
            select(WorkflowExecution)
            .where(WorkflowExecution.tenant_id == tenant_id)
            .where(WorkflowExecution.workflow_id == workflow_id)
            .where(WorkflowExecution.id != workflow_execution_id)
            .order_by(WorkflowExecution.started.desc())
            .limit(1)
        ).first()
        if previous_execution:
            return previous_execution
        else:
            return None


def create_rule(
    tenant_id,
    name,
    timeframe,
    definition,
    definition_cel,
    created_by,
    grouping_criteria=[],
    group_description=None,
):
    with Session(engine) as session:
        rule = Rule(
            tenant_id=tenant_id,
            name=name,
            timeframe=timeframe,
            definition=definition,
            definition_cel=definition_cel,
            created_by=created_by,
            creation_time=datetime.utcnow(),
            grouping_criteria=grouping_criteria,
            group_description=group_description,
        )
        session.add(rule)
        session.commit()
        session.refresh(rule)
        return rule


def update_rule(
    tenant_id,
    rule_id,
    name,
    timeframe,
    definition,
    definition_cel,
    updated_by,
    grouping_criteria,
):
    with Session(engine) as session:
        rule = session.exec(
            select(Rule).where(Rule.tenant_id == tenant_id).where(Rule.id == rule_id)
        ).first()

        if rule:
            rule.name = name
            rule.timeframe = timeframe
            rule.definition = definition
            rule.definition_cel = definition_cel
            rule.grouping_criteria = grouping_criteria
            rule.updated_by = updated_by
            rule.update_time = datetime.utcnow()
            session.commit()
            session.refresh(rule)
            return rule
        else:
            return None


def get_rules(tenant_id, ids=None):
    with Session(engine) as session:
        # Start building the query
        query = select(Rule).where(Rule.tenant_id == tenant_id)

        # Apply additional filters if ids are provided
        if ids is not None:
            query = query.where(Rule.id.in_(ids))

        # Execute the query
        rules = session.exec(query).all()
        return rules


def create_alert(tenant_id, provider_type, provider_id, event, fingerprint):
    with Session(engine) as session:
        alert = Alert(
            tenant_id=tenant_id,
            provider_type=provider_type,
            provider_id=provider_id,
            event=event,
            fingerprint=fingerprint,
        )
        session.add(alert)
        session.commit()
        session.refresh(alert)
        return alert


def delete_rule(tenant_id, rule_id):
    with Session(engine) as session:
        rule = session.exec(
            select(Rule).where(Rule.tenant_id == tenant_id).where(Rule.id == rule_id)
        ).first()

        if rule:
            session.delete(rule)
            session.commit()
            return True
        return False


def assign_alert_to_group(
    tenant_id, alert_id, rule_id, timeframe, group_fingerprint
) -> Group:
    # checks if group with the group critiria exists, if not it creates it
    #   and then assign the alert to the group
    with Session(engine) as session:
        group = session.exec(
            select(Group)
            .options(joinedload(Group.alerts))
            .where(Group.tenant_id == tenant_id)
            .where(Group.rule_id == rule_id)
            .where(Group.group_fingerprint == group_fingerprint)
            .order_by(Group.creation_time.desc())
        ).first()

        # if the last alert in the group is older than the timeframe, create a new group
        is_group_expired = False
        if group:
            # group has at least one alert (o/w it wouldn't created in the first place)
            is_group_expired = max(
                alert.timestamp for alert in group.alerts
            ) < datetime.utcnow() - timedelta(seconds=timeframe)

        if is_group_expired and group:
            logger.info(
                f"Group {group.id} is expired, creating a new group for rule {rule_id}"
            )
            fingerprint = group.calculate_fingerprint()
            # enrich the group with the expired flag
            enrich_alert(
                tenant_id,
                fingerprint,
                enrichments={
                    "group_expired": True,
                    "status": AlertStatus.RESOLVED.value,  # Shahar: expired groups should be resolved also in elasticsearch
                },
                action_type=AlertActionType.GENERIC_ENRICH,  # TODO: is this a live code?
                action_callee="system",
                action_description="Enriched group with group_expired flag",
            )
            logger.info(f"Enriched group {group.id} with group_expired flag")
            # change the group status to resolve so it won't spam the UI
            #   this was asked by @bhuvanesh and should be configurable in the future (how to handle status of expired groups)
            group_alert = session.exec(
                select(Alert)
                .where(Alert.fingerprint == fingerprint)
                .order_by(Alert.timestamp.desc())
            ).first()
            # this is kinda wtf but sometimes we deleted manually
            #   these from the DB since it was too big
            if not group_alert:
                logger.warning(
                    f"Group {group.id} is expired, but the alert is not found. Did it was deleted manually?"
                )
            else:
                try:
                    session.refresh(group_alert)
                    group_alert.event["status"] = AlertStatus.RESOLVED.value
                    # mark the event as modified so it will be updated in the database
                    flag_modified(group_alert, "event")
                    # commit the changes
                    session.commit()
                    logger.info(
                        f"Updated the alert {group_alert.id} to RESOLVED status"
                    )
                except StaleDataError as e:
                    logger.warning(
                        f"Failed to update the alert {group_alert.id} to RESOLVED status",
                        extra={"exception": e},
                    )
                    pass
                # some other unknown error, we want to log it and continue
                except Exception as e:
                    logger.exception(
                        f"Failed to update the alert {group_alert.id} to RESOLVED status",
                        extra={"exception": e},
                    )
                    pass

        # if there is no group with the group_fingerprint, create it
        if not group or is_group_expired:
            # Create and add a new group if it doesn't exist
            group = Group(
                tenant_id=tenant_id,
                rule_id=rule_id,
                group_fingerprint=group_fingerprint,
            )
            session.add(group)
            session.commit()
            # Re-query the group with selectinload to set up future automatic loading of alerts
            group = session.exec(
                select(Group)
                .options(joinedload(Group.alerts))
                .where(Group.id == group.id)
            ).first()

        # Create a new AlertToGroup instance and add it
        alert_group = AlertToGroup(
            tenant_id=tenant_id,
            alert_id=str(alert_id),
            group_id=str(group.id),
        )
        session.add(alert_group)
        session.commit()
        # Requery the group to get the updated alerts
        group = session.exec(
            select(Group).options(joinedload(Group.alerts)).where(Group.id == group.id)
        ).first()
    return group


def get_groups(tenant_id):
    with Session(engine) as session:
        groups = session.exec(
            select(Group)
            .options(selectinload(Group.alerts))
            .where(Group.tenant_id == tenant_id)
        ).all()
    return groups


def get_rule(tenant_id, rule_id):
    with Session(engine) as session:
        rule = session.exec(
            select(Rule).where(Rule.tenant_id == tenant_id).where(Rule.id == rule_id)
        ).first()
    return rule


def get_rule_distribution(tenant_id, minute=False):
    """Returns hits per hour for each rule, optionally breaking down by groups if the rule has 'group by', limited to the last 7 days."""
    with Session(engine) as session:
        # Get the timestamp for 7 days ago
        seven_days_ago = datetime.utcnow() - timedelta(days=1)

        # Check the dialect
        if session.bind.dialect.name == "mysql":
            time_format = "%Y-%m-%d %H:%i" if minute else "%Y-%m-%d %H"
            timestamp_format = func.date_format(AlertToGroup.timestamp, time_format)
        elif session.bind.dialect.name == "postgresql":
            time_format = "YYYY-MM-DD HH:MI" if minute else "YYYY-MM-DD HH"
            timestamp_format = func.to_char(AlertToGroup.timestamp, time_format)
        elif session.bind.dialect.name == "sqlite":
            time_format = "%Y-%m-%d %H:%M" if minute else "%Y-%m-%d %H"
            timestamp_format = func.strftime(time_format, AlertToGroup.timestamp)
        else:
            raise ValueError("Unsupported database dialect")
        # Construct the query
        query = (
            session.query(
                Rule.id.label("rule_id"),
                Rule.name.label("rule_name"),
                Group.id.label("group_id"),
                Group.group_fingerprint.label("group_fingerprint"),
                timestamp_format.label("time"),
                func.count(AlertToGroup.alert_id).label("hits"),
            )
            .join(Group, Rule.id == Group.rule_id)
            .join(AlertToGroup, Group.id == AlertToGroup.group_id)
            .filter(AlertToGroup.timestamp >= seven_days_ago)
            .filter(Rule.tenant_id == tenant_id)  # Filter by tenant_id
            .group_by(
                "rule_id", "rule_name", "group_id", "group_fingerprint", "time"
            )  # Adjusted here
            .order_by("time")
        )

        results = query.all()

        # Convert the results into a dictionary
        rule_distribution = {}
        for result in results:
            rule_id = result.rule_id
            group_fingerprint = result.group_fingerprint
            timestamp = result.time
            hits = result.hits

            if rule_id not in rule_distribution:
                rule_distribution[rule_id] = {}

            if group_fingerprint not in rule_distribution[rule_id]:
                rule_distribution[rule_id][group_fingerprint] = {}

            rule_distribution[rule_id][group_fingerprint][timestamp] = hits

        return rule_distribution


def get_all_filters(tenant_id):
    with Session(engine) as session:
        filters = session.exec(
            select(AlertDeduplicationFilter).where(
                AlertDeduplicationFilter.tenant_id == tenant_id
            )
        ).all()
    return filters


def get_last_alert_hash_by_fingerprint(tenant_id, fingerprint):
    # get the last alert for a given fingerprint
    # to check deduplication
    with Session(engine) as session:
        alert_hash = session.exec(
            select(Alert.alert_hash)
            .where(Alert.tenant_id == tenant_id)
            .where(Alert.fingerprint == fingerprint)
            .order_by(Alert.timestamp.desc())
        ).first()
    return alert_hash


def update_key_last_used(
    tenant_id: str,
    reference_id: str,
) -> str:
    """
    Updates API key last used.

    Args:
        session (Session): _description_
        tenant_id (str): _description_
        reference_id (str): _description_

    Returns:
        str: _description_
    """
    with Session(engine) as session:
        # Get API Key from database
        statement = (
            select(TenantApiKey)
            .where(TenantApiKey.reference_id == reference_id)
            .where(TenantApiKey.tenant_id == tenant_id)
        )

        tenant_api_key_entry = session.exec(statement).first()

        # Update last used
        if not tenant_api_key_entry:
            # shouldn't happen but somehow happened to specific tenant so logging it
            logger.error(
                "API key not found",
                extra={"tenant_id": tenant_id, "unique_api_key_id": unique_api_key_id},
            )
            return
        tenant_api_key_entry.last_used = datetime.utcnow()
        session.add(tenant_api_key_entry)
        session.commit()


def get_linked_providers(tenant_id: str) -> List[Tuple[str, str, datetime]]:
    with Session(engine) as session:
        providers = (
            session.query(
                Alert.provider_type,
                Alert.provider_id,
                func.max(Alert.timestamp).label("last_alert_timestamp"),
            )
            .outerjoin(Provider, Alert.provider_id == Provider.id)
            .filter(
                Alert.tenant_id == tenant_id,
                Alert.provider_type != "group",
                Provider.id
                == None,  # Filters for alerts with a provider_id not in Provider table
            )
            .group_by(Alert.provider_type, Alert.provider_id)
            .all()
        )

    return providers


def get_provider_distribution(tenant_id: str) -> dict:
    """Returns hits per hour and the last alert timestamp for each provider, limited to the last 24 hours."""
    with Session(engine) as session:
        twenty_four_hours_ago = datetime.utcnow() - timedelta(hours=24)
        time_format = "%Y-%m-%d %H"

        if session.bind.dialect.name == "mysql":
            timestamp_format = func.date_format(Alert.timestamp, time_format)
        elif session.bind.dialect.name == "postgresql":
            # PostgreSQL requires a different syntax for the timestamp format
            # cf: https://www.postgresql.org/docs/current/functions-formatting.html#FUNCTIONS-FORMATTING
            timestamp_format = func.to_char(Alert.timestamp, "YYYY-MM-DD HH")
        elif session.bind.dialect.name == "sqlite":
            timestamp_format = func.strftime(time_format, Alert.timestamp)

        # Adjusted query to include max timestamp
        query = (
            session.query(
                Alert.provider_id,
                Alert.provider_type,
                timestamp_format.label("time"),
                func.count().label("hits"),
                func.max(Alert.timestamp).label(
                    "last_alert_timestamp"
                ),  # Include max timestamp
            )
            .filter(
                Alert.tenant_id == tenant_id,
                Alert.timestamp >= twenty_four_hours_ago,
            )
            .group_by(Alert.provider_id, Alert.provider_type, "time")
            .order_by(Alert.provider_id, Alert.provider_type, "time")
        )

        results = query.all()

        provider_distribution = {}

        for provider_id, provider_type, time, hits, last_alert_timestamp in results:
            provider_key = f"{provider_id}_{provider_type}"
            last_alert_timestamp = (
                datetime.fromisoformat(last_alert_timestamp)
                if isinstance(last_alert_timestamp, str)
                else last_alert_timestamp
            )

            if provider_key not in provider_distribution:
                provider_distribution[provider_key] = {
                    "provider_id": provider_id,
                    "provider_type": provider_type,
                    "alert_last_24_hours": [
                        {"hour": i, "number": 0} for i in range(24)
                    ],
                    "last_alert_received": last_alert_timestamp,  # Initialize with the first seen timestamp
                }
            else:
                # Update the last alert timestamp if the current one is more recent
                provider_distribution[provider_key]["last_alert_received"] = max(
                    provider_distribution[provider_key]["last_alert_received"],
                    last_alert_timestamp,
                )

            time = datetime.strptime(time, time_format)
            index = int((time - twenty_four_hours_ago).total_seconds() // 3600)

            if 0 <= index < 24:
                provider_distribution[provider_key]["alert_last_24_hours"][index][
                    "number"
                ] += hits

    return provider_distribution


def get_presets(tenant_id: str, email) -> List[Dict[str, Any]]:
    with Session(engine) as session:
        statement = (
            select(Preset)
            .where(Preset.tenant_id == tenant_id)
            .where(
                or_(
                    Preset.is_private == False,
                    Preset.created_by == email,
                )
            )
        )
        result = session.exec(statement)
        presets = result.unique().all()
    return presets


def get_preset_by_name(tenant_id: str, preset_name: str) -> Preset:
    with Session(engine) as session:
        preset = session.exec(
            select(Preset)
            .where(Preset.tenant_id == tenant_id)
            .where(Preset.name == preset_name)
        ).first()
    return preset


def get_all_presets(tenant_id: str) -> List[Preset]:
    with Session(engine) as session:
        presets = (
            session.exec(select(Preset).where(Preset.tenant_id == tenant_id))
            .unique()
            .all()
        )
    return presets


def get_dashboards(tenant_id: str, email=None) -> List[Dict[str, Any]]:
    with Session(engine) as session:
        statement = (
            select(Dashboard)
            .where(Dashboard.tenant_id == tenant_id)
            .where(
                or_(
                    Dashboard.is_private == False,
                    Dashboard.created_by == email,
                )
            )
        )
        dashboards = session.exec(statement).all()
    return dashboards


def create_dashboard(
    tenant_id, dashboard_name, created_by, dashboard_config, is_private=False
):
    with Session(engine) as session:
        dashboard = Dashboard(
            tenant_id=tenant_id,
            dashboard_name=dashboard_name,
            dashboard_config=dashboard_config,
            created_by=created_by,
            is_private=is_private,
        )
        session.add(dashboard)
        session.commit()
        session.refresh(dashboard)
        return dashboard


def update_dashboard(
    tenant_id, dashboard_id, dashboard_name, dashboard_config, updated_by
):
    with Session(engine) as session:
        dashboard = session.exec(
            select(Dashboard)
            .where(Dashboard.tenant_id == tenant_id)
            .where(Dashboard.id == dashboard_id)
        ).first()

        if not dashboard:
            return None

        if dashboard_name:
            dashboard.dashboard_name = dashboard_name

        if dashboard_config:
            dashboard.dashboard_config = dashboard_config

        dashboard.updated_by = updated_by
        dashboard.updated_at = datetime.utcnow()
        session.commit()
        session.refresh(dashboard)
        return dashboard


def delete_dashboard(tenant_id, dashboard_id):
    with Session(engine) as session:
        dashboard = session.exec(
            select(Dashboard)
            .where(Dashboard.tenant_id == tenant_id)
            .where(Dashboard.id == dashboard_id)
        ).first()

        if dashboard:
            session.delete(dashboard)
            session.commit()
            return True
        return False


def get_all_actions(tenant_id: str) -> List[Action]:
    with Session(engine) as session:
        actions = session.exec(
            select(Action).where(Action.tenant_id == tenant_id)
        ).all()
    return actions


def get_action(tenant_id: str, action_id: str) -> Action:
    with Session(engine) as session:
        action = session.exec(
            select(Action)
            .where(Action.tenant_id == tenant_id)
            .where(Action.id == action_id)
        ).first()
    return action


def create_action(action: Action):
    with Session(engine) as session:
        session.add(action)
        session.commit()
        session.refresh(action)


def create_actions(actions: List[Action]):
    with Session(engine) as session:
        for action in actions:
            session.add(action)
        session.commit()


def delete_action(tenant_id: str, action_id: str) -> bool:
    with Session(engine) as session:
        found_action = session.exec(
            select(Action)
            .where(Action.id == action_id)
            .where(Action.tenant_id == tenant_id)
        ).first()
        if found_action:
            session.delete(found_action)
            session.commit()
            return bool(found_action)
        return False


def update_action(
    tenant_id: str, action_id: str, update_payload: Action
) -> Union[Action, None]:
    with Session(engine) as session:
        found_action = session.exec(
            select(Action)
            .where(Action.id == action_id)
            .where(Action.tenant_id == tenant_id)
        ).first()
        if found_action:
            for key, value in update_payload.dict(exclude_unset=True).items():
                if hasattr(found_action, key):
                    setattr(found_action, key, value)
            session.commit()
            session.refresh(found_action)
    return found_action


def get_tenants_configurations(only_with_config=False) -> List[Tenant]:
    with Session(engine) as session:
        try:
            tenants = session.exec(select(Tenant)).all()
        # except column configuration does not exist (new column added)
        except OperationalError as e:
            if "Unknown column" in str(e):
                logger.warning("Column configuration does not exist in the database")
                return {}
            else:
                logger.exception("Failed to get tenants configurations")
                return {}

    tenants_configurations = {}
    for tenant in tenants:
        if only_with_config and not tenant.configuration:
            continue
        tenants_configurations[tenant.id] = tenant.configuration or {}

    return tenants_configurations


def update_preset_options(tenant_id: str, preset_id: str, options: dict) -> Preset:
    with Session(engine) as session:
        preset = session.exec(
            select(Preset)
            .where(Preset.tenant_id == tenant_id)
            .where(Preset.id == preset_id)
        ).first()

        stmt = (
            update(Preset)
            .where(Preset.id == preset_id)
            .where(Preset.tenant_id == tenant_id)
            .values(options=options)
        )
        session.execute(stmt)
        session.commit()
        session.refresh(preset)
    return preset


def assign_alert_to_incident(alert_id: UUID, incident_id: UUID, tenant_id: str):
    return add_alerts_to_incident_by_incident_id(tenant_id, incident_id, [alert_id])


def is_alert_assigned_to_incident(
    alert_id: UUID, incident_id: UUID, tenant_id: str
) -> bool:
    with Session(engine) as session:
        assigned = session.exec(
            select(AlertToIncident)
            .where(AlertToIncident.alert_id == alert_id)
            .where(AlertToIncident.incident_id == incident_id)
            .where(AlertToIncident.tenant_id == tenant_id)
        ).first()
    return assigned is not None


def get_incidents(tenant_id) -> List[Incident]:
    with Session(engine) as session:
        incidents = session.exec(
            select(Incident)
            .options(selectinload(Incident.alerts))
            .where(Incident.tenant_id == tenant_id)
            .order_by(desc(Incident.creation_time))
        ).all()
    return incidents


def get_alert_audit(
    tenant_id: str, fingerprint: str, limit: int = 50
) -> List[AlertAudit]:
    with Session(engine) as session:
        audit = session.exec(
            select(AlertAudit)
            .where(AlertAudit.tenant_id == tenant_id)
            .where(AlertAudit.fingerprint == fingerprint)
            .order_by(desc(AlertAudit.timestamp))
            .limit(limit)
        ).all()
    return audit


def get_workflows_with_last_executions_v2(
    tenant_id: str, fetch_last_executions: int = 15
) -> list[dict]:
    if fetch_last_executions is not None and fetch_last_executions > 20:
        fetch_last_executions = 20

    # List first 1000 worflows and thier last executions in the last 7 days which are active)
    with Session(engine) as session:
        latest_executions_subquery = (
            select(
                WorkflowExecution.workflow_id,
                WorkflowExecution.started,
                WorkflowExecution.execution_time,
                WorkflowExecution.status,
                func.row_number()
                .over(
                    partition_by=WorkflowExecution.workflow_id,
                    order_by=desc(WorkflowExecution.started),
                )
                .label("row_num"),
            )
            .where(WorkflowExecution.tenant_id == tenant_id)
            .where(
                WorkflowExecution.started
                >= datetime.now(tz=timezone.utc) - timedelta(days=7)
            )
            .cte("latest_executions_subquery")
        )

        workflows_with_last_executions_query = (
            select(
                Workflow,
                latest_executions_subquery.c.started,
                latest_executions_subquery.c.execution_time,
                latest_executions_subquery.c.status,
            )
            .outerjoin(
                latest_executions_subquery,
                and_(
                    Workflow.id == latest_executions_subquery.c.workflow_id,
                    latest_executions_subquery.c.row_num <= fetch_last_executions,
                ),
            )
            .where(Workflow.tenant_id == tenant_id)
            .where(Workflow.is_deleted == False)
            .order_by(Workflow.id, desc(latest_executions_subquery.c.started))
            .limit(15000)
        ).distinct()

        result = session.execute(workflows_with_last_executions_query).all()

    return result


def get_last_incidents(
    tenant_id: str,
    limit: int = 25,
    offset: int = 0,
    timeframe: int = None,
    upper_timestamp: datetime = None,
    lower_timestamp: datetime = None,
    is_confirmed: bool = False,
) -> Tuple[list[Incident], int]:
    """
    Get the last incidents and total amount of incidents.

    Args:
        tenant_id (str): The tenant_id to filter the incidents by.
        limit (int): Amount of objects to return
        offset (int): Current offset for
        timeframe (int|null): Return incidents only for the last <N> days
        is_confirmed (bool): Return confirmed incidents or predictions

    Returns:
        List[Incident]: A list of Incident objects.
    """
    with Session(engine) as session:
        query = (
            session.query(
                Incident,
            )
            .filter(
                Incident.tenant_id == tenant_id, Incident.is_confirmed == is_confirmed
            )
            .order_by(desc(Incident.creation_time))
        )

        if timeframe:
            query = query.filter(
                Incident.start_time
                >= datetime.now(tz=timezone.utc) - timedelta(days=timeframe)
            )

        if upper_timestamp and lower_timestamp:
            query = query.filter(
                col(Incident.last_seen_time).between(lower_timestamp, upper_timestamp)
            )
        elif upper_timestamp:
            query = query.filter(Incident.last_seen_time <= upper_timestamp)
        elif lower_timestamp:
            query = query.filter(Incident.last_seen_time >= lower_timestamp)

        total_count = query.count()

        # Order by start_time in descending order and limit the results
        query = query.order_by(desc(Incident.start_time)).limit(limit).offset(offset)
        # Execute the query
        incidents = query.all()

    return incidents, total_count


def get_incident_by_id(tenant_id: str, incident_id: str | UUID) -> Optional[Incident]:
    with Session(engine) as session:
        query = session.query(
            Incident,
        ).filter(
            Incident.tenant_id == tenant_id,
            Incident.id == incident_id,
        )

    return query.first()


def create_incident_from_dto(
    tenant_id: str, incident_dto: IncidentDtoIn
) -> Optional[Incident]:
    return create_incident_from_dict(tenant_id, incident_dto.dict())


def create_incident_from_dict(
    tenant_id: str, incident_data: dict
) -> Optional[Incident]:
    is_predicted = incident_data.get("is_predicted", False)
    with Session(engine) as session:
        new_incident = Incident(
            **incident_data, tenant_id=tenant_id, is_confirmed=not is_predicted
        )
        session.add(new_incident)
        session.commit()
        session.refresh(new_incident)
        new_incident.alerts = []
    return new_incident


def update_incident_from_dto_by_id(
    tenant_id: str,
    incident_id: str,
    updated_incident_dto: IncidentDtoIn,
) -> Optional[Incident]:
    with Session(engine) as session:
        incident = session.exec(
            select(Incident)
            .where(
                Incident.tenant_id == tenant_id,
                Incident.id == incident_id,
            )
            .options(joinedload(Incident.alerts))
        ).first()

        if not incident:
            return None

        session.query(Incident).filter(
            Incident.tenant_id == tenant_id,
            Incident.id == incident_id,
        ).update(
            {
                "name": updated_incident_dto.name,
                "user_summary": updated_incident_dto.user_summary,
                "assignee": updated_incident_dto.assignee,
            }
        )

        session.commit()
        session.refresh(incident)

        return incident


def delete_incident_by_id(
    tenant_id: str,
    incident_id: str,
) -> bool:
    with Session(engine) as session:
        incident = (
            session.query(Incident)
            .filter(
                Incident.tenant_id == tenant_id,
                Incident.id == incident_id,
            )
            .first()
        )

        # Delete all associations with alerts:

        (
            session.query(AlertToIncident)
            .where(
                AlertToIncident.tenant_id == tenant_id,
                AlertToIncident.incident_id == incident.id,
            )
            .delete()
        )

        session.delete(incident)
        session.commit()
        return True


def get_incidents_count(
    tenant_id: str,
) -> int:
    with Session(engine) as session:
        return (
            session.query(Incident)
            .filter(
                Incident.tenant_id == tenant_id,
            )
            .count()
        )


def get_incident_alerts_by_incident_id(
    tenant_id: str, incident_id: str, limit: int, offset: int
) -> (List[Alert], int):
    with Session(engine) as session:
        query = (
            session.query(
                Alert,
            )
            .join(AlertToIncident, AlertToIncident.alert_id == Alert.id)
            .join(Incident, AlertToIncident.incident_id == Incident.id)
            .filter(
                AlertToIncident.tenant_id == tenant_id,
                Incident.id == incident_id,
            )
            .order_by(col(Alert.timestamp).desc())
        )

    total_count = query.count()

    return query.limit(limit).offset(offset).all(), total_count


def get_alerts_data_for_incident(
    alert_ids: list[str | UUID], session: Optional[Session] = None
) -> dict:
    """
    Function to prepare aggregated data for incidents from the given list of alert_ids
    Logic is wrapped to the inner function for better usability with an optional database session

    Args:
        alert_ids (list[str | UUID]): list of alert ids for aggregation
        session (Optional[Session]): The database session or None

    Returns: dict {sources: list[str], services: list[str], count: int}
    """

    def inner(db_session: Session):

        fields = (
            get_json_extract_field(session, Alert.event, "service"),
            Alert.provider_type,
        )

        alerts_data = db_session.exec(
            select(*fields).where(
                col(Alert.id).in_(alert_ids),
            )
        ).all()

        sources = []
        services = []

        for service, source in alerts_data:
            if source:
                sources.append(source)
            if service:
                services.append(service)

        return {
            "sources": set(sources),
            "services": set(services),
            "count": len(alerts_data),
        }

    # Ensure that we have a session to execute the query. If not - make new one
    if not session:
        with Session(engine) as session:
            return inner(session)
    return inner(session)


def add_alerts_to_incident_by_incident_id(
    tenant_id: str, incident_id: str | UUID, alert_ids: List[UUID]
):
    with Session(engine) as session:
        incident = session.exec(
            select(Incident).where(
                Incident.tenant_id == tenant_id,
                Incident.id == incident_id,
            )
        ).first()

        if not incident:
            return None

        existed_alert_ids = session.exec(
            select(AlertToIncident.alert_id).where(
                AlertToIncident.tenant_id == tenant_id,
                AlertToIncident.incident_id == incident.id,
                col(AlertToIncident.alert_id).in_(alert_ids),
            )
        ).all()

        new_alert_ids = [
            alert_id for alert_id in alert_ids if alert_id not in existed_alert_ids
        ]

        alerts_data_for_incident = get_alerts_data_for_incident(new_alert_ids, session)

        incident.sources = list(
            set(incident.sources) | set(alerts_data_for_incident["sources"])
        )
        incident.affected_services = list(
            set(incident.affected_services) | set(alerts_data_for_incident["services"])
        )
        incident.alerts_count += alerts_data_for_incident["count"]

        alert_to_incident_entries = [
            AlertToIncident(
                alert_id=alert_id, incident_id=incident.id, tenant_id=tenant_id
            )
            for alert_id in new_alert_ids
        ]

        session.bulk_save_objects(alert_to_incident_entries)

        started_at, last_seen_at = session.exec(
            select(func.min(Alert.timestamp), func.max(Alert.timestamp))
            .join(AlertToIncident, AlertToIncident.alert_id == Alert.id)
            .where(
                AlertToIncident.tenant_id == tenant_id,
                AlertToIncident.incident_id == incident.id,
            )
        ).one()
        incident.start_time = started_at
        incident.last_seen_time = last_seen_at

        session.add(incident)
        session.commit()
        return True


def remove_alerts_to_incident_by_incident_id(
    tenant_id: str, incident_id: str | UUID, alert_ids: List[UUID]
) -> Optional[int]:
    with Session(engine) as session:
        incident = session.exec(
            select(Incident).where(
                Incident.tenant_id == tenant_id,
                Incident.id == incident_id,
            )
        ).first()

        if not incident:
            return None

        # Removing alerts-to-incident relation for provided alerts_ids
        deleted = (
            session.query(AlertToIncident)
            .where(
                AlertToIncident.tenant_id == tenant_id,
                AlertToIncident.incident_id == incident.id,
                col(AlertToIncident.alert_id).in_(alert_ids),
            )
            .delete()
        )
        session.commit()

        # Getting aggregated data for incidents for alerts which just was removed
        alerts_data_for_incident = get_alerts_data_for_incident(alert_ids, session)

        service_field = get_json_extract_field(session, Alert.event, "service")

        # checking if services of removed alerts are still presented in alerts
        # which still assigned with the incident
        services_existed = session.exec(
            session.query(func.distinct(service_field))
            .join(AlertToIncident, Alert.id == AlertToIncident.alert_id)
            .filter(
                AlertToIncident.incident_id == incident_id,
                service_field.in_(alerts_data_for_incident["services"]),
            )
        ).scalars()

        # checking if sources (providers) of removed alerts are still presented in alerts
        # which still assigned with the incident
        sources_existed = session.exec(
            session.query(col(Alert.provider_type).distinct())
            .join(AlertToIncident, Alert.id == AlertToIncident.alert_id)
            .filter(
                AlertToIncident.incident_id == incident_id,
                col(Alert.provider_type).in_(alerts_data_for_incident["sources"]),
            )
        ).scalars()

        # Making lists of services and sources to remove from the incident
        services_to_remove = [
            service
            for service in alerts_data_for_incident["services"]
            if service not in services_existed
        ]
        sources_to_remove = [
            source
            for source in alerts_data_for_incident["sources"]
            if source not in sources_existed
        ]

        started_at, last_seen_at = session.exec(
            select(func.min(Alert.timestamp), func.max(Alert.timestamp))
            .join(AlertToIncident, AlertToIncident.alert_id == Alert.id)
            .where(
                AlertToIncident.tenant_id == tenant_id,
                AlertToIncident.incident_id == incident.id,
            )
        ).one()

        # filtering removed entities from affected services and sources in the incident
        incident.affected_services = [
            service
            for service in incident.affected_services
            if service not in services_to_remove
        ]
        incident.sources = [
            source for source in incident.sources if source not in sources_to_remove
        ]

        incident.alerts_count -= alerts_data_for_incident["count"]
        incident.start_time = started_at
        incident.last_seen_time = last_seen_at

        session.add(incident)
        session.commit()

        return deleted


def get_alerts_count(
    tenant_id: str,
) -> int:
    with Session(engine) as session:
        return (
            session.query(Alert)
            .filter(
                Alert.tenant_id == tenant_id,
            )
            .count()
        )


def get_first_alert_datetime(
    tenant_id: str,
) -> datetime | None:
    with Session(engine) as session:
        first_alert = (
            session.query(Alert)
            .filter(
                Alert.tenant_id == tenant_id,
            )
            .first()
        )
        if first_alert:
            return first_alert.timestamp


def confirm_predicted_incident_by_id(
    tenant_id: str,
    incident_id: UUID | str,
):
    with Session(engine) as session:
        incident = session.exec(
            select(Incident)
            .where(
                Incident.tenant_id == tenant_id,
                Incident.id == incident_id,
                Incident.is_confirmed == expression.false(),
            )
            .options(joinedload(Incident.alerts))
        ).first()

        if not incident:
            return None

        session.query(Incident).filter(
            Incident.tenant_id == tenant_id,
            Incident.id == incident_id,
            Incident.is_confirmed == expression.false(),
        ).update(
            {
                "is_confirmed": True,
            }
        )

        session.commit()
        session.refresh(incident)

        return incident


def write_pmi_matrix_to_db(tenant_id: str, pmi_matrix_df: pd.DataFrame) -> bool:
    # TODO: add handlers for sequential launches
    with Session(engine) as session:
        pmi_entries_to_update = []
        pmi_entries_to_insert = []

        # Query for existing entries to differentiate between updates and inserts
        existing_entries = session.query(PMIMatrix).filter_by(tenant_id=tenant_id).all()
        existing_entries_dict = {
            (entry.fingerprint_i, entry.fingerprint_j): entry for entry in existing_entries
        }

        for fingerprint_i in pmi_matrix_df.index:
            for fingerprint_j in pmi_matrix_df.columns:
                pmi = pmi_matrix_df.at[fingerprint_i, fingerprint_j]

                pmi_entry = {
                    "tenant_id": tenant_id,
                    "fingerprint_i": fingerprint_i,
                    "fingerprint_j": fingerprint_j,
                    "pmi": float(pmi),
                }

                if (fingerprint_i, fingerprint_j) in existing_entries_dict:
<<<<<<< HEAD
                    existed_entry = existing_entries_dict[(fingerprint_i, fingerprint_j)]
                    if existed_entry.pmi != float(pmi):
                        session.execute(
                            update(PMIMatrix).where(
                                PMIMatrix.fingerprint_i == fingerprint_i, 
                                PMIMatrix.fingerprint_j == fingerprint_j, 
                                PMIMatrix.tenant_id == tenant_id
                            ).values(pmi = float(pmi))
                        )
                        pmi_entries_to_update.append(existed_entry)
=======
                    update = existing_entries_dict[(fingerprint_i, fingerprint_j)]
                    if update.pmi != float(pmi):
                        update.pmi = float(pmi)
                        pmi_entries_to_update.append(update)
>>>>>>> 63249106
                else:
                    pmi_entries_to_insert.append(pmi_entry)

        # Update existing records
        if pmi_entries_to_update:
            logger.info(
                f"Updating {len(pmi_entries_to_update)} PMI entries for tenant {tenant_id}",
                extra={"tenant_id": tenant_id},
            )
<<<<<<< HEAD
     
=======
            for entry in pmi_entries_to_update:
                session.add(entry)
            
>>>>>>> 63249106
        # Insert new records
        if pmi_entries_to_insert:
            logger.info(
                f"Inserting {len(pmi_entries_to_insert)} PMI entries for tenant {tenant_id}",
                extra={"tenant_id": tenant_id},
            )
            session.bulk_insert_mappings(PMIMatrix, pmi_entries_to_insert)
        
        session.commit()

    return True


def get_pmi_value(
    tenant_id: str, fingerprint_i: str, fingerprint_j: str
) -> Optional[float]:
    with Session(engine) as session:
        pmi_entry = session.exec(
            select(PMIMatrix)
            .where(PMIMatrix.tenant_id == tenant_id)
            .where(PMIMatrix.fingerprint_i == fingerprint_i)
            .where(PMIMatrix.fingerprint_j == fingerprint_j)
        ).first()

    return pmi_entry.pmi if pmi_entry else None


def get_pmi_values(
    tenant_id: str, fingerprints: List[str]
) -> Dict[Tuple[str, str], Optional[float]]:
    pmi_values = {}
    with Session(engine) as session:
        for idx_i, fingerprint_i in enumerate(fingerprints):
            for idx_j in range(idx_i, len(fingerprints)):
                fingerprint_j = fingerprints[idx_j]
                pmi_entry = session.exec(
                    select(PMIMatrix)
                    .where(PMIMatrix.tenant_id == tenant_id)
                    .where(PMIMatrix.fingerprint_i == fingerprint_i)
                    .where(PMIMatrix.fingerprint_j == fingerprint_j)
                ).first()
                pmi_values[(fingerprint_i, fingerprint_j)] = (
                    pmi_entry.pmi if pmi_entry else None
                )
    return pmi_values


def update_incident_summary(incident_id: UUID, summary: str) -> Incident:
    with Session(engine) as session:
        incident = session.exec(
            select(Incident).where(Incident.id == incident_id)
        ).first()

        if not incident:
            return None

        incident.generated_summary = summary
        session.commit()
        session.refresh(incident)

        return incident


# Fetch all topology data
def get_all_topology_data(
    tenant_id: str,
    provider_id: Optional[str] = None,
    service: Optional[str] = None,
    environment: Optional[str] = None,
) -> List[TopologyServiceDtoOut]:
    with Session(engine) as session:
        query = select(TopologyService).where(TopologyService.tenant_id == tenant_id)

        # @tb: let's filter by service only for now and take care of it when we handle multilpe
        # services and environments and cmdbs
        # the idea is that we show the service topology regardless of the underlying provider/env
        # if provider_id is not None and service is not None and environment is not None:
        if service is not None:
            query = query.where(
                TopologyService.service == service,
                # TopologyService.source_provider_id == provider_id,
                # TopologyService.environment == environment,
            )

            service_instance = session.exec(query).first()
            if not service_instance:
                return []

            services = session.exec(
                select(TopologyServiceDependency)
                .where(
                    TopologyServiceDependency.depends_on_service_id
                    == service_instance.id
                )
                .options(joinedload(TopologyServiceDependency.service))
            ).all()
            services = [service_instance, *[service.service for service in services]]
        else:
            # Fetch services for the tenant
            services = session.exec(query).all()

        service_dtos = [TopologyServiceDtoOut.from_orm(service) for service in services]

        return service_dtos


def get_tags(tenant_id):
    with Session(engine) as session:
        tags = session.exec(select(Tag).where(Tag.tenant_id == tenant_id)).all()
    return tags


def create_tag(tag: Tag):
    with Session(engine) as session:
        session.add(tag)
        session.commit()
        session.refresh(tag)
        return tag


def assign_tag_to_preset(tenant_id: str, tag_id: str, preset_id: str):
    with Session(engine) as session:
        tag_preset = PresetTagLink(
            tenant_id=tenant_id,
            tag_id=tag_id,
            preset_id=preset_id,
        )
        session.add(tag_preset)
        session.commit()
        session.refresh(tag_preset)
        return tag_preset<|MERGE_RESOLUTION|>--- conflicted
+++ resolved
@@ -2522,7 +2522,6 @@
                 }
 
                 if (fingerprint_i, fingerprint_j) in existing_entries_dict:
-<<<<<<< HEAD
                     existed_entry = existing_entries_dict[(fingerprint_i, fingerprint_j)]
                     if existed_entry.pmi != float(pmi):
                         session.execute(
@@ -2533,12 +2532,6 @@
                             ).values(pmi = float(pmi))
                         )
                         pmi_entries_to_update.append(existed_entry)
-=======
-                    update = existing_entries_dict[(fingerprint_i, fingerprint_j)]
-                    if update.pmi != float(pmi):
-                        update.pmi = float(pmi)
-                        pmi_entries_to_update.append(update)
->>>>>>> 63249106
                 else:
                     pmi_entries_to_insert.append(pmi_entry)
 
@@ -2548,13 +2541,7 @@
                 f"Updating {len(pmi_entries_to_update)} PMI entries for tenant {tenant_id}",
                 extra={"tenant_id": tenant_id},
             )
-<<<<<<< HEAD
-     
-=======
-            for entry in pmi_entries_to_update:
-                session.add(entry)
             
->>>>>>> 63249106
         # Insert new records
         if pmi_entries_to_insert:
             logger.info(
