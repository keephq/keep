"""
Keep main database module.

This module contains the CRUD database functions for Keep.
"""

import hashlib
import json
import logging
import random
import uuid
from datetime import datetime, timedelta, timezone
from typing import Any, Dict, List, Tuple, Union
from uuid import uuid4

# import numpy as np
# import pandas as pd
import validators
from dotenv import find_dotenv, load_dotenv
from opentelemetry.instrumentation.sqlalchemy import SQLAlchemyInstrumentor
from sqlalchemy import and_, desc, null, update
from sqlalchemy.dialects.mysql import insert as mysql_insert
from sqlalchemy.dialects.postgresql import insert as pg_insert
from sqlalchemy.dialects.sqlite import insert as sqlite_insert
from sqlalchemy.exc import IntegrityError, OperationalError
from sqlalchemy.orm import joinedload, selectinload, subqueryload
from sqlalchemy.sql import expression
from sqlmodel import Session, col, or_, select, text

from keep.api.core.db_utils import create_db_engine, get_json_extract_field

# This import is required to create the tables
from keep.api.models.alert import IncidentDtoIn
from keep.api.models.db.action import Action
from keep.api.models.db.alert import *  # pylint: disable=unused-wildcard-import
from keep.api.models.db.dashboard import *  # pylint: disable=unused-wildcard-import
from keep.api.models.db.extraction import *  # pylint: disable=unused-wildcard-import
from keep.api.models.db.maintenance_window import *  # pylint: disable=unused-wildcard-import
from keep.api.models.db.mapping import *  # pylint: disable=unused-wildcard-import
from keep.api.models.db.preset import *  # pylint: disable=unused-wildcard-import
from keep.api.models.db.provider import *  # pylint: disable=unused-wildcard-import
from keep.api.models.db.rule import *  # pylint: disable=unused-wildcard-import
from keep.api.models.db.statistics import *  # pylint: disable=unused-wildcard-import
from keep.api.models.db.tenant import *  # pylint: disable=unused-wildcard-import
from keep.api.models.db.topology import *  # pylint: disable=unused-wildcard-import
from keep.api.models.db.workflow import *  # pylint: disable=unused-wildcard-import

logger = logging.getLogger(__name__)


# this is a workaround for gunicorn to load the env vars
#   becuase somehow in gunicorn it doesn't load the .env file
load_dotenv(find_dotenv())


engine = create_db_engine()
SQLAlchemyInstrumentor().instrument(enable_commenter=True, engine=engine)


def get_session() -> Session:
    """
    Creates a database session.

    Yields:
        Session: A database session
    """
    from opentelemetry import trace  # pylint: disable=import-outside-toplevel

    tracer = trace.get_tracer(__name__)
    with tracer.start_as_current_span("get_session"):
        with Session(engine) as session:
            yield session


def get_session_sync() -> Session:
    """
    Creates a database session.

    Returns:
        Session: A database session
    """
    return Session(engine)


def create_workflow_execution(
    workflow_id: str,
    tenant_id: str,
    triggered_by: str,
    execution_number: int = 1,
    event_id: str = None,
    fingerprint: str = None,
    execution_id: str = None,
) -> str:
    with Session(engine) as session:
        try:
            if len(triggered_by) > 255:
                triggered_by = triggered_by[:255]
            workflow_execution = WorkflowExecution(
                id=execution_id or str(uuid4()),
                workflow_id=workflow_id,
                tenant_id=tenant_id,
                started=datetime.now(tz=timezone.utc),
                triggered_by=triggered_by,
                execution_number=execution_number,
                status="in_progress",
            )
            session.add(workflow_execution)
            # Ensure the object has an id
            session.flush()
            execution_id = workflow_execution.id
            if fingerprint:
                workflow_to_alert_execution = WorkflowToAlertExecution(
                    workflow_execution_id=execution_id,
                    alert_fingerprint=fingerprint,
                    event_id=event_id,
                )
                session.add(workflow_to_alert_execution)
            session.commit()
            return execution_id
        except IntegrityError:
            session.rollback()
            logger.debug(
                f"Failed to create a new execution for workflow {workflow_id}. Constraint is met."
            )
            raise


def get_mapping_rule_by_id(tenant_id: str, rule_id: str) -> MappingRule | None:
    rule = None
    with Session(engine) as session:
        rule: MappingRule | None = (
            session.query(MappingRule)
            .filter(MappingRule.tenant_id == tenant_id)
            .filter(MappingRule.id == rule_id)
            .first()
        )
    return rule


def get_last_completed_execution(
    session: Session, workflow_id: str
) -> WorkflowExecution:
    return session.exec(
        select(WorkflowExecution)
        .where(WorkflowExecution.workflow_id == workflow_id)
        .where(
            (WorkflowExecution.status == "success")
            | (WorkflowExecution.status == "error")
            | (WorkflowExecution.status == "providers_not_configured")
        )
        .order_by(WorkflowExecution.execution_number.desc())
        .limit(1)
    ).first()


def get_workflows_that_should_run():
    with Session(engine) as session:
        logger.debug("Checking for workflows that should run")
        workflows_with_interval = (
            session.query(Workflow)
            .filter(Workflow.is_deleted == False)
            .filter(Workflow.is_disabled == False)
            .filter(Workflow.interval != None)
            .filter(Workflow.interval > 0)
            .all()
        )
        logger.debug(f"Found {len(workflows_with_interval)} workflows with interval")
        workflows_to_run = []
        # for each workflow:
        for workflow in workflows_with_interval:
            current_time = datetime.utcnow()
            last_execution = get_last_completed_execution(session, workflow.id)
            # if there no last execution, that's the first time we run the workflow
            if not last_execution:
                try:
                    # try to get the lock
                    workflow_execution_id = create_workflow_execution(
                        workflow.id, workflow.tenant_id, "scheduler"
                    )
                    # we succeed to get the lock on this execution number :)
                    # let's run it
                    workflows_to_run.append(
                        {
                            "tenant_id": workflow.tenant_id,
                            "workflow_id": workflow.id,
                            "workflow_execution_id": workflow_execution_id,
                        }
                    )
                # some other thread/instance has already started to work on it
                except IntegrityError:
                    continue
            # else, if the last execution was more than interval seconds ago, we need to run it
            elif (
                last_execution.started + timedelta(seconds=workflow.interval)
                <= current_time
            ):
                try:
                    # try to get the lock with execution_number + 1
                    workflow_execution_id = create_workflow_execution(
                        workflow.id,
                        workflow.tenant_id,
                        "scheduler",
                        last_execution.execution_number + 1,
                    )
                    # we succeed to get the lock on this execution number :)
                    # let's run it
                    workflows_to_run.append(
                        {
                            "tenant_id": workflow.tenant_id,
                            "workflow_id": workflow.id,
                            "workflow_execution_id": workflow_execution_id,
                        }
                    )
                    # continue to the next one
                    continue
                # some other thread/instance has already started to work on it
                except IntegrityError:
                    # we need to verify the locking is still valid and not timeouted
                    session.rollback()
                    pass
                # get the ongoing execution
                ongoing_execution = session.exec(
                    select(WorkflowExecution)
                    .where(WorkflowExecution.workflow_id == workflow.id)
                    .where(
                        WorkflowExecution.execution_number
                        == last_execution.execution_number + 1
                    )
                    .limit(1)
                ).first()
                # this is a WTF exception since if this (workflow_id, execution_number) does not exist,
                # we would be able to acquire the lock
                if not ongoing_execution:
                    logger.error(
                        f"WTF: ongoing execution not found {workflow.id} {last_execution.execution_number + 1}"
                    )
                    continue
                # if this completed, error, than that's ok - the service who locked the execution is done
                elif ongoing_execution.status != "in_progress":
                    continue
                # if the ongoing execution runs more than 60 minutes, than its timeout
                elif ongoing_execution.started + timedelta(minutes=60) <= current_time:
                    ongoing_execution.status = "timeout"
                    session.commit()
                    # re-create the execution and try to get the lock
                    try:
                        workflow_execution_id = create_workflow_execution(
                            workflow.id,
                            workflow.tenant_id,
                            "scheduler",
                            ongoing_execution.execution_number + 1,
                        )
                    # some other thread/instance has already started to work on it and that's ok
                    except IntegrityError:
                        logger.debug(
                            f"Failed to create a new execution for workflow {workflow.id} [timeout]. Constraint is met."
                        )
                        continue
                    # managed to acquire the (workflow_id, execution_number) lock
                    workflows_to_run.append(
                        {
                            "tenant_id": workflow.tenant_id,
                            "workflow_id": workflow.id,
                            "workflow_execution_id": workflow_execution_id,
                        }
                    )
            else:
                logger.debug(
                    f"Workflow {workflow.id} is already running by someone else"
                )

        return workflows_to_run


def add_or_update_workflow(
    id,
    name,
    tenant_id,
    description,
    created_by,
    interval,
    workflow_raw,
    is_disabled,
    provisioned=False,
    provisioned_file=None,
    updated_by=None,
) -> Workflow:
    with Session(engine, expire_on_commit=False) as session:
        # TODO: we need to better understanad if that's the right behavior we want
        existing_workflow = (
            session.query(Workflow)
            .filter_by(name=name)
            .filter_by(tenant_id=tenant_id)
            .first()
        )

        if existing_workflow:
            # tb: no need to override the id field here because it has foreign key constraints.
            existing_workflow.tenant_id = tenant_id
            existing_workflow.description = description
            existing_workflow.updated_by = (
                updated_by or existing_workflow.updated_by
            )  # Update the updated_by field if provided
            existing_workflow.interval = interval
            existing_workflow.workflow_raw = workflow_raw
            existing_workflow.revision += 1  # Increment the revision
            existing_workflow.last_updated = datetime.now()  # Update last_updated
            existing_workflow.is_deleted = False
            existing_workflow.is_disabled = is_disabled
<<<<<<< HEAD
=======
            existing_workflow.provisioned = provisioned
            existing_workflow.provisioned_file = provisioned_file
>>>>>>> c83ec96a

        else:
            # Create a new workflow
            workflow = Workflow(
                id=id,
                name=name,
                tenant_id=tenant_id,
                description=description,
                created_by=created_by,
                updated_by=updated_by,  # Set updated_by to the provided value
                interval=interval,
                is_disabled=is_disabled,
                workflow_raw=workflow_raw,
                provisioned=provisioned,
                provisioned_file=provisioned_file,
            )
            session.add(workflow)

        session.commit()
        return existing_workflow if existing_workflow else workflow


def get_workflow_to_alert_execution_by_workflow_execution_id(
    workflow_execution_id: str,
) -> WorkflowToAlertExecution:
    """
    Get the WorkflowToAlertExecution entry for a given workflow execution ID.

    Args:
        workflow_execution_id (str): The workflow execution ID to filter the workflow execution by.

    Returns:
        WorkflowToAlertExecution: The WorkflowToAlertExecution object.
    """
    with Session(engine) as session:
        return (
            session.query(WorkflowToAlertExecution)
            .filter_by(workflow_execution_id=workflow_execution_id)
            .first()
        )


def get_last_workflow_workflow_to_alert_executions(
    session: Session, tenant_id: str
) -> list[WorkflowToAlertExecution]:
    """
    Get the latest workflow executions for each alert fingerprint.

    Args:
        session (Session): The database session.
        tenant_id (str): The tenant_id to filter the workflow executions by.

    Returns:
        list[WorkflowToAlertExecution]: A list of WorkflowToAlertExecution objects.
    """
    # Subquery to find the max started timestamp for each alert_fingerprint
    max_started_subquery = (
        session.query(
            WorkflowToAlertExecution.alert_fingerprint,
            func.max(WorkflowExecution.started).label("max_started"),
        )
        .join(
            WorkflowExecution,
            WorkflowToAlertExecution.workflow_execution_id == WorkflowExecution.id,
        )
        .filter(WorkflowExecution.tenant_id == tenant_id)
        .filter(WorkflowExecution.started >= datetime.now() - timedelta(days=7))
        .group_by(WorkflowToAlertExecution.alert_fingerprint)
    ).subquery("max_started_subquery")

    # Query to find WorkflowToAlertExecution entries that match the max started timestamp
    latest_workflow_to_alert_executions: list[WorkflowToAlertExecution] = (
        session.query(WorkflowToAlertExecution)
        .join(
            WorkflowExecution,
            WorkflowToAlertExecution.workflow_execution_id == WorkflowExecution.id,
        )
        .join(
            max_started_subquery,
            and_(
                WorkflowToAlertExecution.alert_fingerprint
                == max_started_subquery.c.alert_fingerprint,
                WorkflowExecution.started == max_started_subquery.c.max_started,
            ),
        )
        .filter(WorkflowExecution.tenant_id == tenant_id)
        .limit(1000)
        .all()
    )
    return latest_workflow_to_alert_executions


def get_last_workflow_execution_by_workflow_id(
    tenant_id: str, workflow_id: str
) -> Optional[WorkflowExecution]:
    with Session(engine) as session:
        workflow_execution = (
            session.query(WorkflowExecution)
            .filter(WorkflowExecution.workflow_id == workflow_id)
            .filter(WorkflowExecution.tenant_id == tenant_id)
            .filter(WorkflowExecution.started >= datetime.now() - timedelta(days=7))
            .filter(WorkflowExecution.status == "success")
            .order_by(WorkflowExecution.started.desc())
            .first()
        )
    return workflow_execution


def get_workflows_with_last_execution(tenant_id: str) -> List[dict]:
    with Session(engine) as session:
        latest_execution_cte = (
            select(
                WorkflowExecution.workflow_id,
                func.max(WorkflowExecution.started).label("last_execution_time"),
            )
            .where(WorkflowExecution.tenant_id == tenant_id)
            .where(
                WorkflowExecution.started
                >= datetime.now(tz=timezone.utc) - timedelta(days=7)
            )
            .group_by(WorkflowExecution.workflow_id)
            .limit(1000)
            .cte("latest_execution_cte")
        )

        workflows_with_last_execution_query = (
            select(
                Workflow,
                latest_execution_cte.c.last_execution_time,
                WorkflowExecution.status,
            )
            .outerjoin(
                latest_execution_cte,
                Workflow.id == latest_execution_cte.c.workflow_id,
            )
            .outerjoin(
                WorkflowExecution,
                and_(
                    Workflow.id == WorkflowExecution.workflow_id,
                    WorkflowExecution.started
                    == latest_execution_cte.c.last_execution_time,
                ),
            )
            .where(Workflow.tenant_id == tenant_id)
            .where(Workflow.is_deleted == False)
        ).distinct()

        result = session.execute(workflows_with_last_execution_query).all()
    return result


def get_all_workflows(tenant_id: str) -> List[Workflow]:
    with Session(engine) as session:
        workflows = session.exec(
            select(Workflow)
            .where(Workflow.tenant_id == tenant_id)
            .where(Workflow.is_deleted == False)
        ).all()
    return workflows


def get_all_provisioned_workflows(tenant_id: str) -> List[Workflow]:
    with Session(engine) as session:
        workflows = session.exec(
            select(Workflow)
            .where(Workflow.tenant_id == tenant_id)
            .where(Workflow.provisioned == True)
            .where(Workflow.is_deleted == False)
        ).all()
    return workflows


def get_all_provisioned_providers(tenant_id: str) -> List[Provider]:
    with Session(engine) as session:
        providers = session.exec(
            select(Provider)
            .where(Provider.tenant_id == tenant_id)
            .where(Provider.provisioned == True)
        ).all()
    return providers


def get_all_workflows_yamls(tenant_id: str) -> List[str]:
    with Session(engine) as session:
        workflows = session.exec(
            select(Workflow.workflow_raw)
            .where(Workflow.tenant_id == tenant_id)
            .where(Workflow.is_deleted == False)
        ).all()
    return workflows


def get_workflow(tenant_id: str, workflow_id: str) -> Workflow:
    with Session(engine) as session:
        # if the workflow id is uuid:
        if validators.uuid(workflow_id):
            workflow = session.exec(
                select(Workflow)
                .where(Workflow.tenant_id == tenant_id)
                .where(Workflow.id == workflow_id)
                .where(Workflow.is_deleted == False)
            ).first()
        else:
            workflow = session.exec(
                select(Workflow)
                .where(Workflow.tenant_id == tenant_id)
                .where(Workflow.name == workflow_id)
                .where(Workflow.is_deleted == False)
            ).first()
    if not workflow:
        return None
    return workflow


def get_raw_workflow(tenant_id: str, workflow_id: str) -> str:
    workflow = get_workflow(tenant_id, workflow_id)
    if not workflow:
        return None
    return workflow.workflow_raw


def update_provider_last_pull_time(tenant_id: str, provider_id: str):
    extra = {"tenant_id": tenant_id, "provider_id": provider_id}
    logger.info("Updating provider last pull time", extra=extra)
    with Session(engine) as session:
        provider = session.exec(
            select(Provider).where(
                Provider.tenant_id == tenant_id, Provider.id == provider_id
            )
        ).first()

        if not provider:
            logger.warning(
                "Could not update provider last pull time since provider does not exist",
                extra=extra,
            )

        try:
            provider.last_pull_time = datetime.now(tz=timezone.utc)
            session.commit()
        except Exception:
            logger.exception("Failed to update provider last pull time", extra=extra)
            raise
    logger.info("Successfully updated provider last pull time", extra=extra)


def get_installed_providers(tenant_id: str) -> List[Provider]:
    with Session(engine) as session:
        providers = session.exec(
            select(Provider).where(Provider.tenant_id == tenant_id)
        ).all()
    return providers


def get_consumer_providers() -> List[Provider]:
    # get all the providers that installed as consumers
    with Session(engine) as session:
        providers = session.exec(
            select(Provider).where(Provider.consumer == True)
        ).all()
    return providers


def finish_workflow_execution(tenant_id, workflow_id, execution_id, status, error):
    with Session(engine) as session:
        workflow_execution = session.exec(
            select(WorkflowExecution)
            .where(WorkflowExecution.tenant_id == tenant_id)
            .where(WorkflowExecution.workflow_id == workflow_id)
            .where(WorkflowExecution.id == execution_id)
        ).first()
        # some random number to avoid collisions
        if not workflow_execution:
            logger.warning(
                f"Failed to finish workflow execution {execution_id} for workflow {workflow_id}. Execution not found."
            )
            raise ValueError("Execution not found")
        workflow_execution.is_running = random.randint(1, 2147483647 - 1)  # max int
        workflow_execution.status = status
        # TODO: we had a bug with the error field, it was too short so some customers may fail over it.
        #   we need to fix it in the future, create a migration that increases the size of the error field
        #   and then we can remove the [:255] from here
        workflow_execution.error = error[:255] if error else None
        workflow_execution.execution_time = (
            datetime.utcnow() - workflow_execution.started
        ).total_seconds()
        # TODO: logs
        session.commit()


def get_workflow_executions(
    tenant_id,
    workflow_id,
    limit=50,
    offset=0,
    tab=2,
    status: Optional[Union[str, List[str]]] = None,
    trigger: Optional[Union[str, List[str]]] = None,
    execution_id: Optional[str] = None,
):
    with Session(engine) as session:
        query = session.query(
            WorkflowExecution,
        ).filter(
            WorkflowExecution.tenant_id == tenant_id,
            WorkflowExecution.workflow_id == workflow_id,
        )

        now = datetime.now(tz=timezone.utc)
        timeframe = None

        if tab == 1:
            timeframe = now - timedelta(days=30)
        elif tab == 2:
            timeframe = now - timedelta(days=7)
        elif tab == 3:
            start_of_day = now.replace(hour=0, minute=0, second=0, microsecond=0)
            query = query.filter(
                WorkflowExecution.started >= start_of_day,
                WorkflowExecution.started <= now,
            )

        if timeframe:
            query = query.filter(WorkflowExecution.started >= timeframe)

        if isinstance(status, str):
            status = [status]
        elif status is None:
            status = []

        # Normalize trigger to a list
        if isinstance(trigger, str):
            trigger = [trigger]

        if execution_id:
            query = query.filter(WorkflowExecution.id == execution_id)
        if status and len(status) > 0:
            query = query.filter(WorkflowExecution.status.in_(status))
        if trigger and len(trigger) > 0:
            conditions = [
                WorkflowExecution.triggered_by.like(f"{trig}%") for trig in trigger
            ]
            query = query.filter(or_(*conditions))

        total_count = query.count()
        status_count_query = query.with_entities(
            WorkflowExecution.status, func.count().label("count")
        ).group_by(WorkflowExecution.status)
        status_counts = status_count_query.all()

        statusGroupbyMap = {status: count for status, count in status_counts}
        pass_count = statusGroupbyMap.get("success", 0)
        fail_count = statusGroupbyMap.get("error", 0) + statusGroupbyMap.get(
            "timeout", 0
        )
        avgDuration = query.with_entities(
            func.avg(WorkflowExecution.execution_time)
        ).scalar()
        avgDuration = avgDuration if avgDuration else 0.0

        query = (
            query.order_by(desc(WorkflowExecution.started)).limit(limit).offset(offset)
        )

        # Execute the query
        workflow_executions = query.all()

    return total_count, workflow_executions, pass_count, fail_count, avgDuration


def delete_workflow(tenant_id, workflow_id):
    with Session(engine) as session:
        workflow = session.exec(
            select(Workflow)
            .where(Workflow.tenant_id == tenant_id)
            .where(Workflow.id == workflow_id)
        ).first()

        if workflow:
            workflow.is_deleted = True
            session.commit()


def delete_workflow_by_provisioned_file(tenant_id, provisioned_file):
    with Session(engine) as session:
        workflow = session.exec(
            select(Workflow)
            .where(Workflow.tenant_id == tenant_id)
            .where(Workflow.provisioned_file == provisioned_file)
        ).first()

        if workflow:
            workflow.is_deleted = True
            session.commit()


def get_workflow_id(tenant_id, workflow_name):
    with Session(engine) as session:
        workflow = session.exec(
            select(Workflow)
            .where(Workflow.tenant_id == tenant_id)
            .where(Workflow.name == workflow_name)
            .where(Workflow.is_deleted == False)
        ).first()

        if workflow:
            return workflow.id


def push_logs_to_db(log_entries):
    # avoid circular import
    from keep.api.logging import LOG_FORMAT, LOG_FORMAT_OPEN_TELEMETRY

    if LOG_FORMAT == LOG_FORMAT_OPEN_TELEMETRY:
        db_log_entries = [
            WorkflowExecutionLog(
                workflow_execution_id=log_entry["workflow_execution_id"],
                timestamp=datetime.strptime(
                    log_entry["asctime"], "%Y-%m-%d %H:%M:%S,%f"
                ),
                message=log_entry["message"][0:255],  # limit the message to 255 chars
                context=json.loads(
                    json.dumps(log_entry.get("context", {}), default=str)
                ),  # workaround to serialize any object
            )
            for log_entry in log_entries
        ]
    else:
        db_log_entries = [
            WorkflowExecutionLog(
                workflow_execution_id=log_entry["workflow_execution_id"],
                timestamp=log_entry["created"],
                message=log_entry["message"][0:255],  # limit the message to 255 chars
                context=json.loads(
                    json.dumps(log_entry.get("context", {}), default=str)
                ),  # workaround to serialize any object
            )
            for log_entry in log_entries
        ]

    # Add the LogEntry instances to the database session
    with Session(engine) as session:
        session.add_all(db_log_entries)
        session.commit()


def get_workflow_execution(tenant_id: str, workflow_execution_id: str):
    with Session(engine) as session:
        execution_with_logs = (
            session.query(WorkflowExecution)
            .filter(
                WorkflowExecution.id == workflow_execution_id,
                WorkflowExecution.tenant_id == tenant_id,
            )
            .options(joinedload(WorkflowExecution.logs))
            .one()
        )
    return execution_with_logs


def get_last_workflow_executions(tenant_id: str, limit=20):
    with Session(engine) as session:
        execution_with_logs = (
            session.query(WorkflowExecution)
            .filter(
                WorkflowExecution.tenant_id == tenant_id,
            )
            .order_by(desc(WorkflowExecution.started))
            .limit(limit)
            .options(joinedload(WorkflowExecution.logs))
            .all()
        )

        return execution_with_logs


def _enrich_alert(
    session,
    tenant_id,
    fingerprint,
    enrichments,
    action_type: AlertActionType,
    action_callee: str,
    action_description: str,
    force=False,
    audit_enabled=True,
):
    """
    Enrich an alert with the provided enrichments.

    Args:
        session (Session): The database session.
        tenant_id (str): The tenant ID to filter the alert enrichments by.
        fingerprint (str): The alert fingerprint to filter the alert enrichments by.
        enrichments (dict): The enrichments to add to the alert.
        force (bool): Whether to force the enrichment to be updated. This is used to dispose enrichments if necessary.
    """
    enrichment = get_enrichment_with_session(session, tenant_id, fingerprint)
    if enrichment:
        # if force - override exisitng enrichments. being used to dispose enrichments if necessary
        if force:
            new_enrichment_data = enrichments
        else:
            new_enrichment_data = {**enrichment.enrichments, **enrichments}
        # SQLAlchemy doesn't support updating JSON fields, so we need to do it manually
        # https://github.com/sqlalchemy/sqlalchemy/discussions/8396#discussion-4308891
        stmt = (
            update(AlertEnrichment)
            .where(AlertEnrichment.id == enrichment.id)
            .values(enrichments=new_enrichment_data)
        )
        session.execute(stmt)
        if audit_enabled:
            # add audit event
            audit = AlertAudit(
                tenant_id=tenant_id,
                fingerprint=fingerprint,
                user_id=action_callee,
                action=action_type.value,
                description=action_description,
            )
            session.add(audit)
        session.commit()
        # Refresh the instance to get updated data from the database
        session.refresh(enrichment)
        return enrichment
    else:
        alert_enrichment = AlertEnrichment(
            tenant_id=tenant_id,
            alert_fingerprint=fingerprint,
            enrichments=enrichments,
        )
        session.add(alert_enrichment)
        # add audit event
        if audit_enabled:
            audit = AlertAudit(
                tenant_id=tenant_id,
                fingerprint=fingerprint,
                user_id=action_callee,
                action=action_type.value,
                description=action_description,
            )
            session.add(audit)
        session.commit()
        return alert_enrichment


def enrich_alert(
    tenant_id,
    fingerprint,
    enrichments,
    action_type: AlertActionType,
    action_callee: str,
    action_description: str,
    session=None,
    force=False,
    audit_enabled=True,
):
    # else, the enrichment doesn't exist, create it
    if not session:
        with Session(engine) as session:
            return _enrich_alert(
                session,
                tenant_id,
                fingerprint,
                enrichments,
                action_type,
                action_callee,
                action_description,
                force=force,
                audit_enabled=audit_enabled,
            )
    return _enrich_alert(
        session,
        tenant_id,
        fingerprint,
        enrichments,
        action_type,
        action_callee,
        action_description,
        force=force,
        audit_enabled=audit_enabled,
    )


def count_alerts(
    provider_type: str,
    provider_id: str,
    ever: bool,
    start_time: Optional[datetime],
    end_time: Optional[datetime],
    tenant_id: str,
):
    with Session(engine) as session:
        if ever:
            return (
                session.query(Alert)
                .filter(
                    Alert.tenant_id == tenant_id,
                    Alert.provider_id == provider_id,
                    Alert.provider_type == provider_type,
                )
                .count()
            )
        else:
            return (
                session.query(Alert)
                .filter(
                    Alert.tenant_id == tenant_id,
                    Alert.provider_id == provider_id,
                    Alert.provider_type == provider_type,
                    Alert.timestamp >= start_time,
                    Alert.timestamp <= end_time,
                )
                .count()
            )


def get_enrichment(tenant_id, fingerprint, refresh=False):
    with Session(engine) as session:
        return get_enrichment_with_session(session, tenant_id, fingerprint, refresh)
    return alert_enrichment


def get_enrichments(
    tenant_id: int, fingerprints: List[str]
) -> List[Optional[AlertEnrichment]]:
    """
    Get a list of alert enrichments for a list of fingerprints using a single DB query.

    :param tenant_id: The tenant ID to filter the alert enrichments by.
    :param fingerprints: A list of fingerprints to get the alert enrichments for.
    :return: A list of AlertEnrichment objects or None for each fingerprint.
    """
    with Session(engine) as session:
        result = session.exec(
            select(AlertEnrichment)
            .where(AlertEnrichment.tenant_id == tenant_id)
            .where(AlertEnrichment.alert_fingerprint.in_(fingerprints))
        ).all()
    return result


def get_enrichment_with_session(session, tenant_id, fingerprint, refresh=False):
    alert_enrichment = session.exec(
        select(AlertEnrichment)
        .where(AlertEnrichment.tenant_id == tenant_id)
        .where(AlertEnrichment.alert_fingerprint == fingerprint)
    ).first()
    if refresh:
        try:
            session.refresh(alert_enrichment)
        except Exception:
            logger.exception(
                "Failed to refresh enrichment",
                extra={"tenant_id": tenant_id, "fingerprint": fingerprint},
            )
    return alert_enrichment


def get_alerts_with_filters(
    tenant_id, provider_id=None, filters=None, time_delta=1
) -> list[Alert]:
    with Session(engine) as session:
        # Create the query
        query = session.query(Alert)

        # Apply subqueryload to force-load the alert_enrichment relationship
        query = query.options(subqueryload(Alert.alert_enrichment))

        # Filter by tenant_id
        query = query.filter(Alert.tenant_id == tenant_id)

        # Filter by time_delta
        query = query.filter(
            Alert.timestamp
            >= datetime.now(tz=timezone.utc) - timedelta(days=time_delta)
        )

        # Ensure Alert and AlertEnrichment are joined for subsequent filters
        query = query.outerjoin(Alert.alert_enrichment)

        # Apply filters if provided
        if filters:
            for f in filters:
                filter_key, filter_value = f.get("key"), f.get("value")
                if isinstance(filter_value, bool) and filter_value is True:
                    # If the filter value is True, we want to filter by the existence of the enrichment
                    #   e.g.: all the alerts that have ticket_id
                    if session.bind.dialect.name in ["mysql", "postgresql"]:
                        query = query.filter(
                            func.json_extract(
                                AlertEnrichment.enrichments, f"$.{filter_key}"
                            )
                            != null()
                        )
                    elif session.bind.dialect.name == "sqlite":
                        query = query.filter(
                            func.json_type(
                                AlertEnrichment.enrichments, f"$.{filter_key}"
                            )
                            != null()
                        )
                elif isinstance(filter_value, (str, int)):
                    if session.bind.dialect.name in ["mysql", "postgresql"]:
                        query = query.filter(
                            func.json_unquote(
                                func.json_extract(
                                    AlertEnrichment.enrichments, f"$.{filter_key}"
                                )
                            )
                            == filter_value
                        )
                    elif session.bind.dialect.name == "sqlite":
                        query = query.filter(
                            func.json_extract(
                                AlertEnrichment.enrichments, f"$.{filter_key}"
                            )
                            == filter_value
                        )
                    else:
                        logger.warning(
                            "Unsupported dialect",
                            extra={"dialect": session.bind.dialect.name},
                        )
                else:
                    logger.warning("Unsupported filter type", extra={"filter": f})

        if provider_id:
            query = query.filter(Alert.provider_id == provider_id)

        query = query.order_by(Alert.timestamp.desc())

        query = query.limit(10000)

        # Execute the query
        alerts = query.all()

    return alerts


def query_alerts(
    tenant_id,
    provider_id=None,
    limit=1000,
    timeframe=None,
    upper_timestamp=None,
    lower_timestamp=None,
    skip_alerts_with_null_timestamp=True,
) -> list[Alert]:
    """
    Get all alerts for a given tenant_id.

    Args:
        tenant_id (_type_): The tenant_id to filter the alerts by.
        provider_id (_type_, optional): The provider id to filter by. Defaults to None.
        limit (_type_, optional): The maximum number of alerts to return. Defaults to 1000.
        timeframe (_type_, optional): The number of days to look back for alerts. Defaults to None.
        upper_timestamp (_type_, optional): The upper timestamp to filter by. Defaults to None.
        lower_timestamp (_type_, optional): The lower timestamp to filter by. Defaults to None.

    Returns:
        List[Alert]: A list of Alert objects."""

    with Session(engine) as session:
        # Create the query
        query = session.query(Alert)

        # Apply subqueryload to force-load the alert_enrichment relationship
        query = query.options(subqueryload(Alert.alert_enrichment))

        # Filter by tenant_id
        query = query.filter(Alert.tenant_id == tenant_id)

        # if timeframe is provided, filter the alerts by the timeframe
        if timeframe:
            query = query.filter(
                Alert.timestamp
                >= datetime.now(tz=timezone.utc) - timedelta(days=timeframe)
            )

        filter_conditions = []

        if upper_timestamp is not None:
            filter_conditions.append(Alert.timestamp < upper_timestamp)

        if lower_timestamp is not None:
            filter_conditions.append(Alert.timestamp >= lower_timestamp)

        # Apply the filter conditions
        if filter_conditions:
            query = query.filter(*filter_conditions)  # Unpack and apply all conditions

        if provider_id:
            query = query.filter(Alert.provider_id == provider_id)

        if skip_alerts_with_null_timestamp:
            query = query.filter(Alert.timestamp.isnot(None))

        # Order by timestamp in descending order and limit the results
        query = query.order_by(Alert.timestamp.desc()).limit(limit)

        # Execute the query
        alerts = query.all()

    return alerts


def get_last_alerts(
    tenant_id,
    provider_id=None,
    limit=1000,
    timeframe=None,
    upper_timestamp=None,
    lower_timestamp=None,
) -> list[Alert]:
    """
    Get the last alert for each fingerprint along with the first time the alert was triggered.

    Args:
        tenant_id (_type_): The tenant_id to filter the alerts by.
        provider_id (_type_, optional): The provider id to filter by. Defaults to None.

    Returns:
        List[Alert]: A list of Alert objects including the first time the alert was triggered.
    """
    with Session(engine) as session:
        # Subquery that selects the max and min timestamp for each fingerprint.
        subquery = (
            session.query(
                Alert.fingerprint,
                func.max(Alert.timestamp).label("max_timestamp"),
                func.min(Alert.timestamp).label(
                    "min_timestamp"
                ),  # Include minimum timestamp
            )
            .filter(Alert.tenant_id == tenant_id)
            .group_by(Alert.fingerprint)
            .subquery()
        )
        # if timeframe is provided, filter the alerts by the timeframe
        if timeframe:
            subquery = (
                session.query(subquery)
                .filter(
                    subquery.c.max_timestamp
                    >= datetime.now(tz=timezone.utc) - timedelta(days=timeframe)
                )
                .subquery()
            )

        filter_conditions = []

        if upper_timestamp is not None:
            filter_conditions.append(subquery.c.max_timestamp < upper_timestamp)

        if lower_timestamp is not None:
            filter_conditions.append(subquery.c.max_timestamp >= lower_timestamp)

        # Apply the filter conditions
        if filter_conditions:
            subquery = (
                session.query(subquery)
                .filter(*filter_conditions)  # Unpack and apply all conditions
                .subquery()
            )
        # Main query joins the subquery to select alerts with their first and last occurrence.
        query = (
            session.query(
                Alert,
                subquery.c.min_timestamp.label(
                    "startedAt"
                ),  # Include "startedAt" in the selected columns
            )
            .filter(Alert.tenant_id == tenant_id)
            .join(
                subquery,
                and_(
                    Alert.fingerprint == subquery.c.fingerprint,
                    Alert.timestamp == subquery.c.max_timestamp,
                ),
            )
            .options(subqueryload(Alert.alert_enrichment))
        )

        if provider_id:
            query = query.filter(Alert.provider_id == provider_id)

        if timeframe:
            query = query.filter(
                subquery.c.max_timestamp
                >= datetime.now(tz=timezone.utc) - timedelta(days=timeframe)
            )

        # Order by timestamp in descending order and limit the results
        query = query.order_by(desc(Alert.timestamp)).limit(limit)
        # Execute the query
        alerts_with_start = query.all()
        # Convert result to list of Alert objects and include "startedAt" information if needed
        alerts = []
        for alert, startedAt in alerts_with_start:
            alert.event["startedAt"] = str(startedAt)
            alert.event["event_id"] = str(alert.id)
            alerts.append(alert)

    return alerts


def get_alerts_by_fingerprint(
    tenant_id: str, fingerprint: str, limit=1, status=None
) -> List[Alert]:
    """
    Get all alerts for a given fingerprint.

    Args:
        tenant_id (str): The tenant_id to filter the alerts by.
        fingerprint (str): The fingerprint to filter the alerts by.

    Returns:
        List[Alert]: A list of Alert objects.
    """
    with Session(engine) as session:
        # Create the query
        query = session.query(Alert)

        # Apply subqueryload to force-load the alert_enrichment relationship
        query = query.options(subqueryload(Alert.alert_enrichment))

        # Filter by tenant_id
        query = query.filter(Alert.tenant_id == tenant_id)

        query = query.filter(Alert.fingerprint == fingerprint)

        query = query.order_by(Alert.timestamp.desc())

        if status:
            query = query.filter(func.json_extract(Alert.event, "$.status") == status)

        if limit:
            query = query.limit(limit)
        # Execute the query
        alerts = query.all()

    return alerts


def get_alert_by_fingerprint_and_event_id(
    tenant_id: str, fingerprint: str, event_id: str
) -> Alert:
    with Session(engine) as session:
        alert = (
            session.query(Alert)
            .filter(Alert.tenant_id == tenant_id)
            .filter(Alert.fingerprint == fingerprint)
            .filter(Alert.id == uuid.UUID(event_id))
            .first()
        )
    return alert


def get_previous_alert_by_fingerprint(tenant_id: str, fingerprint: str) -> Alert:
    # get the previous alert for a given fingerprint
    with Session(engine) as session:
        alert = (
            session.query(Alert)
            .filter(Alert.tenant_id == tenant_id)
            .filter(Alert.fingerprint == fingerprint)
            .order_by(Alert.timestamp.desc())
            .limit(2)
            .all()
        )
    if len(alert) > 1:
        return alert[1]
    else:
        # no previous alert
        return None


def get_api_key(api_key: str) -> TenantApiKey:
    with Session(engine) as session:
        api_key_hashed = hashlib.sha256(api_key.encode()).hexdigest()
        statement = select(TenantApiKey).where(TenantApiKey.key_hash == api_key_hashed)
        tenant_api_key = session.exec(statement).first()
    return tenant_api_key


def get_user_by_api_key(api_key: str):
    api_key = get_api_key(api_key)
    return api_key.created_by


# this is only for single tenant
def get_user(username, password, update_sign_in=True):
    from keep.api.core.dependencies import SINGLE_TENANT_UUID
    from keep.api.models.db.user import User

    password_hash = hashlib.sha256(password.encode()).hexdigest()
    with Session(engine, expire_on_commit=False) as session:
        user = session.exec(
            select(User)
            .where(User.tenant_id == SINGLE_TENANT_UUID)
            .where(User.username == username)
            .where(User.password_hash == password_hash)
        ).first()
        if user and update_sign_in:
            user.last_sign_in = datetime.utcnow()
            session.add(user)
            session.commit()
    return user


def get_users():
    from keep.api.core.dependencies import SINGLE_TENANT_UUID
    from keep.api.models.db.user import User

    with Session(engine) as session:
        users = session.exec(
            select(User).where(User.tenant_id == SINGLE_TENANT_UUID)
        ).all()
    return users


def delete_user(username):
    from keep.api.core.dependencies import SINGLE_TENANT_UUID
    from keep.api.models.db.user import User

    with Session(engine) as session:
        user = session.exec(
            select(User)
            .where(User.tenant_id == SINGLE_TENANT_UUID)
            .where(User.username == username)
        ).first()
        if user:
            session.delete(user)
            session.commit()


def user_exists(tenant_id, username):
    from keep.api.models.db.user import User

    with Session(engine) as session:
        user = session.exec(
            select(User)
            .where(User.tenant_id == tenant_id)
            .where(User.username == username)
        ).first()
        return user is not None


def create_user(tenant_id, username, password, role):
    from keep.api.models.db.user import User

    password_hash = hashlib.sha256(password.encode()).hexdigest()
    with Session(engine) as session:
        user = User(
            tenant_id=tenant_id,
            username=username,
            password_hash=password_hash,
            role=role,
        )
        session.add(user)
        session.commit()
        session.refresh(user)
    return user


def save_workflow_results(tenant_id, workflow_execution_id, workflow_results):
    with Session(engine) as session:
        workflow_execution = session.exec(
            select(WorkflowExecution)
            .where(WorkflowExecution.tenant_id == tenant_id)
            .where(WorkflowExecution.id == workflow_execution_id)
        ).one()

        workflow_execution.results = workflow_results
        session.commit()


def get_workflow_by_name(tenant_id, workflow_name):
    with Session(engine) as session:
        workflow = session.exec(
            select(Workflow)
            .where(Workflow.tenant_id == tenant_id)
            .where(Workflow.name == workflow_name)
            .where(Workflow.is_deleted == False)
        ).first()

        return workflow


def get_previous_execution_id(tenant_id, workflow_id, workflow_execution_id):
    with Session(engine) as session:
        previous_execution = session.exec(
            select(WorkflowExecution)
            .where(WorkflowExecution.tenant_id == tenant_id)
            .where(WorkflowExecution.workflow_id == workflow_id)
            .where(WorkflowExecution.id != workflow_execution_id)
            .order_by(WorkflowExecution.started.desc())
            .limit(1)
        ).first()
        if previous_execution:
            return previous_execution
        else:
            return None


def create_rule(
    tenant_id,
    name,
    timeframe,
    timeunit,
    definition,
    definition_cel,
    created_by,
    grouping_criteria=None,
    group_description=None,
    require_approve=False,
):
    grouping_criteria = grouping_criteria or []
    with Session(engine) as session:
        rule = Rule(
            tenant_id=tenant_id,
            name=name,
            timeframe=timeframe,
            timeunit=timeunit,
            definition=definition,
            definition_cel=definition_cel,
            created_by=created_by,
            creation_time=datetime.utcnow(),
            grouping_criteria=grouping_criteria,
            group_description=group_description,
            require_approve=require_approve,
        )
        session.add(rule)
        session.commit()
        session.refresh(rule)
        return rule


def update_rule(
    tenant_id,
    rule_id,
    name,
    timeframe,
    timeunit,
    definition,
    definition_cel,
    updated_by,
    grouping_criteria,
    require_approve,
):
    with Session(engine) as session:
        rule = session.exec(
            select(Rule).where(Rule.tenant_id == tenant_id).where(Rule.id == rule_id)
        ).first()

        if rule:
            rule.name = name
            rule.timeframe = timeframe
            rule.timeunit = timeunit
            rule.definition = definition
            rule.definition_cel = definition_cel
            rule.grouping_criteria = grouping_criteria
            rule.require_approve = require_approve
            rule.updated_by = updated_by
            rule.update_time = datetime.utcnow()
            session.commit()
            session.refresh(rule)
            return rule
        else:
            return None


def get_rules(tenant_id, ids=None):
    with Session(engine) as session:
        # Start building the query
        query = select(Rule).where(Rule.tenant_id == tenant_id)

        # Apply additional filters if ids are provided
        if ids is not None:
            query = query.where(Rule.id.in_(ids))

        # Execute the query
        rules = session.exec(query).all()
        return rules


def create_alert(tenant_id, provider_type, provider_id, event, fingerprint):
    with Session(engine) as session:
        alert = Alert(
            tenant_id=tenant_id,
            provider_type=provider_type,
            provider_id=provider_id,
            event=event,
            fingerprint=fingerprint,
        )
        session.add(alert)
        session.commit()
        session.refresh(alert)
        return alert


def delete_rule(tenant_id, rule_id):
    with Session(engine) as session:
        rule = session.exec(
            select(Rule).where(Rule.tenant_id == tenant_id).where(Rule.id == rule_id)
        ).first()

        if rule:
            session.delete(rule)
            session.commit()
            return True
        return False


def get_incident_for_grouping_rule(
    tenant_id, rule, timeframe, rule_fingerprint
) -> Incident:
    # checks if incident with the incident criteria exists, if not it creates it
    #   and then assign the alert to the incident
    with Session(engine) as session:
        incident = session.exec(
            select(Incident)
            .options(joinedload(Incident.alerts))
            .where(Incident.tenant_id == tenant_id)
            .where(Incident.rule_id == rule.id)
            .where(Incident.rule_fingerprint == rule_fingerprint)
            .order_by(Incident.creation_time.desc())
        ).first()

        # if the last alert in the incident is older than the timeframe, create a new incident
        is_incident_expired = False
        if incident and incident.alerts:
            is_incident_expired = max(
                alert.timestamp for alert in incident.alerts
            ) < datetime.utcnow() - timedelta(seconds=timeframe)

        # if there is no incident with the rule_fingerprint, create it or existed is already expired
        if not incident or is_incident_expired:
            # Create and add a new incident if it doesn't exist
            incident = Incident(
                tenant_id=tenant_id,
                user_generated_name=f"Incident generated by rule {rule.name}",
                rule_id=rule.id,
                rule_fingerprint=rule_fingerprint,
                is_predicted=False,
                is_confirmed=not rule.require_approve,
            )
            session.add(incident)
            session.commit()

            # Re-query the incident with joinedload to set up future automatic loading of alerts
            incident = session.exec(
                select(Incident)
                .options(joinedload(Incident.alerts))
                .where(Incident.id == incident.id)
            ).first()

    return incident


def get_rule(tenant_id, rule_id):
    with Session(engine) as session:
        rule = session.exec(
            select(Rule).where(Rule.tenant_id == tenant_id).where(Rule.id == rule_id)
        ).first()
    return rule


def get_rule_incidents_count_db(tenant_id):
    with Session(engine) as session:
        query = (
            session.query(Incident.rule_id, func.count(Incident.id))
            .select_from(Incident)
            .filter(Incident.tenant_id == tenant_id, col(Incident.rule_id).isnot(None))
            .group_by(Incident.rule_id)
        )
        return dict(query.all())


def get_rule_distribution(tenant_id, minute=False):
    """Returns hits per hour for each rule, optionally breaking down by groups if the rule has 'group by', limited to the last 7 days."""
    with Session(engine) as session:
        # Get the timestamp for 7 days ago
        seven_days_ago = datetime.utcnow() - timedelta(days=1)

        # Check the dialect
        if session.bind.dialect.name == "mysql":
            time_format = "%Y-%m-%d %H:%i" if minute else "%Y-%m-%d %H"
            timestamp_format = func.date_format(AlertToIncident.timestamp, time_format)
        elif session.bind.dialect.name == "postgresql":
            time_format = "YYYY-MM-DD HH:MI" if minute else "YYYY-MM-DD HH"
            timestamp_format = func.to_char(AlertToIncident.timestamp, time_format)
        elif session.bind.dialect.name == "sqlite":
            time_format = "%Y-%m-%d %H:%M" if minute else "%Y-%m-%d %H"
            timestamp_format = func.strftime(time_format, AlertToIncident.timestamp)
        else:
            raise ValueError("Unsupported database dialect")
        # Construct the query
        query = (
            session.query(
                Rule.id.label("rule_id"),
                Rule.name.label("rule_name"),
                Incident.id.label("group_id"),
                Incident.rule_fingerprint.label("rule_fingerprint"),
                timestamp_format.label("time"),
                func.count(AlertToIncident.alert_id).label("hits"),
            )
            .join(Incident, Rule.id == Incident.rule_id)
            .join(AlertToIncident, Incident.id == AlertToIncident.incident_id)
            .filter(AlertToIncident.timestamp >= seven_days_ago)
            .filter(Rule.tenant_id == tenant_id)  # Filter by tenant_id
            .group_by(
                "rule_id", "rule_name", "incident_id", "rule_fingerprint", "time"
            )  # Adjusted here
            .order_by("time")
        )

        results = query.all()

        # Convert the results into a dictionary
        rule_distribution = {}
        for result in results:
            rule_id = result.rule_id
            rule_fingerprint = result.rule_fingerprint
            timestamp = result.time
            hits = result.hits

            if rule_id not in rule_distribution:
                rule_distribution[rule_id] = {}

            if rule_fingerprint not in rule_distribution[rule_id]:
                rule_distribution[rule_id][rule_fingerprint] = {}

            rule_distribution[rule_id][rule_fingerprint][timestamp] = hits

        return rule_distribution


def get_all_deduplication_rules(tenant_id):
    with Session(engine) as session:
        rules = session.exec(
            select(AlertDeduplicationRule).where(
                AlertDeduplicationRule.tenant_id == tenant_id
            )
        ).all()
        # cast to dto

    return rules


def get_custom_deduplication_rule(tenant_id, provider_id, provider_type):
    with Session(engine) as session:
        rule = session.exec(
            select(AlertDeduplicationRule)
            .where(AlertDeduplicationRule.tenant_id == tenant_id)
            .where(AlertDeduplicationRule.provider_id == provider_id)
            .where(AlertDeduplicationRule.provider_type == provider_type)
        ).first()
    return rule


def get_custom_full_deduplication_rules(tenant_id, provider_id, provider_type):
    with Session(engine) as session:
        rules = session.exec(
            select(AlertDeduplicationRule)
            .where(AlertDeduplicationRule.tenant_id == tenant_id)
            .where(AlertDeduplicationRule.provider_id == provider_id)
            .where(AlertDeduplicationRule.provider_type == provider_type)
            .where(AlertDeduplicationRule.full_deduplication == True)
        ).all()
    return rules


def create_deduplication_event(tenant_id, deduplication_rule_id, deduplication_type):
    with Session(engine) as session:
        deduplication_event = AlertDeduplicationEvent(
            tenant_id=tenant_id,
            deduplication_rule_id=deduplication_rule_id,
            deduplication_type=deduplication_type,
            timestamp=datetime.utcnow(),
            date_hour=datetime.utcnow().replace(minute=0, second=0, microsecond=0),
        )
        session.add(deduplication_event)
        session.commit()


def get_all_dedup_ratio(tenant_id):
    with Session(engine) as session:
        # Query to get the count of alerts and unique fingerprints per provider_id and provider_type
        query = (
            select(
                Alert.provider_id,
                Alert.provider_type,
                func.count(Alert.id).label("num_alerts"),
                func.count(func.distinct(Alert.fingerprint)).label("num_fingerprints"),
            )
            .where(Alert.tenant_id == tenant_id)
            .group_by(Alert.provider_id, Alert.provider_type)
        )

        results = session.exec(query).all()

        # Calculate the ratio for each provider
        stats = {}
        total_alerts = 0
        for result in results:
            provider_id = result.provider_id
            provider_type = result.provider_type
            num_alerts = result.num_alerts
            num_fingerprints = result.num_fingerprints
            ratio = (
                (1 - (num_fingerprints / num_alerts)) * 100
                if num_fingerprints > 0
                else 0
            )

            key = (provider_id, provider_type)
            stats[key] = {
                "num_alerts": num_alerts,
                "num_fingerprints": num_fingerprints,
                "ratio": ratio,
            }
            total_alerts += num_alerts

        # Add total number of alerts to the stats
        stats["total_alerts"] = total_alerts

    return stats


def get_last_alert_hash_by_fingerprint(tenant_id, fingerprint):
    from sqlalchemy.dialects import mssql

    # get the last alert for a given fingerprint
    # to check deduplication
    with Session(engine) as session:
        query = (
            select(Alert.alert_hash)
            .where(Alert.tenant_id == tenant_id)
            .where(Alert.fingerprint == fingerprint)
            .order_by(Alert.timestamp.desc())
            .limit(1)  # Add LIMIT 1 for MSSQL
        )

        # Compile the query and log it
        compiled_query = query.compile(
            dialect=mssql.dialect(), compile_kwargs={"literal_binds": True}
        )
        logger.info(f"Compiled query: {compiled_query}")

        alert_hash = session.exec(query).first()
    return alert_hash


def update_key_last_used(
    tenant_id: str,
    reference_id: str,
) -> str:
    """
    Updates API key last used.

    Args:
        session (Session): _description_
        tenant_id (str): _description_
        reference_id (str): _description_

    Returns:
        str: _description_
    """
    with Session(engine) as session:
        # Get API Key from database
        statement = (
            select(TenantApiKey)
            .where(TenantApiKey.reference_id == reference_id)
            .where(TenantApiKey.tenant_id == tenant_id)
        )

        tenant_api_key_entry = session.exec(statement).first()

        # Update last used
        if not tenant_api_key_entry:
            # shouldn't happen but somehow happened to specific tenant so logging it
            logger.error(
                "API key not found",
                extra={"tenant_id": tenant_id, "unique_api_key_id": reference_id},
            )
            return
        tenant_api_key_entry.last_used = datetime.utcnow()
        session.add(tenant_api_key_entry)
        session.commit()


def get_linked_providers(tenant_id: str) -> List[Tuple[str, str, datetime]]:
    with Session(engine) as session:
        providers = (
            session.query(
                Alert.provider_type,
                Alert.provider_id,
                func.max(Alert.timestamp).label("last_alert_timestamp"),
            )
            .outerjoin(Provider, Alert.provider_id == Provider.id)
            .filter(
                Alert.tenant_id == tenant_id,
                Alert.provider_type != "group",
                Provider.id
                == None,  # Filters for alerts with a provider_id not in Provider table
            )
            .group_by(Alert.provider_type, Alert.provider_id)
            .all()
        )

    return providers


def get_provider_distribution(tenant_id: str) -> dict:
    """Returns hits per hour and the last alert timestamp for each provider, limited to the last 24 hours."""
    with Session(engine) as session:
        twenty_four_hours_ago = datetime.utcnow() - timedelta(hours=24)
        time_format = "%Y-%m-%d %H"

        if session.bind.dialect.name == "mysql":
            timestamp_format = func.date_format(Alert.timestamp, time_format)
        elif session.bind.dialect.name == "postgresql":
            # PostgreSQL requires a different syntax for the timestamp format
            # cf: https://www.postgresql.org/docs/current/functions-formatting.html#FUNCTIONS-FORMATTING
            timestamp_format = func.to_char(Alert.timestamp, "YYYY-MM-DD HH")
        elif session.bind.dialect.name == "sqlite":
            timestamp_format = func.strftime(time_format, Alert.timestamp)

        # Adjusted query to include max timestamp
        query = (
            session.query(
                Alert.provider_id,
                Alert.provider_type,
                timestamp_format.label("time"),
                func.count().label("hits"),
                func.max(Alert.timestamp).label(
                    "last_alert_timestamp"
                ),  # Include max timestamp
            )
            .filter(
                Alert.tenant_id == tenant_id,
                Alert.timestamp >= twenty_four_hours_ago,
            )
            .group_by(Alert.provider_id, Alert.provider_type, "time")
            .order_by(Alert.provider_id, Alert.provider_type, "time")
        )

        results = query.all()

        provider_distribution = {}

        for provider_id, provider_type, time, hits, last_alert_timestamp in results:
            provider_key = f"{provider_id}_{provider_type}"
            last_alert_timestamp = (
                datetime.fromisoformat(last_alert_timestamp)
                if isinstance(last_alert_timestamp, str)
                else last_alert_timestamp
            )

            if provider_key not in provider_distribution:
                provider_distribution[provider_key] = {
                    "provider_id": provider_id,
                    "provider_type": provider_type,
                    "alert_last_24_hours": [
                        {"hour": i, "number": 0} for i in range(24)
                    ],
                    "last_alert_received": last_alert_timestamp,  # Initialize with the first seen timestamp
                }
            else:
                # Update the last alert timestamp if the current one is more recent
                provider_distribution[provider_key]["last_alert_received"] = max(
                    provider_distribution[provider_key]["last_alert_received"],
                    last_alert_timestamp,
                )

            time = datetime.strptime(time, time_format)
            index = int((time - twenty_four_hours_ago).total_seconds() // 3600)

            if 0 <= index < 24:
                provider_distribution[provider_key]["alert_last_24_hours"][index][
                    "number"
                ] += hits

    return provider_distribution


def get_presets(
    tenant_id: str, email, preset_ids: list[str] = None
) -> List[Dict[str, Any]]:
    with Session(engine) as session:
        # v2 with RBAC and roles
        if preset_ids:
            statement = (
                select(Preset)
                .where(Preset.tenant_id == tenant_id)
                .where(Preset.id.in_(preset_ids))
            )
        # v1, no RBAC and roles
        else:
            statement = (
                select(Preset)
                .where(Preset.tenant_id == tenant_id)
                .where(
                    or_(
                        Preset.is_private == False,
                        Preset.created_by == email,
                    )
                )
            )
        result = session.exec(statement)
        presets = result.unique().all()
    return presets


def get_preset_by_name(tenant_id: str, preset_name: str) -> Preset:
    with Session(engine) as session:
        preset = session.exec(
            select(Preset)
            .where(Preset.tenant_id == tenant_id)
            .where(Preset.name == preset_name)
        ).first()
    return preset


def get_all_presets(tenant_id: str) -> List[Preset]:
    with Session(engine) as session:
        presets = (
            session.exec(select(Preset).where(Preset.tenant_id == tenant_id))
            .unique()
            .all()
        )
    return presets


def get_dashboards(tenant_id: str, email=None) -> List[Dict[str, Any]]:
    with Session(engine) as session:
        statement = (
            select(Dashboard)
            .where(Dashboard.tenant_id == tenant_id)
            .where(
                or_(
                    Dashboard.is_private == False,
                    Dashboard.created_by == email,
                )
            )
        )
        dashboards = session.exec(statement).all()
    return dashboards


def create_dashboard(
    tenant_id, dashboard_name, created_by, dashboard_config, is_private=False
):
    with Session(engine) as session:
        dashboard = Dashboard(
            tenant_id=tenant_id,
            dashboard_name=dashboard_name,
            dashboard_config=dashboard_config,
            created_by=created_by,
            is_private=is_private,
        )
        session.add(dashboard)
        session.commit()
        session.refresh(dashboard)
        return dashboard


def update_dashboard(
    tenant_id, dashboard_id, dashboard_name, dashboard_config, updated_by
):
    with Session(engine) as session:
        dashboard = session.exec(
            select(Dashboard)
            .where(Dashboard.tenant_id == tenant_id)
            .where(Dashboard.id == dashboard_id)
        ).first()

        if not dashboard:
            return None

        if dashboard_name:
            dashboard.dashboard_name = dashboard_name

        if dashboard_config:
            dashboard.dashboard_config = dashboard_config

        dashboard.updated_by = updated_by
        dashboard.updated_at = datetime.utcnow()
        session.commit()
        session.refresh(dashboard)
        return dashboard


def delete_dashboard(tenant_id, dashboard_id):
    with Session(engine) as session:
        dashboard = session.exec(
            select(Dashboard)
            .where(Dashboard.tenant_id == tenant_id)
            .where(Dashboard.id == dashboard_id)
        ).first()

        if dashboard:
            session.delete(dashboard)
            session.commit()
            return True
        return False


def get_all_actions(tenant_id: str) -> List[Action]:
    with Session(engine) as session:
        actions = session.exec(
            select(Action).where(Action.tenant_id == tenant_id)
        ).all()
    return actions


def get_action(tenant_id: str, action_id: str) -> Action:
    with Session(engine) as session:
        action = session.exec(
            select(Action)
            .where(Action.tenant_id == tenant_id)
            .where(Action.id == action_id)
        ).first()
    return action


def create_action(action: Action):
    with Session(engine) as session:
        session.add(action)
        session.commit()
        session.refresh(action)


def create_actions(actions: List[Action]):
    with Session(engine) as session:
        for action in actions:
            session.add(action)
        session.commit()


def delete_action(tenant_id: str, action_id: str) -> bool:
    with Session(engine) as session:
        found_action = session.exec(
            select(Action)
            .where(Action.id == action_id)
            .where(Action.tenant_id == tenant_id)
        ).first()
        if found_action:
            session.delete(found_action)
            session.commit()
            return bool(found_action)
        return False


def update_action(
    tenant_id: str, action_id: str, update_payload: Action
) -> Union[Action, None]:
    with Session(engine) as session:
        found_action = session.exec(
            select(Action)
            .where(Action.id == action_id)
            .where(Action.tenant_id == tenant_id)
        ).first()
        if found_action:
            for key, value in update_payload.dict(exclude_unset=True).items():
                if hasattr(found_action, key):
                    setattr(found_action, key, value)
            session.commit()
            session.refresh(found_action)
    return found_action


def get_tenants_configurations(only_with_config=False) -> List[Tenant]:
    with Session(engine) as session:
        try:
            tenants = session.exec(select(Tenant)).all()
        # except column configuration does not exist (new column added)
        except OperationalError as e:
            if "Unknown column" in str(e):
                logger.warning("Column configuration does not exist in the database")
                return {}
            else:
                logger.exception("Failed to get tenants configurations")
                return {}

    tenants_configurations = {}
    for tenant in tenants:
        if only_with_config and not tenant.configuration:
            continue
        tenants_configurations[tenant.id] = tenant.configuration or {}

    return tenants_configurations


def update_preset_options(tenant_id: str, preset_id: str, options: dict) -> Preset:
    with Session(engine) as session:
        preset = session.exec(
            select(Preset)
            .where(Preset.tenant_id == tenant_id)
            .where(Preset.id == preset_id)
        ).first()

        stmt = (
            update(Preset)
            .where(Preset.id == preset_id)
            .where(Preset.tenant_id == tenant_id)
            .values(options=options)
        )
        session.execute(stmt)
        session.commit()
        session.refresh(preset)
    return preset


def assign_alert_to_incident(alert_id: UUID | str, incident_id: UUID, tenant_id: str):
    return add_alerts_to_incident_by_incident_id(tenant_id, incident_id, [alert_id])


def is_alert_assigned_to_incident(
    alert_id: UUID, incident_id: UUID, tenant_id: str
) -> bool:
    with Session(engine) as session:
        assigned = session.exec(
            select(AlertToIncident)
            .where(AlertToIncident.alert_id == alert_id)
            .where(AlertToIncident.incident_id == incident_id)
            .where(AlertToIncident.tenant_id == tenant_id)
        ).first()
    return assigned is not None


def get_incidents(tenant_id) -> List[Incident]:
    with Session(engine) as session:
        incidents = session.exec(
            select(Incident)
            .options(selectinload(Incident.alerts))
            .where(Incident.tenant_id == tenant_id)
            .order_by(desc(Incident.creation_time))
        ).all()
    return incidents


def get_alert_audit(
    tenant_id: str, fingerprint: str, limit: int = 50
) -> List[AlertAudit]:
    with Session(engine) as session:
        audit = session.exec(
            select(AlertAudit)
            .where(AlertAudit.tenant_id == tenant_id)
            .where(AlertAudit.fingerprint == fingerprint)
            .order_by(desc(AlertAudit.timestamp))
            .limit(limit)
        ).all()
    return audit


def get_workflows_with_last_executions_v2(
    tenant_id: str, fetch_last_executions: int = 15
) -> list[dict]:
    if fetch_last_executions is not None and fetch_last_executions > 20:
        fetch_last_executions = 20

    # List first 1000 worflows and thier last executions in the last 7 days which are active)
    with Session(engine) as session:
        latest_executions_subquery = (
            select(
                WorkflowExecution.workflow_id,
                WorkflowExecution.started,
                WorkflowExecution.execution_time,
                WorkflowExecution.status,
                func.row_number()
                .over(
                    partition_by=WorkflowExecution.workflow_id,
                    order_by=desc(WorkflowExecution.started),
                )
                .label("row_num"),
            )
            .where(WorkflowExecution.tenant_id == tenant_id)
            .where(
                WorkflowExecution.started
                >= datetime.now(tz=timezone.utc) - timedelta(days=7)
            )
            .cte("latest_executions_subquery")
        )

        workflows_with_last_executions_query = (
            select(
                Workflow,
                latest_executions_subquery.c.started,
                latest_executions_subquery.c.execution_time,
                latest_executions_subquery.c.status,
            )
            .outerjoin(
                latest_executions_subquery,
                and_(
                    Workflow.id == latest_executions_subquery.c.workflow_id,
                    latest_executions_subquery.c.row_num <= fetch_last_executions,
                ),
            )
            .where(Workflow.tenant_id == tenant_id)
            .where(Workflow.is_deleted == False)
            .order_by(Workflow.id, desc(latest_executions_subquery.c.started))
            .limit(15000)
        ).distinct()

        result = session.execute(workflows_with_last_executions_query).all()

    return result


def get_last_incidents(
    tenant_id: str,
    limit: int = 25,
    offset: int = 0,
    timeframe: int = None,
    upper_timestamp: datetime = None,
    lower_timestamp: datetime = None,
    is_confirmed: bool = False,
) -> Tuple[list[Incident], int]:
    """
    Get the last incidents and total amount of incidents.

    Args:
        tenant_id (str): The tenant_id to filter the incidents by.
        limit (int): Amount of objects to return
        offset (int): Current offset for
        timeframe (int|null): Return incidents only for the last <N> days
        is_confirmed (bool): Return confirmed incidents or predictions

    Returns:
        List[Incident]: A list of Incident objects.
    """
    with Session(engine) as session:
        query = (
            session.query(
                Incident,
            )
            # .options(joinedload(Incident.alerts))
            .filter(
                Incident.tenant_id == tenant_id, Incident.is_confirmed == is_confirmed
            ).order_by(desc(Incident.creation_time))
        )

        if timeframe:
            query = query.filter(
                Incident.start_time
                >= datetime.now(tz=timezone.utc) - timedelta(days=timeframe)
            )

        if upper_timestamp and lower_timestamp:
            query = query.filter(
                col(Incident.last_seen_time).between(lower_timestamp, upper_timestamp)
            )
        elif upper_timestamp:
            query = query.filter(Incident.last_seen_time <= upper_timestamp)
        elif lower_timestamp:
            query = query.filter(Incident.last_seen_time >= lower_timestamp)

        total_count = query.count()

        # Order by start_time in descending order and limit the results
        query = query.order_by(desc(Incident.start_time)).limit(limit).offset(offset)
        # Execute the query
        incidents = query.all()

    return incidents, total_count


def get_incident_by_id(tenant_id: str, incident_id: str | UUID) -> Optional[Incident]:
    with Session(engine) as session:
        query = session.query(
            Incident,
        ).filter(
            Incident.tenant_id == tenant_id,
            Incident.id == incident_id,
        )

    return query.first()


def create_incident_from_dto(
    tenant_id: str, incident_dto: IncidentDtoIn
) -> Optional[Incident]:
    return create_incident_from_dict(tenant_id, incident_dto.dict())


def create_incident_from_dict(
    tenant_id: str, incident_data: dict
) -> Optional[Incident]:
    is_predicted = incident_data.get("is_predicted", False)
    with Session(engine) as session:
        new_incident = Incident(
            **incident_data, tenant_id=tenant_id, is_confirmed=not is_predicted
        )
        session.add(new_incident)
        session.commit()
        session.refresh(new_incident)
        new_incident.alerts = []
    return new_incident


def update_incident_from_dto_by_id(
    tenant_id: str,
    incident_id: str,
    updated_incident_dto: IncidentDtoIn,
) -> Optional[Incident]:
    with Session(engine) as session:
        incident = session.exec(
            select(Incident)
            .where(
                Incident.tenant_id == tenant_id,
                Incident.id == incident_id,
            )
            .options(joinedload(Incident.alerts))
        ).first()

        if not incident:
            return None

        session.query(Incident).filter(
            Incident.tenant_id == tenant_id,
            Incident.id == incident_id,
        ).update(
            {
                "user_generated_name": updated_incident_dto.user_generated_name,
                "user_summary": updated_incident_dto.user_summary,
                "assignee": updated_incident_dto.assignee,
            }
        )

        session.commit()
        session.refresh(incident)

        return incident


def delete_incident_by_id(
    tenant_id: str,
    incident_id: str,
) -> bool:
    with Session(engine) as session:
        incident = (
            session.query(Incident)
            .filter(
                Incident.tenant_id == tenant_id,
                Incident.id == incident_id,
            )
            .first()
        )

        # Delete all associations with alerts:

        (
            session.query(AlertToIncident)
            .where(
                AlertToIncident.tenant_id == tenant_id,
                AlertToIncident.incident_id == incident.id,
            )
            .delete()
        )

        session.delete(incident)
        session.commit()
        return True


def get_incidents_count(
    tenant_id: str,
) -> int:
    with Session(engine) as session:
        return (
            session.query(Incident)
            .filter(
                Incident.tenant_id == tenant_id,
            )
            .count()
        )


def get_incident_alerts_by_incident_id(
    tenant_id: str, incident_id: str, limit: int, offset: int
) -> (List[Alert], int):
    with Session(engine) as session:
        query = (
            session.query(
                Alert,
            )
            .join(AlertToIncident, AlertToIncident.alert_id == Alert.id)
            .join(Incident, AlertToIncident.incident_id == Incident.id)
            .filter(
                AlertToIncident.tenant_id == tenant_id,
                Incident.id == incident_id,
            )
            .order_by(col(Alert.timestamp).desc())
        )

    total_count = query.count()

    return query.limit(limit).offset(offset).all(), total_count


def get_alerts_data_for_incident(
    alert_ids: list[str | UUID], session: Optional[Session] = None
) -> dict:
    """
    Function to prepare aggregated data for incidents from the given list of alert_ids
    Logic is wrapped to the inner function for better usability with an optional database session

    Args:
        alert_ids (list[str | UUID]): list of alert ids for aggregation
        session (Optional[Session]): The database session or None

    Returns: dict {sources: list[str], services: list[str], count: int}
    """

    def inner(db_session: Session):

        fields = (
            get_json_extract_field(session, Alert.event, "service"),
            Alert.provider_type,
            get_json_extract_field(session, Alert.event, "severity"),
        )

        alerts_data = db_session.exec(
            select(*fields).where(
                col(Alert.id).in_(alert_ids),
            )
        ).all()

        sources = []
        services = []
        severities = []

        for service, source, severity in alerts_data:
            if source:
                sources.append(source)
            if service:
                services.append(service)
            if severity:
                if isinstance(severity, int):
                    severities.append(IncidentSeverity.from_number(severity))
                else:
                    severities.append(IncidentSeverity(severity))

        return {
            "sources": set(sources),
            "services": set(services),
            "max_severity": max(severities),
            "count": len(alerts_data),
        }

    # Ensure that we have a session to execute the query. If not - make new one
    if not session:
        with Session(engine) as session:
            return inner(session)
    return inner(session)


def add_alerts_to_incident_by_incident_id(
    tenant_id: str, incident_id: str | UUID, alert_ids: List[UUID]
) -> Optional[Incident]:
    with Session(engine) as session:
        incident = session.exec(
            select(Incident).where(
                Incident.tenant_id == tenant_id,
                Incident.id == incident_id,
            )
        ).first()

        if not incident:
            return None

        existed_alert_ids = session.exec(
            select(AlertToIncident.alert_id).where(
                AlertToIncident.tenant_id == tenant_id,
                AlertToIncident.incident_id == incident.id,
                col(AlertToIncident.alert_id).in_(alert_ids),
            )
        ).all()

        new_alert_ids = [
            alert_id for alert_id in alert_ids if alert_id not in existed_alert_ids
        ]

        if not new_alert_ids:
            return incident

        alerts_data_for_incident = get_alerts_data_for_incident(new_alert_ids, session)

        incident.sources = list(
            set(incident.sources) | set(alerts_data_for_incident["sources"])
        )
        incident.affected_services = list(
            set(incident.affected_services) | set(alerts_data_for_incident["services"])
        )
        incident.alerts_count += alerts_data_for_incident["count"]

        alert_to_incident_entries = [
            AlertToIncident(
                alert_id=alert_id, incident_id=incident.id, tenant_id=tenant_id
            )
            for alert_id in new_alert_ids
        ]

        session.bulk_save_objects(alert_to_incident_entries)

        started_at, last_seen_at = session.exec(
            select(func.min(Alert.timestamp), func.max(Alert.timestamp))
            .join(AlertToIncident, AlertToIncident.alert_id == Alert.id)
            .where(
                AlertToIncident.tenant_id == tenant_id,
                AlertToIncident.incident_id == incident.id,
            )
        ).one()
        incident.start_time = started_at
        incident.last_seen_time = last_seen_at

        incident.severity = alerts_data_for_incident["max_severity"].order

        session.add(incident)
        session.commit()
        session.refresh(incident)
        return incident


def get_incident_unique_fingerprint_count(tenant_id: str, incident_id: str) -> int:
    with Session(engine) as session:
        return session.execute(
            select(func.count(1))
            .select_from(AlertToIncident)
            .join(Alert, AlertToIncident.alert_id == Alert.id)
            .where(
                Alert.tenant_id == tenant_id,
                AlertToIncident.incident_id == incident_id,
            )
        ).scalar()


def remove_alerts_to_incident_by_incident_id(
    tenant_id: str, incident_id: str | UUID, alert_ids: List[UUID]
) -> Optional[int]:
    with Session(engine) as session:
        incident = session.exec(
            select(Incident).where(
                Incident.tenant_id == tenant_id,
                Incident.id == incident_id,
            )
        ).first()

        if not incident:
            return None

        # Removing alerts-to-incident relation for provided alerts_ids
        deleted = (
            session.query(AlertToIncident)
            .where(
                AlertToIncident.tenant_id == tenant_id,
                AlertToIncident.incident_id == incident.id,
                col(AlertToIncident.alert_id).in_(alert_ids),
            )
            .delete()
        )
        session.commit()

        # Getting aggregated data for incidents for alerts which just was removed
        alerts_data_for_incident = get_alerts_data_for_incident(alert_ids, session)

        service_field = get_json_extract_field(session, Alert.event, "service")

        # checking if services of removed alerts are still presented in alerts
        # which still assigned with the incident
        services_existed = session.exec(
            session.query(func.distinct(service_field))
            .join(AlertToIncident, Alert.id == AlertToIncident.alert_id)
            .filter(
                AlertToIncident.incident_id == incident_id,
                service_field.in_(alerts_data_for_incident["services"]),
            )
        ).scalars()

        # checking if sources (providers) of removed alerts are still presented in alerts
        # which still assigned with the incident
        sources_existed = session.exec(
            session.query(col(Alert.provider_type).distinct())
            .join(AlertToIncident, Alert.id == AlertToIncident.alert_id)
            .filter(
                AlertToIncident.incident_id == incident_id,
                col(Alert.provider_type).in_(alerts_data_for_incident["sources"]),
            )
        ).scalars()

        # Making lists of services and sources to remove from the incident
        services_to_remove = [
            service
            for service in alerts_data_for_incident["services"]
            if service not in services_existed
        ]
        sources_to_remove = [
            source
            for source in alerts_data_for_incident["sources"]
            if source not in sources_existed
        ]

        started_at, last_seen_at = session.exec(
            select(func.min(Alert.timestamp), func.max(Alert.timestamp))
            .join(AlertToIncident, AlertToIncident.alert_id == Alert.id)
            .where(
                AlertToIncident.tenant_id == tenant_id,
                AlertToIncident.incident_id == incident.id,
            )
        ).one()

        # filtering removed entities from affected services and sources in the incident
        incident.affected_services = [
            service
            for service in incident.affected_services
            if service not in services_to_remove
        ]
        incident.sources = [
            source for source in incident.sources if source not in sources_to_remove
        ]

        incident.alerts_count -= alerts_data_for_incident["count"]
        incident.start_time = started_at
        incident.last_seen_time = last_seen_at

        session.add(incident)
        session.commit()

        return deleted


def get_alerts_count(
    tenant_id: str,
) -> int:
    with Session(engine) as session:
        return (
            session.query(Alert)
            .filter(
                Alert.tenant_id == tenant_id,
            )
            .count()
        )


def get_first_alert_datetime(
    tenant_id: str,
) -> datetime | None:
    with Session(engine) as session:
        first_alert = (
            session.query(Alert)
            .filter(
                Alert.tenant_id == tenant_id,
            )
            .first()
        )
        if first_alert:
            return first_alert.timestamp


def confirm_predicted_incident_by_id(
    tenant_id: str,
    incident_id: UUID | str,
):
    with Session(engine) as session:
        incident = session.exec(
            select(Incident)
            .where(
                Incident.tenant_id == tenant_id,
                Incident.id == incident_id,
                Incident.is_confirmed == expression.false(),
            )
            .options(joinedload(Incident.alerts))
        ).first()

        if not incident:
            return None

        session.query(Incident).filter(
            Incident.tenant_id == tenant_id,
            Incident.id == incident_id,
            Incident.is_confirmed == expression.false(),
        ).update(
            {
                "is_confirmed": True,
            }
        )

        session.commit()
        session.refresh(incident)

        return incident


"""
def write_pmi_matrix_to_temp_file(
    tenant_id: str, pmi_matrix: np.array, fingerprints: List, temp_dir: str
) -> bool:
    np.savez(
        f"{temp_dir}/pmi_matrix.npz", pmi_matrix=pmi_matrix, fingerprints=fingerprints
    )
    return True


def write_pmi_matrix_to_db(tenant_id: str, pmi_matrix_df: pd.DataFrame) -> bool:
    # TODO: add handlers for sequential launches
    with Session(engine) as session:
        pmi_entries_to_update = 0
        pmi_entries_to_insert = []

        # Query for existing entries to differentiate between updates and inserts
        existing_entries = session.query(PMIMatrix).filter_by(tenant_id=tenant_id).all()
        existing_entries_dict = {
            (entry.fingerprint_i, entry.fingerprint_j): entry
            for entry in existing_entries
        }

        for fingerprint_i in pmi_matrix_df.index:
            for fingerprint_j in pmi_matrix_df.columns:
                if pmi_matrix_df.at[fingerprint_i, fingerprint_j] == -100:
                    continue

                pmi = float(pmi_matrix_df.at[fingerprint_i, fingerprint_j])

                pmi_entry = {
                    "tenant_id": tenant_id,
                    "fingerprint_i": fingerprint_i,
                    "fingerprint_j": fingerprint_j,
                    "pmi": pmi,
                }

                if (fingerprint_i, fingerprint_j) in existing_entries_dict:
                    existed_entry = existing_entries_dict[
                        (fingerprint_i, fingerprint_j)
                    ]
                    if existed_entry.pmi != pmi:
                        session.execute(
                            update(PMIMatrix)
                            .where(
                                PMIMatrix.fingerprint_i == fingerprint_i,
                                PMIMatrix.fingerprint_j == fingerprint_j,
                                PMIMatrix.tenant_id == tenant_id,
                            )
                            .values(pmi=pmi)
                        )
                        pmi_entries_to_update += 1
                else:
                    pmi_entries_to_insert.append(pmi_entry)

        if pmi_entries_to_insert:
            session.bulk_insert_mappings(PMIMatrix, pmi_entries_to_insert)

        logger.info(
            f"PMI matrix for tenant {tenant_id} updated. {pmi_entries_to_update} entries updated, {len(pmi_entries_to_insert)} entries inserted",
            extra={"tenant_id": tenant_id},
        )

        session.commit()

    return True


def get_pmi_value(
    tenant_id: str, fingerprint_i: str, fingerprint_j: str
) -> Optional[float]:
    with Session(engine) as session:
        pmi_entry = session.exec(
            select(PMIMatrix)
            .where(PMIMatrix.tenant_id == tenant_id)
            .where(PMIMatrix.fingerprint_i == fingerprint_i)
            .where(PMIMatrix.fingerprint_j == fingerprint_j)
        ).first()

    return pmi_entry.pmi if pmi_entry else None



def get_pmi_values_from_temp_file(temp_dir: str) -> Tuple[np.array, Dict[str, int]]:
    npzfile = np.load(f"{temp_dir}/pmi_matrix.npz", allow_pickle=True)
    pmi_matrix = npzfile["pmi_matrix"]
    fingerprints = npzfile["fingerprints"]

    fingerint2idx = {fingerprint: i for i, fingerprint in enumerate(fingerprints)}

    return pmi_matrix, fingerint2idx


def get_pmi_values(
    tenant_id: str, fingerprints: List[str]
) -> Dict[Tuple[str, str], Optional[float]]:
    with Session(engine) as session:
        pmi_entries = session.exec(
            select(PMIMatrix).where(PMIMatrix.tenant_id == tenant_id)
        ).all()

    pmi_values = {
        (entry.fingerprint_i, entry.fingerprint_j): entry.pmi for entry in pmi_entries
    }
    return pmi_values
"""


def update_incident_summary(
    tenant_id: str, incident_id: UUID, summary: str
) -> Incident:
    with Session(engine) as session:
        incident = session.exec(
            select(Incident)
            .where(Incident.tenant_id == tenant_id)
            .where(Incident.id == incident_id)
        ).first()

        if not incident:
            logger.error(
                f"Incident not found for tenant {tenant_id} and incident {incident_id}",
                extra={"tenant_id": tenant_id},
            )
            return

        incident.generated_summary = summary
        session.commit()
        session.refresh(incident)

        return


def update_incident_name(tenant_id: str, incident_id: UUID, name: str) -> Incident:
    with Session(engine) as session:
        incident = session.exec(
            select(Incident)
            .where(Incident.tenant_id == tenant_id)
            .where(Incident.id == incident_id)
        ).first()

        if not incident:
            logger.error(
                f"Incident not found for tenant {tenant_id} and incident {incident_id}",
                extra={"tenant_id": tenant_id},
            )
            return

        incident.ai_generated_name = name
        session.commit()
        session.refresh(incident)

        return incident


# Fetch all topology data
def get_all_topology_data(
    tenant_id: str,
    provider_id: Optional[str] = None,
    service: Optional[str] = None,
    environment: Optional[str] = None,
) -> List[TopologyServiceDtoOut]:
    with Session(engine) as session:
        query = select(TopologyService).where(TopologyService.tenant_id == tenant_id)

        # @tb: let's filter by service only for now and take care of it when we handle multilpe
        # services and environments and cmdbs
        # the idea is that we show the service topology regardless of the underlying provider/env
        # if provider_id is not None and service is not None and environment is not None:
        if service is not None:
            query = query.where(
                TopologyService.service == service,
                # TopologyService.source_provider_id == provider_id,
                # TopologyService.environment == environment,
            )

            service_instance = session.exec(query).first()
            if not service_instance:
                return []

            services = session.exec(
                select(TopologyServiceDependency)
                .where(
                    TopologyServiceDependency.depends_on_service_id
                    == service_instance.id
                )
                .options(joinedload(TopologyServiceDependency.service))
            ).all()
            services = [service_instance, *[service.service for service in services]]
        else:
            # Fetch services for the tenant
            services = session.exec(query).all()

        service_dtos = [TopologyServiceDtoOut.from_orm(service) for service in services]

        return service_dtos


def get_topology_data_by_dynamic_matcher(
    tenant_id: str, matchers_value: dict[str, str]
) -> TopologyService | None:
    with Session(engine) as session:
        query = select(TopologyService).where(TopologyService.tenant_id == tenant_id)
        for matcher in matchers_value:
            query = query.where(
                getattr(TopologyService, matcher) == matchers_value[matcher]
            )
    return session.exec(query).first()


def get_tags(tenant_id):
    with Session(engine) as session:
        tags = session.exec(select(Tag).where(Tag.tenant_id == tenant_id)).all()
    return tags


def create_tag(tag: Tag):
    with Session(engine) as session:
        session.add(tag)
        session.commit()
        session.refresh(tag)
        return tag


def assign_tag_to_preset(tenant_id: str, tag_id: str, preset_id: str):
    with Session(engine) as session:
        tag_preset = PresetTagLink(
            tenant_id=tenant_id,
            tag_id=tag_id,
            preset_id=preset_id,
        )
        session.add(tag_preset)
        session.commit()
        session.refresh(tag_preset)
        return tag_preset


def get_provider_by_name(tenant_id: str, provider_name: str) -> Provider:
    with Session(engine) as session:
        provider = session.exec(
            select(Provider)
            .where(Provider.tenant_id == tenant_id)
            .where(Provider.name == provider_name)
        ).first()
    return provider


def bulk_upsert_alert_fields(
    tenant_id: str, fields: List[str], provider_id: str, provider_type: str
):
    with Session(engine) as session:
        try:
            # Prepare the data for bulk insert
            data = [
                {
                    "tenant_id": tenant_id,
                    "field_name": field,
                    "provider_id": provider_id,
                    "provider_type": provider_type,
                }
                for field in fields
            ]

            if engine.dialect.name == "postgresql":
                stmt = pg_insert(AlertField).values(data)
                stmt = stmt.on_conflict_do_update(
                    index_elements=[
                        "tenant_id",
                        "field_name",
                    ],  # Unique constraint columns
                    set_={
                        "provider_id": stmt.excluded.provider_id,
                        "provider_type": stmt.excluded.provider_type,
                    },
                )
            elif engine.dialect.name == "mysql":
                stmt = mysql_insert(AlertField).values(data)
                stmt = stmt.on_duplicate_key_update(
                    provider_id=stmt.inserted.provider_id,
                    provider_type=stmt.inserted.provider_type,
                )
            elif engine.dialect.name == "sqlite":
                stmt = sqlite_insert(AlertField).values(data)
                stmt = stmt.on_conflict_do_update(
                    index_elements=[
                        "tenant_id",
                        "field_name",
                    ],  # Unique constraint columns
                    set_={
                        "provider_id": stmt.excluded.provider_id,
                        "provider_type": stmt.excluded.provider_type,
                    },
                )
            elif engine.dialect.name == "mssql":
                # SQL Server requires a raw query with a MERGE statement
                values = ", ".join(
                    f"('{tenant_id}', '{field}', '{provider_id}', '{provider_type}')"
                    for field in fields
                )

                merge_query = text(
                    f"""
                    MERGE INTO AlertField AS target
                    USING (VALUES {values}) AS source (tenant_id, field_name, provider_id, provider_type)
                    ON target.tenant_id = source.tenant_id AND target.field_name = source.field_name
                    WHEN MATCHED THEN
                        UPDATE SET provider_id = source.provider_id, provider_type = source.provider_type
                    WHEN NOT MATCHED THEN
                        INSERT (tenant_id, field_name, provider_id, provider_type)
                        VALUES (source.tenant_id, source.field_name, source.provider_id, source.provider_type);
                """
                )

                session.execute(merge_query)
            else:
                raise NotImplementedError(
                    f"Upsert not supported for {engine.dialect.name}"
                )

            # Execute the statement
            if engine.dialect.name != "mssql":  # Already executed for SQL Server
                session.execute(stmt)
            session.commit()

        except IntegrityError:
            # Handle any potential race conditions
            session.rollback()


def get_alerts_fields(tenant_id: str) -> List[AlertField]:
    with Session(engine) as session:
        fields = session.exec(
            select(AlertField).where(AlertField.tenant_id == tenant_id)
        ).all()
    return fields<|MERGE_RESOLUTION|>--- conflicted
+++ resolved
@@ -307,11 +307,8 @@
             existing_workflow.last_updated = datetime.now()  # Update last_updated
             existing_workflow.is_deleted = False
             existing_workflow.is_disabled = is_disabled
-<<<<<<< HEAD
-=======
             existing_workflow.provisioned = provisioned
             existing_workflow.provisioned_file = provisioned_file
->>>>>>> c83ec96a
 
         else:
             # Create a new workflow
