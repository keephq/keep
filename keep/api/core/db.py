"""
Keep main database module.

This module contains the CRUD database functions for Keep.
"""

import hashlib
import json
import logging
import random
import uuid
from datetime import datetime, timedelta, timezone
from typing import Any, Dict, List, Tuple, Union
from uuid import uuid4

import validators
from dotenv import find_dotenv, load_dotenv
from opentelemetry.instrumentation.sqlalchemy import SQLAlchemyInstrumentor
from sqlalchemy import and_, desc, func, null, update
from sqlalchemy.exc import IntegrityError, OperationalError
from sqlalchemy.orm import joinedload, selectinload, subqueryload
from sqlalchemy.orm.attributes import flag_modified
from sqlalchemy.orm.exc import StaleDataError
from sqlalchemy.sql import expression
from sqlmodel import Session, col, or_, select

from keep.api.core.db_utils import create_db_engine

# This import is required to create the tables
from keep.api.models.alert import AlertStatus, IncidentDtoIn
from keep.api.models.db.action import Action
from keep.api.models.db.alert import *  # pylint: disable=unused-wildcard-import
from keep.api.models.db.dashboard import *  # pylint: disable=unused-wildcard-import
from keep.api.models.db.extraction import *  # pylint: disable=unused-wildcard-import
from keep.api.models.db.mapping import *  # pylint: disable=unused-wildcard-import
from keep.api.models.db.preset import *  # pylint: disable=unused-wildcard-import
from keep.api.models.db.provider import *  # pylint: disable=unused-wildcard-import
from keep.api.models.db.rule import *  # pylint: disable=unused-wildcard-import
from keep.api.models.db.tenant import *  # pylint: disable=unused-wildcard-import
from keep.api.models.db.workflow import *  # pylint: disable=unused-wildcard-import

logger = logging.getLogger(__name__)


# this is a workaround for gunicorn to load the env vars
#   becuase somehow in gunicorn it doesn't load the .env file
load_dotenv(find_dotenv())


engine = create_db_engine()
SQLAlchemyInstrumentor().instrument(enable_commenter=True, engine=engine)


def get_session() -> Session:
    """
    Creates a database session.

    Yields:
        Session: A database session
    """
    from opentelemetry import trace  # pylint: disable=import-outside-toplevel

    tracer = trace.get_tracer(__name__)
    with tracer.start_as_current_span("get_session"):
        with Session(engine) as session:
            yield session


def get_session_sync() -> Session:
    """
    Creates a database session.

    Returns:
        Session: A database session
    """
    return Session(engine)


def create_workflow_execution(
    workflow_id: str,
    tenant_id: str,
    triggered_by: str,
    execution_number: int = 1,
    event_id: str = None,
    fingerprint: str = None,
) -> WorkflowExecution:
    with Session(engine) as session:
        try:
            if len(triggered_by) > 255:
                triggered_by = triggered_by[:255]

            workflow_execution = WorkflowExecution(
                id=str(uuid4()),
                workflow_id=workflow_id,
                tenant_id=tenant_id,
                started=datetime.now(tz=timezone.utc),
                triggered_by=triggered_by,
                execution_number=execution_number,
                status="in_progress",
            )
            session.add(workflow_execution)

            if fingerprint:
                workflow_to_alert_execution = WorkflowToAlertExecution(
                    workflow_execution_id=workflow_execution.id,
                    alert_fingerprint=fingerprint,
                    event_id=event_id,
                )
                session.add(workflow_to_alert_execution)

            session.commit()
            return workflow_execution.id
        except IntegrityError:
            # Workflow execution already exists
            logger.debug(
                f"Failed to create a new execution for workflow {workflow_id}. Constraint is met."
            )
            raise


def get_mapping_rule_by_id(tenant_id: str, rule_id: str) -> MappingRule | None:
    rule = None
    with Session(engine) as session:
        rule: MappingRule | None = (
            session.query(MappingRule)
            .filter(MappingRule.tenant_id == tenant_id)
            .filter(MappingRule.id == rule_id)
            .first()
        )
    return rule


def get_last_completed_execution(
    session: Session, workflow_id: str
) -> WorkflowExecution:
    return session.exec(
        select(WorkflowExecution)
        .where(WorkflowExecution.workflow_id == workflow_id)
        .where(
            (WorkflowExecution.status == "success")
            | (WorkflowExecution.status == "error")
            | (WorkflowExecution.status == "providers_not_configured")
        )
        .order_by(WorkflowExecution.execution_number.desc())
        .limit(1)
    ).first()


def get_workflows_that_should_run():
    with Session(engine) as session:
        logger.debug("Checking for workflows that should run")
        workflows_with_interval = (
            session.query(Workflow)
            .filter(Workflow.is_deleted == False)
            .filter(Workflow.interval != None)
            .filter(Workflow.interval > 0)
            .all()
        )
        logger.debug(f"Found {len(workflows_with_interval)} workflows with interval")
        workflows_to_run = []
        # for each workflow:
        for workflow in workflows_with_interval:
            current_time = datetime.utcnow()
            last_execution = get_last_completed_execution(session, workflow.id)
            # if there no last execution, that's the first time we run the workflow
            if not last_execution:
                try:
                    # try to get the lock
                    workflow_execution_id = create_workflow_execution(
                        workflow.id, workflow.tenant_id, "scheduler"
                    )
                    # we succeed to get the lock on this execution number :)
                    # let's run it
                    workflows_to_run.append(
                        {
                            "tenant_id": workflow.tenant_id,
                            "workflow_id": workflow.id,
                            "workflow_execution_id": workflow_execution_id,
                        }
                    )
                # some other thread/instance has already started to work on it
                except IntegrityError:
                    continue
            # else, if the last execution was more than interval seconds ago, we need to run it
            elif (
                last_execution.started + timedelta(seconds=workflow.interval)
                <= current_time
            ):
                try:
                    # try to get the lock with execution_number + 1
                    workflow_execution_id = create_workflow_execution(
                        workflow.id,
                        workflow.tenant_id,
                        "scheduler",
                        last_execution.execution_number + 1,
                    )
                    # we succeed to get the lock on this execution number :)
                    # let's run it
                    workflows_to_run.append(
                        {
                            "tenant_id": workflow.tenant_id,
                            "workflow_id": workflow.id,
                            "workflow_execution_id": workflow_execution_id,
                        }
                    )
                    # continue to the next one
                    continue
                # some other thread/instance has already started to work on it
                except IntegrityError:
                    # we need to verify the locking is still valid and not timeouted
                    session.rollback()
                    pass
                # get the ongoing execution
                ongoing_execution = session.exec(
                    select(WorkflowExecution)
                    .where(WorkflowExecution.workflow_id == workflow.id)
                    .where(
                        WorkflowExecution.execution_number
                        == last_execution.execution_number + 1
                    )
                    .limit(1)
                ).first()
                # this is a WTF exception since if this (workflow_id, execution_number) does not exist,
                # we would be able to acquire the lock
                if not ongoing_execution:
                    logger.error(
                        f"WTF: ongoing execution not found {workflow.id} {last_execution.execution_number + 1}"
                    )
                    continue
                # if this completed, error, than that's ok - the service who locked the execution is done
                elif ongoing_execution.status != "in_progress":
                    continue
                # if the ongoing execution runs more than 60 minutes, than its timeout
                elif ongoing_execution.started + timedelta(minutes=60) <= current_time:
                    ongoing_execution.status = "timeout"
                    session.commit()
                    # re-create the execution and try to get the lock
                    try:
                        workflow_execution_id = create_workflow_execution(
                            workflow.id,
                            workflow.tenant_id,
                            "scheduler",
                            ongoing_execution.execution_number + 1,
                        )
                    # some other thread/instance has already started to work on it and that's ok
                    except IntegrityError:
                        logger.debug(
                            f"Failed to create a new execution for workflow {workflow.id} [timeout]. Constraint is met."
                        )
                        continue
                    # managed to acquire the (workflow_id, execution_number) lock
                    workflows_to_run.append(
                        {
                            "tenant_id": workflow.tenant_id,
                            "workflow_id": workflow.id,
                            "workflow_execution_id": workflow_execution_id,
                        }
                    )
            else:
                logger.debug(
                    f"Workflow {workflow.id} is already running by someone else"
                )

        return workflows_to_run


def add_or_update_workflow(
    id,
    name,
    tenant_id,
    description,
    created_by,
    interval,
    workflow_raw,
    updated_by=None,
) -> Workflow:
    with Session(engine, expire_on_commit=False) as session:
        # TODO: we need to better understanad if that's the right behavior we want
        existing_workflow = (
            session.query(Workflow)
            .filter_by(name=name)
            .filter_by(tenant_id=tenant_id)
            .first()
        )

        if existing_workflow:
            # tb: no need to override the id field here because it has foreign key constraints.
            existing_workflow.tenant_id = tenant_id
            existing_workflow.description = description
            existing_workflow.updated_by = (
                updated_by or existing_workflow.updated_by
            )  # Update the updated_by field if provided
            existing_workflow.interval = interval
            existing_workflow.workflow_raw = workflow_raw
            existing_workflow.revision += 1  # Increment the revision
            existing_workflow.last_updated = datetime.now()  # Update last_updated
            existing_workflow.is_deleted = False

        else:
            # Create a new workflow
            workflow = Workflow(
                id=id,
                name=name,
                tenant_id=tenant_id,
                description=description,
                created_by=created_by,
                updated_by=updated_by,  # Set updated_by to the provided value
                interval=interval,
                workflow_raw=workflow_raw,
            )
            session.add(workflow)

        session.commit()
        return existing_workflow if existing_workflow else workflow


def get_workflow_to_alert_execution_by_workflow_execution_id(
    workflow_execution_id: str,
) -> WorkflowToAlertExecution:
    """
    Get the WorkflowToAlertExecution entry for a given workflow execution ID.

    Args:
        workflow_execution_id (str): The workflow execution ID to filter the workflow execution by.

    Returns:
        WorkflowToAlertExecution: The WorkflowToAlertExecution object.
    """
    with Session(engine) as session:
        return (
            session.query(WorkflowToAlertExecution)
            .filter_by(workflow_execution_id=workflow_execution_id)
            .first()
        )


def get_last_workflow_workflow_to_alert_executions(
    session: Session, tenant_id: str
) -> list[WorkflowToAlertExecution]:
    """
    Get the latest workflow executions for each alert fingerprint.

    Args:
        session (Session): The database session.
        tenant_id (str): The tenant_id to filter the workflow executions by.

    Returns:
        list[WorkflowToAlertExecution]: A list of WorkflowToAlertExecution objects.
    """
    # Subquery to find the max started timestamp for each alert_fingerprint
    max_started_subquery = (
        session.query(
            WorkflowToAlertExecution.alert_fingerprint,
            func.max(WorkflowExecution.started).label("max_started"),
        )
        .join(
            WorkflowExecution,
            WorkflowToAlertExecution.workflow_execution_id == WorkflowExecution.id,
        )
        .filter(WorkflowExecution.tenant_id == tenant_id)
        .filter(WorkflowExecution.started >= datetime.now() - timedelta(days=7))
        .group_by(WorkflowToAlertExecution.alert_fingerprint)
    ).subquery("max_started_subquery")

    # Query to find WorkflowToAlertExecution entries that match the max started timestamp
    latest_workflow_to_alert_executions: list[WorkflowToAlertExecution] = (
        session.query(WorkflowToAlertExecution)
        .join(
            WorkflowExecution,
            WorkflowToAlertExecution.workflow_execution_id == WorkflowExecution.id,
        )
        .join(
            max_started_subquery,
            and_(
                WorkflowToAlertExecution.alert_fingerprint
                == max_started_subquery.c.alert_fingerprint,
                WorkflowExecution.started == max_started_subquery.c.max_started,
            ),
        )
        .filter(WorkflowExecution.tenant_id == tenant_id)
        .limit(1000)
        .all()
    )
    return latest_workflow_to_alert_executions


def get_last_workflow_execution_by_workflow_id(
    tenant_id: str, workflow_id: str
) -> Optional[WorkflowExecution]:
    with Session(engine) as session:
        workflow_execution = (
            session.query(WorkflowExecution)
            .filter(WorkflowExecution.workflow_id == workflow_id)
            .filter(WorkflowExecution.tenant_id == tenant_id)
            .filter(WorkflowExecution.started >= datetime.now() - timedelta(days=7))
            .filter(WorkflowExecution.status == "success")
            .order_by(WorkflowExecution.started.desc())
            .first()
        )
    return workflow_execution


def get_workflows_with_last_execution(tenant_id: str) -> List[dict]:
    with Session(engine) as session:
        latest_execution_cte = (
            select(
                WorkflowExecution.workflow_id,
                func.max(WorkflowExecution.started).label("last_execution_time"),
            )
            .where(WorkflowExecution.tenant_id == tenant_id)
            .where(
                WorkflowExecution.started
                >= datetime.now(tz=timezone.utc) - timedelta(days=7)
            )
            .group_by(WorkflowExecution.workflow_id)
            .limit(1000)
            .cte("latest_execution_cte")
        )

        workflows_with_last_execution_query = (
            select(
                Workflow,
                latest_execution_cte.c.last_execution_time,
                WorkflowExecution.status,
            )
            .outerjoin(
                latest_execution_cte,
                Workflow.id == latest_execution_cte.c.workflow_id,
            )
            .outerjoin(
                WorkflowExecution,
                and_(
                    Workflow.id == WorkflowExecution.workflow_id,
                    WorkflowExecution.started
                    == latest_execution_cte.c.last_execution_time,
                ),
            )
            .where(Workflow.tenant_id == tenant_id)
            .where(Workflow.is_deleted == False)
        ).distinct()

        result = session.execute(workflows_with_last_execution_query).all()

    return result


def get_all_workflows(tenant_id: str) -> List[Workflow]:
    with Session(engine) as session:
        workflows = session.exec(
            select(Workflow)
            .where(Workflow.tenant_id == tenant_id)
            .where(Workflow.is_deleted == False)
        ).all()
    return workflows


def get_all_workflows_yamls(tenant_id: str) -> List[str]:
    with Session(engine) as session:
        workflows = session.exec(
            select(Workflow.workflow_raw)
            .where(Workflow.tenant_id == tenant_id)
            .where(Workflow.is_deleted == False)
        ).all()
    return workflows


def get_workflow(tenant_id: str, workflow_id: str) -> Workflow:
    with Session(engine) as session:
        # if the workflow id is uuid:
        if validators.uuid(workflow_id):
            workflow = session.exec(
                select(Workflow)
                .where(Workflow.tenant_id == tenant_id)
                .where(Workflow.id == workflow_id)
                .where(Workflow.is_deleted == False)
            ).first()
        else:
            workflow = session.exec(
                select(Workflow)
                .where(Workflow.tenant_id == tenant_id)
                .where(Workflow.name == workflow_id)
                .where(Workflow.is_deleted == False)
            ).first()
    if not workflow:
        return None
    return workflow


def get_raw_workflow(tenant_id: str, workflow_id: str) -> str:
    workflow = get_workflow(tenant_id, workflow_id)
    if not workflow:
        return None
    return workflow.workflow_raw


def get_installed_providers(tenant_id: str) -> List[Provider]:
    with Session(engine) as session:
        providers = session.exec(
            select(Provider).where(Provider.tenant_id == tenant_id)
        ).all()
    return providers


def get_consumer_providers() -> List[Provider]:
    # get all the providers that installed as consumers
    with Session(engine) as session:
        providers = session.exec(
            select(Provider).where(Provider.consumer == True)
        ).all()
    return providers


def finish_workflow_execution(tenant_id, workflow_id, execution_id, status, error):
    with Session(engine) as session:
        workflow_execution = session.exec(
            select(WorkflowExecution)
            .where(WorkflowExecution.tenant_id == tenant_id)
            .where(WorkflowExecution.workflow_id == workflow_id)
            .where(WorkflowExecution.id == execution_id)
        ).first()
        # some random number to avoid collisions
        workflow_execution.is_running = random.randint(1, 2147483647 - 1)  # max int
        workflow_execution.status = status
        # TODO: we had a bug with the error field, it was too short so some customers may fail over it.
        #   we need to fix it in the future, create a migration that increases the size of the error field
        #   and then we can remove the [:255] from here
        workflow_execution.error = error[:255] if error else None
        workflow_execution.execution_time = (
            datetime.utcnow() - workflow_execution.started
        ).total_seconds()
        # TODO: logs
        session.commit()


def get_workflow_executions(tenant_id, workflow_id, limit=50):
    with Session(engine) as session:
        workflow_executions = session.exec(
            select(
                WorkflowExecution.id,
                WorkflowExecution.workflow_id,
                WorkflowExecution.started,
                WorkflowExecution.status,
                WorkflowExecution.triggered_by,
                WorkflowExecution.execution_time,
                WorkflowExecution.error,
            )
            .where(WorkflowExecution.tenant_id == tenant_id)
            .where(WorkflowExecution.workflow_id == workflow_id)
            .where(
                WorkflowExecution.started
                >= datetime.now(tz=timezone.utc) - timedelta(days=7)
            )
            .order_by(WorkflowExecution.started.desc())
            .limit(limit)
        ).all()
    return workflow_executions


def delete_workflow(tenant_id, workflow_id):
    with Session(engine) as session:
        workflow = session.exec(
            select(Workflow)
            .where(Workflow.tenant_id == tenant_id)
            .where(Workflow.id == workflow_id)
        ).first()

        if workflow:
            workflow.is_deleted = True
            session.commit()


def get_workflow_id(tenant_id, workflow_name):
    with Session(engine) as session:
        workflow = session.exec(
            select(Workflow)
            .where(Workflow.tenant_id == tenant_id)
            .where(Workflow.name == workflow_name)
            .where(Workflow.is_deleted == False)
        ).first()

        if workflow:
            return workflow.id


def push_logs_to_db(log_entries):
    db_log_entries = [
        WorkflowExecutionLog(
            workflow_execution_id=log_entry["workflow_execution_id"],
            timestamp=datetime.strptime(log_entry["asctime"], "%Y-%m-%d %H:%M:%S,%f"),
            message=log_entry["message"][0:255],  # limit the message to 255 chars
            context=json.loads(
                json.dumps(log_entry.get("context", {}), default=str)
            ),  # workaround to serialize any object
        )
        for log_entry in log_entries
    ]

    # Add the LogEntry instances to the database session
    with Session(engine) as session:
        session.add_all(db_log_entries)
        session.commit()


def get_workflow_execution(tenant_id: str, workflow_execution_id: str):
    with Session(engine) as session:
        execution_with_logs = (
            session.query(WorkflowExecution)
            .filter(
                WorkflowExecution.id == workflow_execution_id,
                WorkflowExecution.tenant_id == tenant_id,
            )
            .options(joinedload(WorkflowExecution.logs))
            .one()
        )
    return execution_with_logs


def get_last_workflow_executions(tenant_id: str, limit=20):
    with Session(engine) as session:
        execution_with_logs = (
            session.query(WorkflowExecution)
            .filter(
                WorkflowExecution.tenant_id == tenant_id,
            )
            .order_by(desc(WorkflowExecution.started))
            .limit(limit)
            .options(joinedload(WorkflowExecution.logs))
            .all()
        )

        return execution_with_logs


def _enrich_alert(
    session,
    tenant_id,
    fingerprint,
    enrichments,
    action_type: AlertActionType,
    action_callee: str,
    action_description: str,
    force=False,
):
    """
    Enrich an alert with the provided enrichments.

    Args:
        session (Session): The database session.
        tenant_id (str): The tenant ID to filter the alert enrichments by.
        fingerprint (str): The alert fingerprint to filter the alert enrichments by.
        enrichments (dict): The enrichments to add to the alert.
        force (bool): Whether to force the enrichment to be updated. This is used to dispose enrichments if necessary.
    """
    enrichment = get_enrichment_with_session(session, tenant_id, fingerprint)
    if enrichment:
        # if force - override exisitng enrichments. being used to dispose enrichments if necessary
        if force:
            new_enrichment_data = enrichments
        else:
            new_enrichment_data = {**enrichment.enrichments, **enrichments}
        # SQLAlchemy doesn't support updating JSON fields, so we need to do it manually
        # https://github.com/sqlalchemy/sqlalchemy/discussions/8396#discussion-4308891
        stmt = (
            update(AlertEnrichment)
            .where(AlertEnrichment.id == enrichment.id)
            .values(enrichments=new_enrichment_data)
        )
        session.execute(stmt)
        # add audit event
        audit = AlertAudit(
            tenant_id=tenant_id,
            fingerprint=fingerprint,
            user_id=action_callee,
            action=action_type.value,
            description=action_description,
        )
        session.add(audit)
        session.commit()
        # Refresh the instance to get updated data from the database
        session.refresh(enrichment)
        return enrichment
    else:
        alert_enrichment = AlertEnrichment(
            tenant_id=tenant_id,
            alert_fingerprint=fingerprint,
            enrichments=enrichments,
        )
        session.add(alert_enrichment)
        # add audit event
        audit = AlertAudit(
            tenant_id=tenant_id,
            fingerprint=fingerprint,
            user_id=action_callee,
            action=action_type.value,
            description=action_description,
        )
        session.add(audit)
        session.commit()
        return alert_enrichment


def enrich_alert(
    tenant_id,
    fingerprint,
    enrichments,
    action_type: AlertActionType,
    action_callee: str,
    action_description: str,
    session=None,
    force=False,
):
    # else, the enrichment doesn't exist, create it
    if not session:
        with Session(engine) as session:
            return _enrich_alert(
                session,
                tenant_id,
                fingerprint,
                enrichments,
                action_type,
                action_callee,
                action_description,
                force=force,
            )
    return _enrich_alert(
        session,
        tenant_id,
        fingerprint,
        enrichments,
        action_type,
        action_callee,
        action_description,
        force=force,
    )


def get_enrichment(tenant_id, fingerprint):
    with Session(engine) as session:
        alert_enrichment = session.exec(
            select(AlertEnrichment)
            .where(AlertEnrichment.tenant_id == tenant_id)
            .where(AlertEnrichment.alert_fingerprint == fingerprint)
        ).first()
    return alert_enrichment


def get_enrichments(
    tenant_id: int, fingerprints: List[str]
) -> List[Optional[AlertEnrichment]]:
    """
    Get a list of alert enrichments for a list of fingerprints using a single DB query.

    :param tenant_id: The tenant ID to filter the alert enrichments by.
    :param fingerprints: A list of fingerprints to get the alert enrichments for.
    :return: A list of AlertEnrichment objects or None for each fingerprint.
    """
    with Session(engine) as session:
        result = session.exec(
            select(AlertEnrichment)
            .where(AlertEnrichment.tenant_id == tenant_id)
            .where(AlertEnrichment.alert_fingerprint.in_(fingerprints))
        ).all()
    return result


def get_enrichment_with_session(session, tenant_id, fingerprint):
    alert_enrichment = session.exec(
        select(AlertEnrichment)
        .where(AlertEnrichment.tenant_id == tenant_id)
        .where(AlertEnrichment.alert_fingerprint == fingerprint)
    ).first()
    return alert_enrichment


def get_alerts_with_filters(
    tenant_id, provider_id=None, filters=None, time_delta=1
) -> list[Alert]:
    with Session(engine) as session:
        # Create the query
        query = session.query(Alert)

        # Apply subqueryload to force-load the alert_enrichment relationship
        query = query.options(subqueryload(Alert.alert_enrichment))

        # Filter by tenant_id
        query = query.filter(Alert.tenant_id == tenant_id)

        # Filter by time_delta
        query = query.filter(
            Alert.timestamp
            >= datetime.now(tz=timezone.utc) - timedelta(days=time_delta)
        )

        # Ensure Alert and AlertEnrichment are joined for subsequent filters
        query = query.outerjoin(Alert.alert_enrichment)

        # Apply filters if provided
        if filters:
            for f in filters:
                filter_key, filter_value = f.get("key"), f.get("value")
                if isinstance(filter_value, bool) and filter_value is True:
                    # If the filter value is True, we want to filter by the existence of the enrichment
                    #   e.g.: all the alerts that have ticket_id
                    if session.bind.dialect.name in ["mysql", "postgresql"]:
                        query = query.filter(
                            func.json_extract(
                                AlertEnrichment.enrichments, f"$.{filter_key}"
                            )
                            != null()
                        )
                    elif session.bind.dialect.name == "sqlite":
                        query = query.filter(
                            func.json_type(
                                AlertEnrichment.enrichments, f"$.{filter_key}"
                            )
                            != null()
                        )
                elif isinstance(filter_value, (str, int)):
                    if session.bind.dialect.name in ["mysql", "postgresql"]:
                        query = query.filter(
                            func.json_unquote(
                                func.json_extract(
                                    AlertEnrichment.enrichments, f"$.{filter_key}"
                                )
                            )
                            == filter_value
                        )
                    elif session.bind.dialect.name == "sqlite":
                        query = query.filter(
                            func.json_extract(
                                AlertEnrichment.enrichments, f"$.{filter_key}"
                            )
                            == filter_value
                        )
                    else:
                        logger.warning(
                            "Unsupported dialect",
                            extra={"dialect": session.bind.dialect.name},
                        )
                else:
                    logger.warning("Unsupported filter type", extra={"filter": f})

        if provider_id:
            query = query.filter(Alert.provider_id == provider_id)

        query = query.order_by(Alert.timestamp.desc())

        query = query.limit(10000)

        # Execute the query
        alerts = query.all()

    return alerts


def get_last_alerts(
    tenant_id, provider_id=None, limit=1000, timeframe=None
) -> list[Alert]:
    """
    Get the last alert for each fingerprint along with the first time the alert was triggered.

    Args:
        tenant_id (_type_): The tenant_id to filter the alerts by.
        provider_id (_type_, optional): The provider id to filter by. Defaults to None.

    Returns:
        List[Alert]: A list of Alert objects including the first time the alert was triggered.
    """
    with Session(engine) as session:
        # Subquery that selects the max and min timestamp for each fingerprint.
        subquery = (
            session.query(
                Alert.fingerprint,
                func.max(Alert.timestamp).label("max_timestamp"),
                func.min(Alert.timestamp).label(
                    "min_timestamp"
                ),  # Include minimum timestamp
            )
            .filter(Alert.tenant_id == tenant_id)
            .group_by(Alert.fingerprint)
            .subquery()
        )
        # if timeframe is provided, filter the alerts by the timeframe
        if timeframe:
            subquery = (
                session.query(subquery)
                .filter(
                    subquery.c.max_timestamp
                    >= datetime.now(tz=timezone.utc) - timedelta(days=timeframe)
                )
                .subquery()
            )
        # Main query joins the subquery to select alerts with their first and last occurrence.
        query = (
            session.query(
                Alert,
                subquery.c.min_timestamp.label(
                    "startedAt"
                ),  # Include "startedAt" in the selected columns
            )
            .filter(Alert.tenant_id == tenant_id)
            .join(
                subquery,
                and_(
                    Alert.fingerprint == subquery.c.fingerprint,
                    Alert.timestamp == subquery.c.max_timestamp,
                ),
            )
            .options(subqueryload(Alert.alert_enrichment))
        )

        if provider_id:
            query = query.filter(Alert.provider_id == provider_id)

        if timeframe:
            query = query.filter(
                subquery.c.max_timestamp
                >= datetime.now(tz=timezone.utc) - timedelta(days=timeframe)
            )

        # Order by timestamp in descending order and limit the results
        query = query.order_by(desc(Alert.timestamp)).limit(limit)
        # Execute the query
        alerts_with_start = query.all()
        # Convert result to list of Alert objects and include "startedAt" information if needed
        alerts = []
        for alert, startedAt in alerts_with_start:
            alert.event["startedAt"] = str(startedAt)
            alert.event["event_id"] = str(alert.id)
            alerts.append(alert)

    return alerts


def get_alerts_by_fingerprint(tenant_id: str, fingerprint: str, limit=1) -> List[Alert]:
    """
    Get all alerts for a given fingerprint.

    Args:
        tenant_id (str): The tenant_id to filter the alerts by.
        fingerprint (str): The fingerprint to filter the alerts by.

    Returns:
        List[Alert]: A list of Alert objects.
    """
    with Session(engine) as session:
        # Create the query
        query = session.query(Alert)

        # Apply subqueryload to force-load the alert_enrichment relationship
        query = query.options(subqueryload(Alert.alert_enrichment))

        # Filter by tenant_id
        query = query.filter(Alert.tenant_id == tenant_id)

        query = query.filter(Alert.fingerprint == fingerprint)

        query = query.order_by(Alert.timestamp.desc())

        if limit:
            query = query.limit(limit)
        # Execute the query
        alerts = query.all()

    return alerts


def get_alert_by_fingerprint_and_event_id(
    tenant_id: str, fingerprint: str, event_id: str
) -> Alert:
    with Session(engine) as session:
        alert = (
            session.query(Alert)
            .filter(Alert.tenant_id == tenant_id)
            .filter(Alert.fingerprint == fingerprint)
            .filter(Alert.id == uuid.UUID(event_id))
            .first()
        )
    return alert


def get_previous_alert_by_fingerprint(tenant_id: str, fingerprint: str) -> Alert:
    # get the previous alert for a given fingerprint
    with Session(engine) as session:
        alert = (
            session.query(Alert)
            .filter(Alert.tenant_id == tenant_id)
            .filter(Alert.fingerprint == fingerprint)
            .order_by(Alert.timestamp.desc())
            .limit(2)
            .all()
        )
    if len(alert) > 1:
        return alert[1]
    else:
        # no previous alert
        return None


def get_api_key(api_key: str) -> TenantApiKey:
    with Session(engine) as session:
        api_key_hashed = hashlib.sha256(api_key.encode()).hexdigest()
        statement = select(TenantApiKey).where(TenantApiKey.key_hash == api_key_hashed)
        tenant_api_key = session.exec(statement).first()
    return tenant_api_key


def get_user_by_api_key(api_key: str):
    api_key = get_api_key(api_key)
    return api_key.created_by


# this is only for single tenant
def get_user(username, password, update_sign_in=True):
    from keep.api.core.dependencies import SINGLE_TENANT_UUID
    from keep.api.models.db.user import User

    password_hash = hashlib.sha256(password.encode()).hexdigest()
    with Session(engine, expire_on_commit=False) as session:
        user = session.exec(
            select(User)
            .where(User.tenant_id == SINGLE_TENANT_UUID)
            .where(User.username == username)
            .where(User.password_hash == password_hash)
        ).first()
        if user and update_sign_in:
            user.last_sign_in = datetime.utcnow()
            session.add(user)
            session.commit()
    return user


def get_users():
    from keep.api.core.dependencies import SINGLE_TENANT_UUID
    from keep.api.models.db.user import User

    with Session(engine) as session:
        users = session.exec(
            select(User).where(User.tenant_id == SINGLE_TENANT_UUID)
        ).all()
    return users


def delete_user(username):
    from keep.api.core.dependencies import SINGLE_TENANT_UUID
    from keep.api.models.db.user import User

    with Session(engine) as session:
        user = session.exec(
            select(User)
            .where(User.tenant_id == SINGLE_TENANT_UUID)
            .where(User.username == username)
        ).first()
        if user:
            session.delete(user)
            session.commit()


def create_user(tenant_id, username, password, role):
    from keep.api.models.db.user import User

    password_hash = hashlib.sha256(password.encode()).hexdigest()
    with Session(engine) as session:
        user = User(
            tenant_id=tenant_id,
            username=username,
            password_hash=password_hash,
            role=role,
        )
        session.add(user)
        session.commit()
        session.refresh(user)
    return user


def save_workflow_results(tenant_id, workflow_execution_id, workflow_results):
    with Session(engine) as session:
        workflow_execution = session.exec(
            select(WorkflowExecution)
            .where(WorkflowExecution.tenant_id == tenant_id)
            .where(WorkflowExecution.id == workflow_execution_id)
        ).one()

        workflow_execution.results = workflow_results
        session.commit()


def get_workflow_id_by_name(tenant_id, workflow_name):
    with Session(engine) as session:
        workflow = session.exec(
            select(Workflow)
            .where(Workflow.tenant_id == tenant_id)
            .where(Workflow.name == workflow_name)
            .where(Workflow.is_deleted == False)
        ).first()

        if workflow:
            return workflow.id


def get_previous_execution_id(tenant_id, workflow_id, workflow_execution_id):
    with Session(engine) as session:
        previous_execution = session.exec(
            select(WorkflowExecution)
            .where(WorkflowExecution.tenant_id == tenant_id)
            .where(WorkflowExecution.workflow_id == workflow_id)
            .where(WorkflowExecution.id != workflow_execution_id)
            .order_by(WorkflowExecution.started.desc())
            .limit(1)
        ).first()
        if previous_execution:
            return previous_execution
        else:
            return None


def create_rule(
    tenant_id,
    name,
    timeframe,
    definition,
    definition_cel,
    created_by,
    grouping_criteria=[],
    group_description=None,
):
    with Session(engine) as session:
        rule = Rule(
            tenant_id=tenant_id,
            name=name,
            timeframe=timeframe,
            definition=definition,
            definition_cel=definition_cel,
            created_by=created_by,
            creation_time=datetime.utcnow(),
            grouping_criteria=grouping_criteria,
            group_description=group_description,
        )
        session.add(rule)
        session.commit()
        session.refresh(rule)
        return rule


def update_rule(
    tenant_id, rule_id, name, timeframe, definition, definition_cel, updated_by
):
    with Session(engine) as session:
        rule = session.exec(
            select(Rule).where(Rule.tenant_id == tenant_id).where(Rule.id == rule_id)
        ).first()

        if rule:
            rule.name = name
            rule.timeframe = timeframe
            rule.definition = definition
            rule.definition_cel = definition_cel
            rule.updated_by = updated_by
            rule.update_time = datetime.utcnow()
            session.commit()
            session.refresh(rule)
            return rule
        else:
            return None


def get_rules(tenant_id, ids=None):
    with Session(engine) as session:
        # Start building the query
        query = select(Rule).where(Rule.tenant_id == tenant_id)

        # Apply additional filters if ids are provided
        if ids is not None:
            query = query.where(Rule.id.in_(ids))

        # Execute the query
        rules = session.exec(query).all()
        return rules


def create_alert(tenant_id, provider_type, provider_id, event, fingerprint):
    with Session(engine) as session:
        alert = Alert(
            tenant_id=tenant_id,
            provider_type=provider_type,
            provider_id=provider_id,
            event=event,
            fingerprint=fingerprint,
        )
        session.add(alert)
        session.commit()
        session.refresh(alert)
        return alert


def delete_rule(tenant_id, rule_id):
    with Session(engine) as session:
        rule = session.exec(
            select(Rule).where(Rule.tenant_id == tenant_id).where(Rule.id == rule_id)
        ).first()

        if rule:
            session.delete(rule)
            session.commit()
            return True
        return False


def assign_alert_to_group(
    tenant_id, alert_id, rule_id, timeframe, group_fingerprint
) -> Group:
    # checks if group with the group critiria exists, if not it creates it
    #   and then assign the alert to the group
    with Session(engine) as session:
        group = session.exec(
            select(Group)
            .options(joinedload(Group.alerts))
            .where(Group.tenant_id == tenant_id)
            .where(Group.rule_id == rule_id)
            .where(Group.group_fingerprint == group_fingerprint)
            .order_by(Group.creation_time.desc())
        ).first()

        # if the last alert in the group is older than the timeframe, create a new group
        is_group_expired = False
        if group:
            # group has at least one alert (o/w it wouldn't created in the first place)
            is_group_expired = max(
                alert.timestamp for alert in group.alerts
            ) < datetime.utcnow() - timedelta(seconds=timeframe)

        if is_group_expired and group:
            logger.info(
                f"Group {group.id} is expired, creating a new group for rule {rule_id}"
            )
            fingerprint = group.calculate_fingerprint()
            # enrich the group with the expired flag
            enrich_alert(
                tenant_id,
                fingerprint,
                enrichments={"group_expired": True},
                action_type=AlertActionType.GENERIC_ENRICH,  # TODO: is this a live code?
                action_callee="system",
                action_description="Enriched group with group_expired flag",
            )
            logger.info(f"Enriched group {group.id} with group_expired flag")
            # change the group status to resolve so it won't spam the UI
            #   this was asked by @bhuvanesh and should be configurable in the future (how to handle status of expired groups)
            group_alert = session.exec(
                select(Alert)
                .where(Alert.fingerprint == fingerprint)
                .order_by(Alert.timestamp.desc())
            ).first()
            # this is kinda wtf but sometimes we deleted manually
            #   these from the DB since it was too big
            if not group_alert:
                logger.warning(
                    f"Group {group.id} is expired, but the alert is not found. Did it was deleted manually?"
                )
            else:
                try:
                    session.refresh(group_alert)
                    group_alert.event["status"] = AlertStatus.RESOLVED.value
                    # mark the event as modified so it will be updated in the database
                    flag_modified(group_alert, "event")
                    # commit the changes
                    session.commit()
                    logger.info(
                        f"Updated the alert {group_alert.id} to RESOLVED status"
                    )
                except StaleDataError as e:
                    logger.warning(
                        f"Failed to update the alert {group_alert.id} to RESOLVED status",
                        extra={"exception": e},
                    )
                    pass
                # some other unknown error, we want to log it and continue
                except Exception as e:
                    logger.exception(
                        f"Failed to update the alert {group_alert.id} to RESOLVED status",
                        extra={"exception": e},
                    )
                    pass

        # if there is no group with the group_fingerprint, create it
        if not group or is_group_expired:
            # Create and add a new group if it doesn't exist
            group = Group(
                tenant_id=tenant_id,
                rule_id=rule_id,
                group_fingerprint=group_fingerprint,
            )
            session.add(group)
            session.commit()
            # Re-query the group with selectinload to set up future automatic loading of alerts
            group = session.exec(
                select(Group)
                .options(joinedload(Group.alerts))
                .where(Group.id == group.id)
            ).first()

        # Create a new AlertToGroup instance and add it
        alert_group = AlertToGroup(
            tenant_id=tenant_id,
            alert_id=str(alert_id),
            group_id=str(group.id),
        )
        session.add(alert_group)
        session.commit()
        # Requery the group to get the updated alerts
        group = session.exec(
            select(Group).options(joinedload(Group.alerts)).where(Group.id == group.id)
        ).first()
    return group


def get_groups(tenant_id):
    with Session(engine) as session:
        groups = session.exec(
            select(Group)
            .options(selectinload(Group.alerts))
            .where(Group.tenant_id == tenant_id)
        ).all()
    return groups


def get_rule(tenant_id, rule_id):
    with Session(engine) as session:
        rule = session.exec(
            select(Rule).where(Rule.tenant_id == tenant_id).where(Rule.id == rule_id)
        ).first()
    return rule


def get_rule_distribution(tenant_id, minute=False):
    """Returns hits per hour for each rule, optionally breaking down by groups if the rule has 'group by', limited to the last 7 days."""
    with Session(engine) as session:
        # Get the timestamp for 7 days ago
        seven_days_ago = datetime.utcnow() - timedelta(days=1)

        # Check the dialect
        if session.bind.dialect.name == "mysql":
            time_format = "%Y-%m-%d %H:%i" if minute else "%Y-%m-%d %H"
            timestamp_format = func.date_format(AlertToGroup.timestamp, time_format)
        elif session.bind.dialect.name == "postgresql":
            time_format = "YYYY-MM-DD HH:MI" if minute else "YYYY-MM-DD HH"
            timestamp_format = func.to_char(AlertToGroup.timestamp, time_format)
        elif session.bind.dialect.name == "sqlite":
            time_format = "%Y-%m-%d %H:%M" if minute else "%Y-%m-%d %H"
            timestamp_format = func.strftime(time_format, AlertToGroup.timestamp)
        else:
            raise ValueError("Unsupported database dialect")
        # Construct the query
        query = (
            session.query(
                Rule.id.label("rule_id"),
                Rule.name.label("rule_name"),
                Group.id.label("group_id"),
                Group.group_fingerprint.label("group_fingerprint"),
                timestamp_format.label("time"),
                func.count(AlertToGroup.alert_id).label("hits"),
            )
            .join(Group, Rule.id == Group.rule_id)
            .join(AlertToGroup, Group.id == AlertToGroup.group_id)
            .filter(AlertToGroup.timestamp >= seven_days_ago)
            .filter(Rule.tenant_id == tenant_id)  # Filter by tenant_id
            .group_by(
                "rule_id", "rule_name", "group_id", "group_fingerprint", "time"
            )  # Adjusted here
            .order_by("time")
        )

        results = query.all()

        # Convert the results into a dictionary
        rule_distribution = {}
        for result in results:
            rule_id = result.rule_id
            group_fingerprint = result.group_fingerprint
            timestamp = result.time
            hits = result.hits

            if rule_id not in rule_distribution:
                rule_distribution[rule_id] = {}

            if group_fingerprint not in rule_distribution[rule_id]:
                rule_distribution[rule_id][group_fingerprint] = {}

            rule_distribution[rule_id][group_fingerprint][timestamp] = hits

        return rule_distribution


def get_all_filters(tenant_id):
    with Session(engine) as session:
        filters = session.exec(
            select(AlertDeduplicationFilter).where(
                AlertDeduplicationFilter.tenant_id == tenant_id
            )
        ).all()
    return filters


def get_last_alert_hash_by_fingerprint(tenant_id, fingerprint):
    # get the last alert for a given fingerprint
    # to check deduplication
    with Session(engine) as session:
        alert_hash = session.exec(
            select(Alert.alert_hash)
            .where(Alert.tenant_id == tenant_id)
            .where(Alert.fingerprint == fingerprint)
            .order_by(Alert.timestamp.desc())
        ).first()
    return alert_hash


def update_key_last_used(
    tenant_id: str,
    reference_id: str,
) -> str:
    """
    Updates API key last used.

    Args:
        session (Session): _description_
        tenant_id (str): _description_
        reference_id (str): _description_

    Returns:
        str: _description_
    """
    with Session(engine) as session:
        # Get API Key from database
        statement = (
            select(TenantApiKey)
            .where(TenantApiKey.reference_id == reference_id)
            .where(TenantApiKey.tenant_id == tenant_id)
        )

        tenant_api_key_entry = session.exec(statement).first()

        # Update last used
        if not tenant_api_key_entry:
            # shouldn't happen but somehow happened to specific tenant so logging it
            logger.error(
                "API key not found",
                extra={"tenant_id": tenant_id, "unique_api_key_id": unique_api_key_id},
            )
            return
        tenant_api_key_entry.last_used = datetime.utcnow()
        session.add(tenant_api_key_entry)
        session.commit()


def get_all_tenants():
    with Session(engine) as session:
        tenants = session.exec(
            select(Tenant)
        ).all()
    return tenants


def get_linked_providers(tenant_id: str) -> List[Tuple[str, str, datetime]]:
    with Session(engine) as session:
        providers = (
            session.query(
                Alert.provider_type,
                Alert.provider_id,
                func.max(Alert.timestamp).label("last_alert_timestamp"),
            )
            .outerjoin(Provider, Alert.provider_id == Provider.id)
            .filter(
                Alert.tenant_id == tenant_id,
                Alert.provider_type != "group",
                Provider.id
                == None,  # Filters for alerts with a provider_id not in Provider table
            )
            .group_by(Alert.provider_type, Alert.provider_id)
            .all()
        )

    return providers


def get_provider_distribution(tenant_id: str) -> dict:
    """Returns hits per hour and the last alert timestamp for each provider, limited to the last 24 hours."""
    with Session(engine) as session:
        twenty_four_hours_ago = datetime.utcnow() - timedelta(hours=24)
        time_format = "%Y-%m-%d %H"

        if session.bind.dialect.name == "mysql":
            timestamp_format = func.date_format(Alert.timestamp, time_format)
        elif session.bind.dialect.name == "postgresql":
            # PostgreSQL requires a different syntax for the timestamp format
            # cf: https://www.postgresql.org/docs/current/functions-formatting.html#FUNCTIONS-FORMATTING
            timestamp_format = func.to_char(Alert.timestamp, "YYYY-MM-DD HH")
        elif session.bind.dialect.name == "sqlite":
            timestamp_format = func.strftime(time_format, Alert.timestamp)

        # Adjusted query to include max timestamp
        query = (
            session.query(
                Alert.provider_id,
                Alert.provider_type,
                timestamp_format.label("time"),
                func.count().label("hits"),
                func.max(Alert.timestamp).label(
                    "last_alert_timestamp"
                ),  # Include max timestamp
            )
            .filter(
                Alert.tenant_id == tenant_id,
                Alert.timestamp >= twenty_four_hours_ago,
            )
            .group_by(Alert.provider_id, Alert.provider_type, "time")
            .order_by(Alert.provider_id, Alert.provider_type, "time")
        )

        results = query.all()

        provider_distribution = {}

        for provider_id, provider_type, time, hits, last_alert_timestamp in results:
            provider_key = f"{provider_id}_{provider_type}"
            last_alert_timestamp = (
                datetime.fromisoformat(last_alert_timestamp)
                if isinstance(last_alert_timestamp, str)
                else last_alert_timestamp
            )

            if provider_key not in provider_distribution:
                provider_distribution[provider_key] = {
                    "provider_id": provider_id,
                    "provider_type": provider_type,
                    "alert_last_24_hours": [
                        {"hour": i, "number": 0} for i in range(24)
                    ],
                    "last_alert_received": last_alert_timestamp,  # Initialize with the first seen timestamp
                }
            else:
                # Update the last alert timestamp if the current one is more recent
                provider_distribution[provider_key]["last_alert_received"] = max(
                    provider_distribution[provider_key]["last_alert_received"],
                    last_alert_timestamp,
                )

            time = datetime.strptime(time, time_format)
            index = int((time - twenty_four_hours_ago).total_seconds() // 3600)

            if 0 <= index < 24:
                provider_distribution[provider_key]["alert_last_24_hours"][index][
                    "number"
                ] += hits

    return provider_distribution


def get_presets(tenant_id: str, email) -> List[Dict[str, Any]]:
    with Session(engine) as session:
        statement = (
            select(Preset)
            .where(Preset.tenant_id == tenant_id)
            .where(
                or_(
                    Preset.is_private == False,
                    Preset.created_by == email,
                )
            )
        )
        presets = session.exec(statement).all()
    return presets


def get_preset_by_name(tenant_id: str, preset_name: str) -> Preset:
    with Session(engine) as session:
        preset = session.exec(
            select(Preset)
            .where(Preset.tenant_id == tenant_id)
            .where(Preset.name == preset_name)
        ).first()
    return preset


def get_all_presets(tenant_id: str) -> List[Preset]:
    with Session(engine) as session:
        presets = session.exec(
            select(Preset).where(Preset.tenant_id == tenant_id)
        ).all()
    return presets


def get_dashboards(tenant_id: str, email=None) -> List[Dict[str, Any]]:
    with Session(engine) as session:
        statement = (
            select(Dashboard)
            .where(Dashboard.tenant_id == tenant_id)
            .where(
                or_(
                    Dashboard.is_private == False,
                    Dashboard.created_by == email,
                )
            )
        )
        dashboards = session.exec(statement).all()
    return dashboards


def create_dashboard(
    tenant_id, dashboard_name, created_by, dashboard_config, is_private=False
):
    with Session(engine) as session:
        dashboard = Dashboard(
            tenant_id=tenant_id,
            dashboard_name=dashboard_name,
            dashboard_config=dashboard_config,
            created_by=created_by,
            is_private=is_private,
        )
        session.add(dashboard)
        session.commit()
        session.refresh(dashboard)
        return dashboard


def update_dashboard(
    tenant_id, dashboard_id, dashboard_name, dashboard_config, updated_by
):
    with Session(engine) as session:
        dashboard = session.exec(
            select(Dashboard)
            .where(Dashboard.tenant_id == tenant_id)
            .where(Dashboard.id == dashboard_id)
        ).first()

        if not dashboard:
            return None

        if dashboard_name:
            dashboard.dashboard_name = dashboard_name

        if dashboard_config:
            dashboard.dashboard_config = dashboard_config

        dashboard.updated_by = updated_by
        dashboard.updated_at = datetime.utcnow()
        session.commit()
        session.refresh(dashboard)
        return dashboard


def delete_dashboard(tenant_id, dashboard_id):
    with Session(engine) as session:
        dashboard = session.exec(
            select(Dashboard)
            .where(Dashboard.tenant_id == tenant_id)
            .where(Dashboard.id == dashboard_id)
        ).first()

        if dashboard:
            session.delete(dashboard)
            session.commit()
            return True
        return False


def get_all_actions(tenant_id: str) -> List[Action]:
    with Session(engine) as session:
        actions = session.exec(
            select(Action).where(Action.tenant_id == tenant_id)
        ).all()
    return actions


def get_action(tenant_id: str, action_id: str) -> Action:
    with Session(engine) as session:
        action = session.exec(
            select(Action)
            .where(Action.tenant_id == tenant_id)
            .where(Action.id == action_id)
        ).first()
    return action


def create_action(action: Action):
    with Session(engine) as session:
        session.add(action)
        session.commit()
        session.refresh(action)


def create_actions(actions: List[Action]):
    with Session(engine) as session:
        for action in actions:
            session.add(action)
        session.commit()


def delete_action(tenant_id: str, action_id: str) -> bool:
    with Session(engine) as session:
        found_action = session.exec(
            select(Action)
            .where(Action.id == action_id)
            .where(Action.tenant_id == tenant_id)
        ).first()
        if found_action:
            session.delete(found_action)
            session.commit()
            return bool(found_action)
        return False


def update_action(
    tenant_id: str, action_id: str, update_payload: Action
) -> Union[Action, None]:
    with Session(engine) as session:
        found_action = session.exec(
            select(Action)
            .where(Action.id == action_id)
            .where(Action.tenant_id == tenant_id)
        ).first()
        if found_action:
            for key, value in update_payload.dict(exclude_unset=True).items():
                if hasattr(found_action, key):
                    setattr(found_action, key, value)
            session.commit()
            session.refresh(found_action)
    return found_action


def get_tenants_configurations() -> List[Tenant]:
    with Session(engine) as session:
        try:
            tenants = session.exec(select(Tenant)).all()
        # except column configuration does not exist (new column added)
        except OperationalError as e:
            if "Unknown column" in str(e):
                logger.warning("Column configuration does not exist in the database")
                return {}
            else:
                logger.exception("Failed to get tenants configurations")
                return {}

    tenants_configurations = {}
    for tenant in tenants:
        tenants_configurations[tenant.id] = tenant.configuration or {}

    return tenants_configurations


def update_preset_options(tenant_id: str, preset_id: str, options: dict) -> Preset:
    with Session(engine) as session:
        preset = session.exec(
            select(Preset)
            .where(Preset.tenant_id == tenant_id)
            .where(Preset.id == preset_id)
        ).first()

        stmt = (
            update(Preset)
            .where(Preset.id == preset_id)
            .where(Preset.tenant_id == tenant_id)
            .values(options=options)
        )
        session.execute(stmt)
        session.commit()
        session.refresh(preset)
    return preset


def get_incident_by_id(incident_id: UUID) -> Incident:
    with Session(engine) as session:
        incident = session.exec(
            select(Incident)
            .options(selectinload(Incident.alerts))
            .where(Incident.id == incident_id)
        ).first()
    return incident


def assign_alert_to_incident(
    alert_id: UUID, incident_id: UUID, tenant_id: str
) -> AlertToIncident:
    with Session(engine) as session:
        assignment = AlertToIncident(
            alert_id=alert_id, incident_id=incident_id, tenant_id=tenant_id
        )
        session.add(assignment)
        session.commit()
        session.refresh(assignment)

    return assignment


def get_incidents(tenant_id) -> List[Incident]:
    with Session(engine) as session:
        incidents = session.exec(
            select(Incident)
            .options(selectinload(Incident.alerts))
            .where(Incident.tenant_id == tenant_id)
<<<<<<< HEAD
=======
            .order_by(desc(Incident.creation_time))
>>>>>>> ad54598d
        ).all()
    return incidents


def get_alert_audit(
    tenant_id: str, fingerprint: str, limit: int = 50
) -> List[AlertAudit]:
    with Session(engine) as session:
        audit = session.exec(
            select(AlertAudit)
            .where(AlertAudit.tenant_id == tenant_id)
            .where(AlertAudit.fingerprint == fingerprint)
            .order_by(desc(AlertAudit.timestamp))
            .limit(limit)
        ).all()
    return audit


def get_last_incidents(
    tenant_id: str,
    limit: int = 25,
    offset: int = 0,
    timeframe: int = None,
    is_confirmed: bool = False,
) -> (list[Incident], int):
    """
    Get the last incidents and total amount of incidents.

    Args:
        tenant_id (str): The tenant_id to filter the incidents by.
        limit (int): Amount of objects to return
        offset (int): Current offset for
        timeframe (int|null): Return incidents only for the last <N> days
        is_confirmed (bool): Return confirmed incidents or predictions

    Returns:
        List[Incident]: A list of Incident objects.
    """
    with Session(engine) as session:
        query = (
            session.query(
                Incident,
            )
            .filter(Incident.tenant_id == tenant_id)
            .filter(Incident.is_confirmed == is_confirmed)
            .options(joinedload(Incident.alerts))
<<<<<<< HEAD
=======
            .order_by(desc(Incident.creation_time))
>>>>>>> ad54598d
        )

        if timeframe:
            query = query.filter(
                Incident.start_time
                >= datetime.now(tz=timezone.utc) - timedelta(days=timeframe)
            )

        total_count = query.count()

        # Order by timestamp in descending order and limit the results
        query = query.order_by(desc(Incident.start_time)).limit(limit).offset(offset)
        # Execute the query
        incidents = query.all()

    return incidents, total_count


def get_incident_by_id(tenant_id: str, incident_id: str) -> Optional[Incident]:
    with Session(engine) as session:
        query = session.query(
            Incident,
        ).filter(
            Incident.tenant_id == tenant_id,
            Incident.id == incident_id,
        )

    return query.first()


def create_incident_from_dto(
    tenant_id: str, incident_dto: IncidentDtoIn
) -> Optional[Incident]:
    return create_incident_from_dict(tenant_id, incident_dto.dict())


def create_incident_from_dict(
    tenant_id: str, incident_data: dict
) -> Optional[Incident]:
    is_predicted = incident_data.get("is_predicted", False)
    with Session(engine) as session:
        new_incident = Incident(
            **incident_data,
            tenant_id=tenant_id,
            is_confirmed=not is_predicted
        )
        session.add(new_incident)
        session.commit()
        session.refresh(new_incident)
        new_incident.alerts = []
    return new_incident


def update_incident_from_dto_by_id(
    tenant_id: str,
    incident_id: str,
    updated_incident_dto: IncidentDtoIn,
) -> Optional[Incident]:
    with Session(engine) as session:
        incident = session.exec(
            select(Incident).where(
                Incident.tenant_id == tenant_id,
                Incident.id == incident_id,
            ).options(joinedload(Incident.alerts))
        ).first()

        if not incident:
            return None

        session.query(Incident).filter(
            Incident.tenant_id == tenant_id,
            Incident.id == incident_id,
        ).update({
            "name": updated_incident_dto.name,
            "description": updated_incident_dto.description,
            "assignee": updated_incident_dto.assignee,
        })

        session.commit()
        session.refresh(incident)

        return incident


def delete_incident_by_id(
    tenant_id: str,
    incident_id: str,
) -> bool:
    with Session(engine) as session:
        incident = (
            session.query(Incident)
            .filter(
                Incident.tenant_id == tenant_id,
                Incident.id == incident_id,
            )
            .first()
        )

        # Delete all associations with alerts:

        (
            session.query(AlertToIncident)
            .where(
                AlertToIncident.tenant_id == tenant_id,
                AlertToIncident.incident_id == incident.id,
            )
            .delete()
        )

        session.delete(incident)
        session.commit()
        return True


def get_incidents_count(
    tenant_id: str,
) -> int:
    with Session(engine) as session:
        return (
            session.query(Incident)
            .filter(
                Incident.tenant_id == tenant_id,
            )
            .count()
        )


def get_incident_alerts_by_incident_id(tenant_id: str, incident_id: str) -> List[Alert]:
    with Session(engine) as session:
        query = (
            session.query(
                Alert,
            )
            .join(AlertToIncident, AlertToIncident.alert_id == Alert.id)
            .join(Incident, AlertToIncident.incident_id == Incident.id)
            .filter(
                AlertToIncident.tenant_id == tenant_id,
                Incident.id == incident_id,
            )
        )

    return query.all()


def add_alerts_to_incident_by_incident_id(
    tenant_id: str, incident_id: str, alert_ids: List[UUID]
):
    with Session(engine) as session:
        incident = session.exec(
            select(Incident).where(
                Incident.tenant_id == tenant_id,
                Incident.id == incident_id,
            )
        ).first()

        if not incident:
            return None

        existed_alert_ids = session.exec(
            select(AlertToIncident.alert_id).where(
                AlertToIncident.tenant_id == tenant_id,
                AlertToIncident.incident_id == incident.id,
                col(AlertToIncident.alert_id).in_(alert_ids),
            )
        ).all()

        alert_to_incident_entries = [
            AlertToIncident(
                alert_id=alert_id, incident_id=incident.id, tenant_id=tenant_id
            )
            for alert_id in alert_ids
            if alert_id not in existed_alert_ids
        ]

        session.bulk_save_objects(alert_to_incident_entries)
        session.commit()
        return True


def remove_alerts_to_incident_by_incident_id(
    tenant_id: str, incident_id: str, alert_ids: List[UUID]
) -> Optional[int]:
    with Session(engine) as session:
        incident = session.exec(
            select(Incident).where(
                Incident.tenant_id == tenant_id,
                Incident.id == incident_id,
            )
        ).first()

        if not incident:
            return None

        deleted = (
            session.query(AlertToIncident)
            .where(
                AlertToIncident.tenant_id == tenant_id,
                AlertToIncident.incident_id == incident.id,
                col(AlertToIncident.alert_id).in_(alert_ids),
            )
            .delete()
        )

        session.commit()
        return deleted


def get_alerts_count(
    tenant_id: str,
) -> int:
    with Session(engine) as session:
        return (
            session.query(Alert)
            .filter(
                Alert.tenant_id == tenant_id,
            )
            .count()
        )


def get_first_alert_datetime(
    tenant_id: str,
) -> datetime | None:
    with Session(engine) as session:
        first_alert = (
            session.query(Alert)
            .filter(
                Alert.tenant_id == tenant_id,
            )
            .first()
        )
        if first_alert:
            return first_alert.timestamp


def confirm_predicted_incident_by_id(
    tenant_id: str,
    incident_id: UUID | str,
):
    with Session(engine) as session:
        incident = session.exec(
            select(Incident).where(
                Incident.tenant_id == tenant_id,
                Incident.id == incident_id,
                Incident.is_confirmed == expression.false()
            ).options(
                joinedload(Incident.alerts)
            )
        ).first()

        if not incident:
            return None

        session.query(Incident).filter(
            Incident.tenant_id == tenant_id,
            Incident.id == incident_id,
            Incident.is_confirmed == expression.false()
        ).update({
            "is_confirmed": True,
        })

        session.commit()
        session.refresh(incident)

        return incident<|MERGE_RESOLUTION|>--- conflicted
+++ resolved
@@ -1797,10 +1797,7 @@
             select(Incident)
             .options(selectinload(Incident.alerts))
             .where(Incident.tenant_id == tenant_id)
-<<<<<<< HEAD
-=======
             .order_by(desc(Incident.creation_time))
->>>>>>> ad54598d
         ).all()
     return incidents
 
@@ -1847,10 +1844,7 @@
             .filter(Incident.tenant_id == tenant_id)
             .filter(Incident.is_confirmed == is_confirmed)
             .options(joinedload(Incident.alerts))
-<<<<<<< HEAD
-=======
             .order_by(desc(Incident.creation_time))
->>>>>>> ad54598d
         )
 
         if timeframe:
