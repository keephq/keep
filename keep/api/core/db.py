"""
Keep main database module.

This module contains the CRUD database functions for Keep.
"""

import hashlib
import json
import logging
import random
import uuid
from datetime import datetime, timedelta, timezone
from typing import Any, Dict, List, Tuple, Union
from uuid import uuid4

import numpy as np
import pandas as pd
import validators
from dotenv import find_dotenv, load_dotenv
from opentelemetry.instrumentation.sqlalchemy import SQLAlchemyInstrumentor
from sqlalchemy import and_, desc, null, update
from sqlalchemy.exc import IntegrityError, OperationalError
from sqlalchemy.orm import joinedload, selectinload, subqueryload
from sqlalchemy.sql import expression
from sqlmodel import Session, col, or_, select

from keep.api.core.db_utils import create_db_engine, get_json_extract_field

# This import is required to create the tables
from keep.api.models.alert import IncidentDtoIn
from keep.api.models.db.action import Action
from keep.api.models.db.alert import *  # pylint: disable=unused-wildcard-import
from keep.api.models.db.dashboard import *  # pylint: disable=unused-wildcard-import
from keep.api.models.db.extraction import *  # pylint: disable=unused-wildcard-import
from keep.api.models.db.maintenance_window import *  # pylint: disable=unused-wildcard-import
from keep.api.models.db.mapping import *  # pylint: disable=unused-wildcard-import
from keep.api.models.db.preset import *  # pylint: disable=unused-wildcard-import
from keep.api.models.db.provider import *  # pylint: disable=unused-wildcard-import
from keep.api.models.db.rule import *  # pylint: disable=unused-wildcard-import
from keep.api.models.db.statistics import *  # pylint: disable=unused-wildcard-import
from keep.api.models.db.tenant import *  # pylint: disable=unused-wildcard-import
from keep.api.models.db.topology import *  # pylint: disable=unused-wildcard-import
from keep.api.models.db.workflow import *  # pylint: disable=unused-wildcard-import

logger = logging.getLogger(__name__)


# this is a workaround for gunicorn to load the env vars
#   becuase somehow in gunicorn it doesn't load the .env file
load_dotenv(find_dotenv())


engine = create_db_engine()
SQLAlchemyInstrumentor().instrument(enable_commenter=True, engine=engine)


def get_session() -> Session:
    """
    Creates a database session.

    Yields:
        Session: A database session
    """
    from opentelemetry import trace  # pylint: disable=import-outside-toplevel

    tracer = trace.get_tracer(__name__)
    with tracer.start_as_current_span("get_session"):
        with Session(engine) as session:
            yield session


def get_session_sync() -> Session:
    """
    Creates a database session.

    Returns:
        Session: A database session
    """
    return Session(engine)


def create_workflow_execution(
    workflow_id: str,
    tenant_id: str,
    triggered_by: str,
    execution_number: int = 1,
    event_id: str = None,
    fingerprint: str = None,
    execution_id: str = None,
) -> str:
    with Session(engine) as session:
        try:
            if len(triggered_by) > 255:
                triggered_by = triggered_by[:255]
            workflow_execution = WorkflowExecution(
                id=execution_id or str(uuid4()),
                workflow_id=workflow_id,
                tenant_id=tenant_id,
                started=datetime.now(tz=timezone.utc),
                triggered_by=triggered_by,
                execution_number=execution_number,
                status="in_progress",
            )
            session.add(workflow_execution)
            # Ensure the object has an id
            session.flush()
            execution_id = workflow_execution.id
            if fingerprint:
                workflow_to_alert_execution = WorkflowToAlertExecution(
                    workflow_execution_id=execution_id,
                    alert_fingerprint=fingerprint,
                    event_id=event_id,
                )
                session.add(workflow_to_alert_execution)
            session.commit()
            return execution_id
        except IntegrityError:
            session.rollback()
            logger.debug(
                f"Failed to create a new execution for workflow {workflow_id}. Constraint is met."
            )
            raise


def get_mapping_rule_by_id(tenant_id: str, rule_id: str) -> MappingRule | None:
    rule = None
    with Session(engine) as session:
        rule: MappingRule | None = (
            session.query(MappingRule)
            .filter(MappingRule.tenant_id == tenant_id)
            .filter(MappingRule.id == rule_id)
            .first()
        )
    return rule


def get_last_completed_execution(
    session: Session, workflow_id: str
) -> WorkflowExecution:
    return session.exec(
        select(WorkflowExecution)
        .where(WorkflowExecution.workflow_id == workflow_id)
        .where(
            (WorkflowExecution.status == "success")
            | (WorkflowExecution.status == "error")
            | (WorkflowExecution.status == "providers_not_configured")
        )
        .order_by(WorkflowExecution.execution_number.desc())
        .limit(1)
    ).first()


def get_workflows_that_should_run():
    with Session(engine) as session:
        logger.debug("Checking for workflows that should run")
        workflows_with_interval = (
            session.query(Workflow)
            .filter(Workflow.is_deleted == False)
            .filter(Workflow.is_disabled == False)
            .filter(Workflow.interval != None)
            .filter(Workflow.interval > 0)
            .all()
        )
        logger.debug(f"Found {len(workflows_with_interval)} workflows with interval")
        workflows_to_run = []
        # for each workflow:
        for workflow in workflows_with_interval:
            current_time = datetime.utcnow()
            last_execution = get_last_completed_execution(session, workflow.id)
            # if there no last execution, that's the first time we run the workflow
            if not last_execution:
                try:
                    # try to get the lock
                    workflow_execution_id = create_workflow_execution(
                        workflow.id, workflow.tenant_id, "scheduler"
                    )
                    # we succeed to get the lock on this execution number :)
                    # let's run it
                    workflows_to_run.append(
                        {
                            "tenant_id": workflow.tenant_id,
                            "workflow_id": workflow.id,
                            "workflow_execution_id": workflow_execution_id,
                        }
                    )
                # some other thread/instance has already started to work on it
                except IntegrityError:
                    continue
            # else, if the last execution was more than interval seconds ago, we need to run it
            elif (
                last_execution.started + timedelta(seconds=workflow.interval)
                <= current_time
            ):
                try:
                    # try to get the lock with execution_number + 1
                    workflow_execution_id = create_workflow_execution(
                        workflow.id,
                        workflow.tenant_id,
                        "scheduler",
                        last_execution.execution_number + 1,
                    )
                    # we succeed to get the lock on this execution number :)
                    # let's run it
                    workflows_to_run.append(
                        {
                            "tenant_id": workflow.tenant_id,
                            "workflow_id": workflow.id,
                            "workflow_execution_id": workflow_execution_id,
                        }
                    )
                    # continue to the next one
                    continue
                # some other thread/instance has already started to work on it
                except IntegrityError:
                    # we need to verify the locking is still valid and not timeouted
                    session.rollback()
                    pass
                # get the ongoing execution
                ongoing_execution = session.exec(
                    select(WorkflowExecution)
                    .where(WorkflowExecution.workflow_id == workflow.id)
                    .where(
                        WorkflowExecution.execution_number
                        == last_execution.execution_number + 1
                    )
                    .limit(1)
                ).first()
                # this is a WTF exception since if this (workflow_id, execution_number) does not exist,
                # we would be able to acquire the lock
                if not ongoing_execution:
                    logger.error(
                        f"WTF: ongoing execution not found {workflow.id} {last_execution.execution_number + 1}"
                    )
                    continue
                # if this completed, error, than that's ok - the service who locked the execution is done
                elif ongoing_execution.status != "in_progress":
                    continue
                # if the ongoing execution runs more than 60 minutes, than its timeout
                elif ongoing_execution.started + timedelta(minutes=60) <= current_time:
                    ongoing_execution.status = "timeout"
                    session.commit()
                    # re-create the execution and try to get the lock
                    try:
                        workflow_execution_id = create_workflow_execution(
                            workflow.id,
                            workflow.tenant_id,
                            "scheduler",
                            ongoing_execution.execution_number + 1,
                        )
                    # some other thread/instance has already started to work on it and that's ok
                    except IntegrityError:
                        logger.debug(
                            f"Failed to create a new execution for workflow {workflow.id} [timeout]. Constraint is met."
                        )
                        continue
                    # managed to acquire the (workflow_id, execution_number) lock
                    workflows_to_run.append(
                        {
                            "tenant_id": workflow.tenant_id,
                            "workflow_id": workflow.id,
                            "workflow_execution_id": workflow_execution_id,
                        }
                    )
            else:
                logger.debug(
                    f"Workflow {workflow.id} is already running by someone else"
                )

        return workflows_to_run


def add_or_update_workflow(
    id,
    name,
    tenant_id,
    description,
    created_by,
    interval,
    update_raw,
    is_disabled,
<<<<<<< HEAD
    workflow_id,
=======
    provisioned=False,
    provisioned_file=None,
>>>>>>> c83ec96a
    updated_by=None,
) -> Workflow:
    with Session(engine, expire_on_commit=False) as session:
        # TODO: we need to better understanad if that's the right behavior we want
        existing_workflow = (
            session.query(Workflow)
            .filter_by(id=workflow_id)
            .filter_by(tenant_id=tenant_id)
            .first()
        )

        if existing_workflow:
            workflow_raw = update_raw(existing_workflow.id)

            # tb: no need to override the id field here because it has foreign key constraints.
            existing_workflow.tenant_id = tenant_id
            existing_workflow.name = name
            existing_workflow.description = description
            existing_workflow.updated_by = (
                updated_by or existing_workflow.updated_by
            )  # Update the updated_by field if provided
            existing_workflow.interval = interval
            existing_workflow.workflow_raw = workflow_raw
            existing_workflow.revision += 1  # Increment the revision
            existing_workflow.last_updated = datetime.now()  # Update last_updated
            existing_workflow.is_deleted = False
            existing_workflow.is_disabled = is_disabled
            existing_workflow.provisioned = provisioned
            existing_workflow.provisioned_file = provisioned_file

        else:
            # Create a new workflow
            # Since the workflow does not exist in the database, we'll include the original workflow_id in the raw data
            workflow_raw = update_raw(id)
            workflow = Workflow(
                id=id,
                name=name,
                tenant_id=tenant_id,
                description=description,
                created_by=created_by,
                updated_by=updated_by,  # Set updated_by to the provided value
                interval=interval,
                is_disabled=is_disabled,
                workflow_raw=workflow_raw,
                provisioned=provisioned,
                provisioned_file=provisioned_file,
            )
            session.add(workflow)

        session.commit()
        return existing_workflow if existing_workflow else workflow


def get_workflow_to_alert_execution_by_workflow_execution_id(
    workflow_execution_id: str,
) -> WorkflowToAlertExecution:
    """
    Get the WorkflowToAlertExecution entry for a given workflow execution ID.

    Args:
        workflow_execution_id (str): The workflow execution ID to filter the workflow execution by.

    Returns:
        WorkflowToAlertExecution: The WorkflowToAlertExecution object.
    """
    with Session(engine) as session:
        return (
            session.query(WorkflowToAlertExecution)
            .filter_by(workflow_execution_id=workflow_execution_id)
            .first()
        )


def get_last_workflow_workflow_to_alert_executions(
    session: Session, tenant_id: str
) -> list[WorkflowToAlertExecution]:
    """
    Get the latest workflow executions for each alert fingerprint.

    Args:
        session (Session): The database session.
        tenant_id (str): The tenant_id to filter the workflow executions by.

    Returns:
        list[WorkflowToAlertExecution]: A list of WorkflowToAlertExecution objects.
    """
    # Subquery to find the max started timestamp for each alert_fingerprint
    max_started_subquery = (
        session.query(
            WorkflowToAlertExecution.alert_fingerprint,
            func.max(WorkflowExecution.started).label("max_started"),
        )
        .join(
            WorkflowExecution,
            WorkflowToAlertExecution.workflow_execution_id == WorkflowExecution.id,
        )
        .filter(WorkflowExecution.tenant_id == tenant_id)
        .filter(WorkflowExecution.started >= datetime.now() - timedelta(days=7))
        .group_by(WorkflowToAlertExecution.alert_fingerprint)
    ).subquery("max_started_subquery")

    # Query to find WorkflowToAlertExecution entries that match the max started timestamp
    latest_workflow_to_alert_executions: list[WorkflowToAlertExecution] = (
        session.query(WorkflowToAlertExecution)
        .join(
            WorkflowExecution,
            WorkflowToAlertExecution.workflow_execution_id == WorkflowExecution.id,
        )
        .join(
            max_started_subquery,
            and_(
                WorkflowToAlertExecution.alert_fingerprint
                == max_started_subquery.c.alert_fingerprint,
                WorkflowExecution.started == max_started_subquery.c.max_started,
            ),
        )
        .filter(WorkflowExecution.tenant_id == tenant_id)
        .limit(1000)
        .all()
    )
    return latest_workflow_to_alert_executions


def get_last_workflow_execution_by_workflow_id(
    tenant_id: str, workflow_id: str
) -> Optional[WorkflowExecution]:
    with Session(engine) as session:
        workflow_execution = (
            session.query(WorkflowExecution)
            .filter(WorkflowExecution.workflow_id == workflow_id)
            .filter(WorkflowExecution.tenant_id == tenant_id)
            .filter(WorkflowExecution.started >= datetime.now() - timedelta(days=7))
            .filter(WorkflowExecution.status == "success")
            .order_by(WorkflowExecution.started.desc())
            .first()
        )
    return workflow_execution


def get_workflows_with_last_execution(tenant_id: str) -> List[dict]:
    with Session(engine) as session:
        latest_execution_cte = (
            select(
                WorkflowExecution.workflow_id,
                func.max(WorkflowExecution.started).label("last_execution_time"),
            )
            .where(WorkflowExecution.tenant_id == tenant_id)
            .where(
                WorkflowExecution.started
                >= datetime.now(tz=timezone.utc) - timedelta(days=7)
            )
            .group_by(WorkflowExecution.workflow_id)
            .limit(1000)
            .cte("latest_execution_cte")
        )

        workflows_with_last_execution_query = (
            select(
                Workflow,
                latest_execution_cte.c.last_execution_time,
                WorkflowExecution.status,
            )
            .outerjoin(
                latest_execution_cte,
                Workflow.id == latest_execution_cte.c.workflow_id,
            )
            .outerjoin(
                WorkflowExecution,
                and_(
                    Workflow.id == WorkflowExecution.workflow_id,
                    WorkflowExecution.started
                    == latest_execution_cte.c.last_execution_time,
                ),
            )
            .where(Workflow.tenant_id == tenant_id)
            .where(Workflow.is_deleted == False)
        ).distinct()

        result = session.execute(workflows_with_last_execution_query).all()
    return result


def get_all_workflows(tenant_id: str) -> List[Workflow]:
    with Session(engine) as session:
        workflows = session.exec(
            select(Workflow)
            .where(Workflow.tenant_id == tenant_id)
            .where(Workflow.is_deleted == False)
        ).all()
    return workflows


def get_all_provisioned_workflows(tenant_id: str) -> List[Workflow]:
    with Session(engine) as session:
        workflows = session.exec(
            select(Workflow)
            .where(Workflow.tenant_id == tenant_id)
            .where(Workflow.provisioned == True)
            .where(Workflow.is_deleted == False)
        ).all()
    return workflows


def get_all_provisioned_providers(tenant_id: str) -> List[Provider]:
    with Session(engine) as session:
        providers = session.exec(
            select(Provider)
            .where(Provider.tenant_id == tenant_id)
            .where(Provider.provisioned == True)
        ).all()
    return providers


def get_all_workflows_yamls(tenant_id: str) -> List[str]:
    with Session(engine) as session:
        workflows = session.exec(
            select(Workflow.workflow_raw)
            .where(Workflow.tenant_id == tenant_id)
            .where(Workflow.is_deleted == False)
        ).all()
    return workflows


def get_workflow(tenant_id: str, workflow_id: str) -> Workflow:
    with Session(engine) as session:
        # if the workflow id is uuid:
        if validators.uuid(workflow_id):
            workflow = session.exec(
                select(Workflow)
                .where(Workflow.tenant_id == tenant_id)
                .where(Workflow.id == workflow_id)
                .where(Workflow.is_deleted == False)
            ).first()
        else:
            workflow = session.exec(
                select(Workflow)
                .where(Workflow.tenant_id == tenant_id)
                .where(Workflow.name == workflow_id)
                .where(Workflow.is_deleted == False)
            ).first()
    if not workflow:
        return None
    return workflow


def get_raw_workflow(tenant_id: str, workflow_id: str) -> str:
    workflow = get_workflow(tenant_id, workflow_id)
    if not workflow:
        return None
    return workflow.workflow_raw


def update_provider_last_pull_time(tenant_id: str, provider_id: str):
    extra = {"tenant_id": tenant_id, "provider_id": provider_id}
    logger.info("Updating provider last pull time", extra=extra)
    with Session(engine) as session:
        provider = session.exec(
            select(Provider).where(
                Provider.tenant_id == tenant_id, Provider.id == provider_id
            )
        ).first()

        if not provider:
            logger.warning(
                "Could not update provider last pull time since provider does not exist",
                extra=extra,
            )

        try:
            provider.last_pull_time = datetime.now(tz=timezone.utc)
            session.commit()
        except Exception:
            logger.exception("Failed to update provider last pull time", extra=extra)
            raise
    logger.info("Successfully updated provider last pull time", extra=extra)


def get_installed_providers(tenant_id: str) -> List[Provider]:
    with Session(engine) as session:
        providers = session.exec(
            select(Provider).where(Provider.tenant_id == tenant_id)
        ).all()
    return providers


def get_consumer_providers() -> List[Provider]:
    # get all the providers that installed as consumers
    with Session(engine) as session:
        providers = session.exec(
            select(Provider).where(Provider.consumer == True)
        ).all()
    return providers


def finish_workflow_execution(tenant_id, workflow_id, execution_id, status, error):
    with Session(engine) as session:
        workflow_execution = session.exec(
            select(WorkflowExecution)
            .where(WorkflowExecution.tenant_id == tenant_id)
            .where(WorkflowExecution.workflow_id == workflow_id)
            .where(WorkflowExecution.id == execution_id)
        ).first()
        # some random number to avoid collisions
        if not workflow_execution:
            logger.warning(
                f"Failed to finish workflow execution {execution_id} for workflow {workflow_id}. Execution not found."
            )
            raise ValueError("Execution not found")
        workflow_execution.is_running = random.randint(1, 2147483647 - 1)  # max int
        workflow_execution.status = status
        # TODO: we had a bug with the error field, it was too short so some customers may fail over it.
        #   we need to fix it in the future, create a migration that increases the size of the error field
        #   and then we can remove the [:255] from here
        workflow_execution.error = error[:255] if error else None
        workflow_execution.execution_time = (
            datetime.utcnow() - workflow_execution.started
        ).total_seconds()
        # TODO: logs
        session.commit()


def get_workflow_executions(
    tenant_id,
    workflow_id,
    limit=50,
    offset=0,
    tab=2,
    status: Optional[Union[str, List[str]]] = None,
    trigger: Optional[Union[str, List[str]]] = None,
    execution_id: Optional[str] = None,
):
    with Session(engine) as session:
        query = session.query(
            WorkflowExecution,
        ).filter(
            WorkflowExecution.tenant_id == tenant_id,
            WorkflowExecution.workflow_id == workflow_id,
        )

        now = datetime.now(tz=timezone.utc)
        timeframe = None

        if tab == 1:
            timeframe = now - timedelta(days=30)
        elif tab == 2:
            timeframe = now - timedelta(days=7)
        elif tab == 3:
            start_of_day = now.replace(hour=0, minute=0, second=0, microsecond=0)
            query = query.filter(
                WorkflowExecution.started >= start_of_day,
                WorkflowExecution.started <= now,
            )

        if timeframe:
            query = query.filter(WorkflowExecution.started >= timeframe)

        if isinstance(status, str):
            status = [status]
        elif status is None:
            status = []

        # Normalize trigger to a list
        if isinstance(trigger, str):
            trigger = [trigger]

        if execution_id:
            query = query.filter(WorkflowExecution.id == execution_id)
        if status and len(status) > 0:
            query = query.filter(WorkflowExecution.status.in_(status))
        if trigger and len(trigger) > 0:
            conditions = [
                WorkflowExecution.triggered_by.like(f"{trig}%") for trig in trigger
            ]
            query = query.filter(or_(*conditions))

        total_count = query.count()
        status_count_query = query.with_entities(
            WorkflowExecution.status, func.count().label("count")
        ).group_by(WorkflowExecution.status)
        status_counts = status_count_query.all()

        statusGroupbyMap = {status: count for status, count in status_counts}
        pass_count = statusGroupbyMap.get("success", 0)
        fail_count = statusGroupbyMap.get("error", 0) + statusGroupbyMap.get(
            "timeout", 0
        )
        avgDuration = query.with_entities(
            func.avg(WorkflowExecution.execution_time)
        ).scalar()
        avgDuration = avgDuration if avgDuration else 0.0

        query = (
            query.order_by(desc(WorkflowExecution.started)).limit(limit).offset(offset)
        )

        # Execute the query
        workflow_executions = query.all()

    return total_count, workflow_executions, pass_count, fail_count, avgDuration


def delete_workflow(tenant_id, workflow_id):
    with Session(engine) as session:
        workflow = session.exec(
            select(Workflow)
            .where(Workflow.tenant_id == tenant_id)
            .where(Workflow.id == workflow_id)
        ).first()

        if workflow:
            workflow.is_deleted = True
            session.commit()


<<<<<<< HEAD
def get_workflow_id(tenant_id, workflow_id):
=======
def delete_workflow_by_provisioned_file(tenant_id, provisioned_file):
    with Session(engine) as session:
        workflow = session.exec(
            select(Workflow)
            .where(Workflow.tenant_id == tenant_id)
            .where(Workflow.provisioned_file == provisioned_file)
        ).first()

        if workflow:
            workflow.is_deleted = True
            session.commit()


def get_workflow_id(tenant_id, workflow_name):
>>>>>>> c83ec96a
    with Session(engine) as session:
        workflow = session.exec(
            select(Workflow)
            .where(Workflow.tenant_id == tenant_id)
            .where(Workflow.id == workflow_id)
            .where(Workflow.is_deleted == False)
        ).first()

        if workflow:
            return workflow.id


def push_logs_to_db(log_entries):
    # avoid circular import
    from keep.api.logging import LOG_FORMAT, LOG_FORMAT_OPEN_TELEMETRY

    if LOG_FORMAT == LOG_FORMAT_OPEN_TELEMETRY:
        db_log_entries = [
            WorkflowExecutionLog(
                workflow_execution_id=log_entry["workflow_execution_id"],
                timestamp=datetime.strptime(
                    log_entry["asctime"], "%Y-%m-%d %H:%M:%S,%f"
                ),
                message=log_entry["message"][0:255],  # limit the message to 255 chars
                context=json.loads(
                    json.dumps(log_entry.get("context", {}), default=str)
                ),  # workaround to serialize any object
            )
            for log_entry in log_entries
        ]
    else:
        db_log_entries = [
            WorkflowExecutionLog(
                workflow_execution_id=log_entry["workflow_execution_id"],
                timestamp=log_entry["created"],
                message=log_entry["message"][0:255],  # limit the message to 255 chars
                context=json.loads(
                    json.dumps(log_entry.get("context", {}), default=str)
                ),  # workaround to serialize any object
            )
            for log_entry in log_entries
        ]

    # Add the LogEntry instances to the database session
    with Session(engine) as session:
        session.add_all(db_log_entries)
        session.commit()


def get_workflow_execution(tenant_id: str, workflow_execution_id: str):
    with Session(engine) as session:
        execution_with_logs = (
            session.query(WorkflowExecution)
            .filter(
                WorkflowExecution.id == workflow_execution_id,
                WorkflowExecution.tenant_id == tenant_id,
            )
            .options(joinedload(WorkflowExecution.logs))
            .one()
        )
    return execution_with_logs


def get_last_workflow_executions(tenant_id: str, limit=20):
    with Session(engine) as session:
        execution_with_logs = (
            session.query(WorkflowExecution)
            .filter(
                WorkflowExecution.tenant_id == tenant_id,
            )
            .order_by(desc(WorkflowExecution.started))
            .limit(limit)
            .options(joinedload(WorkflowExecution.logs))
            .all()
        )

        return execution_with_logs


def _enrich_alert(
    session,
    tenant_id,
    fingerprint,
    enrichments,
    action_type: AlertActionType,
    action_callee: str,
    action_description: str,
    force=False,
    audit_enabled=True,
):
    """
    Enrich an alert with the provided enrichments.

    Args:
        session (Session): The database session.
        tenant_id (str): The tenant ID to filter the alert enrichments by.
        fingerprint (str): The alert fingerprint to filter the alert enrichments by.
        enrichments (dict): The enrichments to add to the alert.
        force (bool): Whether to force the enrichment to be updated. This is used to dispose enrichments if necessary.
    """
    enrichment = get_enrichment_with_session(session, tenant_id, fingerprint)
    if enrichment:
        # if force - override exisitng enrichments. being used to dispose enrichments if necessary
        if force:
            new_enrichment_data = enrichments
        else:
            new_enrichment_data = {**enrichment.enrichments, **enrichments}
        # SQLAlchemy doesn't support updating JSON fields, so we need to do it manually
        # https://github.com/sqlalchemy/sqlalchemy/discussions/8396#discussion-4308891
        stmt = (
            update(AlertEnrichment)
            .where(AlertEnrichment.id == enrichment.id)
            .values(enrichments=new_enrichment_data)
        )
        session.execute(stmt)
        if audit_enabled:
            # add audit event
            audit = AlertAudit(
                tenant_id=tenant_id,
                fingerprint=fingerprint,
                user_id=action_callee,
                action=action_type.value,
                description=action_description,
            )
            session.add(audit)
        session.commit()
        # Refresh the instance to get updated data from the database
        session.refresh(enrichment)
        return enrichment
    else:
        alert_enrichment = AlertEnrichment(
            tenant_id=tenant_id,
            alert_fingerprint=fingerprint,
            enrichments=enrichments,
        )
        session.add(alert_enrichment)
        # add audit event
        if audit_enabled:
            audit = AlertAudit(
                tenant_id=tenant_id,
                fingerprint=fingerprint,
                user_id=action_callee,
                action=action_type.value,
                description=action_description,
            )
            session.add(audit)
        session.commit()
        return alert_enrichment


def enrich_alert(
    tenant_id,
    fingerprint,
    enrichments,
    action_type: AlertActionType,
    action_callee: str,
    action_description: str,
    session=None,
    force=False,
    audit_enabled=True,
):
    # else, the enrichment doesn't exist, create it
    if not session:
        with Session(engine) as session:
            return _enrich_alert(
                session,
                tenant_id,
                fingerprint,
                enrichments,
                action_type,
                action_callee,
                action_description,
                force=force,
                audit_enabled=audit_enabled,
            )
    return _enrich_alert(
        session,
        tenant_id,
        fingerprint,
        enrichments,
        action_type,
        action_callee,
        action_description,
        force=force,
        audit_enabled=audit_enabled,
    )


def count_alerts(
    provider_type: str,
    provider_id: str,
    ever: bool,
    start_time: Optional[datetime],
    end_time: Optional[datetime],
    tenant_id: str,
):
    with Session(engine) as session:
        if ever:
            return (
                session.query(Alert)
                .filter(
                    Alert.tenant_id == tenant_id,
                    Alert.provider_id == provider_id,
                    Alert.provider_type == provider_type,
                )
                .count()
            )
        else:
            return (
                session.query(Alert)
                .filter(
                    Alert.tenant_id == tenant_id,
                    Alert.provider_id == provider_id,
                    Alert.provider_type == provider_type,
                    Alert.timestamp >= start_time,
                    Alert.timestamp <= end_time,
                )
                .count()
            )


def get_enrichment(tenant_id, fingerprint, refresh=False):
    with Session(engine) as session:
        return get_enrichment_with_session(session, tenant_id, fingerprint, refresh)
    return alert_enrichment


def get_enrichments(
    tenant_id: int, fingerprints: List[str]
) -> List[Optional[AlertEnrichment]]:
    """
    Get a list of alert enrichments for a list of fingerprints using a single DB query.

    :param tenant_id: The tenant ID to filter the alert enrichments by.
    :param fingerprints: A list of fingerprints to get the alert enrichments for.
    :return: A list of AlertEnrichment objects or None for each fingerprint.
    """
    with Session(engine) as session:
        result = session.exec(
            select(AlertEnrichment)
            .where(AlertEnrichment.tenant_id == tenant_id)
            .where(AlertEnrichment.alert_fingerprint.in_(fingerprints))
        ).all()
    return result


def get_enrichment_with_session(session, tenant_id, fingerprint, refresh=False):
    alert_enrichment = session.exec(
        select(AlertEnrichment)
        .where(AlertEnrichment.tenant_id == tenant_id)
        .where(AlertEnrichment.alert_fingerprint == fingerprint)
    ).first()
    if refresh:
        try:
            session.refresh(alert_enrichment)
        except Exception:
            logger.exception(
                "Failed to refresh enrichment",
                extra={"tenant_id": tenant_id, "fingerprint": fingerprint},
            )
    return alert_enrichment


def get_alerts_with_filters(
    tenant_id, provider_id=None, filters=None, time_delta=1
) -> list[Alert]:
    with Session(engine) as session:
        # Create the query
        query = session.query(Alert)

        # Apply subqueryload to force-load the alert_enrichment relationship
        query = query.options(subqueryload(Alert.alert_enrichment))

        # Filter by tenant_id
        query = query.filter(Alert.tenant_id == tenant_id)

        # Filter by time_delta
        query = query.filter(
            Alert.timestamp
            >= datetime.now(tz=timezone.utc) - timedelta(days=time_delta)
        )

        # Ensure Alert and AlertEnrichment are joined for subsequent filters
        query = query.outerjoin(Alert.alert_enrichment)

        # Apply filters if provided
        if filters:
            for f in filters:
                filter_key, filter_value = f.get("key"), f.get("value")
                if isinstance(filter_value, bool) and filter_value is True:
                    # If the filter value is True, we want to filter by the existence of the enrichment
                    #   e.g.: all the alerts that have ticket_id
                    if session.bind.dialect.name in ["mysql", "postgresql"]:
                        query = query.filter(
                            func.json_extract(
                                AlertEnrichment.enrichments, f"$.{filter_key}"
                            )
                            != null()
                        )
                    elif session.bind.dialect.name == "sqlite":
                        query = query.filter(
                            func.json_type(
                                AlertEnrichment.enrichments, f"$.{filter_key}"
                            )
                            != null()
                        )
                elif isinstance(filter_value, (str, int)):
                    if session.bind.dialect.name in ["mysql", "postgresql"]:
                        query = query.filter(
                            func.json_unquote(
                                func.json_extract(
                                    AlertEnrichment.enrichments, f"$.{filter_key}"
                                )
                            )
                            == filter_value
                        )
                    elif session.bind.dialect.name == "sqlite":
                        query = query.filter(
                            func.json_extract(
                                AlertEnrichment.enrichments, f"$.{filter_key}"
                            )
                            == filter_value
                        )
                    else:
                        logger.warning(
                            "Unsupported dialect",
                            extra={"dialect": session.bind.dialect.name},
                        )
                else:
                    logger.warning("Unsupported filter type", extra={"filter": f})

        if provider_id:
            query = query.filter(Alert.provider_id == provider_id)

        query = query.order_by(Alert.timestamp.desc())

        query = query.limit(10000)

        # Execute the query
        alerts = query.all()

    return alerts


def query_alerts(
    tenant_id,
    provider_id=None,
    limit=1000,
    timeframe=None,
    upper_timestamp=None,
    lower_timestamp=None,
    skip_alerts_with_null_timestamp=True,
) -> list[Alert]:
    """
    Get all alerts for a given tenant_id.

    Args:
        tenant_id (_type_): The tenant_id to filter the alerts by.
        provider_id (_type_, optional): The provider id to filter by. Defaults to None.
        limit (_type_, optional): The maximum number of alerts to return. Defaults to 1000.
        timeframe (_type_, optional): The number of days to look back for alerts. Defaults to None.
        upper_timestamp (_type_, optional): The upper timestamp to filter by. Defaults to None.
        lower_timestamp (_type_, optional): The lower timestamp to filter by. Defaults to None.

    Returns:
        List[Alert]: A list of Alert objects."""

    with Session(engine) as session:
        # Create the query
        query = session.query(Alert)

        # Apply subqueryload to force-load the alert_enrichment relationship
        query = query.options(subqueryload(Alert.alert_enrichment))

        # Filter by tenant_id
        query = query.filter(Alert.tenant_id == tenant_id)

        # if timeframe is provided, filter the alerts by the timeframe
        if timeframe:
            query = query.filter(
                Alert.timestamp
                >= datetime.now(tz=timezone.utc) - timedelta(days=timeframe)
            )

        filter_conditions = []

        if upper_timestamp is not None:
            filter_conditions.append(Alert.timestamp < upper_timestamp)

        if lower_timestamp is not None:
            filter_conditions.append(Alert.timestamp >= lower_timestamp)

        # Apply the filter conditions
        if filter_conditions:
            query = query.filter(*filter_conditions)  # Unpack and apply all conditions

        if provider_id:
            query = query.filter(Alert.provider_id == provider_id)

        if skip_alerts_with_null_timestamp:
            query = query.filter(Alert.timestamp.isnot(None))

        # Order by timestamp in descending order and limit the results
        query = query.order_by(Alert.timestamp.desc()).limit(limit)

        # Execute the query
        alerts = query.all()

    return alerts


def get_last_alerts(
    tenant_id,
    provider_id=None,
    limit=1000,
    timeframe=None,
    upper_timestamp=None,
    lower_timestamp=None,
) -> list[Alert]:
    """
    Get the last alert for each fingerprint along with the first time the alert was triggered.

    Args:
        tenant_id (_type_): The tenant_id to filter the alerts by.
        provider_id (_type_, optional): The provider id to filter by. Defaults to None.

    Returns:
        List[Alert]: A list of Alert objects including the first time the alert was triggered.
    """
    with Session(engine) as session:
        # Subquery that selects the max and min timestamp for each fingerprint.
        subquery = (
            session.query(
                Alert.fingerprint,
                func.max(Alert.timestamp).label("max_timestamp"),
                func.min(Alert.timestamp).label(
                    "min_timestamp"
                ),  # Include minimum timestamp
            )
            .filter(Alert.tenant_id == tenant_id)
            .group_by(Alert.fingerprint)
            .subquery()
        )
        # if timeframe is provided, filter the alerts by the timeframe
        if timeframe:
            subquery = (
                session.query(subquery)
                .filter(
                    subquery.c.max_timestamp
                    >= datetime.now(tz=timezone.utc) - timedelta(days=timeframe)
                )
                .subquery()
            )

        filter_conditions = []

        if upper_timestamp is not None:
            filter_conditions.append(subquery.c.max_timestamp < upper_timestamp)

        if lower_timestamp is not None:
            filter_conditions.append(subquery.c.max_timestamp >= lower_timestamp)

        # Apply the filter conditions
        if filter_conditions:
            subquery = (
                session.query(subquery)
                .filter(*filter_conditions)  # Unpack and apply all conditions
                .subquery()
            )
        # Main query joins the subquery to select alerts with their first and last occurrence.
        query = (
            session.query(
                Alert,
                subquery.c.min_timestamp.label(
                    "startedAt"
                ),  # Include "startedAt" in the selected columns
            )
            .filter(Alert.tenant_id == tenant_id)
            .join(
                subquery,
                and_(
                    Alert.fingerprint == subquery.c.fingerprint,
                    Alert.timestamp == subquery.c.max_timestamp,
                ),
            )
            .options(subqueryload(Alert.alert_enrichment))
        )

        if provider_id:
            query = query.filter(Alert.provider_id == provider_id)

        if timeframe:
            query = query.filter(
                subquery.c.max_timestamp
                >= datetime.now(tz=timezone.utc) - timedelta(days=timeframe)
            )

        # Order by timestamp in descending order and limit the results
        query = query.order_by(desc(Alert.timestamp)).limit(limit)
        # Execute the query
        alerts_with_start = query.all()
        # Convert result to list of Alert objects and include "startedAt" information if needed
        alerts = []
        for alert, startedAt in alerts_with_start:
            alert.event["startedAt"] = str(startedAt)
            alert.event["event_id"] = str(alert.id)
            alerts.append(alert)

    return alerts


def get_alerts_by_fingerprint(
    tenant_id: str, fingerprint: str, limit=1, status=None
) -> List[Alert]:
    """
    Get all alerts for a given fingerprint.

    Args:
        tenant_id (str): The tenant_id to filter the alerts by.
        fingerprint (str): The fingerprint to filter the alerts by.

    Returns:
        List[Alert]: A list of Alert objects.
    """
    with Session(engine) as session:
        # Create the query
        query = session.query(Alert)

        # Apply subqueryload to force-load the alert_enrichment relationship
        query = query.options(subqueryload(Alert.alert_enrichment))

        # Filter by tenant_id
        query = query.filter(Alert.tenant_id == tenant_id)

        query = query.filter(Alert.fingerprint == fingerprint)

        query = query.order_by(Alert.timestamp.desc())

        if status:
            query = query.filter(func.json_extract(Alert.event, "$.status") == status)

        if limit:
            query = query.limit(limit)
        # Execute the query
        alerts = query.all()

    return alerts


def get_alert_by_fingerprint_and_event_id(
    tenant_id: str, fingerprint: str, event_id: str
) -> Alert:
    with Session(engine) as session:
        alert = (
            session.query(Alert)
            .filter(Alert.tenant_id == tenant_id)
            .filter(Alert.fingerprint == fingerprint)
            .filter(Alert.id == uuid.UUID(event_id))
            .first()
        )
    return alert


def get_previous_alert_by_fingerprint(tenant_id: str, fingerprint: str) -> Alert:
    # get the previous alert for a given fingerprint
    with Session(engine) as session:
        alert = (
            session.query(Alert)
            .filter(Alert.tenant_id == tenant_id)
            .filter(Alert.fingerprint == fingerprint)
            .order_by(Alert.timestamp.desc())
            .limit(2)
            .all()
        )
    if len(alert) > 1:
        return alert[1]
    else:
        # no previous alert
        return None


def get_api_key(api_key: str) -> TenantApiKey:
    with Session(engine) as session:
        api_key_hashed = hashlib.sha256(api_key.encode()).hexdigest()
        statement = select(TenantApiKey).where(TenantApiKey.key_hash == api_key_hashed)
        tenant_api_key = session.exec(statement).first()
    return tenant_api_key


def get_user_by_api_key(api_key: str):
    api_key = get_api_key(api_key)
    return api_key.created_by


# this is only for single tenant
def get_user(username, password, update_sign_in=True):
    from keep.api.core.dependencies import SINGLE_TENANT_UUID
    from keep.api.models.db.user import User

    password_hash = hashlib.sha256(password.encode()).hexdigest()
    with Session(engine, expire_on_commit=False) as session:
        user = session.exec(
            select(User)
            .where(User.tenant_id == SINGLE_TENANT_UUID)
            .where(User.username == username)
            .where(User.password_hash == password_hash)
        ).first()
        if user and update_sign_in:
            user.last_sign_in = datetime.utcnow()
            session.add(user)
            session.commit()
    return user


def get_users():
    from keep.api.core.dependencies import SINGLE_TENANT_UUID
    from keep.api.models.db.user import User

    with Session(engine) as session:
        users = session.exec(
            select(User).where(User.tenant_id == SINGLE_TENANT_UUID)
        ).all()
    return users


def delete_user(username):
    from keep.api.core.dependencies import SINGLE_TENANT_UUID
    from keep.api.models.db.user import User

    with Session(engine) as session:
        user = session.exec(
            select(User)
            .where(User.tenant_id == SINGLE_TENANT_UUID)
            .where(User.username == username)
        ).first()
        if user:
            session.delete(user)
            session.commit()


def user_exists(tenant_id, username):
    from keep.api.models.db.user import User

    with Session(engine) as session:
        user = session.exec(
            select(User)
            .where(User.tenant_id == tenant_id)
            .where(User.username == username)
        ).first()
        return user is not None


def create_user(tenant_id, username, password, role):
    from keep.api.models.db.user import User

    password_hash = hashlib.sha256(password.encode()).hexdigest()
    with Session(engine) as session:
        user = User(
            tenant_id=tenant_id,
            username=username,
            password_hash=password_hash,
            role=role,
        )
        session.add(user)
        session.commit()
        session.refresh(user)
    return user


def save_workflow_results(tenant_id, workflow_execution_id, workflow_results):
    with Session(engine) as session:
        workflow_execution = session.exec(
            select(WorkflowExecution)
            .where(WorkflowExecution.tenant_id == tenant_id)
            .where(WorkflowExecution.id == workflow_execution_id)
        ).one()

        workflow_execution.results = workflow_results
        session.commit()


def get_workflow_by_name(tenant_id, workflow_name):
    with Session(engine) as session:
        workflow = session.exec(
            select(Workflow)
            .where(Workflow.tenant_id == tenant_id)
            .where(Workflow.name == workflow_name)
            .where(Workflow.is_deleted == False)
        ).first()

        return workflow


def get_previous_execution_id(tenant_id, workflow_id, workflow_execution_id):
    with Session(engine) as session:
        previous_execution = session.exec(
            select(WorkflowExecution)
            .where(WorkflowExecution.tenant_id == tenant_id)
            .where(WorkflowExecution.workflow_id == workflow_id)
            .where(WorkflowExecution.id != workflow_execution_id)
            .order_by(WorkflowExecution.started.desc())
            .limit(1)
        ).first()
        if previous_execution:
            return previous_execution
        else:
            return None


def create_rule(
    tenant_id,
    name,
    timeframe,
    timeunit,
    definition,
    definition_cel,
    created_by,
    grouping_criteria=None,
    group_description=None,
    require_approve=False,
):
    grouping_criteria = grouping_criteria or []
    with Session(engine) as session:
        rule = Rule(
            tenant_id=tenant_id,
            name=name,
            timeframe=timeframe,
            timeunit=timeunit,
            definition=definition,
            definition_cel=definition_cel,
            created_by=created_by,
            creation_time=datetime.utcnow(),
            grouping_criteria=grouping_criteria,
            group_description=group_description,
            require_approve=require_approve,
        )
        session.add(rule)
        session.commit()
        session.refresh(rule)
        return rule


def update_rule(
    tenant_id,
    rule_id,
    name,
    timeframe,
    timeunit,
    definition,
    definition_cel,
    updated_by,
    grouping_criteria,
    require_approve,
):
    with Session(engine) as session:
        rule = session.exec(
            select(Rule).where(Rule.tenant_id == tenant_id).where(Rule.id == rule_id)
        ).first()

        if rule:
            rule.name = name
            rule.timeframe = timeframe
            rule.timeunit = timeunit
            rule.definition = definition
            rule.definition_cel = definition_cel
            rule.grouping_criteria = grouping_criteria
            rule.require_approve = require_approve
            rule.updated_by = updated_by
            rule.update_time = datetime.utcnow()
            session.commit()
            session.refresh(rule)
            return rule
        else:
            return None


def get_rules(tenant_id, ids=None):
    with Session(engine) as session:
        # Start building the query
        query = select(Rule).where(Rule.tenant_id == tenant_id)

        # Apply additional filters if ids are provided
        if ids is not None:
            query = query.where(Rule.id.in_(ids))

        # Execute the query
        rules = session.exec(query).all()
        return rules


def create_alert(tenant_id, provider_type, provider_id, event, fingerprint):
    with Session(engine) as session:
        alert = Alert(
            tenant_id=tenant_id,
            provider_type=provider_type,
            provider_id=provider_id,
            event=event,
            fingerprint=fingerprint,
        )
        session.add(alert)
        session.commit()
        session.refresh(alert)
        return alert


def delete_rule(tenant_id, rule_id):
    with Session(engine) as session:
        rule = session.exec(
            select(Rule).where(Rule.tenant_id == tenant_id).where(Rule.id == rule_id)
        ).first()

        if rule:
            session.delete(rule)
            session.commit()
            return True
        return False


def get_incident_for_grouping_rule(
    tenant_id, rule, timeframe, rule_fingerprint
) -> Incident:
    # checks if incident with the incident criteria exists, if not it creates it
    #   and then assign the alert to the incident
    with Session(engine) as session:
        incident = session.exec(
            select(Incident)
            .options(joinedload(Incident.alerts))
            .where(Incident.tenant_id == tenant_id)
            .where(Incident.rule_id == rule.id)
            .where(Incident.rule_fingerprint == rule_fingerprint)
            .order_by(Incident.creation_time.desc())
        ).first()

        # if the last alert in the incident is older than the timeframe, create a new incident
        is_incident_expired = False
        if incident and incident.alerts:
            is_incident_expired = max(
                alert.timestamp for alert in incident.alerts
            ) < datetime.utcnow() - timedelta(seconds=timeframe)

        # if there is no incident with the rule_fingerprint, create it or existed is already expired
        if not incident or is_incident_expired:
            # Create and add a new incident if it doesn't exist
            incident = Incident(
                tenant_id=tenant_id,
                user_generated_name=f"Incident generated by rule {rule.name}",
                rule_id=rule.id,
                rule_fingerprint=rule_fingerprint,
                is_predicted=False,
                is_confirmed=not rule.require_approve,
            )
            session.add(incident)
            session.commit()

            # Re-query the incident with joinedload to set up future automatic loading of alerts
            incident = session.exec(
                select(Incident)
                .options(joinedload(Incident.alerts))
                .where(Incident.id == incident.id)
            ).first()

    return incident


def get_rule(tenant_id, rule_id):
    with Session(engine) as session:
        rule = session.exec(
            select(Rule).where(Rule.tenant_id == tenant_id).where(Rule.id == rule_id)
        ).first()
    return rule


def get_rule_incidents_count_db(tenant_id):
    with Session(engine) as session:
        query = (
            session.query(Incident.rule_id, func.count(Incident.id))
            .select_from(Incident)
            .filter(Incident.tenant_id == tenant_id, col(Incident.rule_id).isnot(None))
            .group_by(Incident.rule_id)
        )
        return dict(query.all())


def get_rule_distribution(tenant_id, minute=False):
    """Returns hits per hour for each rule, optionally breaking down by groups if the rule has 'group by', limited to the last 7 days."""
    with Session(engine) as session:
        # Get the timestamp for 7 days ago
        seven_days_ago = datetime.utcnow() - timedelta(days=1)

        # Check the dialect
        if session.bind.dialect.name == "mysql":
            time_format = "%Y-%m-%d %H:%i" if minute else "%Y-%m-%d %H"
            timestamp_format = func.date_format(AlertToIncident.timestamp, time_format)
        elif session.bind.dialect.name == "postgresql":
            time_format = "YYYY-MM-DD HH:MI" if minute else "YYYY-MM-DD HH"
            timestamp_format = func.to_char(AlertToIncident.timestamp, time_format)
        elif session.bind.dialect.name == "sqlite":
            time_format = "%Y-%m-%d %H:%M" if minute else "%Y-%m-%d %H"
            timestamp_format = func.strftime(time_format, AlertToIncident.timestamp)
        else:
            raise ValueError("Unsupported database dialect")
        # Construct the query
        query = (
            session.query(
                Rule.id.label("rule_id"),
                Rule.name.label("rule_name"),
                Incident.id.label("group_id"),
                Incident.rule_fingerprint.label("rule_fingerprint"),
                timestamp_format.label("time"),
                func.count(AlertToIncident.alert_id).label("hits"),
            )
            .join(Incident, Rule.id == Incident.rule_id)
            .join(AlertToIncident, Incident.id == AlertToIncident.incident_id)
            .filter(AlertToIncident.timestamp >= seven_days_ago)
            .filter(Rule.tenant_id == tenant_id)  # Filter by tenant_id
            .group_by(
                "rule_id", "rule_name", "incident_id", "rule_fingerprint", "time"
            )  # Adjusted here
            .order_by("time")
        )

        results = query.all()

        # Convert the results into a dictionary
        rule_distribution = {}
        for result in results:
            rule_id = result.rule_id
            rule_fingerprint = result.rule_fingerprint
            timestamp = result.time
            hits = result.hits

            if rule_id not in rule_distribution:
                rule_distribution[rule_id] = {}

            if rule_fingerprint not in rule_distribution[rule_id]:
                rule_distribution[rule_id][rule_fingerprint] = {}

            rule_distribution[rule_id][rule_fingerprint][timestamp] = hits

        return rule_distribution


def get_all_filters(tenant_id):
    with Session(engine) as session:
        filters = session.exec(
            select(AlertDeduplicationFilter).where(
                AlertDeduplicationFilter.tenant_id == tenant_id
            )
        ).all()
    return filters


def get_last_alert_hash_by_fingerprint(tenant_id, fingerprint):
    from sqlalchemy.dialects import mssql

    # get the last alert for a given fingerprint
    # to check deduplication
    with Session(engine) as session:
        query = (
            select(Alert.alert_hash)
            .where(Alert.tenant_id == tenant_id)
            .where(Alert.fingerprint == fingerprint)
            .order_by(Alert.timestamp.desc())
            .limit(1)  # Add LIMIT 1 for MSSQL
        )

        # Compile the query and log it
        compiled_query = query.compile(
            dialect=mssql.dialect(), compile_kwargs={"literal_binds": True}
        )
        logger.info(f"Compiled query: {compiled_query}")

        alert_hash = session.exec(query).first()
    return alert_hash


def update_key_last_used(
    tenant_id: str,
    reference_id: str,
) -> str:
    """
    Updates API key last used.

    Args:
        session (Session): _description_
        tenant_id (str): _description_
        reference_id (str): _description_

    Returns:
        str: _description_
    """
    with Session(engine) as session:
        # Get API Key from database
        statement = (
            select(TenantApiKey)
            .where(TenantApiKey.reference_id == reference_id)
            .where(TenantApiKey.tenant_id == tenant_id)
        )

        tenant_api_key_entry = session.exec(statement).first()

        # Update last used
        if not tenant_api_key_entry:
            # shouldn't happen but somehow happened to specific tenant so logging it
            logger.error(
                "API key not found",
                extra={"tenant_id": tenant_id, "unique_api_key_id": reference_id},
            )
            return
        tenant_api_key_entry.last_used = datetime.utcnow()
        session.add(tenant_api_key_entry)
        session.commit()


def get_linked_providers(tenant_id: str) -> List[Tuple[str, str, datetime]]:
    with Session(engine) as session:
        providers = (
            session.query(
                Alert.provider_type,
                Alert.provider_id,
                func.max(Alert.timestamp).label("last_alert_timestamp"),
            )
            .outerjoin(Provider, Alert.provider_id == Provider.id)
            .filter(
                Alert.tenant_id == tenant_id,
                Alert.provider_type != "group",
                Provider.id
                == None,  # Filters for alerts with a provider_id not in Provider table
            )
            .group_by(Alert.provider_type, Alert.provider_id)
            .all()
        )

    return providers


def get_provider_distribution(tenant_id: str) -> dict:
    """Returns hits per hour and the last alert timestamp for each provider, limited to the last 24 hours."""
    with Session(engine) as session:
        twenty_four_hours_ago = datetime.utcnow() - timedelta(hours=24)
        time_format = "%Y-%m-%d %H"

        if session.bind.dialect.name == "mysql":
            timestamp_format = func.date_format(Alert.timestamp, time_format)
        elif session.bind.dialect.name == "postgresql":
            # PostgreSQL requires a different syntax for the timestamp format
            # cf: https://www.postgresql.org/docs/current/functions-formatting.html#FUNCTIONS-FORMATTING
            timestamp_format = func.to_char(Alert.timestamp, "YYYY-MM-DD HH")
        elif session.bind.dialect.name == "sqlite":
            timestamp_format = func.strftime(time_format, Alert.timestamp)

        # Adjusted query to include max timestamp
        query = (
            session.query(
                Alert.provider_id,
                Alert.provider_type,
                timestamp_format.label("time"),
                func.count().label("hits"),
                func.max(Alert.timestamp).label(
                    "last_alert_timestamp"
                ),  # Include max timestamp
            )
            .filter(
                Alert.tenant_id == tenant_id,
                Alert.timestamp >= twenty_four_hours_ago,
            )
            .group_by(Alert.provider_id, Alert.provider_type, "time")
            .order_by(Alert.provider_id, Alert.provider_type, "time")
        )

        results = query.all()

        provider_distribution = {}

        for provider_id, provider_type, time, hits, last_alert_timestamp in results:
            provider_key = f"{provider_id}_{provider_type}"
            last_alert_timestamp = (
                datetime.fromisoformat(last_alert_timestamp)
                if isinstance(last_alert_timestamp, str)
                else last_alert_timestamp
            )

            if provider_key not in provider_distribution:
                provider_distribution[provider_key] = {
                    "provider_id": provider_id,
                    "provider_type": provider_type,
                    "alert_last_24_hours": [
                        {"hour": i, "number": 0} for i in range(24)
                    ],
                    "last_alert_received": last_alert_timestamp,  # Initialize with the first seen timestamp
                }
            else:
                # Update the last alert timestamp if the current one is more recent
                provider_distribution[provider_key]["last_alert_received"] = max(
                    provider_distribution[provider_key]["last_alert_received"],
                    last_alert_timestamp,
                )

            time = datetime.strptime(time, time_format)
            index = int((time - twenty_four_hours_ago).total_seconds() // 3600)

            if 0 <= index < 24:
                provider_distribution[provider_key]["alert_last_24_hours"][index][
                    "number"
                ] += hits

    return provider_distribution


def get_presets(
    tenant_id: str, email, preset_ids: list[str] = None
) -> List[Dict[str, Any]]:
    with Session(engine) as session:
        # v2 with RBAC and roles
        if preset_ids:
            statement = (
                select(Preset)
                .where(Preset.tenant_id == tenant_id)
                .where(Preset.id.in_(preset_ids))
            )
        # v1, no RBAC and roles
        else:
            statement = (
                select(Preset)
                .where(Preset.tenant_id == tenant_id)
                .where(
                    or_(
                        Preset.is_private == False,
                        Preset.created_by == email,
                    )
                )
            )
        result = session.exec(statement)
        presets = result.unique().all()
    return presets


def get_preset_by_name(tenant_id: str, preset_name: str) -> Preset:
    with Session(engine) as session:
        preset = session.exec(
            select(Preset)
            .where(Preset.tenant_id == tenant_id)
            .where(Preset.name == preset_name)
        ).first()
    return preset


def get_all_presets(tenant_id: str) -> List[Preset]:
    with Session(engine) as session:
        presets = (
            session.exec(select(Preset).where(Preset.tenant_id == tenant_id))
            .unique()
            .all()
        )
    return presets


def get_dashboards(tenant_id: str, email=None) -> List[Dict[str, Any]]:
    with Session(engine) as session:
        statement = (
            select(Dashboard)
            .where(Dashboard.tenant_id == tenant_id)
            .where(
                or_(
                    Dashboard.is_private == False,
                    Dashboard.created_by == email,
                )
            )
        )
        dashboards = session.exec(statement).all()
    return dashboards


def create_dashboard(
    tenant_id, dashboard_name, created_by, dashboard_config, is_private=False
):
    with Session(engine) as session:
        dashboard = Dashboard(
            tenant_id=tenant_id,
            dashboard_name=dashboard_name,
            dashboard_config=dashboard_config,
            created_by=created_by,
            is_private=is_private,
        )
        session.add(dashboard)
        session.commit()
        session.refresh(dashboard)
        return dashboard


def update_dashboard(
    tenant_id, dashboard_id, dashboard_name, dashboard_config, updated_by
):
    with Session(engine) as session:
        dashboard = session.exec(
            select(Dashboard)
            .where(Dashboard.tenant_id == tenant_id)
            .where(Dashboard.id == dashboard_id)
        ).first()

        if not dashboard:
            return None

        if dashboard_name:
            dashboard.dashboard_name = dashboard_name

        if dashboard_config:
            dashboard.dashboard_config = dashboard_config

        dashboard.updated_by = updated_by
        dashboard.updated_at = datetime.utcnow()
        session.commit()
        session.refresh(dashboard)
        return dashboard


def delete_dashboard(tenant_id, dashboard_id):
    with Session(engine) as session:
        dashboard = session.exec(
            select(Dashboard)
            .where(Dashboard.tenant_id == tenant_id)
            .where(Dashboard.id == dashboard_id)
        ).first()

        if dashboard:
            session.delete(dashboard)
            session.commit()
            return True
        return False


def get_all_actions(tenant_id: str) -> List[Action]:
    with Session(engine) as session:
        actions = session.exec(
            select(Action).where(Action.tenant_id == tenant_id)
        ).all()
    return actions


def get_action(tenant_id: str, action_id: str) -> Action:
    with Session(engine) as session:
        action = session.exec(
            select(Action)
            .where(Action.tenant_id == tenant_id)
            .where(Action.id == action_id)
        ).first()
    return action


def create_action(action: Action):
    with Session(engine) as session:
        session.add(action)
        session.commit()
        session.refresh(action)


def create_actions(actions: List[Action]):
    with Session(engine) as session:
        for action in actions:
            session.add(action)
        session.commit()


def delete_action(tenant_id: str, action_id: str) -> bool:
    with Session(engine) as session:
        found_action = session.exec(
            select(Action)
            .where(Action.id == action_id)
            .where(Action.tenant_id == tenant_id)
        ).first()
        if found_action:
            session.delete(found_action)
            session.commit()
            return bool(found_action)
        return False


def update_action(
    tenant_id: str, action_id: str, update_payload: Action
) -> Union[Action, None]:
    with Session(engine) as session:
        found_action = session.exec(
            select(Action)
            .where(Action.id == action_id)
            .where(Action.tenant_id == tenant_id)
        ).first()
        if found_action:
            for key, value in update_payload.dict(exclude_unset=True).items():
                if hasattr(found_action, key):
                    setattr(found_action, key, value)
            session.commit()
            session.refresh(found_action)
    return found_action


def get_tenants_configurations(only_with_config=False) -> List[Tenant]:
    with Session(engine) as session:
        try:
            tenants = session.exec(select(Tenant)).all()
        # except column configuration does not exist (new column added)
        except OperationalError as e:
            if "Unknown column" in str(e):
                logger.warning("Column configuration does not exist in the database")
                return {}
            else:
                logger.exception("Failed to get tenants configurations")
                return {}

    tenants_configurations = {}
    for tenant in tenants:
        if only_with_config and not tenant.configuration:
            continue
        tenants_configurations[tenant.id] = tenant.configuration or {}

    return tenants_configurations


def update_preset_options(tenant_id: str, preset_id: str, options: dict) -> Preset:
    with Session(engine) as session:
        preset = session.exec(
            select(Preset)
            .where(Preset.tenant_id == tenant_id)
            .where(Preset.id == preset_id)
        ).first()

        stmt = (
            update(Preset)
            .where(Preset.id == preset_id)
            .where(Preset.tenant_id == tenant_id)
            .values(options=options)
        )
        session.execute(stmt)
        session.commit()
        session.refresh(preset)
    return preset


def assign_alert_to_incident(alert_id: UUID | str, incident_id: UUID, tenant_id: str):
    return add_alerts_to_incident_by_incident_id(tenant_id, incident_id, [alert_id])


def is_alert_assigned_to_incident(
    alert_id: UUID, incident_id: UUID, tenant_id: str
) -> bool:
    with Session(engine) as session:
        assigned = session.exec(
            select(AlertToIncident)
            .where(AlertToIncident.alert_id == alert_id)
            .where(AlertToIncident.incident_id == incident_id)
            .where(AlertToIncident.tenant_id == tenant_id)
        ).first()
    return assigned is not None


def get_incidents(tenant_id) -> List[Incident]:
    with Session(engine) as session:
        incidents = session.exec(
            select(Incident)
            .options(selectinload(Incident.alerts))
            .where(Incident.tenant_id == tenant_id)
            .order_by(desc(Incident.creation_time))
        ).all()
    return incidents


def get_alert_audit(
    tenant_id: str, fingerprint: str, limit: int = 50
) -> List[AlertAudit]:
    with Session(engine) as session:
        audit = session.exec(
            select(AlertAudit)
            .where(AlertAudit.tenant_id == tenant_id)
            .where(AlertAudit.fingerprint == fingerprint)
            .order_by(desc(AlertAudit.timestamp))
            .limit(limit)
        ).all()
    return audit


def get_workflows_with_last_executions_v2(
    tenant_id: str, fetch_last_executions: int = 15
) -> list[dict]:
    if fetch_last_executions is not None and fetch_last_executions > 20:
        fetch_last_executions = 20

    # List first 1000 worflows and thier last executions in the last 7 days which are active)
    with Session(engine) as session:
        latest_executions_subquery = (
            select(
                WorkflowExecution.workflow_id,
                WorkflowExecution.started,
                WorkflowExecution.execution_time,
                WorkflowExecution.status,
                func.row_number()
                .over(
                    partition_by=WorkflowExecution.workflow_id,
                    order_by=desc(WorkflowExecution.started),
                )
                .label("row_num"),
            )
            .where(WorkflowExecution.tenant_id == tenant_id)
            .where(
                WorkflowExecution.started
                >= datetime.now(tz=timezone.utc) - timedelta(days=7)
            )
            .cte("latest_executions_subquery")
        )

        workflows_with_last_executions_query = (
            select(
                Workflow,
                latest_executions_subquery.c.started,
                latest_executions_subquery.c.execution_time,
                latest_executions_subquery.c.status,
            )
            .outerjoin(
                latest_executions_subquery,
                and_(
                    Workflow.id == latest_executions_subquery.c.workflow_id,
                    latest_executions_subquery.c.row_num <= fetch_last_executions,
                ),
            )
            .where(Workflow.tenant_id == tenant_id)
            .where(Workflow.is_deleted == False)
            .order_by(Workflow.id, desc(latest_executions_subquery.c.started))
            .limit(15000)
        ).distinct()

        result = session.execute(workflows_with_last_executions_query).all()

    return result


def get_last_incidents(
    tenant_id: str,
    limit: int = 25,
    offset: int = 0,
    timeframe: int = None,
    upper_timestamp: datetime = None,
    lower_timestamp: datetime = None,
    is_confirmed: bool = False,
) -> Tuple[list[Incident], int]:
    """
    Get the last incidents and total amount of incidents.

    Args:
        tenant_id (str): The tenant_id to filter the incidents by.
        limit (int): Amount of objects to return
        offset (int): Current offset for
        timeframe (int|null): Return incidents only for the last <N> days
        is_confirmed (bool): Return confirmed incidents or predictions

    Returns:
        List[Incident]: A list of Incident objects.
    """
    with Session(engine) as session:
        query = (
            session.query(
                Incident,
            )
            # .options(joinedload(Incident.alerts))
            .filter(
                Incident.tenant_id == tenant_id, Incident.is_confirmed == is_confirmed
            ).order_by(desc(Incident.creation_time))
        )

        if timeframe:
            query = query.filter(
                Incident.start_time
                >= datetime.now(tz=timezone.utc) - timedelta(days=timeframe)
            )

        if upper_timestamp and lower_timestamp:
            query = query.filter(
                col(Incident.last_seen_time).between(lower_timestamp, upper_timestamp)
            )
        elif upper_timestamp:
            query = query.filter(Incident.last_seen_time <= upper_timestamp)
        elif lower_timestamp:
            query = query.filter(Incident.last_seen_time >= lower_timestamp)

        total_count = query.count()

        # Order by start_time in descending order and limit the results
        query = query.order_by(desc(Incident.start_time)).limit(limit).offset(offset)
        # Execute the query
        incidents = query.all()

    return incidents, total_count


def get_incident_by_id(tenant_id: str, incident_id: str | UUID) -> Optional[Incident]:
    with Session(engine) as session:
        query = session.query(
            Incident,
        ).filter(
            Incident.tenant_id == tenant_id,
            Incident.id == incident_id,
        )

    return query.first()


def create_incident_from_dto(
    tenant_id: str, incident_dto: IncidentDtoIn
) -> Optional[Incident]:
    return create_incident_from_dict(tenant_id, incident_dto.dict())


def create_incident_from_dict(
    tenant_id: str, incident_data: dict
) -> Optional[Incident]:
    is_predicted = incident_data.get("is_predicted", False)
    with Session(engine) as session:
        new_incident = Incident(
            **incident_data, tenant_id=tenant_id, is_confirmed=not is_predicted
        )
        session.add(new_incident)
        session.commit()
        session.refresh(new_incident)
        new_incident.alerts = []
    return new_incident


def update_incident_from_dto_by_id(
    tenant_id: str,
    incident_id: str,
    updated_incident_dto: IncidentDtoIn,
) -> Optional[Incident]:
    with Session(engine) as session:
        incident = session.exec(
            select(Incident)
            .where(
                Incident.tenant_id == tenant_id,
                Incident.id == incident_id,
            )
            .options(joinedload(Incident.alerts))
        ).first()

        if not incident:
            return None

        session.query(Incident).filter(
            Incident.tenant_id == tenant_id,
            Incident.id == incident_id,
        ).update(
            {
                "user_generated_name": updated_incident_dto.user_generated_name,
                "user_summary": updated_incident_dto.user_summary,
                "assignee": updated_incident_dto.assignee,
            }
        )

        session.commit()
        session.refresh(incident)

        return incident


def delete_incident_by_id(
    tenant_id: str,
    incident_id: str,
) -> bool:
    with Session(engine) as session:
        incident = (
            session.query(Incident)
            .filter(
                Incident.tenant_id == tenant_id,
                Incident.id == incident_id,
            )
            .first()
        )

        # Delete all associations with alerts:

        (
            session.query(AlertToIncident)
            .where(
                AlertToIncident.tenant_id == tenant_id,
                AlertToIncident.incident_id == incident.id,
            )
            .delete()
        )

        session.delete(incident)
        session.commit()
        return True


def get_incidents_count(
    tenant_id: str,
) -> int:
    with Session(engine) as session:
        return (
            session.query(Incident)
            .filter(
                Incident.tenant_id == tenant_id,
            )
            .count()
        )


def get_incident_alerts_by_incident_id(
    tenant_id: str, incident_id: str, limit: int, offset: int
) -> (List[Alert], int):
    with Session(engine) as session:
        query = (
            session.query(
                Alert,
            )
            .join(AlertToIncident, AlertToIncident.alert_id == Alert.id)
            .join(Incident, AlertToIncident.incident_id == Incident.id)
            .filter(
                AlertToIncident.tenant_id == tenant_id,
                Incident.id == incident_id,
            )
            .order_by(col(Alert.timestamp).desc())
        )

    total_count = query.count()

    return query.limit(limit).offset(offset).all(), total_count


def get_alerts_data_for_incident(
    alert_ids: list[str | UUID], session: Optional[Session] = None
) -> dict:
    """
    Function to prepare aggregated data for incidents from the given list of alert_ids
    Logic is wrapped to the inner function for better usability with an optional database session

    Args:
        alert_ids (list[str | UUID]): list of alert ids for aggregation
        session (Optional[Session]): The database session or None

    Returns: dict {sources: list[str], services: list[str], count: int}
    """

    def inner(db_session: Session):

        fields = (
            get_json_extract_field(session, Alert.event, "service"),
            Alert.provider_type,
            get_json_extract_field(session, Alert.event, "severity"),
        )

        alerts_data = db_session.exec(
            select(*fields).where(
                col(Alert.id).in_(alert_ids),
            )
        ).all()

        sources = []
        services = []
        severities = []

        for service, source, severity in alerts_data:
            if source:
                sources.append(source)
            if service:
                services.append(service)
            if severity:
                if isinstance(severity, int):
                    severities.append(IncidentSeverity.from_number(severity))
                else:
                    severities.append(IncidentSeverity(severity))

        return {
            "sources": set(sources),
            "services": set(services),
            "max_severity": max(severities),
            "count": len(alerts_data),
        }

    # Ensure that we have a session to execute the query. If not - make new one
    if not session:
        with Session(engine) as session:
            return inner(session)
    return inner(session)


def add_alerts_to_incident_by_incident_id(
    tenant_id: str, incident_id: str | UUID, alert_ids: List[UUID]
) -> Optional[Incident]:
    with Session(engine) as session:
        incident = session.exec(
            select(Incident).where(
                Incident.tenant_id == tenant_id,
                Incident.id == incident_id,
            )
        ).first()

        if not incident:
            return None

        existed_alert_ids = session.exec(
            select(AlertToIncident.alert_id).where(
                AlertToIncident.tenant_id == tenant_id,
                AlertToIncident.incident_id == incident.id,
                col(AlertToIncident.alert_id).in_(alert_ids),
            )
        ).all()

        new_alert_ids = [
            alert_id for alert_id in alert_ids if alert_id not in existed_alert_ids
        ]

        if not new_alert_ids:
            return incident

        alerts_data_for_incident = get_alerts_data_for_incident(new_alert_ids, session)

        incident.sources = list(
            set(incident.sources) | set(alerts_data_for_incident["sources"])
        )
        incident.affected_services = list(
            set(incident.affected_services) | set(alerts_data_for_incident["services"])
        )
        incident.alerts_count += alerts_data_for_incident["count"]

        alert_to_incident_entries = [
            AlertToIncident(
                alert_id=alert_id, incident_id=incident.id, tenant_id=tenant_id
            )
            for alert_id in new_alert_ids
        ]

        session.bulk_save_objects(alert_to_incident_entries)

        started_at, last_seen_at = session.exec(
            select(func.min(Alert.timestamp), func.max(Alert.timestamp))
            .join(AlertToIncident, AlertToIncident.alert_id == Alert.id)
            .where(
                AlertToIncident.tenant_id == tenant_id,
                AlertToIncident.incident_id == incident.id,
            )
        ).one()
        incident.start_time = started_at
        incident.last_seen_time = last_seen_at

        incident.severity = alerts_data_for_incident["max_severity"].order

        session.add(incident)
        session.commit()
        session.refresh(incident)
        return incident


def get_incident_unique_fingerprint_count(tenant_id: str, incident_id: str) -> int:
    with Session(engine) as session:
        return session.execute(
            select(func.count(1))
            .select_from(AlertToIncident)
            .join(Alert, AlertToIncident.alert_id == Alert.id)
            .where(
                Alert.tenant_id == tenant_id,
                AlertToIncident.incident_id == incident_id,
            )
        ).scalar()


def remove_alerts_to_incident_by_incident_id(
    tenant_id: str, incident_id: str | UUID, alert_ids: List[UUID]
) -> Optional[int]:
    with Session(engine) as session:
        incident = session.exec(
            select(Incident).where(
                Incident.tenant_id == tenant_id,
                Incident.id == incident_id,
            )
        ).first()

        if not incident:
            return None

        # Removing alerts-to-incident relation for provided alerts_ids
        deleted = (
            session.query(AlertToIncident)
            .where(
                AlertToIncident.tenant_id == tenant_id,
                AlertToIncident.incident_id == incident.id,
                col(AlertToIncident.alert_id).in_(alert_ids),
            )
            .delete()
        )
        session.commit()

        # Getting aggregated data for incidents for alerts which just was removed
        alerts_data_for_incident = get_alerts_data_for_incident(alert_ids, session)

        service_field = get_json_extract_field(session, Alert.event, "service")

        # checking if services of removed alerts are still presented in alerts
        # which still assigned with the incident
        services_existed = session.exec(
            session.query(func.distinct(service_field))
            .join(AlertToIncident, Alert.id == AlertToIncident.alert_id)
            .filter(
                AlertToIncident.incident_id == incident_id,
                service_field.in_(alerts_data_for_incident["services"]),
            )
        ).scalars()

        # checking if sources (providers) of removed alerts are still presented in alerts
        # which still assigned with the incident
        sources_existed = session.exec(
            session.query(col(Alert.provider_type).distinct())
            .join(AlertToIncident, Alert.id == AlertToIncident.alert_id)
            .filter(
                AlertToIncident.incident_id == incident_id,
                col(Alert.provider_type).in_(alerts_data_for_incident["sources"]),
            )
        ).scalars()

        # Making lists of services and sources to remove from the incident
        services_to_remove = [
            service
            for service in alerts_data_for_incident["services"]
            if service not in services_existed
        ]
        sources_to_remove = [
            source
            for source in alerts_data_for_incident["sources"]
            if source not in sources_existed
        ]

        started_at, last_seen_at = session.exec(
            select(func.min(Alert.timestamp), func.max(Alert.timestamp))
            .join(AlertToIncident, AlertToIncident.alert_id == Alert.id)
            .where(
                AlertToIncident.tenant_id == tenant_id,
                AlertToIncident.incident_id == incident.id,
            )
        ).one()

        # filtering removed entities from affected services and sources in the incident
        incident.affected_services = [
            service
            for service in incident.affected_services
            if service not in services_to_remove
        ]
        incident.sources = [
            source for source in incident.sources if source not in sources_to_remove
        ]

        incident.alerts_count -= alerts_data_for_incident["count"]
        incident.start_time = started_at
        incident.last_seen_time = last_seen_at

        session.add(incident)
        session.commit()

        return deleted


def get_alerts_count(
    tenant_id: str,
) -> int:
    with Session(engine) as session:
        return (
            session.query(Alert)
            .filter(
                Alert.tenant_id == tenant_id,
            )
            .count()
        )


def get_first_alert_datetime(
    tenant_id: str,
) -> datetime | None:
    with Session(engine) as session:
        first_alert = (
            session.query(Alert)
            .filter(
                Alert.tenant_id == tenant_id,
            )
            .first()
        )
        if first_alert:
            return first_alert.timestamp


def confirm_predicted_incident_by_id(
    tenant_id: str,
    incident_id: UUID | str,
):
    with Session(engine) as session:
        incident = session.exec(
            select(Incident)
            .where(
                Incident.tenant_id == tenant_id,
                Incident.id == incident_id,
                Incident.is_confirmed == expression.false(),
            )
            .options(joinedload(Incident.alerts))
        ).first()

        if not incident:
            return None

        session.query(Incident).filter(
            Incident.tenant_id == tenant_id,
            Incident.id == incident_id,
            Incident.is_confirmed == expression.false(),
        ).update(
            {
                "is_confirmed": True,
            }
        )

        session.commit()
        session.refresh(incident)

        return incident


def write_pmi_matrix_to_temp_file(
    tenant_id: str, pmi_matrix: np.array, fingerprints: List, temp_dir: str
) -> bool:
    np.savez(
        f"{temp_dir}/pmi_matrix.npz", pmi_matrix=pmi_matrix, fingerprints=fingerprints
    )
    return True


def write_pmi_matrix_to_db(tenant_id: str, pmi_matrix_df: pd.DataFrame) -> bool:
    # TODO: add handlers for sequential launches
    with Session(engine) as session:
        pmi_entries_to_update = 0
        pmi_entries_to_insert = []

        # Query for existing entries to differentiate between updates and inserts
        existing_entries = session.query(PMIMatrix).filter_by(tenant_id=tenant_id).all()
        existing_entries_dict = {
            (entry.fingerprint_i, entry.fingerprint_j): entry
            for entry in existing_entries
        }

        for fingerprint_i in pmi_matrix_df.index:
            for fingerprint_j in pmi_matrix_df.columns:
                if pmi_matrix_df.at[fingerprint_i, fingerprint_j] == -100:
                    continue

                pmi = float(pmi_matrix_df.at[fingerprint_i, fingerprint_j])

                pmi_entry = {
                    "tenant_id": tenant_id,
                    "fingerprint_i": fingerprint_i,
                    "fingerprint_j": fingerprint_j,
                    "pmi": pmi,
                }

                if (fingerprint_i, fingerprint_j) in existing_entries_dict:
                    existed_entry = existing_entries_dict[
                        (fingerprint_i, fingerprint_j)
                    ]
                    if existed_entry.pmi != pmi:
                        session.execute(
                            update(PMIMatrix)
                            .where(
                                PMIMatrix.fingerprint_i == fingerprint_i,
                                PMIMatrix.fingerprint_j == fingerprint_j,
                                PMIMatrix.tenant_id == tenant_id,
                            )
                            .values(pmi=pmi)
                        )
                        pmi_entries_to_update += 1
                else:
                    pmi_entries_to_insert.append(pmi_entry)

        if pmi_entries_to_insert:
            session.bulk_insert_mappings(PMIMatrix, pmi_entries_to_insert)

        logger.info(
            f"PMI matrix for tenant {tenant_id} updated. {pmi_entries_to_update} entries updated, {len(pmi_entries_to_insert)} entries inserted",
            extra={"tenant_id": tenant_id},
        )

        session.commit()

    return True


def get_pmi_value(
    tenant_id: str, fingerprint_i: str, fingerprint_j: str
) -> Optional[float]:
    with Session(engine) as session:
        pmi_entry = session.exec(
            select(PMIMatrix)
            .where(PMIMatrix.tenant_id == tenant_id)
            .where(PMIMatrix.fingerprint_i == fingerprint_i)
            .where(PMIMatrix.fingerprint_j == fingerprint_j)
        ).first()

    return pmi_entry.pmi if pmi_entry else None


def get_pmi_values_from_temp_file(temp_dir: str) -> Tuple[np.array, Dict[str, int]]:
    npzfile = np.load(f"{temp_dir}/pmi_matrix.npz", allow_pickle=True)
    pmi_matrix = npzfile["pmi_matrix"]
    fingerprints = npzfile["fingerprints"]

    fingerint2idx = {fingerprint: i for i, fingerprint in enumerate(fingerprints)}

    return pmi_matrix, fingerint2idx


def get_pmi_values(
    tenant_id: str, fingerprints: List[str]
) -> Dict[Tuple[str, str], Optional[float]]:
    with Session(engine) as session:
        pmi_entries = session.exec(
            select(PMIMatrix).where(PMIMatrix.tenant_id == tenant_id)
        ).all()

    pmi_values = {
        (entry.fingerprint_i, entry.fingerprint_j): entry.pmi for entry in pmi_entries
    }
    return pmi_values


def update_incident_summary(
    tenant_id: str, incident_id: UUID, summary: str
) -> Incident:
    with Session(engine) as session:
        incident = session.exec(
            select(Incident)
            .where(Incident.tenant_id == tenant_id)
            .where(Incident.id == incident_id)
        ).first()

        if not incident:
            logger.error(
                f"Incident not found for tenant {tenant_id} and incident {incident_id}",
                extra={"tenant_id": tenant_id},
            )
            return

        incident.generated_summary = summary
        session.commit()
        session.refresh(incident)

        return


def update_incident_name(tenant_id: str, incident_id: UUID, name: str) -> Incident:
    with Session(engine) as session:
        incident = session.exec(
            select(Incident)
            .where(Incident.tenant_id == tenant_id)
            .where(Incident.id == incident_id)
        ).first()

        if not incident:
            logger.error(
                f"Incident not found for tenant {tenant_id} and incident {incident_id}",
                extra={"tenant_id": tenant_id},
            )
            return

        incident.ai_generated_name = name
        session.commit()
        session.refresh(incident)

        return incident


# Fetch all topology data
def get_all_topology_data(
    tenant_id: str,
    provider_id: Optional[str] = None,
    service: Optional[str] = None,
    environment: Optional[str] = None,
) -> List[TopologyServiceDtoOut]:
    with Session(engine) as session:
        query = select(TopologyService).where(TopologyService.tenant_id == tenant_id)

        # @tb: let's filter by service only for now and take care of it when we handle multilpe
        # services and environments and cmdbs
        # the idea is that we show the service topology regardless of the underlying provider/env
        # if provider_id is not None and service is not None and environment is not None:
        if service is not None:
            query = query.where(
                TopologyService.service == service,
                # TopologyService.source_provider_id == provider_id,
                # TopologyService.environment == environment,
            )

            service_instance = session.exec(query).first()
            if not service_instance:
                return []

            services = session.exec(
                select(TopologyServiceDependency)
                .where(
                    TopologyServiceDependency.depends_on_service_id
                    == service_instance.id
                )
                .options(joinedload(TopologyServiceDependency.service))
            ).all()
            services = [service_instance, *[service.service for service in services]]
        else:
            # Fetch services for the tenant
            services = session.exec(query).all()

        service_dtos = [TopologyServiceDtoOut.from_orm(service) for service in services]

        return service_dtos


def get_topology_data_by_dynamic_matcher(
    tenant_id: str, matchers_value: dict[str, str]
) -> TopologyService | None:
    with Session(engine) as session:
        query = select(TopologyService).where(TopologyService.tenant_id == tenant_id)
        for matcher in matchers_value:
            query = query.where(
                getattr(TopologyService, matcher) == matchers_value[matcher]
            )
    return session.exec(query).first()


def get_tags(tenant_id):
    with Session(engine) as session:
        tags = session.exec(select(Tag).where(Tag.tenant_id == tenant_id)).all()
    return tags


def create_tag(tag: Tag):
    with Session(engine) as session:
        session.add(tag)
        session.commit()
        session.refresh(tag)
        return tag


def assign_tag_to_preset(tenant_id: str, tag_id: str, preset_id: str):
    with Session(engine) as session:
        tag_preset = PresetTagLink(
            tenant_id=tenant_id,
            tag_id=tag_id,
            preset_id=preset_id,
        )
        session.add(tag_preset)
        session.commit()
        session.refresh(tag_preset)
        return tag_preset


def get_provider_by_name(tenant_id: str, provider_name: str) -> Provider:
    with Session(engine) as session:
        provider = session.exec(
            select(Provider)
            .where(Provider.tenant_id == tenant_id)
            .where(Provider.name == provider_name)
        ).first()
    return provider<|MERGE_RESOLUTION|>--- conflicted
+++ resolved
@@ -278,12 +278,9 @@
     interval,
     update_raw,
     is_disabled,
-<<<<<<< HEAD
     workflow_id,
-=======
     provisioned=False,
     provisioned_file=None,
->>>>>>> c83ec96a
     updated_by=None,
 ) -> Workflow:
     with Session(engine, expire_on_commit=False) as session:
@@ -698,9 +695,7 @@
             session.commit()
 
 
-<<<<<<< HEAD
-def get_workflow_id(tenant_id, workflow_id):
-=======
+
 def delete_workflow_by_provisioned_file(tenant_id, provisioned_file):
     with Session(engine) as session:
         workflow = session.exec(
@@ -714,8 +709,7 @@
             session.commit()
 
 
-def get_workflow_id(tenant_id, workflow_name):
->>>>>>> c83ec96a
+def get_workflow_id(tenant_id, workflow_id):
     with Session(engine) as session:
         workflow = session.exec(
             select(Workflow)
