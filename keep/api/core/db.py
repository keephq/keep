"""
Keep main database module.

This module contains the CRUD database functions for Keep.
"""

import hashlib
import json
import logging
import random
import uuid
from collections import defaultdict
from contextlib import contextmanager
from datetime import datetime, timedelta, timezone
from typing import Any, Callable, Dict, List, Tuple, Union
from uuid import uuid4
from pydantic import ValidationError

import numpy as np
import validators
from dotenv import find_dotenv, load_dotenv
from opentelemetry.instrumentation.sqlalchemy import SQLAlchemyInstrumentor
from sqlalchemy import and_, case, desc, literal, null, union, update, func, case
from sqlalchemy.dialects.mysql import insert as mysql_insert
from sqlalchemy.dialects.postgresql import insert as pg_insert
from sqlalchemy.dialects.sqlite import insert as sqlite_insert
from sqlalchemy.exc import IntegrityError, OperationalError
from sqlalchemy.orm import joinedload, selectinload, subqueryload
from sqlalchemy.sql import exists, expression
from sqlmodel import Session, col, or_, select, text

from keep.api.core.db_utils import create_db_engine, get_json_extract_field

# This import is required to create the tables
from keep.api.models.alert import AlertStatus, IncidentDtoIn, IncidentSorting
from keep.api.models.db.action import Action
from keep.api.models.db.alert import *  # pylint: disable=unused-wildcard-import
from keep.api.models.db.dashboard import *  # pylint: disable=unused-wildcard-import
from keep.api.models.db.extraction import *  # pylint: disable=unused-wildcard-import
from keep.api.models.db.maintenance_window import *  # pylint: disable=unused-wildcard-import
from keep.api.models.db.mapping import *  # pylint: disable=unused-wildcard-import
from keep.api.models.db.preset import *  # pylint: disable=unused-wildcard-import
from keep.api.models.db.provider import *  # pylint: disable=unused-wildcard-import
from keep.api.models.db.rule import *  # pylint: disable=unused-wildcard-import
from keep.api.models.db.tenant import *  # pylint: disable=unused-wildcard-import
from keep.api.models.db.topology import *  # pylint: disable=unused-wildcard-import
from keep.api.models.db.workflow import *  # pylint: disable=unused-wildcard-import
from keep.api.models.db.runbook import *  # pylint: disable=unused-wildcard-import

logger = logging.getLogger(__name__)


# this is a workaround for gunicorn to load the env vars
# because somehow in gunicorn it doesn't load the .env file
load_dotenv(find_dotenv())


engine = create_db_engine()
SQLAlchemyInstrumentor().instrument(enable_commenter=True, engine=engine)


ALLOWED_INCIDENT_FILTERS = [
    "status",
    "severity",
    "sources",
    "affected_services",
    "assignee",
]


@contextmanager
def existed_or_new_session(session: Optional[Session] = None) -> Session:
    if session:
        yield session
    else:
        with Session(engine) as session:
            yield session


def get_session() -> Session:
    """
    Creates a database session.

    Yields:
        Session: A database session
    """
    from opentelemetry import trace  # pylint: disable=import-outside-toplevel

    tracer = trace.get_tracer(__name__)
    with tracer.start_as_current_span("get_session"):
        with Session(engine) as session:
            yield session


def get_session_sync() -> Session:
    """
    Creates a database session.

    Returns:
        Session: A database session
    """
    return Session(engine)


def create_workflow_execution(
    workflow_id: str,
    tenant_id: str,
    triggered_by: str,
    execution_number: int = 1,
    event_id: str = None,
    fingerprint: str = None,
    execution_id: str = None,
    event_type: str = "alert",
) -> str:
    with Session(engine) as session:
        try:
            if len(triggered_by) > 255:
                triggered_by = triggered_by[:255]
            workflow_execution = WorkflowExecution(
                id=execution_id or str(uuid4()),
                workflow_id=workflow_id,
                tenant_id=tenant_id,
                started=datetime.now(tz=timezone.utc),
                triggered_by=triggered_by,
                execution_number=execution_number,
                status="in_progress",
            )
            session.add(workflow_execution)
            # Ensure the object has an id
            session.flush()
            execution_id = workflow_execution.id
            if fingerprint and event_type == "alert":
                workflow_to_alert_execution = WorkflowToAlertExecution(
                    workflow_execution_id=execution_id,
                    alert_fingerprint=fingerprint,
                    event_id=event_id,
                )
                session.add(workflow_to_alert_execution)
            elif event_type == "incident":
                workflow_to_incident_execution = WorkflowToIncidentExecution(
                    workflow_execution_id=execution_id,
                    alert_fingerprint=fingerprint,
                    incident_id=event_id,
                )
                session.add(workflow_to_incident_execution)

            session.commit()
            return execution_id
        except IntegrityError:
            session.rollback()
            logger.debug(
                f"Failed to create a new execution for workflow {workflow_id}. Constraint is met."
            )
            raise


def get_mapping_rule_by_id(tenant_id: str, rule_id: str) -> MappingRule | None:
    rule = None
    with Session(engine) as session:
        rule: MappingRule | None = (
            session.query(MappingRule)
            .filter(MappingRule.tenant_id == tenant_id)
            .filter(MappingRule.id == rule_id)
            .first()
        )
    return rule


def get_last_completed_execution(
    session: Session, workflow_id: str
) -> WorkflowExecution:
    return session.exec(
        select(WorkflowExecution)
        .where(WorkflowExecution.workflow_id == workflow_id)
        .where(
            (WorkflowExecution.status == "success")
            | (WorkflowExecution.status == "error")
            | (WorkflowExecution.status == "providers_not_configured")
        )
        .order_by(WorkflowExecution.execution_number.desc())
        .limit(1)
    ).first()


def get_workflows_that_should_run():
    with Session(engine) as session:
        logger.debug("Checking for workflows that should run")
        workflows_with_interval = (
            session.query(Workflow)
            .filter(Workflow.is_deleted == False)
            .filter(Workflow.is_disabled == False)
            .filter(Workflow.interval != None)
            .filter(Workflow.interval > 0)
            .all()
        )
        logger.debug(f"Found {len(workflows_with_interval)} workflows with interval")
        workflows_to_run = []
        # for each workflow:
        for workflow in workflows_with_interval:
            current_time = datetime.utcnow()
            last_execution = get_last_completed_execution(session, workflow.id)
            # if there no last execution, that's the first time we run the workflow
            if not last_execution:
                try:
                    # try to get the lock
                    workflow_execution_id = create_workflow_execution(
                        workflow.id, workflow.tenant_id, "scheduler"
                    )
                    # we succeed to get the lock on this execution number :)
                    # let's run it
                    workflows_to_run.append(
                        {
                            "tenant_id": workflow.tenant_id,
                            "workflow_id": workflow.id,
                            "workflow_execution_id": workflow_execution_id,
                        }
                    )
                # some other thread/instance has already started to work on it
                except IntegrityError:
                    continue
            # else, if the last execution was more than interval seconds ago, we need to run it
            elif (
                last_execution.started + timedelta(seconds=workflow.interval)
                <= current_time
            ):
                try:
                    # try to get the lock with execution_number + 1
                    workflow_execution_id = create_workflow_execution(
                        workflow.id,
                        workflow.tenant_id,
                        "scheduler",
                        last_execution.execution_number + 1,
                    )
                    # we succeed to get the lock on this execution number :)
                    # let's run it
                    workflows_to_run.append(
                        {
                            "tenant_id": workflow.tenant_id,
                            "workflow_id": workflow.id,
                            "workflow_execution_id": workflow_execution_id,
                        }
                    )
                    # continue to the next one
                    continue
                # some other thread/instance has already started to work on it
                except IntegrityError:
                    # we need to verify the locking is still valid and not timeouted
                    session.rollback()
                    pass
                # get the ongoing execution
                ongoing_execution = session.exec(
                    select(WorkflowExecution)
                    .where(WorkflowExecution.workflow_id == workflow.id)
                    .where(
                        WorkflowExecution.execution_number
                        == last_execution.execution_number + 1
                    )
                    .limit(1)
                ).first()
                # this is a WTF exception since if this (workflow_id, execution_number) does not exist,
                # we would be able to acquire the lock
                if not ongoing_execution:
                    logger.error(
                        f"WTF: ongoing execution not found {workflow.id} {last_execution.execution_number + 1}"
                    )
                    continue
                # if this completed, error, than that's ok - the service who locked the execution is done
                elif ongoing_execution.status != "in_progress":
                    continue
                # if the ongoing execution runs more than 60 minutes, than its timeout
                elif ongoing_execution.started + timedelta(minutes=60) <= current_time:
                    ongoing_execution.status = "timeout"
                    session.commit()
                    # re-create the execution and try to get the lock
                    try:
                        workflow_execution_id = create_workflow_execution(
                            workflow.id,
                            workflow.tenant_id,
                            "scheduler",
                            ongoing_execution.execution_number + 1,
                        )
                    # some other thread/instance has already started to work on it and that's ok
                    except IntegrityError:
                        logger.debug(
                            f"Failed to create a new execution for workflow {workflow.id} [timeout]. Constraint is met."
                        )
                        continue
                    # managed to acquire the (workflow_id, execution_number) lock
                    workflows_to_run.append(
                        {
                            "tenant_id": workflow.tenant_id,
                            "workflow_id": workflow.id,
                            "workflow_execution_id": workflow_execution_id,
                        }
                    )
            else:
                logger.debug(
                    f"Workflow {workflow.id} is already running by someone else"
                )

        return workflows_to_run


def add_or_update_workflow(
    id,
    name,
    tenant_id,
    description,
    created_by,
    interval,
    workflow_raw,
    is_disabled,
    provisioned=False,
    provisioned_file=None,
    updated_by=None,
) -> Workflow:
    with Session(engine, expire_on_commit=False) as session:
        # TODO: we need to better understanad if that's the right behavior we want
        existing_workflow = (
            session.query(Workflow)
            .filter_by(name=name)
            .filter_by(tenant_id=tenant_id)
            .first()
        )

        if existing_workflow:
            # tb: no need to override the id field here because it has foreign key constraints.
            existing_workflow.tenant_id = tenant_id
            existing_workflow.description = description
            existing_workflow.updated_by = (
                updated_by or existing_workflow.updated_by
            )  # Update the updated_by field if provided
            existing_workflow.interval = interval
            existing_workflow.workflow_raw = workflow_raw
            existing_workflow.revision += 1  # Increment the revision
            existing_workflow.last_updated = datetime.now()  # Update last_updated
            existing_workflow.is_deleted = False
            existing_workflow.is_disabled = is_disabled
            existing_workflow.provisioned = provisioned
            existing_workflow.provisioned_file = provisioned_file

        else:
            # Create a new workflow
            workflow = Workflow(
                id=id,
                name=name,
                tenant_id=tenant_id,
                description=description,
                created_by=created_by,
                updated_by=updated_by,  # Set updated_by to the provided value
                interval=interval,
                is_disabled=is_disabled,
                workflow_raw=workflow_raw,
                provisioned=provisioned,
                provisioned_file=provisioned_file,
            )
            session.add(workflow)

        session.commit()
        return existing_workflow if existing_workflow else workflow


def get_workflow_to_alert_execution_by_workflow_execution_id(
    workflow_execution_id: str,
) -> WorkflowToAlertExecution:
    """
    Get the WorkflowToAlertExecution entry for a given workflow execution ID.

    Args:
        workflow_execution_id (str): The workflow execution ID to filter the workflow execution by.

    Returns:
        WorkflowToAlertExecution: The WorkflowToAlertExecution object.
    """
    with Session(engine) as session:
        return (
            session.query(WorkflowToAlertExecution)
            .filter_by(workflow_execution_id=workflow_execution_id)
            .first()
        )


def get_last_workflow_workflow_to_alert_executions(
    session: Session, tenant_id: str
) -> list[WorkflowToAlertExecution]:
    """
    Get the latest workflow executions for each alert fingerprint.

    Args:
        session (Session): The database session.
        tenant_id (str): The tenant_id to filter the workflow executions by.

    Returns:
        list[WorkflowToAlertExecution]: A list of WorkflowToAlertExecution objects.
    """
    # Subquery to find the max started timestamp for each alert_fingerprint
    max_started_subquery = (
        session.query(
            WorkflowToAlertExecution.alert_fingerprint,
            func.max(WorkflowExecution.started).label("max_started"),
        )
        .join(
            WorkflowExecution,
            WorkflowToAlertExecution.workflow_execution_id == WorkflowExecution.id,
        )
        .filter(WorkflowExecution.tenant_id == tenant_id)
        .filter(WorkflowExecution.started >= datetime.now() - timedelta(days=7))
        .group_by(WorkflowToAlertExecution.alert_fingerprint)
    ).subquery("max_started_subquery")

    # Query to find WorkflowToAlertExecution entries that match the max started timestamp
    latest_workflow_to_alert_executions: list[WorkflowToAlertExecution] = (
        session.query(WorkflowToAlertExecution)
        .join(
            WorkflowExecution,
            WorkflowToAlertExecution.workflow_execution_id == WorkflowExecution.id,
        )
        .join(
            max_started_subquery,
            and_(
                WorkflowToAlertExecution.alert_fingerprint
                == max_started_subquery.c.alert_fingerprint,
                WorkflowExecution.started == max_started_subquery.c.max_started,
            ),
        )
        .filter(WorkflowExecution.tenant_id == tenant_id)
        .limit(1000)
        .all()
    )
    return latest_workflow_to_alert_executions


def get_last_workflow_execution_by_workflow_id(
    tenant_id: str, workflow_id: str
) -> Optional[WorkflowExecution]:
    with Session(engine) as session:
        workflow_execution = (
            session.query(WorkflowExecution)
            .filter(WorkflowExecution.workflow_id == workflow_id)
            .filter(WorkflowExecution.tenant_id == tenant_id)
            .filter(WorkflowExecution.started >= datetime.now() - timedelta(days=7))
            .filter(WorkflowExecution.status == "success")
            .order_by(WorkflowExecution.started.desc())
            .first()
        )
    return workflow_execution


def get_workflows_with_last_execution(tenant_id: str) -> List[dict]:
    with Session(engine) as session:
        latest_execution_cte = (
            select(
                WorkflowExecution.workflow_id,
                func.max(WorkflowExecution.started).label("last_execution_time"),
            )
            .where(WorkflowExecution.tenant_id == tenant_id)
            .where(
                WorkflowExecution.started
                >= datetime.now(tz=timezone.utc) - timedelta(days=7)
            )
            .group_by(WorkflowExecution.workflow_id)
            .limit(1000)
            .cte("latest_execution_cte")
        )

        workflows_with_last_execution_query = (
            select(
                Workflow,
                latest_execution_cte.c.last_execution_time,
                WorkflowExecution.status,
            )
            .outerjoin(
                latest_execution_cte,
                Workflow.id == latest_execution_cte.c.workflow_id,
            )
            .outerjoin(
                WorkflowExecution,
                and_(
                    Workflow.id == WorkflowExecution.workflow_id,
                    WorkflowExecution.started
                    == latest_execution_cte.c.last_execution_time,
                ),
            )
            .where(Workflow.tenant_id == tenant_id)
            .where(Workflow.is_deleted == False)
        ).distinct()

        result = session.execute(workflows_with_last_execution_query).all()
    return result


def get_all_workflows(tenant_id: str) -> List[Workflow]:
    with Session(engine) as session:
        workflows = session.exec(
            select(Workflow)
            .where(Workflow.tenant_id == tenant_id)
            .where(Workflow.is_deleted == False)
        ).all()
    return workflows


def get_all_provisioned_workflows(tenant_id: str) -> List[Workflow]:
    with Session(engine) as session:
        workflows = session.exec(
            select(Workflow)
            .where(Workflow.tenant_id == tenant_id)
            .where(Workflow.provisioned == True)
            .where(Workflow.is_deleted == False)
        ).all()
    return workflows


def get_all_provisioned_providers(tenant_id: str) -> List[Provider]:
    with Session(engine) as session:
        providers = session.exec(
            select(Provider)
            .where(Provider.tenant_id == tenant_id)
            .where(Provider.provisioned == True)
        ).all()
    return providers


def get_all_workflows_yamls(tenant_id: str) -> List[str]:
    with Session(engine) as session:
        workflows = session.exec(
            select(Workflow.workflow_raw)
            .where(Workflow.tenant_id == tenant_id)
            .where(Workflow.is_deleted == False)
        ).all()
    return workflows


def get_workflow(tenant_id: str, workflow_id: str) -> Workflow:
    with Session(engine) as session:
        # if the workflow id is uuid:
        if validators.uuid(workflow_id):
            workflow = session.exec(
                select(Workflow)
                .where(Workflow.tenant_id == tenant_id)
                .where(Workflow.id == workflow_id)
                .where(Workflow.is_deleted == False)
            ).first()
        else:
            workflow = session.exec(
                select(Workflow)
                .where(Workflow.tenant_id == tenant_id)
                .where(Workflow.name == workflow_id)
                .where(Workflow.is_deleted == False)
            ).first()
    if not workflow:
        return None
    return workflow


def get_raw_workflow(tenant_id: str, workflow_id: str) -> str:
    workflow = get_workflow(tenant_id, workflow_id)
    if not workflow:
        return None
    return workflow.workflow_raw


def update_provider_last_pull_time(tenant_id: str, provider_id: str):
    extra = {"tenant_id": tenant_id, "provider_id": provider_id}
    logger.info("Updating provider last pull time", extra=extra)
    with Session(engine) as session:
        provider = session.exec(
            select(Provider).where(
                Provider.tenant_id == tenant_id, Provider.id == provider_id
            )
        ).first()

        if not provider:
            logger.warning(
                "Could not update provider last pull time since provider does not exist",
                extra=extra,
            )

        try:
            provider.last_pull_time = datetime.now(tz=timezone.utc)
            session.commit()
        except Exception:
            logger.exception("Failed to update provider last pull time", extra=extra)
            raise
    logger.info("Successfully updated provider last pull time", extra=extra)


def get_installed_providers(tenant_id: str) -> List[Provider]:
    with Session(engine) as session:
        providers = session.exec(
            select(Provider).where(Provider.tenant_id == tenant_id)
        ).all()
    return providers


def get_consumer_providers() -> List[Provider]:
    # get all the providers that installed as consumers
    with Session(engine) as session:
        providers = session.exec(
            select(Provider).where(Provider.consumer == True)
        ).all()
    return providers


def finish_workflow_execution(tenant_id, workflow_id, execution_id, status, error):
    with Session(engine) as session:
        workflow_execution = session.exec(
            select(WorkflowExecution)
            .where(WorkflowExecution.tenant_id == tenant_id)
            .where(WorkflowExecution.workflow_id == workflow_id)
            .where(WorkflowExecution.id == execution_id)
        ).first()
        # some random number to avoid collisions
        if not workflow_execution:
            logger.warning(
                f"Failed to finish workflow execution {execution_id} for workflow {workflow_id}. Execution not found."
            )
            raise ValueError("Execution not found")
        workflow_execution.is_running = random.randint(1, 2147483647 - 1)  # max int
        workflow_execution.status = status
        # TODO: we had a bug with the error field, it was too short so some customers may fail over it.
        #   we need to fix it in the future, create a migration that increases the size of the error field
        #   and then we can remove the [:255] from here
        workflow_execution.error = error[:255] if error else None
        workflow_execution.execution_time = (
            datetime.utcnow() - workflow_execution.started
        ).total_seconds()
        # TODO: logs
        session.commit()


def get_workflow_executions(
    tenant_id,
    workflow_id,
    limit=50,
    offset=0,
    tab=2,
    status: Optional[Union[str, List[str]]] = None,
    trigger: Optional[Union[str, List[str]]] = None,
    execution_id: Optional[str] = None,
):
    with Session(engine) as session:
        query = session.query(
            WorkflowExecution,
        ).filter(
            WorkflowExecution.tenant_id == tenant_id,
            WorkflowExecution.workflow_id == workflow_id,
        )

        now = datetime.now(tz=timezone.utc)
        timeframe = None

        if tab == 1:
            timeframe = now - timedelta(days=30)
        elif tab == 2:
            timeframe = now - timedelta(days=7)
        elif tab == 3:
            start_of_day = now.replace(hour=0, minute=0, second=0, microsecond=0)
            query = query.filter(
                WorkflowExecution.started >= start_of_day,
                WorkflowExecution.started <= now,
            )

        if timeframe:
            query = query.filter(WorkflowExecution.started >= timeframe)

        if isinstance(status, str):
            status = [status]
        elif status is None:
            status = []

        # Normalize trigger to a list
        if isinstance(trigger, str):
            trigger = [trigger]

        if execution_id:
            query = query.filter(WorkflowExecution.id == execution_id)
        if status and len(status) > 0:
            query = query.filter(WorkflowExecution.status.in_(status))
        if trigger and len(trigger) > 0:
            conditions = [
                WorkflowExecution.triggered_by.like(f"{trig}%") for trig in trigger
            ]
            query = query.filter(or_(*conditions))

        total_count = query.count()
        status_count_query = query.with_entities(
            WorkflowExecution.status, func.count().label("count")
        ).group_by(WorkflowExecution.status)
        status_counts = status_count_query.all()

        statusGroupbyMap = {status: count for status, count in status_counts}
        pass_count = statusGroupbyMap.get("success", 0)
        fail_count = statusGroupbyMap.get("error", 0) + statusGroupbyMap.get(
            "timeout", 0
        )
        avgDuration = query.with_entities(
            func.avg(WorkflowExecution.execution_time)
        ).scalar()
        avgDuration = avgDuration if avgDuration else 0.0

        query = (
            query.order_by(desc(WorkflowExecution.started)).limit(limit).offset(offset)
        )
        # Execute the query
        workflow_executions = query.all()

    return total_count, workflow_executions, pass_count, fail_count, avgDuration


def delete_workflow(tenant_id, workflow_id):
    with Session(engine) as session:
        workflow = session.exec(
            select(Workflow)
            .where(Workflow.tenant_id == tenant_id)
            .where(Workflow.id == workflow_id)
        ).first()

        if workflow:
            workflow.is_deleted = True
            session.commit()


def delete_workflow_by_provisioned_file(tenant_id, provisioned_file):
    with Session(engine) as session:
        workflow = session.exec(
            select(Workflow)
            .where(Workflow.tenant_id == tenant_id)
            .where(Workflow.provisioned_file == provisioned_file)
        ).first()

        if workflow:
            workflow.is_deleted = True
            session.commit()


def get_workflow_id(tenant_id, workflow_name):
    with Session(engine) as session:
        workflow = session.exec(
            select(Workflow)
            .where(Workflow.tenant_id == tenant_id)
            .where(Workflow.name == workflow_name)
            .where(Workflow.is_deleted == False)
        ).first()

        if workflow:
            return workflow.id


def push_logs_to_db(log_entries):
    # avoid circular import
    from keep.api.logging import LOG_FORMAT, LOG_FORMAT_OPEN_TELEMETRY

    if LOG_FORMAT == LOG_FORMAT_OPEN_TELEMETRY:
        db_log_entries = [
            WorkflowExecutionLog(
                workflow_execution_id=log_entry["workflow_execution_id"],
                timestamp=datetime.strptime(
                    log_entry["asctime"], "%Y-%m-%d %H:%M:%S,%f"
                ),
                message=log_entry["message"][0:255],  # limit the message to 255 chars
                context=json.loads(
                    json.dumps(log_entry.get("context", {}), default=str)
                ),  # workaround to serialize any object
            )
            for log_entry in log_entries
        ]
    else:
        db_log_entries = [
            WorkflowExecutionLog(
                workflow_execution_id=log_entry["workflow_execution_id"],
                timestamp=log_entry["created"],
                message=log_entry["message"][0:255],  # limit the message to 255 chars
                context=json.loads(
                    json.dumps(log_entry.get("context", {}), default=str)
                ),  # workaround to serialize any object
            )
            for log_entry in log_entries
        ]

    # Add the LogEntry instances to the database session
    with Session(engine) as session:
        session.add_all(db_log_entries)
        session.commit()


def get_workflow_execution(tenant_id: str, workflow_execution_id: str):
    with Session(engine) as session:
        execution_with_logs = (
            session.query(WorkflowExecution)
            .filter(
                WorkflowExecution.id == workflow_execution_id,
                WorkflowExecution.tenant_id == tenant_id,
            )
            .options(joinedload(WorkflowExecution.logs))
            .one()
        )
    return execution_with_logs


def get_last_workflow_executions(tenant_id: str, limit=20):
    with Session(engine) as session:
        execution_with_logs = (
            session.query(WorkflowExecution)
            .filter(
                WorkflowExecution.tenant_id == tenant_id,
            )
            .order_by(desc(WorkflowExecution.started))
            .limit(limit)
            .options(joinedload(WorkflowExecution.logs))
            .all()
        )

        return execution_with_logs


def add_audit(
    tenant_id: str,
    fingerprint: str,
    user_id: str,
    action: AlertActionType,
    description: str,
) -> AlertAudit:
    with Session(engine) as session:
        audit = AlertAudit(
            tenant_id=tenant_id,
            fingerprint=fingerprint,
            user_id=user_id,
            action=action.value,
            description=description,
        )
        session.add(audit)
        session.commit()
        session.refresh(audit)
    return audit


def _enrich_alert(
    session,
    tenant_id,
    fingerprint,
    enrichments,
    action_type: AlertActionType,
    action_callee: str,
    action_description: str,
    force=False,
    audit_enabled=True,
):
    """
    Enrich an alert with the provided enrichments.

    Args:
        session (Session): The database session.
        tenant_id (str): The tenant ID to filter the alert enrichments by.
        fingerprint (str): The alert fingerprint to filter the alert enrichments by.
        enrichments (dict): The enrichments to add to the alert.
        force (bool): Whether to force the enrichment to be updated. This is used to dispose enrichments if necessary.
    """
    enrichment = get_enrichment_with_session(session, tenant_id, fingerprint)
    if enrichment:
        # if force - override exisitng enrichments. being used to dispose enrichments if necessary
        if force:
            new_enrichment_data = enrichments
        else:
            new_enrichment_data = {**enrichment.enrichments, **enrichments}
        # SQLAlchemy doesn't support updating JSON fields, so we need to do it manually
        # https://github.com/sqlalchemy/sqlalchemy/discussions/8396#discussion-4308891
        stmt = (
            update(AlertEnrichment)
            .where(AlertEnrichment.id == enrichment.id)
            .values(enrichments=new_enrichment_data)
        )
        session.execute(stmt)
        if audit_enabled:
            # add audit event
            audit = AlertAudit(
                tenant_id=tenant_id,
                fingerprint=fingerprint,
                user_id=action_callee,
                action=action_type.value,
                description=action_description,
            )
            session.add(audit)
        session.commit()
        # Refresh the instance to get updated data from the database
        session.refresh(enrichment)
        return enrichment
    else:
        alert_enrichment = AlertEnrichment(
            tenant_id=tenant_id,
            alert_fingerprint=fingerprint,
            enrichments=enrichments,
        )
        session.add(alert_enrichment)
        # add audit event
        if audit_enabled:
            audit = AlertAudit(
                tenant_id=tenant_id,
                fingerprint=fingerprint,
                user_id=action_callee,
                action=action_type.value,
                description=action_description,
            )
            session.add(audit)
        session.commit()
        return alert_enrichment


def enrich_alert(
    tenant_id,
    fingerprint,
    enrichments,
    action_type: AlertActionType,
    action_callee: str,
    action_description: str,
    session=None,
    force=False,
    audit_enabled=True,
):
    # else, the enrichment doesn't exist, create it
    if not session:
        with Session(engine) as session:
            return _enrich_alert(
                session,
                tenant_id,
                fingerprint,
                enrichments,
                action_type,
                action_callee,
                action_description,
                force=force,
                audit_enabled=audit_enabled,
            )
    return _enrich_alert(
        session,
        tenant_id,
        fingerprint,
        enrichments,
        action_type,
        action_callee,
        action_description,
        force=force,
        audit_enabled=audit_enabled,
    )


def count_alerts(
    provider_type: str,
    provider_id: str,
    ever: bool,
    start_time: Optional[datetime],
    end_time: Optional[datetime],
    tenant_id: str,
):
    with Session(engine) as session:
        if ever:
            return (
                session.query(Alert)
                .filter(
                    Alert.tenant_id == tenant_id,
                    Alert.provider_id == provider_id,
                    Alert.provider_type == provider_type,
                )
                .count()
            )
        else:
            return (
                session.query(Alert)
                .filter(
                    Alert.tenant_id == tenant_id,
                    Alert.provider_id == provider_id,
                    Alert.provider_type == provider_type,
                    Alert.timestamp >= start_time,
                    Alert.timestamp <= end_time,
                )
                .count()
            )


def get_enrichment(tenant_id, fingerprint, refresh=False):
    with Session(engine) as session:
        return get_enrichment_with_session(session, tenant_id, fingerprint, refresh)


def get_enrichments(
    tenant_id: int, fingerprints: List[str]
) -> List[Optional[AlertEnrichment]]:
    """
    Get a list of alert enrichments for a list of fingerprints using a single DB query.

    :param tenant_id: The tenant ID to filter the alert enrichments by.
    :param fingerprints: A list of fingerprints to get the alert enrichments for.
    :return: A list of AlertEnrichment objects or None for each fingerprint.
    """
    with Session(engine) as session:
        result = session.exec(
            select(AlertEnrichment)
            .where(AlertEnrichment.tenant_id == tenant_id)
            .where(AlertEnrichment.alert_fingerprint.in_(fingerprints))
        ).all()
    return result


def get_enrichment_with_session(session, tenant_id, fingerprint, refresh=False):
    alert_enrichment = session.exec(
        select(AlertEnrichment)
        .where(AlertEnrichment.tenant_id == tenant_id)
        .where(AlertEnrichment.alert_fingerprint == fingerprint)
    ).first()
    if refresh and alert_enrichment:
        try:
            session.refresh(alert_enrichment)
        except Exception:
            logger.exception(
                "Failed to refresh enrichment",
                extra={"tenant_id": tenant_id, "fingerprint": fingerprint},
            )
    return alert_enrichment


def get_alerts_with_filters(
    tenant_id, provider_id=None, filters=None, time_delta=1, with_incidents=False,
) -> list[Alert]:
    with Session(engine) as session:
        # Create the query
        query = session.query(Alert)

        # Apply subqueryload to force-load the alert_enrichment relationship
        query = query.options(subqueryload(Alert.alert_enrichment))
        if with_incidents:
            query = query.options(joinedload(Alert.incidents))

        # Filter by tenant_id
        query = query.filter(Alert.tenant_id == tenant_id)

        # Filter by time_delta
        query = query.filter(
            Alert.timestamp
            >= datetime.now(tz=timezone.utc) - timedelta(days=time_delta)
        )

        # Ensure Alert and AlertEnrichment are joined for subsequent filters
        query = query.outerjoin(Alert.alert_enrichment)

        # Apply filters if provided
        if filters:
            for f in filters:
                filter_key, filter_value = f.get("key"), f.get("value")
                if isinstance(filter_value, bool) and filter_value is True:
                    # If the filter value is True, we want to filter by the existence of the enrichment
                    #   e.g.: all the alerts that have ticket_id
                    if session.bind.dialect.name in ["mysql", "postgresql"]:
                        query = query.filter(
                            func.json_extract(
                                AlertEnrichment.enrichments, f"$.{filter_key}"
                            )
                            != null()
                        )
                    elif session.bind.dialect.name == "sqlite":
                        query = query.filter(
                            func.json_type(
                                AlertEnrichment.enrichments, f"$.{filter_key}"
                            )
                            != null()
                        )
                elif isinstance(filter_value, (str, int)):
                    if session.bind.dialect.name in ["mysql", "postgresql"]:
                        query = query.filter(
                            func.json_unquote(
                                func.json_extract(
                                    AlertEnrichment.enrichments, f"$.{filter_key}"
                                )
                            )
                            == filter_value
                        )
                    elif session.bind.dialect.name == "sqlite":
                        query = query.filter(
                            func.json_extract(
                                AlertEnrichment.enrichments, f"$.{filter_key}"
                            )
                            == filter_value
                        )
                    else:
                        logger.warning(
                            "Unsupported dialect",
                            extra={"dialect": session.bind.dialect.name},
                        )
                else:
                    logger.warning("Unsupported filter type", extra={"filter": f})

        if provider_id:
            query = query.filter(Alert.provider_id == provider_id)

        query = query.order_by(Alert.timestamp.desc())

        query = query.limit(10000)

        # Execute the query
        alerts = query.all()

    return alerts


def query_alerts(
    tenant_id,
    provider_id=None,
    limit=1000,
    timeframe=None,
    upper_timestamp=None,
    lower_timestamp=None,
    skip_alerts_with_null_timestamp=True,
    sort_ascending=False,
) -> list[Alert]:
    """
    Get all alerts for a given tenant_id.

    Args:
        tenant_id (_type_): The tenant_id to filter the alerts by.
        provider_id (_type_, optional): The provider id to filter by. Defaults to None.
        limit (_type_, optional): The maximum number of alerts to return. Defaults to 1000.
        timeframe (_type_, optional): The number of days to look back for alerts. Defaults to None.
        upper_timestamp (_type_, optional): The upper timestamp to filter by. Defaults to None.
        lower_timestamp (_type_, optional): The lower timestamp to filter by. Defaults to None.

    Returns:
        List[Alert]: A list of Alert objects."""

    with Session(engine) as session:
        # Create the query
        query = session.query(Alert)

        # Apply subqueryload to force-load the alert_enrichment relationship
        query = query.options(subqueryload(Alert.alert_enrichment))

        # Filter by tenant_id
        query = query.filter(Alert.tenant_id == tenant_id)

        # if timeframe is provided, filter the alerts by the timeframe
        if timeframe:
            query = query.filter(
                Alert.timestamp
                >= datetime.now(tz=timezone.utc) - timedelta(days=timeframe)
            )

        filter_conditions = []

        if upper_timestamp is not None:
            filter_conditions.append(Alert.timestamp < upper_timestamp)

        if lower_timestamp is not None:
            filter_conditions.append(Alert.timestamp >= lower_timestamp)

        # Apply the filter conditions
        if filter_conditions:
            query = query.filter(*filter_conditions)  # Unpack and apply all conditions

        if provider_id:
            query = query.filter(Alert.provider_id == provider_id)

        if skip_alerts_with_null_timestamp:
            query = query.filter(Alert.timestamp.isnot(None))

        if sort_ascending:
            query = query.order_by(Alert.timestamp.asc())
        else:
            query = query.order_by(Alert.timestamp.desc())

        if limit:
            query = query.limit(limit)

        # Execute the query
        alerts = query.all()

    return alerts


def get_last_alerts(
    tenant_id,
    provider_id=None,
    limit=1000,
    timeframe=None,
    upper_timestamp=None,
    lower_timestamp=None,
    with_incidents=False,
) -> list[Alert]:
    """
    Get the last alert for each fingerprint along with the first time the alert was triggered.

    Args:
        tenant_id (_type_): The tenant_id to filter the alerts by.
        provider_id (_type_, optional): The provider id to filter by. Defaults to None.

    Returns:
        List[Alert]: A list of Alert objects including the first time the alert was triggered.
    """
    with (Session(engine) as session):
        # Subquery that selects the max and min timestamp for each fingerprint.
        subquery = (
            session.query(
                Alert.fingerprint,
                func.max(Alert.timestamp).label("max_timestamp"),
                func.min(Alert.timestamp).label(
                    "min_timestamp"
                ),  # Include minimum timestamp
            )
            .filter(Alert.tenant_id == tenant_id)
            .group_by(Alert.fingerprint)
            .subquery()
        )
        # if timeframe is provided, filter the alerts by the timeframe
        if timeframe:
            subquery = (
                session.query(subquery)
                .filter(
                    subquery.c.max_timestamp
                    >= datetime.now(tz=timezone.utc) - timedelta(days=timeframe)
                )
                .subquery()
            )

        filter_conditions = []

        if upper_timestamp is not None:
            filter_conditions.append(subquery.c.max_timestamp < upper_timestamp)

        if lower_timestamp is not None:
            filter_conditions.append(subquery.c.max_timestamp >= lower_timestamp)

        logger.info(f"filter_conditions: {filter_conditions}")
        # Apply the filter conditions
        if filter_conditions:
            subquery = (
                session.query(subquery)
                .filter(*filter_conditions)  # Unpack and apply all conditions
                .subquery()
            )
        # Main query joins the subquery to select alerts with their first and last occurrence.
        query = (
            session.query(
                Alert,
                subquery.c.min_timestamp.label(
                    "startedAt"
                ),  # Include "startedAt" in the selected columns
            )
            .filter(Alert.tenant_id == tenant_id)
            .join(
                subquery,
                and_(
                    Alert.fingerprint == subquery.c.fingerprint,
                    Alert.timestamp == subquery.c.max_timestamp,
                ),
            )
            .options(subqueryload(Alert.alert_enrichment))
        )

        if with_incidents:
            query = query.add_columns(AlertToIncident.incident_id.label("incident"))
            query = query.outerjoin(
                AlertToIncident,
                and_(AlertToIncident.alert_id == Alert.id,  AlertToIncident.deleted_at == NULL_FOR_DELETED_AT),
            )

        if provider_id:
            query = query.filter(Alert.provider_id == provider_id)

        if timeframe:
            query = query.filter(
                subquery.c.max_timestamp
                >= datetime.now(tz=timezone.utc) - timedelta(days=timeframe)
            )

        # Order by timestamp in descending order and limit the results
        query = query.order_by(desc(Alert.timestamp)).limit(limit)
        # Execute the query
        alerts_with_start = query.all()
        # Convert result to list of Alert objects and include "startedAt" information if needed
        alerts = []
        for alert_data in alerts_with_start:
            alert = alert_data[0]
            startedAt = alert_data[1]
            alert.event["startedAt"] = str(startedAt)
            alert.event["event_id"] = str(alert.id)
            if with_incidents:
                incident_id = alert_data[2]
                alert.event["incident"] = str(incident_id) if incident_id else None
            alerts.append(alert)

    return alerts


def get_alerts_by_fingerprint(
    tenant_id: str, fingerprint: str, limit=1, status=None
) -> List[Alert]:
    """
    Get all alerts for a given fingerprint.

    Args:
        tenant_id (str): The tenant_id to filter the alerts by.
        fingerprint (str): The fingerprint to filter the alerts by.

    Returns:
        List[Alert]: A list of Alert objects.
    """
    with Session(engine) as session:
        # Create the query
        query = session.query(Alert)

        # Apply subqueryload to force-load the alert_enrichment relationship
        query = query.options(subqueryload(Alert.alert_enrichment))

        # Filter by tenant_id
        query = query.filter(Alert.tenant_id == tenant_id)

        query = query.filter(Alert.fingerprint == fingerprint)

        query = query.order_by(Alert.timestamp.desc())

        if status:
            query = query.filter(func.json_extract(Alert.event, "$.status") == status)

        if limit:
            query = query.limit(limit)
        # Execute the query
        alerts = query.all()

    return alerts


def get_alert_by_fingerprint_and_event_id(
    tenant_id: str, fingerprint: str, event_id: str
) -> Alert:
    with Session(engine) as session:
        alert = (
            session.query(Alert)
            .filter(Alert.tenant_id == tenant_id)
            .filter(Alert.fingerprint == fingerprint)
            .filter(Alert.id == uuid.UUID(event_id))
            .first()
        )
    return alert


def get_previous_alert_by_fingerprint(tenant_id: str, fingerprint: str) -> Alert:
    # get the previous alert for a given fingerprint
    with Session(engine) as session:
        alert = (
            session.query(Alert)
            .filter(Alert.tenant_id == tenant_id)
            .filter(Alert.fingerprint == fingerprint)
            .order_by(Alert.timestamp.desc())
            .limit(2)
            .all()
        )
    if len(alert) > 1:
        return alert[1]
    else:
        # no previous alert
        return None


def get_api_key(api_key: str) -> TenantApiKey:
    with Session(engine) as session:
        api_key_hashed = hashlib.sha256(api_key.encode()).hexdigest()
        statement = select(TenantApiKey).where(TenantApiKey.key_hash == api_key_hashed)
        tenant_api_key = session.exec(statement).first()
    return tenant_api_key


def get_user_by_api_key(api_key: str):
    api_key = get_api_key(api_key)
    return api_key.created_by


# this is only for single tenant
def get_user(username, password, update_sign_in=True):
    from keep.api.core.dependencies import SINGLE_TENANT_UUID
    from keep.api.models.db.user import User

    password_hash = hashlib.sha256(password.encode()).hexdigest()
    with Session(engine, expire_on_commit=False) as session:
        user = session.exec(
            select(User)
            .where(User.tenant_id == SINGLE_TENANT_UUID)
            .where(User.username == username)
            .where(User.password_hash == password_hash)
        ).first()
        if user and update_sign_in:
            user.last_sign_in = datetime.utcnow()
            session.add(user)
            session.commit()
    return user


def get_users():
    from keep.api.core.dependencies import SINGLE_TENANT_UUID
    from keep.api.models.db.user import User

    with Session(engine) as session:
        users = session.exec(
            select(User).where(User.tenant_id == SINGLE_TENANT_UUID)
        ).all()
    return users


def delete_user(username):
    from keep.api.core.dependencies import SINGLE_TENANT_UUID
    from keep.api.models.db.user import User

    with Session(engine) as session:
        user = session.exec(
            select(User)
            .where(User.tenant_id == SINGLE_TENANT_UUID)
            .where(User.username == username)
        ).first()
        if user:
            session.delete(user)
            session.commit()


def user_exists(tenant_id, username):
    from keep.api.models.db.user import User

    with Session(engine) as session:
        user = session.exec(
            select(User)
            .where(User.tenant_id == tenant_id)
            .where(User.username == username)
        ).first()
        return user is not None


def create_user(tenant_id, username, password, role):
    from keep.api.models.db.user import User

    password_hash = hashlib.sha256(password.encode()).hexdigest()
    with Session(engine) as session:
        user = User(
            tenant_id=tenant_id,
            username=username,
            password_hash=password_hash,
            role=role,
        )
        session.add(user)
        session.commit()
        session.refresh(user)
    return user


def update_user_last_sign_in(tenant_id, username):
    from keep.api.models.db.user import User

    with Session(engine) as session:
        user = session.exec(
            select(User)
            .where(User.tenant_id == tenant_id)
            .where(User.username == username)
        ).first()
        if user:
            user.last_sign_in = datetime.utcnow()
            session.add(user)
            session.commit()
    return user


def update_user_role(tenant_id, username, role):
    from keep.api.models.db.user import User

    with Session(engine) as session:
        user = session.exec(
            select(User)
            .where(User.tenant_id == tenant_id)
            .where(User.username == username)
        ).first()
        if user and user.role != role:
            user.role = role
            session.add(user)
            session.commit()
    return user


def save_workflow_results(tenant_id, workflow_execution_id, workflow_results):
    with Session(engine) as session:
        workflow_execution = session.exec(
            select(WorkflowExecution)
            .where(WorkflowExecution.tenant_id == tenant_id)
            .where(WorkflowExecution.id == workflow_execution_id)
        ).one()

        workflow_execution.results = workflow_results
        session.commit()


def get_workflow_by_name(tenant_id, workflow_name):
    with Session(engine) as session:
        workflow = session.exec(
            select(Workflow)
            .where(Workflow.tenant_id == tenant_id)
            .where(Workflow.name == workflow_name)
            .where(Workflow.is_deleted == False)
        ).first()

        return workflow


def get_previous_execution_id(tenant_id, workflow_id, workflow_execution_id):
    with Session(engine) as session:
        previous_execution = session.exec(
            select(WorkflowExecution)
            .where(WorkflowExecution.tenant_id == tenant_id)
            .where(WorkflowExecution.workflow_id == workflow_id)
            .where(WorkflowExecution.id != workflow_execution_id)
            .order_by(WorkflowExecution.started.desc())
            .limit(1)
        ).first()
        if previous_execution:
            return previous_execution
        else:
            return None


def create_rule(
    tenant_id,
    name,
    timeframe,
    timeunit,
    definition,
    definition_cel,
    created_by,
    grouping_criteria=None,
    group_description=None,
    require_approve=False,
    resolve_on=ResolveOn.NEVER.value,
):
    grouping_criteria = grouping_criteria or []
    with Session(engine) as session:
        rule = Rule(
            tenant_id=tenant_id,
            name=name,
            timeframe=timeframe,
            timeunit=timeunit,
            definition=definition,
            definition_cel=definition_cel,
            created_by=created_by,
            creation_time=datetime.utcnow(),
            grouping_criteria=grouping_criteria,
            group_description=group_description,
            require_approve=require_approve,
            resolve_on=resolve_on,
        )
        session.add(rule)
        session.commit()
        session.refresh(rule)
        return rule


def update_rule(
    tenant_id,
    rule_id,
    name,
    timeframe,
    timeunit,
    definition,
    definition_cel,
    updated_by,
    grouping_criteria,
    require_approve,
    resolve_on,
):
    with Session(engine) as session:
        rule = session.exec(
            select(Rule).where(Rule.tenant_id == tenant_id).where(Rule.id == rule_id)
        ).first()

        if rule:
            rule.name = name
            rule.timeframe = timeframe
            rule.timeunit = timeunit
            rule.definition = definition
            rule.definition_cel = definition_cel
            rule.grouping_criteria = grouping_criteria
            rule.require_approve = require_approve
            rule.updated_by = updated_by
            rule.update_time = datetime.utcnow()
            rule.resolve_on = resolve_on
            session.commit()
            session.refresh(rule)
            return rule
        else:
            return None


def get_rules(tenant_id, ids=None):
    with Session(engine) as session:
        # Start building the query
        query = select(Rule).where(Rule.tenant_id == tenant_id)

        # Apply additional filters if ids are provided
        if ids is not None:
            query = query.where(Rule.id.in_(ids))

        # Execute the query
        rules = session.exec(query).all()
        return rules


def create_alert(tenant_id, provider_type, provider_id, event, fingerprint):
    with Session(engine) as session:
        alert = Alert(
            tenant_id=tenant_id,
            provider_type=provider_type,
            provider_id=provider_id,
            event=event,
            fingerprint=fingerprint,
        )
        session.add(alert)
        session.commit()
        session.refresh(alert)
        return alert


def delete_rule(tenant_id, rule_id):
    with Session(engine) as session:
        rule = session.exec(
            select(Rule).where(Rule.tenant_id == tenant_id).where(Rule.id == rule_id)
        ).first()

        if rule:
            session.delete(rule)
            session.commit()
            return True
        return False


def get_incident_for_grouping_rule(
    tenant_id, rule, timeframe, rule_fingerprint, session: Optional[Session] = None
) -> Incident:
    # checks if incident with the incident criteria exists, if not it creates it
    #   and then assign the alert to the incident
    with existed_or_new_session(session) as session:
        incident = session.exec(
            select(Incident)
            .where(Incident.tenant_id == tenant_id)
            .where(Incident.rule_id == rule.id)
            .where(Incident.rule_fingerprint == rule_fingerprint)
            .order_by(Incident.creation_time.desc())
        ).first()

        # if the last alert in the incident is older than the timeframe, create a new incident
        is_incident_expired = False
        if incident and incident.alerts:
            is_incident_expired = max(
                alert.timestamp for alert in incident.alerts
            ) < datetime.utcnow() - timedelta(seconds=timeframe)

        # if there is no incident with the rule_fingerprint, create it or existed is already expired
        if not incident or is_incident_expired:
            # Create and add a new incident if it doesn't exist
            incident = Incident(
                tenant_id=tenant_id,
                user_generated_name=f"Incident generated by rule {rule.name}",
                rule_id=rule.id,
                rule_fingerprint=rule_fingerprint,
                is_predicted=False,
                is_confirmed=not rule.require_approve,
            )
            session.add(incident)
            session.commit()
            session.refresh(incident)

    return incident


def get_rule(tenant_id, rule_id):
    with Session(engine) as session:
        rule = session.exec(
            select(Rule).where(Rule.tenant_id == tenant_id).where(Rule.id == rule_id)
        ).first()
    return rule


def get_rule_incidents_count_db(tenant_id):
    with Session(engine) as session:
        query = (
            session.query(Incident.rule_id, func.count(Incident.id))
            .select_from(Incident)
            .filter(Incident.tenant_id == tenant_id, col(Incident.rule_id).isnot(None))
            .group_by(Incident.rule_id)
        )
        return dict(query.all())


def get_rule_distribution(tenant_id, minute=False):
    """Returns hits per hour for each rule, optionally breaking down by groups if the rule has 'group by', limited to the last 7 days."""
    with Session(engine) as session:
        # Get the timestamp for 7 days ago
        seven_days_ago = datetime.utcnow() - timedelta(days=1)

        # Check the dialect
        if session.bind.dialect.name == "mysql":
            time_format = "%Y-%m-%d %H:%i" if minute else "%Y-%m-%d %H"
            timestamp_format = func.date_format(AlertToIncident.timestamp, time_format)
        elif session.bind.dialect.name == "postgresql":
            time_format = "YYYY-MM-DD HH:MI" if minute else "YYYY-MM-DD HH"
            timestamp_format = func.to_char(AlertToIncident.timestamp, time_format)
        elif session.bind.dialect.name == "sqlite":
            time_format = "%Y-%m-%d %H:%M" if minute else "%Y-%m-%d %H"
            timestamp_format = func.strftime(time_format, AlertToIncident.timestamp)
        else:
            raise ValueError("Unsupported database dialect")
        # Construct the query
        query = (
            session.query(
                Rule.id.label("rule_id"),
                Rule.name.label("rule_name"),
                Incident.id.label("group_id"),
                Incident.rule_fingerprint.label("rule_fingerprint"),
                timestamp_format.label("time"),
                func.count(AlertToIncident.alert_id).label("hits"),
            )
            .join(Incident, Rule.id == Incident.rule_id)
            .join(AlertToIncident, Incident.id == AlertToIncident.incident_id)
            .filter(
                AlertToIncident.deleted_at == NULL_FOR_DELETED_AT,
                AlertToIncident.timestamp >= seven_days_ago
            )
            .filter(Rule.tenant_id == tenant_id)  # Filter by tenant_id
            .group_by(
                "rule_id", "rule_name", "incident_id", "rule_fingerprint", "time"
            )  # Adjusted here
            .order_by("time")
        )

        results = query.all()

        # Convert the results into a dictionary
        rule_distribution = {}
        for result in results:
            rule_id = result.rule_id
            rule_fingerprint = result.rule_fingerprint
            timestamp = result.time
            hits = result.hits

            if rule_id not in rule_distribution:
                rule_distribution[rule_id] = {}

            if rule_fingerprint not in rule_distribution[rule_id]:
                rule_distribution[rule_id][rule_fingerprint] = {}

            rule_distribution[rule_id][rule_fingerprint][timestamp] = hits

        return rule_distribution


def get_all_deduplication_rules(tenant_id):
    with Session(engine) as session:
        rules = session.exec(
            select(AlertDeduplicationRule).where(
                AlertDeduplicationRule.tenant_id == tenant_id
            )
        ).all()
    return rules


def get_custom_deduplication_rule(tenant_id, provider_id, provider_type):
    with Session(engine) as session:
        rule = session.exec(
            select(AlertDeduplicationRule)
            .where(AlertDeduplicationRule.tenant_id == tenant_id)
            .where(AlertDeduplicationRule.provider_id == provider_id)
            .where(AlertDeduplicationRule.provider_type == provider_type)
        ).first()
    return rule


def create_deduplication_rule(
    tenant_id: str,
    name: str,
    description: str,
    provider_id: str | None,
    provider_type: str,
    created_by: str,
    enabled: bool = True,
    fingerprint_fields: list[str] = [],
    full_deduplication: bool = False,
    ignore_fields: list[str] = [],
    priority: int = 0,
):
    with Session(engine) as session:
        new_rule = AlertDeduplicationRule(
            tenant_id=tenant_id,
            name=name,
            description=description,
            provider_id=provider_id,
            provider_type=provider_type,
            last_updated_by=created_by,  # on creation, last_updated_by is the same as created_by
            created_by=created_by,
            enabled=enabled,
            fingerprint_fields=fingerprint_fields,
            full_deduplication=full_deduplication,
            ignore_fields=ignore_fields,
            priority=priority,
        )
        session.add(new_rule)
        session.commit()
        session.refresh(new_rule)
    return new_rule


def update_deduplication_rule(
    rule_id: str,
    tenant_id: str,
    name: str,
    description: str,
    provider_id: str | None,
    provider_type: str,
    last_updated_by: str,
    enabled: bool = True,
    fingerprint_fields: list[str] = [],
    full_deduplication: bool = False,
    ignore_fields: list[str] = [],
    priority: int = 0,
):
    with Session(engine) as session:
        rule = session.exec(
            select(AlertDeduplicationRule)
            .where(AlertDeduplicationRule.id == rule_id)
            .where(AlertDeduplicationRule.tenant_id == tenant_id)
        ).first()
        if not rule:
            raise ValueError(f"No deduplication rule found with id {rule_id}")

        rule.name = name
        rule.description = description
        rule.provider_id = provider_id
        rule.provider_type = provider_type
        rule.last_updated_by = last_updated_by
        rule.enabled = enabled
        rule.fingerprint_fields = fingerprint_fields
        rule.full_deduplication = full_deduplication
        rule.ignore_fields = ignore_fields
        rule.priority = priority

        session.add(rule)
        session.commit()
        session.refresh(rule)
    return rule


def delete_deduplication_rule(rule_id: str, tenant_id: str) -> bool:
    with Session(engine) as session:
        rule = session.exec(
            select(AlertDeduplicationRule)
            .where(AlertDeduplicationRule.id == rule_id)
            .where(AlertDeduplicationRule.tenant_id == tenant_id)
        ).first()
        if not rule:
            return False

        session.delete(rule)
        session.commit()
    return True


def get_custom_deduplication_rules(tenant_id, provider_id, provider_type):
    with Session(engine) as session:
        rules = session.exec(
            select(AlertDeduplicationRule)
            .where(AlertDeduplicationRule.tenant_id == tenant_id)
            .where(AlertDeduplicationRule.provider_id == provider_id)
            .where(AlertDeduplicationRule.provider_type == provider_type)
        ).all()
    return rules


def create_deduplication_event(
    tenant_id, deduplication_rule_id, deduplication_type, provider_id, provider_type
):
    with Session(engine) as session:
        deduplication_event = AlertDeduplicationEvent(
            tenant_id=tenant_id,
            deduplication_rule_id=deduplication_rule_id,
            deduplication_type=deduplication_type,
            provider_id=provider_id,
            provider_type=provider_type,
            timestamp=datetime.utcnow(),
            date_hour=datetime.utcnow().replace(minute=0, second=0, microsecond=0),
        )
        session.add(deduplication_event)
        session.commit()


def get_all_alerts_by_providers(tenant_id):
    with Session(engine) as session:
        # Query to get the count of alerts per provider_id and provider_type
        query = (
            select(
                Alert.provider_id,
                Alert.provider_type,
                func.count(Alert.id).label("num_alerts"),
            )
            .where(Alert.tenant_id == tenant_id)
            .group_by(Alert.provider_id, Alert.provider_type)
        )

        results = session.exec(query).all()

        # Create a dictionary with the number of alerts for each provider
        stats = {}
        for result in results:
            provider_id = result.provider_id
            provider_type = result.provider_type
            num_alerts = result.num_alerts

            key = f"{provider_type}_{provider_id}"
            stats[key] = {
                "num_alerts": num_alerts,
            }

    return stats


def get_all_deduplication_stats(tenant_id):
    with Session(engine) as session:
        # Query to get all-time deduplication stats
        all_time_query = (
            select(
                AlertDeduplicationEvent.deduplication_rule_id,
                AlertDeduplicationEvent.provider_id,
                AlertDeduplicationEvent.provider_type,
                AlertDeduplicationEvent.deduplication_type,
                func.count(AlertDeduplicationEvent.id).label("dedup_count"),
            )
            .where(AlertDeduplicationEvent.tenant_id == tenant_id)
            .group_by(
                AlertDeduplicationEvent.deduplication_rule_id,
                AlertDeduplicationEvent.provider_id,
                AlertDeduplicationEvent.provider_type,
                AlertDeduplicationEvent.deduplication_type,
            )
        )

        all_time_results = session.exec(all_time_query).all()

        # Query to get alerts distribution in the last 24 hours
        twenty_four_hours_ago = datetime.utcnow() - timedelta(hours=24)
        alerts_last_24_hours_query = (
            select(
                AlertDeduplicationEvent.deduplication_rule_id,
                AlertDeduplicationEvent.provider_id,
                AlertDeduplicationEvent.provider_type,
                AlertDeduplicationEvent.date_hour,
                func.count(AlertDeduplicationEvent.id).label("hourly_count"),
            )
            .where(AlertDeduplicationEvent.tenant_id == tenant_id)
            .where(AlertDeduplicationEvent.date_hour >= twenty_four_hours_ago)
            .group_by(
                AlertDeduplicationEvent.deduplication_rule_id,
                AlertDeduplicationEvent.provider_id,
                AlertDeduplicationEvent.provider_type,
                AlertDeduplicationEvent.date_hour,
            )
        )

        alerts_last_24_hours_results = session.exec(alerts_last_24_hours_query).all()

        # Create a dictionary with deduplication stats for each rule
        stats = {}
        current_hour = datetime.utcnow().replace(minute=0, second=0, microsecond=0)
        for result in all_time_results:
            provider_id = result.provider_id
            provider_type = result.provider_type
            dedup_count = result.dedup_count
            dedup_type = result.deduplication_type

            # alerts without provider_id and provider_type are considered as "keep"
            if not provider_type:
                provider_type = "keep"

            key = str(result.deduplication_rule_id)
            if key not in stats:
                # initialize the stats for the deduplication rule
                stats[key] = {
                    "full_dedup_count": 0,
                    "partial_dedup_count": 0,
                    "none_dedup_count": 0,
                    "alerts_last_24_hours": [
                        {"hour": (current_hour - timedelta(hours=i)).hour, "number": 0}
                        for i in range(0, 24)
                    ],
                    "provider_id": provider_id,
                    "provider_type": provider_type,
                }

            if dedup_type == "full":
                stats[key]["full_dedup_count"] += dedup_count
            elif dedup_type == "partial":
                stats[key]["partial_dedup_count"] += dedup_count
            elif dedup_type == "none":
                stats[key]["none_dedup_count"] += dedup_count

        # Add alerts distribution from the last 24 hours
        for result in alerts_last_24_hours_results:
            provider_id = result.provider_id
            provider_type = result.provider_type
            date_hour = result.date_hour
            hourly_count = result.hourly_count
            key = str(result.deduplication_rule_id)

            if not provider_type:
                provider_type = "keep"

            if key in stats:
                hours_ago = int((current_hour - date_hour).total_seconds() / 3600)
                if 0 <= hours_ago < 24:
                    stats[key]["alerts_last_24_hours"][23 - hours_ago][
                        "number"
                    ] = hourly_count

    return stats


def get_last_alert_hash_by_fingerprint(tenant_id, fingerprint):
    # get the last alert for a given fingerprint
    # to check deduplication
    with Session(engine) as session:
        query = (
            select(Alert.alert_hash)
            .where(Alert.tenant_id == tenant_id)
            .where(Alert.fingerprint == fingerprint)
            .order_by(Alert.timestamp.desc())
            .limit(1)  # Add LIMIT 1 for MSSQL
        )

        alert_hash = session.exec(query).first()
    return alert_hash


def update_key_last_used(
    tenant_id: str,
    reference_id: str,
) -> str:
    """
    Updates API key last used.

    Args:
        session (Session): _description_
        tenant_id (str): _description_
        reference_id (str): _description_

    Returns:
        str: _description_
    """
    with Session(engine) as session:
        # Get API Key from database
        statement = (
            select(TenantApiKey)
            .where(TenantApiKey.reference_id == reference_id)
            .where(TenantApiKey.tenant_id == tenant_id)
        )

        tenant_api_key_entry = session.exec(statement).first()

        # Update last used
        if not tenant_api_key_entry:
            # shouldn't happen but somehow happened to specific tenant so logging it
            logger.error(
                "API key not found",
                extra={"tenant_id": tenant_id, "unique_api_key_id": reference_id},
            )
            return
        tenant_api_key_entry.last_used = datetime.utcnow()
        session.add(tenant_api_key_entry)
        session.commit()


def get_linked_providers(tenant_id: str) -> List[Tuple[str, str, datetime]]:
    with Session(engine) as session:
        providers = (
            session.query(
                Alert.provider_type,
                Alert.provider_id,
                func.max(Alert.timestamp).label("last_alert_timestamp"),
            )
            .outerjoin(Provider, Alert.provider_id == Provider.id)
            .filter(
                Alert.tenant_id == tenant_id,
                Alert.provider_type != "group",
                Provider.id
                == None,  # Filters for alerts with a provider_id not in Provider table
            )
            .group_by(Alert.provider_type, Alert.provider_id)
            .all()
        )

    return providers


def get_provider_distribution(tenant_id: str) -> dict:
    """Returns hits per hour and the last alert timestamp for each provider, limited to the last 24 hours."""
    with Session(engine) as session:
        twenty_four_hours_ago = datetime.utcnow() - timedelta(hours=24)
        time_format = "%Y-%m-%d %H"

        if session.bind.dialect.name == "mysql":
            timestamp_format = func.date_format(Alert.timestamp, time_format)
        elif session.bind.dialect.name == "postgresql":
            # PostgreSQL requires a different syntax for the timestamp format
            # cf: https://www.postgresql.org/docs/current/functions-formatting.html#FUNCTIONS-FORMATTING
            timestamp_format = func.to_char(Alert.timestamp, "YYYY-MM-DD HH")
        elif session.bind.dialect.name == "sqlite":
            timestamp_format = func.strftime(time_format, Alert.timestamp)

        # Adjusted query to include max timestamp
        query = (
            session.query(
                Alert.provider_id,
                Alert.provider_type,
                timestamp_format.label("time"),
                func.count().label("hits"),
                func.max(Alert.timestamp).label(
                    "last_alert_timestamp"
                ),  # Include max timestamp
            )
            .filter(
                Alert.tenant_id == tenant_id,
                Alert.timestamp >= twenty_four_hours_ago,
            )
            .group_by(Alert.provider_id, Alert.provider_type, "time")
            .order_by(Alert.provider_id, Alert.provider_type, "time")
        )

        results = query.all()

        provider_distribution = {}

        for provider_id, provider_type, time, hits, last_alert_timestamp in results:
            provider_key = f"{provider_id}_{provider_type}"
            last_alert_timestamp = (
                datetime.fromisoformat(last_alert_timestamp)
                if isinstance(last_alert_timestamp, str)
                else last_alert_timestamp
            )

            if provider_key not in provider_distribution:
                provider_distribution[provider_key] = {
                    "provider_id": provider_id,
                    "provider_type": provider_type,
                    "alert_last_24_hours": [
                        {"hour": i, "number": 0} for i in range(24)
                    ],
                    "last_alert_received": last_alert_timestamp,  # Initialize with the first seen timestamp
                }
            else:
                # Update the last alert timestamp if the current one is more recent
                provider_distribution[provider_key]["last_alert_received"] = max(
                    provider_distribution[provider_key]["last_alert_received"],
                    last_alert_timestamp,
                )

            time = datetime.strptime(time, time_format)
            index = int((time - twenty_four_hours_ago).total_seconds() // 3600)

            if 0 <= index < 24:
                provider_distribution[provider_key]["alert_last_24_hours"][index][
                    "number"
                ] += hits

    return provider_distribution


def get_presets(
    tenant_id: str, email, preset_ids: list[str] = None
) -> List[Dict[str, Any]]:
    with Session(engine) as session:
        # v2 with RBAC and roles
        if preset_ids:
            statement = (
                select(Preset)
                .where(Preset.tenant_id == tenant_id)
                .where(Preset.id.in_(preset_ids))
            )
        # v1, no RBAC and roles
        else:
            statement = (
                select(Preset)
                .where(Preset.tenant_id == tenant_id)
                .where(
                    or_(
                        Preset.is_private == False,
                        Preset.created_by == email,
                    )
                )
            )
        result = session.exec(statement)
        presets = result.unique().all()

    return presets


def get_preset_by_name(tenant_id: str, preset_name: str) -> Preset:
    with Session(engine) as session:
        preset = session.exec(
            select(Preset)
            .where(Preset.tenant_id == tenant_id)
            .where(Preset.name == preset_name)
        ).first()
    return preset


def get_all_presets(tenant_id: str) -> List[Preset]:
    with Session(engine) as session:
        presets = (
            session.exec(select(Preset).where(Preset.tenant_id == tenant_id))
            .unique()
            .all()
        )
    return presets


def get_dashboards(tenant_id: str, email=None) -> List[Dict[str, Any]]:
    with Session(engine) as session:
        statement = (
            select(Dashboard)
            .where(Dashboard.tenant_id == tenant_id)
            .where(
                or_(
                    Dashboard.is_private == False,
                    Dashboard.created_by == email,
                )
            )
        )
        dashboards = session.exec(statement).all()
    return dashboards


def create_dashboard(
    tenant_id, dashboard_name, created_by, dashboard_config, is_private=False
):
    with Session(engine) as session:
        dashboard = Dashboard(
            tenant_id=tenant_id,
            dashboard_name=dashboard_name,
            dashboard_config=dashboard_config,
            created_by=created_by,
            is_private=is_private,
        )
        session.add(dashboard)
        session.commit()
        session.refresh(dashboard)
        return dashboard


def update_dashboard(
    tenant_id, dashboard_id, dashboard_name, dashboard_config, updated_by
):
    with Session(engine) as session:
        dashboard = session.exec(
            select(Dashboard)
            .where(Dashboard.tenant_id == tenant_id)
            .where(Dashboard.id == dashboard_id)
        ).first()

        if not dashboard:
            return None

        if dashboard_name:
            dashboard.dashboard_name = dashboard_name

        if dashboard_config:
            dashboard.dashboard_config = dashboard_config

        dashboard.updated_by = updated_by
        dashboard.updated_at = datetime.utcnow()
        session.commit()
        session.refresh(dashboard)
        return dashboard


def delete_dashboard(tenant_id, dashboard_id):
    with Session(engine) as session:
        dashboard = session.exec(
            select(Dashboard)
            .where(Dashboard.tenant_id == tenant_id)
            .where(Dashboard.id == dashboard_id)
        ).first()

        if dashboard:
            session.delete(dashboard)
            session.commit()
            return True
        return False


def get_all_actions(tenant_id: str) -> List[Action]:
    with Session(engine) as session:
        actions = session.exec(
            select(Action).where(Action.tenant_id == tenant_id)
        ).all()
    return actions


def get_action(tenant_id: str, action_id: str) -> Action:
    with Session(engine) as session:
        action = session.exec(
            select(Action)
            .where(Action.tenant_id == tenant_id)
            .where(Action.id == action_id)
        ).first()
    return action


def create_action(action: Action):
    with Session(engine) as session:
        session.add(action)
        session.commit()
        session.refresh(action)


def create_actions(actions: List[Action]):
    with Session(engine) as session:
        for action in actions:
            session.add(action)
        session.commit()


def delete_action(tenant_id: str, action_id: str) -> bool:
    with Session(engine) as session:
        found_action = session.exec(
            select(Action)
            .where(Action.id == action_id)
            .where(Action.tenant_id == tenant_id)
        ).first()
        if found_action:
            session.delete(found_action)
            session.commit()
            return bool(found_action)
        return False


def update_action(
    tenant_id: str, action_id: str, update_payload: Action
) -> Union[Action, None]:
    with Session(engine) as session:
        found_action = session.exec(
            select(Action)
            .where(Action.id == action_id)
            .where(Action.tenant_id == tenant_id)
        ).first()
        if found_action:
            for key, value in update_payload.dict(exclude_unset=True).items():
                if hasattr(found_action, key):
                    setattr(found_action, key, value)
            session.commit()
            session.refresh(found_action)
    return found_action


def get_tenants_configurations(only_with_config=False) -> List[Tenant]:
    with Session(engine) as session:
        try:
            tenants = session.exec(select(Tenant)).all()
        # except column configuration does not exist (new column added)
        except OperationalError as e:
            if "Unknown column" in str(e):
                logger.warning("Column configuration does not exist in the database")
                return {}
            else:
                logger.exception("Failed to get tenants configurations")
                return {}

    tenants_configurations = {}
    for tenant in tenants:
        if only_with_config and not tenant.configuration:
            continue
        tenants_configurations[tenant.id] = tenant.configuration or {}

    return tenants_configurations


def update_preset_options(tenant_id: str, preset_id: str, options: dict) -> Preset:
    with Session(engine) as session:
        preset = session.exec(
            select(Preset)
            .where(Preset.tenant_id == tenant_id)
            .where(Preset.id == preset_id)
        ).first()

        stmt = (
            update(Preset)
            .where(Preset.id == preset_id)
            .where(Preset.tenant_id == tenant_id)
            .values(options=options)
        )
        session.execute(stmt)
        session.commit()
        session.refresh(preset)
    return preset


def assign_alert_to_incident(
    alert_id: UUID | str,
    incident: Incident,
    tenant_id: str,
    session: Optional[Session] = None,
):
    return add_alerts_to_incident(tenant_id, incident, [alert_id], session=session)


def is_alert_assigned_to_incident(
    alert_id: UUID, incident_id: UUID, tenant_id: str
) -> bool:
    with Session(engine) as session:
        assigned = session.exec(
            select(AlertToIncident)
            .where(AlertToIncident.alert_id == alert_id)
            .where(AlertToIncident.incident_id == incident_id)
            .where(AlertToIncident.tenant_id == tenant_id)
            .where(AlertToIncident.deleted_at == NULL_FOR_DELETED_AT)
        ).first()
    return assigned is not None


def get_incidents(tenant_id) -> List[Incident]:
    with Session(engine) as session:
        incidents = session.exec(
            select(Incident)
            .options(selectinload(Incident.alerts))
            .where(Incident.tenant_id == tenant_id)
            .order_by(desc(Incident.creation_time))
        ).all()
    return incidents


def get_alert_audit(
    tenant_id: str, fingerprint: str | list[str], limit: int = 50
) -> List[AlertAudit]:
    """
    Get the alert audit for the given fingerprint(s).

    Args:
        tenant_id (str): the tenant_id to filter the alert audit by
        fingerprint (str | list[str]): the fingerprint(s) to filter the alert audit by
        limit (int, optional): the maximum number of alert audits to return. Defaults to 50.

    Returns:
        List[AlertAudit]: the alert audit for the given fingerprint(s)
    """
    with Session(engine) as session:
        if isinstance(fingerprint, list):
            query = (
                select(AlertAudit)
                .where(AlertAudit.tenant_id == tenant_id)
                .where(AlertAudit.fingerprint.in_(fingerprint))
                .order_by(desc(AlertAudit.timestamp), AlertAudit.fingerprint)
            )
            if limit:
                query = query.limit(limit)
        else:
            query = (
                select(AlertAudit)
                .where(AlertAudit.tenant_id == tenant_id)
                .where(AlertAudit.fingerprint == fingerprint)
                .order_by(desc(AlertAudit.timestamp))
                .limit(limit)
            )

        # Execute the query and fetch all results
        result = session.execute(query).scalars().all()

    return result


def get_workflows_with_last_executions_v2(
    tenant_id: str, fetch_last_executions: int = 15
) -> list[dict]:
    if fetch_last_executions is not None and fetch_last_executions > 20:
        fetch_last_executions = 20

    # List first 1000 worflows and thier last executions in the last 7 days which are active)
    with Session(engine) as session:
        latest_executions_subquery = (
            select(
                WorkflowExecution.workflow_id,
                WorkflowExecution.started,
                WorkflowExecution.execution_time,
                WorkflowExecution.status,
                func.row_number()
                .over(
                    partition_by=WorkflowExecution.workflow_id,
                    order_by=desc(WorkflowExecution.started),
                )
                .label("row_num"),
            )
            .where(WorkflowExecution.tenant_id == tenant_id)
            .where(
                WorkflowExecution.started
                >= datetime.now(tz=timezone.utc) - timedelta(days=7)
            )
            .cte("latest_executions_subquery")
        )

        workflows_with_last_executions_query = (
            select(
                Workflow,
                latest_executions_subquery.c.started,
                latest_executions_subquery.c.execution_time,
                latest_executions_subquery.c.status,
            )
            .outerjoin(
                latest_executions_subquery,
                and_(
                    Workflow.id == latest_executions_subquery.c.workflow_id,
                    latest_executions_subquery.c.row_num <= fetch_last_executions,
                ),
            )
            .where(Workflow.tenant_id == tenant_id)
            .where(Workflow.is_deleted == False)
            .order_by(Workflow.id, desc(latest_executions_subquery.c.started))
            .limit(15000)
        ).distinct()

        result = session.execute(workflows_with_last_executions_query).all()

    return result


def get_incidents_meta_for_tenant(tenant_id: str) -> dict:
    with Session(engine) as session:

        if session.bind.dialect.name == "sqlite":

            sources_join = func.json_each(Incident.sources).table_valued("value")
            affected_services_join = func.json_each(
                Incident.affected_services
            ).table_valued("value")

            query = (
                select(
                    func.json_group_array(col(Incident.assignee).distinct()).label(
                        "assignees"
                    ),
                    func.json_group_array(sources_join.c.value.distinct()).label(
                        "sources"
                    ),
                    func.json_group_array(
                        affected_services_join.c.value.distinct()
                    ).label("affected_services"),
                )
                .select_from(Incident)
                .outerjoin(sources_join, True)
                .outerjoin(affected_services_join, True)
                .filter(Incident.tenant_id == tenant_id, Incident.is_confirmed == True)
            )
            results = session.exec(query).one_or_none()

            if not results:
                return {}

            return {
                "assignees": list(filter(bool, json.loads(results.assignees))),
                "sources": list(filter(bool, json.loads(results.sources))),
                "services": list(filter(bool, json.loads(results.affected_services))),
            }

        elif session.bind.dialect.name == "mysql":

            sources_join = func.json_table(
                Incident.sources, Column("value", String(127))
            ).table_valued("value")
            affected_services_join = func.json_table(
                Incident.affected_services, Column("value", String(127))
            ).table_valued("value")

            query = (
                select(
                    func.group_concat(col(Incident.assignee).distinct()).label(
                        "assignees"
                    ),
                    func.group_concat(sources_join.c.value.distinct()).label("sources"),
                    func.group_concat(affected_services_join.c.value.distinct()).label(
                        "affected_services"
                    ),
                )
                .select_from(Incident)
                .outerjoin(sources_join, True)
                .outerjoin(affected_services_join, True)
                .filter(Incident.tenant_id == tenant_id, Incident.is_confirmed == True)
            )

            results = session.exec(query).one_or_none()

            if not results:
                return {}

            return {
                "assignees": results.assignees.split(",") if results.assignees else [],
                "sources": results.sources.split(",") if results.sources else [],
                "services": (
                    results.affected_services.split(",")
                    if results.affected_services
                    else []
                ),
            }
        elif session.bind.dialect.name == "postgresql":

            sources_join = func.json_array_elements_text(Incident.sources).table_valued(
                "value"
            )
            affected_services_join = func.json_array_elements_text(
                Incident.affected_services
            ).table_valued("value")

            query = (
                select(
                    func.json_agg(col(Incident.assignee).distinct()).label("assignees"),
                    func.json_agg(sources_join.c.value.distinct()).label("sources"),
                    func.json_agg(affected_services_join.c.value.distinct()).label(
                        "affected_services"
                    ),
                )
                .select_from(Incident)
                .outerjoin(sources_join, True)
                .outerjoin(affected_services_join, True)
                .filter(Incident.tenant_id == tenant_id, Incident.is_confirmed == True)
            )

            results = session.exec(query).one_or_none()
            if not results:
                return {}

            return {
                "assignees": list(filter(bool, results.assignees)),
                "sources": list(filter(bool, results.sources)),
                "services": list(filter(bool, results.affected_services)),
            }
        return {}


def apply_incident_filters(session: Session, filters: dict, query):
    for field_name, value in filters.items():
        if field_name in ALLOWED_INCIDENT_FILTERS:
            if field_name in ["affected_services", "sources"]:
                field = getattr(Incident, field_name)

                # Rare case with empty values
                if isinstance(value, list) and not any(value):
                    continue

                query = filter_query(session, query, field, value)

            else:
                field = getattr(Incident, field_name)
                if isinstance(value, list):
                    query = query.filter(col(field).in_(value))
                else:
                    query = query.filter(col(field) == value)
    return query


def filter_query(session: Session, query, field, value):
    if session.bind.dialect.name in ["mysql", "postgresql"]:
        if isinstance(value, list):
            if session.bind.dialect.name == "mysql":
                query = query.filter(func.json_overlaps(field, func.json_array(value)))
            else:
                query = query.filter(col(field).op("?|")(func.array(value)))

        else:
            query = query.filter(func.json_contains(field, value))

    elif session.bind.dialect.name == "sqlite":
        json_each_alias = func.json_each(field).table_valued("value")
        subquery = select(1).select_from(json_each_alias)
        if isinstance(value, list):
            subquery = subquery.where(json_each_alias.c.value.in_(value))
        else:
            subquery = subquery.where(json_each_alias.c.value == value)

        query = query.filter(subquery.exists())
    return query


def get_last_incidents(
    tenant_id: str,
    limit: int = 25,
    offset: int = 0,
    timeframe: int = None,
    upper_timestamp: datetime = None,
    lower_timestamp: datetime = None,
    is_confirmed: bool = False,
    sorting: Optional[IncidentSorting] = IncidentSorting.creation_time,
    with_alerts: bool = False,
    is_predicted: bool = None,
    filters: Optional[dict] = None,
) -> Tuple[list[Incident], int]:
    """
    Get the last incidents and total amount of incidents.

    Args:
        tenant_id (str): The tenant_id to filter the incidents by.
        limit (int): Amount of objects to return
        offset (int): Current offset for
        timeframe (int|null): Return incidents only for the last <N> days
        is_confirmed (bool): Return confirmed incidents or predictions
        upper_timestamp: datetime = None,
        lower_timestamp: datetime = None,
        is_confirmed (bool): filter incident candidates or real incidents
        sorting: Optional[IncidentSorting]: how to sort the data
        with_alerts (bool): Pre-load alerts or not
        is_predicted (bool): filter only incidents predicted by KeepAI
        filters (dict): dict of filters
    Returns:
        List[Incident]: A list of Incident objects.
    """
    with Session(engine) as session:
        query = session.query(
            Incident,
        ).filter(Incident.tenant_id == tenant_id, Incident.is_confirmed == is_confirmed)

        if with_alerts:
            query = query.options(joinedload(Incident.alerts))

        if is_predicted is not None:
            query = query.filter(Incident.is_predicted == is_predicted)

        if timeframe:
            query = query.filter(
                Incident.start_time
                >= datetime.now(tz=timezone.utc) - timedelta(days=timeframe)
            )

        if upper_timestamp and lower_timestamp:
            query = query.filter(
                col(Incident.last_seen_time).between(lower_timestamp, upper_timestamp)
            )
        elif upper_timestamp:
            query = query.filter(Incident.last_seen_time <= upper_timestamp)
        elif lower_timestamp:
            query = query.filter(Incident.last_seen_time >= lower_timestamp)

        if filters:
            query = apply_incident_filters(session, filters, query)

        if sorting:
            query = query.order_by(sorting.get_order_by(Incident))

        total_count = query.count()

        # Order by start_time in descending order and limit the results
        query = query.limit(limit).offset(offset)
        # Execute the query
        incidents = query.all()

    return incidents, total_count


def get_incident_by_id(
    tenant_id: str, incident_id: str | UUID, with_alerts: bool = False
) -> Optional[Incident]:
    with Session(engine) as session:
        query = session.query(
            Incident,
        ).filter(
            Incident.tenant_id == tenant_id,
            Incident.id == incident_id,
        )
        if with_alerts:
            query = query.options(joinedload(Incident.alerts))

    return query.first()


def create_incident_from_dto(
    tenant_id: str, incident_dto: IncidentDtoIn
) -> Optional[Incident]:
    return create_incident_from_dict(tenant_id, incident_dto.dict())


def create_incident_from_dict(
    tenant_id: str, incident_data: dict
) -> Optional[Incident]:
    is_predicted = incident_data.get("is_predicted", False)
    if "is_confirmed" not in incident_data:
        incident_data["is_confirmed"] = not is_predicted
    with Session(engine) as session:
        new_incident = Incident(**incident_data, tenant_id=tenant_id)
        session.add(new_incident)
        session.commit()
        session.refresh(new_incident)
        new_incident.alerts = []
    return new_incident


def update_incident_from_dto_by_id(
    tenant_id: str,
    incident_id: str,
    updated_incident_dto: IncidentDtoIn,
    generated_by_ai: bool = False,
) -> Optional[Incident]:
    with Session(engine) as session:
        incident = session.exec(
            select(Incident)
            .where(
                Incident.tenant_id == tenant_id,
                Incident.id == incident_id,
            )
            .options(joinedload(Incident.alerts))
        ).first()

        if not incident:
            return None

        incident.user_generated_name = updated_incident_dto.user_generated_name
        incident.assignee = updated_incident_dto.assignee
        incident.same_incident_in_the_past_id = (
            updated_incident_dto.same_incident_in_the_past_id
        )

        if generated_by_ai:
            incident.generated_summary = updated_incident_dto.user_summary
        else:
            incident.user_summary = updated_incident_dto.user_summary

        session.commit()
        session.refresh(incident)

        return incident


def delete_incident_by_id(
    tenant_id: str,
    incident_id: UUID,
) -> bool:
    with Session(engine) as session:
        incident = (
            session.query(Incident)
            .filter(
                Incident.tenant_id == tenant_id,
                Incident.id == incident_id,
            )
            .first()
        )

        # Delete all associations with alerts:

        (
            session.query(AlertToIncident)
            .where(
                AlertToIncident.tenant_id == tenant_id,
                AlertToIncident.incident_id == incident.id,
            )
            .delete()
        )

        session.delete(incident)
        session.commit()
        return True


def get_incidents_count(
    tenant_id: str,
) -> int:
    with Session(engine) as session:
        return (
            session.query(Incident)
            .filter(
                Incident.tenant_id == tenant_id,
            )
            .count()
        )


def get_incident_alerts_and_links_by_incident_id(
    tenant_id: str,
    incident_id: UUID | str,
    limit: Optional[int] = None,
    offset: Optional[int] = None,
    session: Optional[Session] = None,
    include_unlinked: bool = False,
) -> tuple[List[tuple[Alert, AlertToIncident]], int]:
    with existed_or_new_session(session) as session:
        query = (
            session.query(
                Alert,
                AlertToIncident,
            )
            .join(AlertToIncident, AlertToIncident.alert_id == Alert.id)
            .join(Incident, AlertToIncident.incident_id == Incident.id)
            .filter(
                AlertToIncident.tenant_id == tenant_id,
                Incident.id == incident_id,
            )
            .order_by(col(Alert.timestamp).desc())
        )
        if not include_unlinked:
            query = query.filter(
                AlertToIncident.deleted_at == NULL_FOR_DELETED_AT,
            )

    total_count = query.count()

    if limit and offset:
        query = query.limit(limit).offset(offset)

    return query.all(), total_count

def get_incident_alerts_by_incident_id(*args, **kwargs) -> tuple[List[Alert], int]:
    """
    Unpacking (List[(Alert, AlertToIncident)], int) to (List[Alert], int).
    """
    alerts_and_links, total_alerts = get_incident_alerts_and_links_by_incident_id(*args, **kwargs)
    alerts = [alert_and_link[0] for alert_and_link in alerts_and_links]
    return alerts, total_alerts


def get_future_incidents_by_incident_id(
    incident_id: str,
    limit: Optional[int] = None,
    offset: Optional[int] = None,
) -> tuple[List[Incident], int]:
    with Session(engine) as session:
        query = session.query(
            Incident,
        ).filter(Incident.same_incident_in_the_past_id == incident_id)

        if limit:
            query = query.limit(limit)
        if offset:
            query = query.offset(offset)

    total_count = query.count()

    return query.all(), total_count


def get_all_same_alert_ids(
    tenant_id: str,
    alert_ids: List[str | UUID],
    session: Optional[Session] = None
):
    with existed_or_new_session(session) as session:
        fingerprints_subquery = session.query(Alert.fingerprint).where(
            Alert.tenant_id == tenant_id,
            col(Alert.id).in_(alert_ids)
        ).subquery()
        query = session.scalars(
            select(Alert.id)
            .where(
            Alert.tenant_id == tenant_id,
                col(Alert.fingerprint).in_(fingerprints_subquery)
        ))
        return query.all()


def get_alerts_data_for_incident(
    alert_ids: List[str | UUID], session: Optional[Session] = None
) -> dict:
    """
    Function to prepare aggregated data for incidents from the given list of alert_ids
    Logic is wrapped to the inner function for better usability with an optional database session

    Args:
        alert_ids (list[str | UUID]): list of alert ids for aggregation
        session (Optional[Session]): The database session or None

    Returns: dict {sources: list[str], services: list[str], count: int}
    """

    with existed_or_new_session(session) as session:

        fields = (
            get_json_extract_field(session, Alert.event, "service"),
            Alert.provider_type,
            get_json_extract_field(session, Alert.event, "severity"),
        )

        alerts_data = session.exec(
            select(*fields).where(
                col(Alert.id).in_(alert_ids),
            )
        ).all()

        sources = []
        services = []
        severities = []

        for service, source, severity in alerts_data:
            if source:
                sources.append(source)
            if service:
                services.append(service)
            if severity:
                if isinstance(severity, int):
                    severities.append(IncidentSeverity.from_number(severity))
                else:
                    severities.append(IncidentSeverity(severity))

        return {
            "sources": set(sources),
            "services": set(services),
            "max_severity": max(severities),
            "count": len(alerts_data),
        }


def add_alerts_to_incident_by_incident_id(
    tenant_id: str,
    incident_id: str | UUID,
    alert_ids: List[UUID],
    is_created_by_ai: bool = False,
    session: Optional[Session] = None,
) -> Optional[Incident]:
    with existed_or_new_session(session) as session:
        query = select(Incident).where(
            Incident.tenant_id == tenant_id,
            Incident.id == incident_id,
        )
        incident = session.exec(query).first()

        if not incident:
            return None
        return add_alerts_to_incident(tenant_id, incident, alert_ids, is_created_by_ai, session)


def add_alerts_to_incident(
    tenant_id: str,
    incident: Incident,
    alert_ids: List[UUID],
    is_created_by_ai: bool = False,
    session: Optional[Session] = None,
) -> Optional[Incident]:
    logger.info(
        f"Adding alerts to incident {incident.id} in database, total {len(alert_ids)} alerts",
        extra={"tags": {"tenant_id": tenant_id, "incident_id": incident.id}},
    )

    with existed_or_new_session(session) as session:

        with session.no_autoflush:
            all_alert_ids = get_all_same_alert_ids(tenant_id, alert_ids, session)

            # Use a set for faster membership checks
            existing_alert_ids = set(
                session.exec(
                    select(AlertToIncident.alert_id).where(
                        AlertToIncident.deleted_at == NULL_FOR_DELETED_AT,
                        AlertToIncident.tenant_id == tenant_id,
                        AlertToIncident.incident_id == incident.id,
                        col(AlertToIncident.alert_id).in_(all_alert_ids),
                    )
                ).all()
            )

            new_alert_ids = [
                alert_id for alert_id in all_alert_ids if alert_id not in existing_alert_ids
            ]

            if not new_alert_ids:
                return incident

            alerts_data_for_incident = get_alerts_data_for_incident(
                new_alert_ids, session
            )

            incident.sources = list(
                set(incident.sources if incident.sources else []) | set(alerts_data_for_incident["sources"])
            )
            incident.affected_services = list(
                set(incident.affected_services if incident.affected_services else []) | set(alerts_data_for_incident["services"])
            )
            incident.alerts_count += alerts_data_for_incident["count"]

            alert_to_incident_entries = [
                AlertToIncident(
                    alert_id=alert_id, incident_id=incident.id, tenant_id=tenant_id, is_created_by_ai=is_created_by_ai
                )
                for alert_id in new_alert_ids
            ]

            for idx, entry in enumerate(alert_to_incident_entries):
                session.add(entry)
                if (idx + 1) % 100 == 0:
                    logger.info(
                        f"Added {idx + 1}/{len(alert_to_incident_entries)} alerts to incident {incident.id} in database",
                        extra={
                            "tags": {"tenant_id": tenant_id, "incident_id": incident.id}
                        },
                    )
                    session.flush()
            session.commit()

            started_at, last_seen_at = session.exec(
                select(func.min(Alert.timestamp), func.max(Alert.timestamp))
                .join(AlertToIncident, AlertToIncident.alert_id == Alert.id)
                .where(
                    AlertToIncident.deleted_at == NULL_FOR_DELETED_AT,
                    AlertToIncident.tenant_id == tenant_id,
                    AlertToIncident.incident_id == incident.id,
                )
            ).one()

            incident.start_time = started_at
            incident.last_seen_time = last_seen_at
            incident.severity = alerts_data_for_incident["max_severity"].order

            session.add(incident)
            session.commit()
            session.refresh(incident)
            return incident


def get_incident_unique_fingerprint_count(tenant_id: str, incident_id: str) -> int:
    with Session(engine) as session:
        return session.execute(
            select(func.count(1))
            .select_from(AlertToIncident)
            .join(Alert, AlertToIncident.alert_id == Alert.id)
            .where(
                AlertToIncident.deleted_at == NULL_FOR_DELETED_AT,
                Alert.tenant_id == tenant_id,
                AlertToIncident.incident_id == incident_id,
            )
        ).scalar()


def get_last_alerts_for_incidents(
    incident_ids: List[str | UUID],
) -> Dict[str, List[Alert]]:
    with Session(engine) as session:
        query = (
            session.query(
                Alert,
                AlertToIncident.incident_id,
            )
            .join(AlertToIncident, Alert.id == AlertToIncident.alert_id)
            .filter(
                AlertToIncident.deleted_at == NULL_FOR_DELETED_AT,
                AlertToIncident.incident_id.in_(incident_ids),
            )
            .order_by(Alert.timestamp.desc())
        )

        alerts = query.all()

    incidents_alerts = defaultdict(list)
    for alert, incident_id in alerts:
        incidents_alerts[str(incident_id)].append(alert)

    return incidents_alerts


def remove_alerts_to_incident_by_incident_id(
    tenant_id: str, incident_id: str | UUID, alert_ids: List[UUID]
) -> Optional[int]:
    with Session(engine) as session:
        incident = session.exec(
            select(Incident).where(
                Incident.tenant_id == tenant_id,
                Incident.id == incident_id,
            )
        ).first()

        if not incident:
            return None

        all_alert_ids = get_all_same_alert_ids(tenant_id, alert_ids, session)

        # Removing alerts-to-incident relation for provided alerts_ids
        deleted = (
            session.query(AlertToIncident)
            .where(
                AlertToIncident.deleted_at == NULL_FOR_DELETED_AT,
                AlertToIncident.tenant_id == tenant_id,
                AlertToIncident.incident_id == incident.id,
                col(AlertToIncident.alert_id).in_(all_alert_ids),
            ).update({
                "deleted_at": datetime.now(datetime.now().astimezone().tzinfo),
            })
        )
        session.commit()

        # Getting aggregated data for incidents for alerts which just was removed
        alerts_data_for_incident = get_alerts_data_for_incident(all_alert_ids, session)

        service_field = get_json_extract_field(session, Alert.event, "service")

        # checking if services of removed alerts are still presented in alerts
        # which still assigned with the incident
        existed_services_query = (
            select(func.distinct(service_field))
            .join(AlertToIncident, Alert.id == AlertToIncident.alert_id)
            .filter(
                AlertToIncident.deleted_at == NULL_FOR_DELETED_AT,
                AlertToIncident.incident_id == incident_id,
                service_field.in_(alerts_data_for_incident["services"]),
            )
        )
        services_existed = session.exec(existed_services_query)

        # checking if sources (providers) of removed alerts are still presented in alerts
        # which still assigned with the incident
        existed_sources_query = (
            select(col(Alert.provider_type).distinct())
            .join(AlertToIncident, Alert.id == AlertToIncident.alert_id)
            .filter(
                AlertToIncident.deleted_at == NULL_FOR_DELETED_AT,
                AlertToIncident.incident_id == incident_id,
                col(Alert.provider_type).in_(alerts_data_for_incident["sources"]),
            )
        )
        sources_existed = session.exec(existed_sources_query)

        # Making lists of services and sources to remove from the incident
        services_to_remove = [
            service
            for service in alerts_data_for_incident["services"]
            if service not in services_existed
        ]
        sources_to_remove = [
            source
            for source in alerts_data_for_incident["sources"]
            if source not in sources_existed
        ]

        started_at, last_seen_at = session.exec(
            select(func.min(Alert.timestamp), func.max(Alert.timestamp))
            .join(AlertToIncident, AlertToIncident.alert_id == Alert.id)
            .where(
                AlertToIncident.tenant_id == tenant_id,
                AlertToIncident.incident_id == incident.id,
            )
        ).one()

        # filtering removed entities from affected services and sources in the incident
        incident.affected_services = [
            service
            for service in incident.affected_services
            if service not in services_to_remove
        ]
        incident.sources = [
            source for source in incident.sources if source not in sources_to_remove
        ]

        incident.alerts_count -= alerts_data_for_incident["count"]
        incident.start_time = started_at
        incident.last_seen_time = last_seen_at

        session.add(incident)
        session.commit()

        return deleted


def get_alerts_count(
    tenant_id: str,
) -> int:
    with Session(engine) as session:
        return (
            session.query(Alert)
            .filter(
                Alert.tenant_id == tenant_id,
            )
            .count()
        )


def get_first_alert_datetime(
    tenant_id: str,
) -> datetime | None:
    with Session(engine) as session:
        first_alert = (
            session.query(Alert)
            .filter(
                Alert.tenant_id == tenant_id,
            )
            .first()
        )
        if first_alert:
            return first_alert.timestamp


def confirm_predicted_incident_by_id(
    tenant_id: str,
    incident_id: UUID | str,
):
    with Session(engine) as session:
        incident = session.exec(
            select(Incident)
            .where(
                Incident.tenant_id == tenant_id,
                Incident.id == incident_id,
                Incident.is_confirmed == expression.false(),
            )
            .options(joinedload(Incident.alerts))
        ).first()

        if not incident:
            return None

        session.query(Incident).filter(
            Incident.tenant_id == tenant_id,
            Incident.id == incident_id,
            Incident.is_confirmed == expression.false(),
        ).update(
            {
                "is_confirmed": True,
            }
        )

        session.commit()
        session.refresh(incident)

        return incident


def write_pmi_matrix_to_temp_file(
    tenant_id: str, pmi_matrix: np.array, fingerprints: List, temp_dir: str
) -> bool:
    np.savez(
        f"{temp_dir}/pmi_matrix.npz", pmi_matrix=pmi_matrix, fingerprints=fingerprints
    )
    return True


def get_pmi_values_from_temp_file(temp_dir: str) -> Tuple[np.array, Dict[str, int]]:
    npzfile = np.load(f"{temp_dir}/pmi_matrix.npz", allow_pickle=True)
    pmi_matrix = npzfile["pmi_matrix"]
    fingerprints = npzfile["fingerprints"]

    fingerint2idx = {fingerprint: i for i, fingerprint in enumerate(fingerprints)}

    return pmi_matrix, fingerint2idx


def get_tenant_config(tenant_id: str) -> dict:
    with Session(engine) as session:
        tenant_data = session.exec(select(Tenant).where(Tenant.id == tenant_id)).first()
        return tenant_data.configuration if tenant_data else {}


def write_tenant_config(tenant_id: str, config: dict) -> None:
    with Session(engine) as session:
        tenant_data = session.exec(select(Tenant).where(Tenant.id == tenant_id)).first()
        tenant_data.configuration = config
        session.commit()
        session.refresh(tenant_data)
        return tenant_data


def update_incident_summary(
    tenant_id: str, incident_id: UUID, summary: str
) -> Incident:
    with Session(engine) as session:
        incident = session.exec(
            select(Incident)
            .where(Incident.tenant_id == tenant_id)
            .where(Incident.id == incident_id)
        ).first()

        if not incident:
            logger.error(
                f"Incident not found for tenant {tenant_id} and incident {incident_id}",
                extra={"tenant_id": tenant_id},
            )
            return

        incident.generated_summary = summary
        session.commit()
        session.refresh(incident)

        return


def update_incident_name(tenant_id: str, incident_id: UUID, name: str) -> Incident:
    with Session(engine) as session:
        incident = session.exec(
            select(Incident)
            .where(Incident.tenant_id == tenant_id)
            .where(Incident.id == incident_id)
        ).first()

        if not incident:
            logger.error(
                f"Incident not found for tenant {tenant_id} and incident {incident_id}",
                extra={"tenant_id": tenant_id},
            )
            return

        incident.ai_generated_name = name
        session.commit()
        session.refresh(incident)

        return incident


def get_topology_data_by_dynamic_matcher(
    tenant_id: str, matchers_value: dict[str, str]
) -> TopologyService | None:
    with Session(engine) as session:
        query = select(TopologyService).where(TopologyService.tenant_id == tenant_id)
        for matcher in matchers_value:
            query = query.where(
                getattr(TopologyService, matcher) == matchers_value[matcher]
            )
    return session.exec(query).first()


def get_tags(tenant_id):
    with Session(engine) as session:
        tags = session.exec(select(Tag).where(Tag.tenant_id == tenant_id)).all()
    return tags


def create_tag(tag: Tag):
    with Session(engine) as session:
        session.add(tag)
        session.commit()
        session.refresh(tag)
        return tag


def assign_tag_to_preset(tenant_id: str, tag_id: str, preset_id: str):
    with Session(engine) as session:
        tag_preset = PresetTagLink(
            tenant_id=tenant_id,
            tag_id=tag_id,
            preset_id=preset_id,
        )
        session.add(tag_preset)
        session.commit()
        session.refresh(tag_preset)
        return tag_preset


def get_provider_by_name(tenant_id: str, provider_name: str) -> Provider:
    with Session(engine) as session:
        provider = session.exec(
            select(Provider)
            .where(Provider.tenant_id == tenant_id)
            .where(Provider.name == provider_name)
        ).first()
    return provider


def get_provider_by_type_and_id(
    tenant_id: str, provider_type: str, provider_id: Optional[str]
) -> Provider:
    with Session(engine) as session:
        query = select(Provider).where(
            Provider.tenant_id == tenant_id,
            Provider.type == provider_type,
            Provider.id == provider_id,
        )
        provider = session.exec(query).first()
    return provider


def bulk_upsert_alert_fields(
    tenant_id: str,
    fields: List[str],
    provider_id: str,
    provider_type: str,
    session: Optional[Session] = None,
):
    with existed_or_new_session(session) as session:
        try:
            # Prepare the data for bulk insert
            data = [
                {
                    "tenant_id": tenant_id,
                    "field_name": field,
                    "provider_id": provider_id,
                    "provider_type": provider_type,
                }
                for field in fields
            ]

            if engine.dialect.name == "postgresql":
                stmt = pg_insert(AlertField).values(data)
                stmt = stmt.on_conflict_do_update(
                    index_elements=[
                        "tenant_id",
                        "field_name",
                    ],  # Unique constraint columns
                    set_={
                        "provider_id": stmt.excluded.provider_id,
                        "provider_type": stmt.excluded.provider_type,
                    },
                )
            elif engine.dialect.name == "mysql":
                stmt = mysql_insert(AlertField).values(data)
                stmt = stmt.on_duplicate_key_update(
                    provider_id=stmt.inserted.provider_id,
                    provider_type=stmt.inserted.provider_type,
                )
            elif engine.dialect.name == "sqlite":
                stmt = sqlite_insert(AlertField).values(data)
                stmt = stmt.on_conflict_do_update(
                    index_elements=[
                        "tenant_id",
                        "field_name",
                    ],  # Unique constraint columns
                    set_={
                        "provider_id": stmt.excluded.provider_id,
                        "provider_type": stmt.excluded.provider_type,
                    },
                )
            elif engine.dialect.name == "mssql":
                # SQL Server requires a raw query with a MERGE statement
                values = ", ".join(
                    f"('{tenant_id}', '{field}', '{provider_id}', '{provider_type}')"
                    for field in fields
                )

                merge_query = text(
                    f"""
                    MERGE INTO AlertField AS target
                    USING (VALUES {values}) AS source (tenant_id, field_name, provider_id, provider_type)
                    ON target.tenant_id = source.tenant_id AND target.field_name = source.field_name
                    WHEN MATCHED THEN
                        UPDATE SET provider_id = source.provider_id, provider_type = source.provider_type
                    WHEN NOT MATCHED THEN
                        INSERT (tenant_id, field_name, provider_id, provider_type)
                        VALUES (source.tenant_id, source.field_name, source.provider_id, source.provider_type)
                """
                )

                session.execute(merge_query)
            else:
                raise NotImplementedError(
                    f"Upsert not supported for {engine.dialect.name}"
                )

            # Execute the statement
            if engine.dialect.name != "mssql":  # Already executed for SQL Server
                session.execute(stmt)
            session.commit()

        except IntegrityError:
            # Handle any potential race conditions
            session.rollback()


def get_alerts_fields(tenant_id: str) -> List[AlertField]:
    with Session(engine) as session:
        fields = session.exec(
            select(AlertField).where(AlertField.tenant_id == tenant_id)
        ).all()
    return fields


def change_incident_status_by_id(
    tenant_id: str, incident_id: UUID | str, status: IncidentStatus
) -> bool:
    with Session(engine) as session:
        stmt = (
            update(Incident)
            .where(
                Incident.tenant_id == tenant_id,
                Incident.id == incident_id,
            )
            .values(status=status.value)
        )
        updated = session.execute(stmt)
        session.commit()
        return updated.rowcount > 0


def get_workflow_executions_for_incident_or_alert(
    tenant_id: str, incident_id: str, limit: int = 25, offset: int = 0
):
    with Session(engine) as session:
        # Base query for both incident and alert related executions
        base_query = (
            select(
                WorkflowExecution.id,
                WorkflowExecution.started,
                WorkflowExecution.status,
                WorkflowExecution.execution_number,
                WorkflowExecution.triggered_by,
                WorkflowExecution.workflow_id,
                WorkflowExecution.execution_time,
                Workflow.name.label("workflow_name"),
                literal(incident_id).label("incident_id"),
                case(
                    (
                        WorkflowToAlertExecution.alert_fingerprint != None,
                        WorkflowToAlertExecution.alert_fingerprint,
                    ),
                    else_=literal(None),
                ).label("alert_fingerprint"),
            )
            .join(Workflow, WorkflowExecution.workflow_id == Workflow.id)
            .outerjoin(
                WorkflowToAlertExecution,
                WorkflowExecution.id == WorkflowToAlertExecution.workflow_execution_id,
            )
            .where(WorkflowExecution.tenant_id == tenant_id)
        )

        # Query for workflow executions directly associated with the incident
        incident_query = base_query.join(
            WorkflowToIncidentExecution,
            WorkflowExecution.id == WorkflowToIncidentExecution.workflow_execution_id,
        ).where(WorkflowToIncidentExecution.incident_id == incident_id)

        # Query for workflow executions associated with alerts tied to the incident
        alert_query = (
            base_query.join(
                Alert, WorkflowToAlertExecution.alert_fingerprint == Alert.fingerprint
            )
            .join(AlertToIncident, Alert.id == AlertToIncident.alert_id)
            .where(
                AlertToIncident.deleted_at == NULL_FOR_DELETED_AT,
                AlertToIncident.incident_id == incident_id
            )
        )

        # Combine both queries
        combined_query = union(incident_query, alert_query).subquery()

        # Count total results
        count_query = select(func.count()).select_from(combined_query)
        total_count = session.execute(count_query).scalar()

        # Final query with ordering, offset, and limit
        final_query = (
            select(combined_query)
            .order_by(desc(combined_query.c.started))
            .offset(offset)
            .limit(limit)
        )

        # Execute the query and fetch results
        results = session.execute(final_query).all()
        return results, total_count


def is_all_incident_alerts_resolved(
    incident: Incident, session: Optional[Session] = None
) -> bool:
    if incident.alerts_count == 0:
        return False

    with existed_or_new_session(session) as session:

        enriched_status_field = get_json_extract_field(
            session, AlertEnrichment.enrichments, "status"
        )
        status_field = get_json_extract_field(session, Alert.event, "status")

        subquery = (
            select(
                enriched_status_field.label("enriched_status"),
                status_field.label("status"),
            )
            .select_from(Alert)
            .outerjoin(
                AlertEnrichment, Alert.fingerprint == AlertEnrichment.alert_fingerprint
            )
            .join(AlertToIncident, AlertToIncident.alert_id == Alert.id)
            .where(
                AlertToIncident.deleted_at == NULL_FOR_DELETED_AT,
                AlertToIncident.incident_id == incident.id,
            )
            .group_by(Alert.fingerprint)
            .having(func.max(Alert.timestamp))
        ).subquery()

        not_resolved_exists = session.query(
            exists(
                select(
                    subquery.c.enriched_status,
                    subquery.c.status,
                )
                .select_from(subquery)
                .where(
                    or_(
                        subquery.c.enriched_status != AlertStatus.RESOLVED.value,
                        and_(
                            subquery.c.enriched_status.is_(None),
                            subquery.c.status != AlertStatus.RESOLVED.value,
                        ),
                    )
                )
            )
        ).scalar()

        return not not_resolved_exists


def is_last_incident_alert_resolved(
    incident: Incident, session: Optional[Session] = None
) -> bool:
    return is_edge_incident_alert_resolved(incident, func.max, session)


def is_first_incident_alert_resolved(
    incident: Incident, session: Optional[Session] = None
) -> bool:
    return is_edge_incident_alert_resolved(incident, func.min, session)


def is_edge_incident_alert_resolved(
    incident: Incident, direction: Callable, session: Optional[Session] = None
) -> bool:

    if incident.alerts_count == 0:
        return False

    with existed_or_new_session(session) as session:

        enriched_status_field = get_json_extract_field(
            session, AlertEnrichment.enrichments, "status"
        )
        status_field = get_json_extract_field(session, Alert.event, "status")

        finerprint, enriched_status, status = session.exec(
            select(Alert.fingerprint, enriched_status_field, status_field)
            .select_from(Alert)
            .outerjoin(
                AlertEnrichment, Alert.fingerprint == AlertEnrichment.alert_fingerprint
            )
            .join(AlertToIncident, AlertToIncident.alert_id == Alert.id)
            .where(
                AlertToIncident.incident_id == incident.id
            )
            .group_by(Alert.fingerprint)
            .having(func.max(Alert.timestamp))
            .order_by(direction(Alert.timestamp))
        ).first()
        
        return (
            enriched_status == AlertStatus.RESOLVED.value or
            (enriched_status is None and status == AlertStatus.RESOLVED.value)
        )

<<<<<<< HEAD
def get_runbooks_data_for_incident(
    runbook_ids: list[str | UUID], session: Optional[Session] = None
) -> dict:
    """
    Function to prepare aggregated data for incidents from the given list of runbook_ids
    Logic is wrapped to the inner function for better usability with an optional database session

    Args:
        runbook_ids (list[str | UUID]): list of runbook ids for aggregation
        session (Optional[Session]): The database session or None

    Returns: dict {sources: list[str], services: list[str], count: int}
    """

    with existed_or_new_session(session) as session:

        runbooks_data = session.exec(
            select(Runbook.provider_type).where(
                col(Runbook.id).in_(runbook_ids),
            )
        ).all()

        sources = []
        services = []

        for provider_type in runbooks_data:
            if provider_type:
                sources.append(provider_type)
        
        return {
            "sources": set(sources),
            "services": set(services),
            "max_severity": None,
            "count": len(runbooks_data),
        }

def add_runbooks_to_incident(
    tenant_id: str,
    incident: Incident,
    runbook_ids: List[UUID],
    session: Optional[Session] = None,
) -> Optional[Incident]:
    logger.info(
        f"Adding runbooks to incident {incident.id} in database, total {len(runbook_ids)} runbooks",
        extra={"tags": {"tenant_id": tenant_id, "incident_id": incident.id}},
    )

    with existed_or_new_session(session) as session:
        with session.no_autoflush:
            # Use a set for faster membership checks
            existing_runbook_ids = set(
                session.exec(
                    select(RunbookToIncident.runbook_id).where(
                        RunbookToIncident.tenant_id == tenant_id,
                        RunbookToIncident.incident_id == incident.id,
                        col(RunbookToIncident.runbook_id).in_(runbook_ids),
                    )
                ).all()
            )

            new_runbook_ids = [
                runbook_id for runbook_id in runbook_ids if runbook_id not in existing_runbook_ids
            ]

            if not new_runbook_ids or not len(new_runbook_ids)== 0:
                return incident

            runbooks_data_for_incident = get_runbooks_data_for_incident(new_runbook_ids, session)

            incident.sources = list(
                set(incident.sources) | set(runbooks_data_for_incident["sources"])
            )
            incident.affected_services = list(
                set(incident.affected_services) | set(runbooks_data_for_incident["services"])
            )
            incident.runbooks_count += runbooks_data_for_incident["count"]

            runbook_to_incident_entries = [
                RunbookToIncident(
                    runbook_id=runbook_id, incident_id=incident.id, tenant_id=tenant_id
                )
                for runbook_id in new_runbook_ids
            ]

            for idx, entry in enumerate(runbook_to_incident_entries):
                session.add(entry)
                if (idx + 1) % 100 == 0:
                    logger.info(
                        f"Added {idx + 1}/{len(runbook_to_incident_entries)} runbooks to incident {incident.id} in database",
                        extra={
                            "tags": {"tenant_id": tenant_id, "incident_id": incident.id}
                        },
                    )
                    session.flush()
            session.commit()

            started_at, last_seen_at = session.exec(
                select(func.min(Runbook.timestamp), func.max(Runbook.timestamp))
                .join(RunbookToIncident, RunbookToIncident.runbook_id == Runbook.id)
                .where(
                    RunbookToIncident.tenant_id == tenant_id,
                    RunbookToIncident.incident_id == incident.id,
                )
            ).one()

            max_severity = runbooks_data_for_incident["max_severity"].order if runbooks_data_for_incident["max_severity"] else 2
            incident.start_time = started_at
            incident.last_seen_time = last_seen_at
            incident.severity = max_severity

            session.add(incident)
            session.commit()
            session.refresh(incident)
            logger.info(
                f"Added runbooks to incident {incident.id} in database {incident}",
            )
            return incident


def add_runbooks_to_incident_by_incident_id(
    tenant_id: str,
    incident_id: str | UUID,
    runbook_ids: List[UUID],
    session: Optional[Session] = None,
) -> Optional[Incident]:
    with existed_or_new_session(session) as session:
        query = select(Incident).where(
            Incident.tenant_id == tenant_id,
            Incident.id == incident_id,
        )
        incident = session.exec(query).first()

        if not incident:
            return None
        return add_runbooks_to_incident(tenant_id, incident, runbook_ids, session)
    
def create_runbook_in_db(session: Session, tenant_id: str, runbook_dto: dict):
        try:
            new_runbook = Runbook(
                tenant_id=tenant_id,
                title=runbook_dto["title"],
                repo_id=runbook_dto["repo_id"],
                relative_path=runbook_dto["relative_path"],
                provider_type=runbook_dto["provider_type"],
                provider_id=runbook_dto["provider_id"]
            )

            session.add(new_runbook)
            session.flush()
            contents = runbook_dto["contents"] if runbook_dto["contents"] else []

            new_contents = [
                RunbookContent(
                    runbook_id=new_runbook.id,
                    content=content["content"],
                    link=content["link"],
                    encoding=content["encoding"],
                    file_name=content["file_name"]
                )
                for content in contents
            ]

            session.add_all(new_contents)
            session.commit()
            session.expire(new_runbook, ["contents"])
            session.refresh(new_runbook)  # Refresh the runbook instance
            result = RunbookDtoOut.from_orm(new_runbook)
            return result
        except ValidationError as e:
            logger.exception(f"Failed to create runbook {e}")            
            
def get_all_runbooks_from_db(session: Session, tenant_id: str, limit=25, offset=0) -> dict:
        query = session.query(Runbook).filter(
            Runbook.tenant_id == tenant_id,
        )

        total_count = query.count()
        runbooks = query.options(selectinload(Runbook.contents)).limit(limit).offset(offset).all()
        result = [RunbookDtoOut.from_orm(runbook) for runbook in runbooks]

        return {"total_count": total_count, "runbooks": result}            
            
=======
def get_alerts_metrics_by_provider(
    tenant_id: str,
    start_date: Optional[datetime] = None, 
    end_date: Optional[datetime] = None,
    fields: Optional[List[str]] = []
) -> Dict[str, Dict[str, Any]]:
    
    dynamic_field_sums = [
        func.sum(
            case(
                [
                    (
                        func.json_extract(Alert.event, f'$.{field}').isnot(None) & 
                        (func.json_extract(Alert.event, f'$.{field}') != False), 
                        1
                    )
                ], 
                else_=0
            )
        ).label(f"{field}_count")
        for field in fields
    ]

    with Session(engine) as session:
        query = (
            session.query(
                Alert.provider_type,
                Alert.provider_id,
                func.count(Alert.id).label("total_alerts"),
                func.sum(case([(AlertToIncident.alert_id.isnot(None), 1)], else_=0)).label("correlated_alerts"),
                *dynamic_field_sums
            )
            .outerjoin(AlertToIncident, Alert.id == AlertToIncident.alert_id)
            .filter(
                Alert.tenant_id == tenant_id,
            )
        )

        # Add timestamp filter only if both start_date and end_date are provided
        if start_date and end_date:
            query = query.filter(
                Alert.timestamp >= start_date,
                Alert.timestamp <= end_date
            )

        results = query.group_by(Alert.provider_id, Alert.provider_type).all()
        
    return {
        f"{row.provider_id}_{row.provider_type}": {
            "total_alerts": row.total_alerts,
            "correlated_alerts": row.correlated_alerts,
            "provider_type": row.provider_type,
            **{f"{field}_count": getattr(row, f"{field}_count") for field in fields}  # Add field-specific counts
        }
        for row in results
    }
>>>>>>> 7bf3c836
<|MERGE_RESOLUTION|>--- conflicted
+++ resolved
@@ -3734,190 +3734,6 @@
             (enriched_status is None and status == AlertStatus.RESOLVED.value)
         )
 
-<<<<<<< HEAD
-def get_runbooks_data_for_incident(
-    runbook_ids: list[str | UUID], session: Optional[Session] = None
-) -> dict:
-    """
-    Function to prepare aggregated data for incidents from the given list of runbook_ids
-    Logic is wrapped to the inner function for better usability with an optional database session
-
-    Args:
-        runbook_ids (list[str | UUID]): list of runbook ids for aggregation
-        session (Optional[Session]): The database session or None
-
-    Returns: dict {sources: list[str], services: list[str], count: int}
-    """
-
-    with existed_or_new_session(session) as session:
-
-        runbooks_data = session.exec(
-            select(Runbook.provider_type).where(
-                col(Runbook.id).in_(runbook_ids),
-            )
-        ).all()
-
-        sources = []
-        services = []
-
-        for provider_type in runbooks_data:
-            if provider_type:
-                sources.append(provider_type)
-        
-        return {
-            "sources": set(sources),
-            "services": set(services),
-            "max_severity": None,
-            "count": len(runbooks_data),
-        }
-
-def add_runbooks_to_incident(
-    tenant_id: str,
-    incident: Incident,
-    runbook_ids: List[UUID],
-    session: Optional[Session] = None,
-) -> Optional[Incident]:
-    logger.info(
-        f"Adding runbooks to incident {incident.id} in database, total {len(runbook_ids)} runbooks",
-        extra={"tags": {"tenant_id": tenant_id, "incident_id": incident.id}},
-    )
-
-    with existed_or_new_session(session) as session:
-        with session.no_autoflush:
-            # Use a set for faster membership checks
-            existing_runbook_ids = set(
-                session.exec(
-                    select(RunbookToIncident.runbook_id).where(
-                        RunbookToIncident.tenant_id == tenant_id,
-                        RunbookToIncident.incident_id == incident.id,
-                        col(RunbookToIncident.runbook_id).in_(runbook_ids),
-                    )
-                ).all()
-            )
-
-            new_runbook_ids = [
-                runbook_id for runbook_id in runbook_ids if runbook_id not in existing_runbook_ids
-            ]
-
-            if not new_runbook_ids or not len(new_runbook_ids)== 0:
-                return incident
-
-            runbooks_data_for_incident = get_runbooks_data_for_incident(new_runbook_ids, session)
-
-            incident.sources = list(
-                set(incident.sources) | set(runbooks_data_for_incident["sources"])
-            )
-            incident.affected_services = list(
-                set(incident.affected_services) | set(runbooks_data_for_incident["services"])
-            )
-            incident.runbooks_count += runbooks_data_for_incident["count"]
-
-            runbook_to_incident_entries = [
-                RunbookToIncident(
-                    runbook_id=runbook_id, incident_id=incident.id, tenant_id=tenant_id
-                )
-                for runbook_id in new_runbook_ids
-            ]
-
-            for idx, entry in enumerate(runbook_to_incident_entries):
-                session.add(entry)
-                if (idx + 1) % 100 == 0:
-                    logger.info(
-                        f"Added {idx + 1}/{len(runbook_to_incident_entries)} runbooks to incident {incident.id} in database",
-                        extra={
-                            "tags": {"tenant_id": tenant_id, "incident_id": incident.id}
-                        },
-                    )
-                    session.flush()
-            session.commit()
-
-            started_at, last_seen_at = session.exec(
-                select(func.min(Runbook.timestamp), func.max(Runbook.timestamp))
-                .join(RunbookToIncident, RunbookToIncident.runbook_id == Runbook.id)
-                .where(
-                    RunbookToIncident.tenant_id == tenant_id,
-                    RunbookToIncident.incident_id == incident.id,
-                )
-            ).one()
-
-            max_severity = runbooks_data_for_incident["max_severity"].order if runbooks_data_for_incident["max_severity"] else 2
-            incident.start_time = started_at
-            incident.last_seen_time = last_seen_at
-            incident.severity = max_severity
-
-            session.add(incident)
-            session.commit()
-            session.refresh(incident)
-            logger.info(
-                f"Added runbooks to incident {incident.id} in database {incident}",
-            )
-            return incident
-
-
-def add_runbooks_to_incident_by_incident_id(
-    tenant_id: str,
-    incident_id: str | UUID,
-    runbook_ids: List[UUID],
-    session: Optional[Session] = None,
-) -> Optional[Incident]:
-    with existed_or_new_session(session) as session:
-        query = select(Incident).where(
-            Incident.tenant_id == tenant_id,
-            Incident.id == incident_id,
-        )
-        incident = session.exec(query).first()
-
-        if not incident:
-            return None
-        return add_runbooks_to_incident(tenant_id, incident, runbook_ids, session)
-    
-def create_runbook_in_db(session: Session, tenant_id: str, runbook_dto: dict):
-        try:
-            new_runbook = Runbook(
-                tenant_id=tenant_id,
-                title=runbook_dto["title"],
-                repo_id=runbook_dto["repo_id"],
-                relative_path=runbook_dto["relative_path"],
-                provider_type=runbook_dto["provider_type"],
-                provider_id=runbook_dto["provider_id"]
-            )
-
-            session.add(new_runbook)
-            session.flush()
-            contents = runbook_dto["contents"] if runbook_dto["contents"] else []
-
-            new_contents = [
-                RunbookContent(
-                    runbook_id=new_runbook.id,
-                    content=content["content"],
-                    link=content["link"],
-                    encoding=content["encoding"],
-                    file_name=content["file_name"]
-                )
-                for content in contents
-            ]
-
-            session.add_all(new_contents)
-            session.commit()
-            session.expire(new_runbook, ["contents"])
-            session.refresh(new_runbook)  # Refresh the runbook instance
-            result = RunbookDtoOut.from_orm(new_runbook)
-            return result
-        except ValidationError as e:
-            logger.exception(f"Failed to create runbook {e}")            
-            
-def get_all_runbooks_from_db(session: Session, tenant_id: str, limit=25, offset=0) -> dict:
-        query = session.query(Runbook).filter(
-            Runbook.tenant_id == tenant_id,
-        )
-
-        total_count = query.count()
-        runbooks = query.options(selectinload(Runbook.contents)).limit(limit).offset(offset).all()
-        result = [RunbookDtoOut.from_orm(runbook) for runbook in runbooks]
-
-        return {"total_count": total_count, "runbooks": result}            
-            
-=======
 def get_alerts_metrics_by_provider(
     tenant_id: str,
     start_date: Optional[datetime] = None, 
@@ -3974,4 +3790,185 @@
         }
         for row in results
     }
->>>>>>> 7bf3c836
+def get_runbooks_data_for_incident(
+    runbook_ids: list[str | UUID], session: Optional[Session] = None
+) -> dict:
+    """
+    Function to prepare aggregated data for incidents from the given list of runbook_ids
+    Logic is wrapped to the inner function for better usability with an optional database session
+
+    Args:
+        runbook_ids (list[str | UUID]): list of runbook ids for aggregation
+        session (Optional[Session]): The database session or None
+
+    Returns: dict {sources: list[str], services: list[str], count: int}
+    """
+
+    with existed_or_new_session(session) as session:
+
+        runbooks_data = session.exec(
+            select(Runbook.provider_type).where(
+                col(Runbook.id).in_(runbook_ids),
+            )
+        ).all()
+
+        sources = []
+        services = []
+
+        for provider_type in runbooks_data:
+            if provider_type:
+                sources.append(provider_type)
+        
+        return {
+            "sources": set(sources),
+            "services": set(services),
+            "max_severity": None,
+            "count": len(runbooks_data),
+        }
+
+def add_runbooks_to_incident(
+    tenant_id: str,
+    incident: Incident,
+    runbook_ids: List[UUID],
+    session: Optional[Session] = None,
+) -> Optional[Incident]:
+    logger.info(
+        f"Adding runbooks to incident {incident.id} in database, total {len(runbook_ids)} runbooks",
+        extra={"tags": {"tenant_id": tenant_id, "incident_id": incident.id}},
+    )
+
+    with existed_or_new_session(session) as session:
+        with session.no_autoflush:
+            # Use a set for faster membership checks
+            existing_runbook_ids = set(
+                session.exec(
+                    select(RunbookToIncident.runbook_id).where(
+                        RunbookToIncident.tenant_id == tenant_id,
+                        RunbookToIncident.incident_id == incident.id,
+                        col(RunbookToIncident.runbook_id).in_(runbook_ids),
+                    )
+                ).all()
+            )
+
+            new_runbook_ids = [
+                runbook_id for runbook_id in runbook_ids if runbook_id not in existing_runbook_ids
+            ]
+
+            if not new_runbook_ids or not len(new_runbook_ids)== 0:
+                return incident
+
+            runbooks_data_for_incident = get_runbooks_data_for_incident(new_runbook_ids, session)
+
+            incident.sources = list(
+                set(incident.sources) | set(runbooks_data_for_incident["sources"])
+            )
+            incident.affected_services = list(
+                set(incident.affected_services) | set(runbooks_data_for_incident["services"])
+            )
+            incident.runbooks_count += runbooks_data_for_incident["count"]
+
+            runbook_to_incident_entries = [
+                RunbookToIncident(
+                    runbook_id=runbook_id, incident_id=incident.id, tenant_id=tenant_id
+                )
+                for runbook_id in new_runbook_ids
+            ]
+
+            for idx, entry in enumerate(runbook_to_incident_entries):
+                session.add(entry)
+                if (idx + 1) % 100 == 0:
+                    logger.info(
+                        f"Added {idx + 1}/{len(runbook_to_incident_entries)} runbooks to incident {incident.id} in database",
+                        extra={
+                            "tags": {"tenant_id": tenant_id, "incident_id": incident.id}
+                        },
+                    )
+                    session.flush()
+            session.commit()
+
+            started_at, last_seen_at = session.exec(
+                select(func.min(Runbook.timestamp), func.max(Runbook.timestamp))
+                .join(RunbookToIncident, RunbookToIncident.runbook_id == Runbook.id)
+                .where(
+                    RunbookToIncident.tenant_id == tenant_id,
+                    RunbookToIncident.incident_id == incident.id,
+                )
+            ).one()
+
+            max_severity = runbooks_data_for_incident["max_severity"].order if runbooks_data_for_incident["max_severity"] else 2
+            incident.start_time = started_at
+            incident.last_seen_time = last_seen_at
+            incident.severity = max_severity
+
+            session.add(incident)
+            session.commit()
+            session.refresh(incident)
+            logger.info(
+                f"Added runbooks to incident {incident.id} in database {incident}",
+            )
+            return incident
+
+
+def add_runbooks_to_incident_by_incident_id(
+    tenant_id: str,
+    incident_id: str | UUID,
+    runbook_ids: List[UUID],
+    session: Optional[Session] = None,
+) -> Optional[Incident]:
+    with existed_or_new_session(session) as session:
+        query = select(Incident).where(
+            Incident.tenant_id == tenant_id,
+            Incident.id == incident_id,
+        )
+        incident = session.exec(query).first()
+
+        if not incident:
+            return None
+        return add_runbooks_to_incident(tenant_id, incident, runbook_ids, session)
+    
+def create_runbook_in_db(session: Session, tenant_id: str, runbook_dto: dict):
+        try:
+            new_runbook = Runbook(
+                tenant_id=tenant_id,
+                title=runbook_dto["title"],
+                repo_id=runbook_dto["repo_id"],
+                relative_path=runbook_dto["relative_path"],
+                provider_type=runbook_dto["provider_type"],
+                provider_id=runbook_dto["provider_id"]
+            )
+
+            session.add(new_runbook)
+            session.flush()
+            contents = runbook_dto["contents"] if runbook_dto["contents"] else []
+
+            new_contents = [
+                RunbookContent(
+                    runbook_id=new_runbook.id,
+                    content=content["content"],
+                    link=content["link"],
+                    encoding=content["encoding"],
+                    file_name=content["file_name"]
+                )
+                for content in contents
+            ]
+
+            session.add_all(new_contents)
+            session.commit()
+            session.expire(new_runbook, ["contents"])
+            session.refresh(new_runbook)  # Refresh the runbook instance
+            result = RunbookDtoOut.from_orm(new_runbook)
+            return result
+        except ValidationError as e:
+            logger.exception(f"Failed to create runbook {e}")            
+            
+def get_all_runbooks_from_db(session: Session, tenant_id: str, limit=25, offset=0) -> dict:
+        query = session.query(Runbook).filter(
+            Runbook.tenant_id == tenant_id,
+        )
+
+        total_count = query.count()
+        runbooks = query.options(selectinload(Runbook.contents)).limit(limit).offset(offset).all()
+        result = [RunbookDtoOut.from_orm(runbook) for runbook in runbooks]
+
+        return {"total_count": total_count, "runbooks": result}            
+            
