"""
Keep main database module.

This module contains the CRUD database functions for Keep.
"""

import hashlib
import json
import logging
import random
import uuid
from datetime import datetime, timedelta, timezone
from typing import Any, Dict, List, Tuple, Union
from uuid import uuid4

import numpy as np
import pandas as pd
import validators
from dotenv import find_dotenv, load_dotenv
from opentelemetry.instrumentation.sqlalchemy import SQLAlchemyInstrumentor
from sqlalchemy import and_, desc, null, update
from sqlalchemy.exc import IntegrityError, OperationalError
from sqlalchemy.orm import joinedload, selectinload, subqueryload
from sqlalchemy.sql import expression
from sqlmodel import Session, col, or_, select

from keep.api.core.db_utils import create_db_engine, get_json_extract_field

# This import is required to create the tables
from keep.api.models.alert import IncidentDtoIn
from keep.api.models.db.action import Action
from keep.api.models.db.alert import *  # pylint: disable=unused-wildcard-import
from keep.api.models.db.dashboard import *  # pylint: disable=unused-wildcard-import
from keep.api.models.db.extraction import *  # pylint: disable=unused-wildcard-import
from keep.api.models.db.maintenance_window import *  # pylint: disable=unused-wildcard-import
from keep.api.models.db.mapping import *  # pylint: disable=unused-wildcard-import
from keep.api.models.db.preset import *  # pylint: disable=unused-wildcard-import
from keep.api.models.db.provider import *  # pylint: disable=unused-wildcard-import
from keep.api.models.db.rule import *  # pylint: disable=unused-wildcard-import
from keep.api.models.db.statistics import *  # pylint: disable=unused-wildcard-import
from keep.api.models.db.tenant import *  # pylint: disable=unused-wildcard-import
from keep.api.models.db.topology import *  # pylint: disable=unused-wildcard-import
from keep.api.models.db.workflow import *  # pylint: disable=unused-wildcard-import

logger = logging.getLogger(__name__)


# this is a workaround for gunicorn to load the env vars
#   becuase somehow in gunicorn it doesn't load the .env file
load_dotenv(find_dotenv())


engine = create_db_engine()
SQLAlchemyInstrumentor().instrument(enable_commenter=True, engine=engine)


def get_session() -> Session:
    """
    Creates a database session.

    Yields:
        Session: A database session
    """
    from opentelemetry import trace  # pylint: disable=import-outside-toplevel

    tracer = trace.get_tracer(__name__)
    with tracer.start_as_current_span("get_session"):
        with Session(engine) as session:
            yield session


def get_session_sync() -> Session:
    """
    Creates a database session.

    Returns:
        Session: A database session
    """
    return Session(engine)


def create_workflow_execution(
    workflow_id: str,
    tenant_id: str,
    triggered_by: str,
    execution_number: int = 1,
    event_id: str = None,
    fingerprint: str = None,
    execution_id: str = None,
) -> str:
    with Session(engine) as session:
        try:
            if len(triggered_by) > 255:
                triggered_by = triggered_by[:255]
            workflow_execution = WorkflowExecution(
                id=execution_id or str(uuid4()),
                workflow_id=workflow_id,
                tenant_id=tenant_id,
                started=datetime.now(tz=timezone.utc),
                triggered_by=triggered_by,
                execution_number=execution_number,
                status="in_progress",
            )
            session.add(workflow_execution)
            # Ensure the object has an id
            session.flush()
            execution_id = workflow_execution.id
            if fingerprint:
                workflow_to_alert_execution = WorkflowToAlertExecution(
                    workflow_execution_id=execution_id,
                    alert_fingerprint=fingerprint,
                    event_id=event_id,
                )
                session.add(workflow_to_alert_execution)
            session.commit()
            return execution_id
        except IntegrityError:
            session.rollback()
            logger.debug(
                f"Failed to create a new execution for workflow {workflow_id}. Constraint is met."
            )
            raise


def get_mapping_rule_by_id(tenant_id: str, rule_id: str) -> MappingRule | None:
    rule = None
    with Session(engine) as session:
        rule: MappingRule | None = (
            session.query(MappingRule)
            .filter(MappingRule.tenant_id == tenant_id)
            .filter(MappingRule.id == rule_id)
            .first()
        )
    return rule


def get_last_completed_execution(
    session: Session, workflow_id: str
) -> WorkflowExecution:
    return session.exec(
        select(WorkflowExecution)
        .where(WorkflowExecution.workflow_id == workflow_id)
        .where(
            (WorkflowExecution.status == "success")
            | (WorkflowExecution.status == "error")
            | (WorkflowExecution.status == "providers_not_configured")
        )
        .order_by(WorkflowExecution.execution_number.desc())
        .limit(1)
    ).first()


def get_workflows_that_should_run():
    with Session(engine) as session:
        logger.debug("Checking for workflows that should run")
        workflows_with_interval = (
            session.query(Workflow)
            .filter(Workflow.is_deleted == False)
            .filter(Workflow.interval != None)
            .filter(Workflow.interval > 0)
            .all()
        )
        logger.debug(f"Found {len(workflows_with_interval)} workflows with interval")
        workflows_to_run = []
        # for each workflow:
        for workflow in workflows_with_interval:
            current_time = datetime.utcnow()
            last_execution = get_last_completed_execution(session, workflow.id)
            # if there no last execution, that's the first time we run the workflow
            if not last_execution:
                try:
                    # try to get the lock
                    workflow_execution_id = create_workflow_execution(
                        workflow.id, workflow.tenant_id, "scheduler"
                    )
                    # we succeed to get the lock on this execution number :)
                    # let's run it
                    workflows_to_run.append(
                        {
                            "tenant_id": workflow.tenant_id,
                            "workflow_id": workflow.id,
                            "workflow_execution_id": workflow_execution_id,
                        }
                    )
                # some other thread/instance has already started to work on it
                except IntegrityError:
                    continue
            # else, if the last execution was more than interval seconds ago, we need to run it
            elif (
                last_execution.started + timedelta(seconds=workflow.interval)
                <= current_time
            ):
                try:
                    # try to get the lock with execution_number + 1
                    workflow_execution_id = create_workflow_execution(
                        workflow.id,
                        workflow.tenant_id,
                        "scheduler",
                        last_execution.execution_number + 1,
                    )
                    # we succeed to get the lock on this execution number :)
                    # let's run it
                    workflows_to_run.append(
                        {
                            "tenant_id": workflow.tenant_id,
                            "workflow_id": workflow.id,
                            "workflow_execution_id": workflow_execution_id,
                        }
                    )
                    # continue to the next one
                    continue
                # some other thread/instance has already started to work on it
                except IntegrityError:
                    # we need to verify the locking is still valid and not timeouted
                    session.rollback()
                    pass
                # get the ongoing execution
                ongoing_execution = session.exec(
                    select(WorkflowExecution)
                    .where(WorkflowExecution.workflow_id == workflow.id)
                    .where(
                        WorkflowExecution.execution_number
                        == last_execution.execution_number + 1
                    )
                    .limit(1)
                ).first()
                # this is a WTF exception since if this (workflow_id, execution_number) does not exist,
                # we would be able to acquire the lock
                if not ongoing_execution:
                    logger.error(
                        f"WTF: ongoing execution not found {workflow.id} {last_execution.execution_number + 1}"
                    )
                    continue
                # if this completed, error, than that's ok - the service who locked the execution is done
                elif ongoing_execution.status != "in_progress":
                    continue
                # if the ongoing execution runs more than 60 minutes, than its timeout
                elif ongoing_execution.started + timedelta(minutes=60) <= current_time:
                    ongoing_execution.status = "timeout"
                    session.commit()
                    # re-create the execution and try to get the lock
                    try:
                        workflow_execution_id = create_workflow_execution(
                            workflow.id,
                            workflow.tenant_id,
                            "scheduler",
                            ongoing_execution.execution_number + 1,
                        )
                    # some other thread/instance has already started to work on it and that's ok
                    except IntegrityError:
                        logger.debug(
                            f"Failed to create a new execution for workflow {workflow.id} [timeout]. Constraint is met."
                        )
                        continue
                    # managed to acquire the (workflow_id, execution_number) lock
                    workflows_to_run.append(
                        {
                            "tenant_id": workflow.tenant_id,
                            "workflow_id": workflow.id,
                            "workflow_execution_id": workflow_execution_id,
                        }
                    )
            else:
                logger.debug(
                    f"Workflow {workflow.id} is already running by someone else"
                )

        return workflows_to_run


def add_or_update_workflow(
    id,
    name,
    tenant_id,
    description,
    created_by,
    interval,
    workflow_raw,
    updated_by=None,
) -> Workflow:
    with Session(engine, expire_on_commit=False) as session:
        # TODO: we need to better understanad if that's the right behavior we want
        existing_workflow = (
            session.query(Workflow)
            .filter_by(name=name)
            .filter_by(tenant_id=tenant_id)
            .first()
        )

        if existing_workflow:
            # tb: no need to override the id field here because it has foreign key constraints.
            existing_workflow.tenant_id = tenant_id
            existing_workflow.description = description
            existing_workflow.updated_by = (
                updated_by or existing_workflow.updated_by
            )  # Update the updated_by field if provided
            existing_workflow.interval = interval
            existing_workflow.workflow_raw = workflow_raw
            existing_workflow.revision += 1  # Increment the revision
            existing_workflow.last_updated = datetime.now()  # Update last_updated
            existing_workflow.is_deleted = False

        else:
            # Create a new workflow
            workflow = Workflow(
                id=id,
                name=name,
                tenant_id=tenant_id,
                description=description,
                created_by=created_by,
                updated_by=updated_by,  # Set updated_by to the provided value
                interval=interval,
                workflow_raw=workflow_raw,
            )
            session.add(workflow)

        session.commit()
        return existing_workflow if existing_workflow else workflow


def get_workflow_to_alert_execution_by_workflow_execution_id(
    workflow_execution_id: str,
) -> WorkflowToAlertExecution:
    """
    Get the WorkflowToAlertExecution entry for a given workflow execution ID.

    Args:
        workflow_execution_id (str): The workflow execution ID to filter the workflow execution by.

    Returns:
        WorkflowToAlertExecution: The WorkflowToAlertExecution object.
    """
    with Session(engine) as session:
        return (
            session.query(WorkflowToAlertExecution)
            .filter_by(workflow_execution_id=workflow_execution_id)
            .first()
        )


def get_last_workflow_workflow_to_alert_executions(
    session: Session, tenant_id: str
) -> list[WorkflowToAlertExecution]:
    """
    Get the latest workflow executions for each alert fingerprint.

    Args:
        session (Session): The database session.
        tenant_id (str): The tenant_id to filter the workflow executions by.

    Returns:
        list[WorkflowToAlertExecution]: A list of WorkflowToAlertExecution objects.
    """
    # Subquery to find the max started timestamp for each alert_fingerprint
    max_started_subquery = (
        session.query(
            WorkflowToAlertExecution.alert_fingerprint,
            func.max(WorkflowExecution.started).label("max_started"),
        )
        .join(
            WorkflowExecution,
            WorkflowToAlertExecution.workflow_execution_id == WorkflowExecution.id,
        )
        .filter(WorkflowExecution.tenant_id == tenant_id)
        .filter(WorkflowExecution.started >= datetime.now() - timedelta(days=7))
        .group_by(WorkflowToAlertExecution.alert_fingerprint)
    ).subquery("max_started_subquery")

    # Query to find WorkflowToAlertExecution entries that match the max started timestamp
    latest_workflow_to_alert_executions: list[WorkflowToAlertExecution] = (
        session.query(WorkflowToAlertExecution)
        .join(
            WorkflowExecution,
            WorkflowToAlertExecution.workflow_execution_id == WorkflowExecution.id,
        )
        .join(
            max_started_subquery,
            and_(
                WorkflowToAlertExecution.alert_fingerprint
                == max_started_subquery.c.alert_fingerprint,
                WorkflowExecution.started == max_started_subquery.c.max_started,
            ),
        )
        .filter(WorkflowExecution.tenant_id == tenant_id)
        .limit(1000)
        .all()
    )
    return latest_workflow_to_alert_executions


def get_last_workflow_execution_by_workflow_id(
    tenant_id: str, workflow_id: str
) -> Optional[WorkflowExecution]:
    with Session(engine) as session:
        workflow_execution = (
            session.query(WorkflowExecution)
            .filter(WorkflowExecution.workflow_id == workflow_id)
            .filter(WorkflowExecution.tenant_id == tenant_id)
            .filter(WorkflowExecution.started >= datetime.now() - timedelta(days=7))
            .filter(WorkflowExecution.status == "success")
            .order_by(WorkflowExecution.started.desc())
            .first()
        )
    return workflow_execution


def get_workflows_with_last_execution(tenant_id: str) -> List[dict]:
    with Session(engine) as session:
        latest_execution_cte = (
            select(
                WorkflowExecution.workflow_id,
                func.max(WorkflowExecution.started).label("last_execution_time"),
            )
            .where(WorkflowExecution.tenant_id == tenant_id)
            .where(
                WorkflowExecution.started
                >= datetime.now(tz=timezone.utc) - timedelta(days=7)
            )
            .group_by(WorkflowExecution.workflow_id)
            .limit(1000)
            .cte("latest_execution_cte")
        )

        workflows_with_last_execution_query = (
            select(
                Workflow,
                latest_execution_cte.c.last_execution_time,
                WorkflowExecution.status,
            )
            .outerjoin(
                latest_execution_cte,
                Workflow.id == latest_execution_cte.c.workflow_id,
            )
            .outerjoin(
                WorkflowExecution,
                and_(
                    Workflow.id == WorkflowExecution.workflow_id,
                    WorkflowExecution.started
                    == latest_execution_cte.c.last_execution_time,
                ),
            )
            .where(Workflow.tenant_id == tenant_id)
            .where(Workflow.is_deleted == False)
        ).distinct()

        result = session.execute(workflows_with_last_execution_query).all()
    return result


def get_all_workflows(tenant_id: str) -> List[Workflow]:
    with Session(engine) as session:
        workflows = session.exec(
            select(Workflow)
            .where(Workflow.tenant_id == tenant_id)
            .where(Workflow.is_deleted == False)
        ).all()
    return workflows


def get_all_workflows_yamls(tenant_id: str) -> List[str]:
    with Session(engine) as session:
        workflows = session.exec(
            select(Workflow.workflow_raw)
            .where(Workflow.tenant_id == tenant_id)
            .where(Workflow.is_deleted == False)
        ).all()
    return workflows


def get_workflow(tenant_id: str, workflow_id: str) -> Workflow:
    with Session(engine) as session:
        # if the workflow id is uuid:
        if validators.uuid(workflow_id):
            workflow = session.exec(
                select(Workflow)
                .where(Workflow.tenant_id == tenant_id)
                .where(Workflow.id == workflow_id)
                .where(Workflow.is_deleted == False)
            ).first()
        else:
            workflow = session.exec(
                select(Workflow)
                .where(Workflow.tenant_id == tenant_id)
                .where(Workflow.name == workflow_id)
                .where(Workflow.is_deleted == False)
            ).first()
    if not workflow:
        return None
    return workflow


def get_raw_workflow(tenant_id: str, workflow_id: str) -> str:
    workflow = get_workflow(tenant_id, workflow_id)
    if not workflow:
        return None
    return workflow.workflow_raw


def update_provider_last_pull_time(tenant_id: str, provider_id: str):
    extra = {"tenant_id": tenant_id, "provider_id": provider_id}
    logger.info("Updating provider last pull time", extra=extra)
    with Session(engine) as session:
        provider = session.exec(
            select(Provider).where(
                Provider.tenant_id == tenant_id, Provider.id == provider_id
            )
        ).first()

        if not provider:
            logger.warning(
                "Could not update provider last pull time since provider does not exist",
                extra=extra,
            )

        try:
            provider.last_pull_time = datetime.now(tz=timezone.utc)
            session.commit()
        except Exception:
            logger.exception("Failed to update provider last pull time", extra=extra)
            raise
    logger.info("Successfully updated provider last pull time", extra=extra)


def get_installed_providers(tenant_id: str) -> List[Provider]:
    with Session(engine) as session:
        providers = session.exec(
            select(Provider).where(Provider.tenant_id == tenant_id)
        ).all()
    return providers


def get_consumer_providers() -> List[Provider]:
    # get all the providers that installed as consumers
    with Session(engine) as session:
        providers = session.exec(
            select(Provider).where(Provider.consumer == True)
        ).all()
    return providers


def finish_workflow_execution(tenant_id, workflow_id, execution_id, status, error):
    with Session(engine) as session:
        workflow_execution = session.exec(
            select(WorkflowExecution)
            .where(WorkflowExecution.tenant_id == tenant_id)
            .where(WorkflowExecution.workflow_id == workflow_id)
            .where(WorkflowExecution.id == execution_id)
        ).first()
        # some random number to avoid collisions
        if not workflow_execution:
            logger.warning(
                f"Failed to finish workflow execution {execution_id} for workflow {workflow_id}. Execution not found."
            )
            raise ValueError("Execution not found")
        workflow_execution.is_running = random.randint(1, 2147483647 - 1)  # max int
        workflow_execution.status = status
        # TODO: we had a bug with the error field, it was too short so some customers may fail over it.
        #   we need to fix it in the future, create a migration that increases the size of the error field
        #   and then we can remove the [:255] from here
        workflow_execution.error = error[:255] if error else None
        workflow_execution.execution_time = (
            datetime.utcnow() - workflow_execution.started
        ).total_seconds()
        # TODO: logs
        session.commit()


def get_workflow_executions(
    tenant_id,
    workflow_id,
    limit=50,
    offset=0,
    tab=2,
    status: Optional[Union[str, List[str]]] = None,
    trigger: Optional[Union[str, List[str]]] = None,
    execution_id: Optional[str] = None,
):
    with Session(engine) as session:
        query = (
            session.query(
                WorkflowExecution,
            )
            .filter(
                WorkflowExecution.tenant_id == tenant_id,
                WorkflowExecution.workflow_id == workflow_id,
            )
        )

        now = datetime.now(tz=timezone.utc)
        timeframe = None

        if tab == 1:
            timeframe = now - timedelta(days=30)
        elif tab == 2:
            timeframe = now - timedelta(days=7)
        elif tab == 3:
            start_of_day = now.replace(hour=0, minute=0, second=0, microsecond=0)
            query = query.filter(
                WorkflowExecution.started >= start_of_day,
                WorkflowExecution.started <= now,
            )

        if timeframe:
            query = query.filter(WorkflowExecution.started >= timeframe)

        if isinstance(status, str):
            status = [status]
        elif status is None:
            status = []

        # Normalize trigger to a list
        if isinstance(trigger, str):
            trigger = [trigger]

        if execution_id:
            query = query.filter(WorkflowExecution.id == execution_id)
        if status and len(status) > 0:
            query = query.filter(WorkflowExecution.status.in_(status))
        if trigger and len(trigger) > 0:
            conditions = [
                WorkflowExecution.triggered_by.like(f"{trig}%") for trig in trigger
            ]
            query = query.filter(or_(*conditions))

        total_count = query.count()
<<<<<<< HEAD
        status_counts = (
            query.with_entities(WorkflowExecution.status, func.count().label("count"))
            .group_by(WorkflowExecution.status)
            .all()
        )

        statusGroupbyMap = {status: count for status, count in status_counts}
        passCount = statusGroupbyMap.get("success", 0)
        failCount = statusGroupbyMap.get("error", 0) + statusGroupbyMap.get(
            "timeout", 0
        )
        if passCount > 0:
            passFail = (passCount / failCount) * 100 if failCount > 0 else 100.00
        else:
            passFail = 0.0
        avgDuration = query.with_entities(
            func.avg(WorkflowExecution.execution_time)
        ).scalar()
=======
        status_count_query = query.with_entities(
            WorkflowExecution.status,
            func.count().label('count')
        ).group_by(WorkflowExecution.status)
        status_counts = status_count_query.all()

        statusGroupbyMap = {status: count for status, count in status_counts}
        pass_count = statusGroupbyMap.get('success', 0)
        fail_count = statusGroupbyMap.get('error', 0) + statusGroupbyMap.get('timeout', 0)   
        avgDuration = query.with_entities(func.avg(WorkflowExecution.execution_time)).scalar()
>>>>>>> ed81d81f
        avgDuration = avgDuration if avgDuration else 0.0

        query = (
            query.order_by(desc(WorkflowExecution.started)).limit(limit).offset(offset)
        )

        # Execute the query
        workflow_executions = query.all()

    return total_count, workflow_executions, pass_count, fail_count, avgDuration


def delete_workflow(tenant_id, workflow_id):
    with Session(engine) as session:
        workflow = session.exec(
            select(Workflow)
            .where(Workflow.tenant_id == tenant_id)
            .where(Workflow.id == workflow_id)
        ).first()

        if workflow:
            workflow.is_deleted = True
            session.commit()


def get_workflow_id(tenant_id, workflow_name):
    with Session(engine) as session:
        workflow = session.exec(
            select(Workflow)
            .where(Workflow.tenant_id == tenant_id)
            .where(Workflow.name == workflow_name)
            .where(Workflow.is_deleted == False)
        ).first()

        if workflow:
            return workflow.id


def push_logs_to_db(log_entries):
    # avoid circular import
    from keep.api.logging import LOG_FORMAT, LOG_FORMAT_OPEN_TELEMETRY

    if LOG_FORMAT == LOG_FORMAT_OPEN_TELEMETRY:
        db_log_entries = [
            WorkflowExecutionLog(
                workflow_execution_id=log_entry["workflow_execution_id"],
                timestamp=datetime.strptime(
                    log_entry["asctime"], "%Y-%m-%d %H:%M:%S,%f"
                ),
                message=log_entry["message"][0:255],  # limit the message to 255 chars
                context=json.loads(
                    json.dumps(log_entry.get("context", {}), default=str)
                ),  # workaround to serialize any object
            )
            for log_entry in log_entries
        ]
    else:
        db_log_entries = [
            WorkflowExecutionLog(
                workflow_execution_id=log_entry["workflow_execution_id"],
                timestamp=log_entry["created"],
                message=log_entry["message"][0:255],  # limit the message to 255 chars
                context=json.loads(
                    json.dumps(log_entry.get("context", {}), default=str)
                ),  # workaround to serialize any object
            )
            for log_entry in log_entries
        ]

    # Add the LogEntry instances to the database session
    with Session(engine) as session:
        session.add_all(db_log_entries)
        session.commit()


def get_workflow_execution(tenant_id: str, workflow_execution_id: str):
    with Session(engine) as session:
        execution_with_logs = (
            session.query(WorkflowExecution)
            .filter(
                WorkflowExecution.id == workflow_execution_id,
                WorkflowExecution.tenant_id == tenant_id,
            )
            .options(joinedload(WorkflowExecution.logs))
            .one()
        )
    return execution_with_logs


def get_last_workflow_executions(tenant_id: str, limit=20):
    with Session(engine) as session:
        execution_with_logs = (
            session.query(WorkflowExecution)
            .filter(
                WorkflowExecution.tenant_id == tenant_id,
            )
            .order_by(desc(WorkflowExecution.started))
            .limit(limit)
            .options(joinedload(WorkflowExecution.logs))
            .all()
        )

        return execution_with_logs


def _enrich_alert(
    session,
    tenant_id,
    fingerprint,
    enrichments,
    action_type: AlertActionType,
    action_callee: str,
    action_description: str,
    force=False,
    audit_enabled=True,
):
    """
    Enrich an alert with the provided enrichments.

    Args:
        session (Session): The database session.
        tenant_id (str): The tenant ID to filter the alert enrichments by.
        fingerprint (str): The alert fingerprint to filter the alert enrichments by.
        enrichments (dict): The enrichments to add to the alert.
        force (bool): Whether to force the enrichment to be updated. This is used to dispose enrichments if necessary.
    """
    enrichment = get_enrichment_with_session(session, tenant_id, fingerprint)
    if enrichment:
        # if force - override exisitng enrichments. being used to dispose enrichments if necessary
        if force:
            new_enrichment_data = enrichments
        else:
            new_enrichment_data = {**enrichment.enrichments, **enrichments}
        # SQLAlchemy doesn't support updating JSON fields, so we need to do it manually
        # https://github.com/sqlalchemy/sqlalchemy/discussions/8396#discussion-4308891
        stmt = (
            update(AlertEnrichment)
            .where(AlertEnrichment.id == enrichment.id)
            .values(enrichments=new_enrichment_data)
        )
        session.execute(stmt)
        if audit_enabled:
            # add audit event
            audit = AlertAudit(
                tenant_id=tenant_id,
                fingerprint=fingerprint,
                user_id=action_callee,
                action=action_type.value,
                description=action_description,
            )
            session.add(audit)
        session.commit()
        # Refresh the instance to get updated data from the database
        session.refresh(enrichment)
        return enrichment
    else:
        alert_enrichment = AlertEnrichment(
            tenant_id=tenant_id,
            alert_fingerprint=fingerprint,
            enrichments=enrichments,
        )
        session.add(alert_enrichment)
        # add audit event
        if audit_enabled:
            audit = AlertAudit(
                tenant_id=tenant_id,
                fingerprint=fingerprint,
                user_id=action_callee,
                action=action_type.value,
                description=action_description,
            )
            session.add(audit)
        session.commit()
        return alert_enrichment


def enrich_alert(
    tenant_id,
    fingerprint,
    enrichments,
    action_type: AlertActionType,
    action_callee: str,
    action_description: str,
    session=None,
    force=False,
    audit_enabled=True,
):
    # else, the enrichment doesn't exist, create it
    if not session:
        with Session(engine) as session:
            return _enrich_alert(
                session,
                tenant_id,
                fingerprint,
                enrichments,
                action_type,
                action_callee,
                action_description,
                force=force,
                audit_enabled=audit_enabled,
            )
    return _enrich_alert(
        session,
        tenant_id,
        fingerprint,
        enrichments,
        action_type,
        action_callee,
        action_description,
        force=force,
        audit_enabled=audit_enabled,
    )


def count_alerts(
    provider_type: str,
    provider_id: str,
    ever: bool,
    start_time: Optional[datetime],
    end_time: Optional[datetime],
    tenant_id: str,
):
    with Session(engine) as session:
        if ever:
            return (
                session.query(Alert)
                .filter(
                    Alert.tenant_id == tenant_id,
                    Alert.provider_id == provider_id,
                    Alert.provider_type == provider_type,
                )
                .count()
            )
        else:
            return (
                session.query(Alert)
                .filter(
                    Alert.tenant_id == tenant_id,
                    Alert.provider_id == provider_id,
                    Alert.provider_type == provider_type,
                    Alert.timestamp >= start_time,
                    Alert.timestamp <= end_time,
                )
                .count()
            )


def get_enrichment(tenant_id, fingerprint, refresh=False):
    with Session(engine) as session:
        return get_enrichment_with_session(session, tenant_id, fingerprint, refresh)
    return alert_enrichment


def get_enrichments(
    tenant_id: int, fingerprints: List[str]
) -> List[Optional[AlertEnrichment]]:
    """
    Get a list of alert enrichments for a list of fingerprints using a single DB query.

    :param tenant_id: The tenant ID to filter the alert enrichments by.
    :param fingerprints: A list of fingerprints to get the alert enrichments for.
    :return: A list of AlertEnrichment objects or None for each fingerprint.
    """
    with Session(engine) as session:
        result = session.exec(
            select(AlertEnrichment)
            .where(AlertEnrichment.tenant_id == tenant_id)
            .where(AlertEnrichment.alert_fingerprint.in_(fingerprints))
        ).all()
    return result


def get_enrichment_with_session(session, tenant_id, fingerprint, refresh=False):
    alert_enrichment = session.exec(
        select(AlertEnrichment)
        .where(AlertEnrichment.tenant_id == tenant_id)
        .where(AlertEnrichment.alert_fingerprint == fingerprint)
    ).first()
    if refresh:
        try:
            session.refresh(alert_enrichment)
        except Exception:
            logger.exception(
                "Failed to refresh enrichment",
                extra={"tenant_id": tenant_id, "fingerprint": fingerprint},
            )
    return alert_enrichment


def get_alerts_with_filters(
    tenant_id, provider_id=None, filters=None, time_delta=1
) -> list[Alert]:
    with Session(engine) as session:
        # Create the query
        query = session.query(Alert)

        # Apply subqueryload to force-load the alert_enrichment relationship
        query = query.options(subqueryload(Alert.alert_enrichment))

        # Filter by tenant_id
        query = query.filter(Alert.tenant_id == tenant_id)

        # Filter by time_delta
        query = query.filter(
            Alert.timestamp
            >= datetime.now(tz=timezone.utc) - timedelta(days=time_delta)
        )

        # Ensure Alert and AlertEnrichment are joined for subsequent filters
        query = query.outerjoin(Alert.alert_enrichment)

        # Apply filters if provided
        if filters:
            for f in filters:
                filter_key, filter_value = f.get("key"), f.get("value")
                if isinstance(filter_value, bool) and filter_value is True:
                    # If the filter value is True, we want to filter by the existence of the enrichment
                    #   e.g.: all the alerts that have ticket_id
                    if session.bind.dialect.name in ["mysql", "postgresql"]:
                        query = query.filter(
                            func.json_extract(
                                AlertEnrichment.enrichments, f"$.{filter_key}"
                            )
                            != null()
                        )
                    elif session.bind.dialect.name == "sqlite":
                        query = query.filter(
                            func.json_type(
                                AlertEnrichment.enrichments, f"$.{filter_key}"
                            )
                            != null()
                        )
                elif isinstance(filter_value, (str, int)):
                    if session.bind.dialect.name in ["mysql", "postgresql"]:
                        query = query.filter(
                            func.json_unquote(
                                func.json_extract(
                                    AlertEnrichment.enrichments, f"$.{filter_key}"
                                )
                            )
                            == filter_value
                        )
                    elif session.bind.dialect.name == "sqlite":
                        query = query.filter(
                            func.json_extract(
                                AlertEnrichment.enrichments, f"$.{filter_key}"
                            )
                            == filter_value
                        )
                    else:
                        logger.warning(
                            "Unsupported dialect",
                            extra={"dialect": session.bind.dialect.name},
                        )
                else:
                    logger.warning("Unsupported filter type", extra={"filter": f})

        if provider_id:
            query = query.filter(Alert.provider_id == provider_id)

        query = query.order_by(Alert.timestamp.desc())

        query = query.limit(10000)

        # Execute the query
        alerts = query.all()

    return alerts


def query_alerts(
    tenant_id,
    provider_id=None,
    limit=1000,
    timeframe=None,
    upper_timestamp=None,
    lower_timestamp=None,
    skip_alerts_with_null_timestamp=True,
) -> list[Alert]:
    """
    Get all alerts for a given tenant_id.

    Args:
        tenant_id (_type_): The tenant_id to filter the alerts by.
        provider_id (_type_, optional): The provider id to filter by. Defaults to None.
        limit (_type_, optional): The maximum number of alerts to return. Defaults to 1000.
        timeframe (_type_, optional): The number of days to look back for alerts. Defaults to None.
        upper_timestamp (_type_, optional): The upper timestamp to filter by. Defaults to None.
        lower_timestamp (_type_, optional): The lower timestamp to filter by. Defaults to None.

    Returns:
        List[Alert]: A list of Alert objects."""

    with Session(engine) as session:
        # Create the query
        query = session.query(Alert)

        # Apply subqueryload to force-load the alert_enrichment relationship
        query = query.options(subqueryload(Alert.alert_enrichment))

        # Filter by tenant_id
        query = query.filter(Alert.tenant_id == tenant_id)

        # if timeframe is provided, filter the alerts by the timeframe
        if timeframe:
            query = query.filter(
                Alert.timestamp
                >= datetime.now(tz=timezone.utc) - timedelta(days=timeframe)
            )

        filter_conditions = []

        if upper_timestamp is not None:
            filter_conditions.append(Alert.timestamp < upper_timestamp)

        if lower_timestamp is not None:
            filter_conditions.append(Alert.timestamp >= lower_timestamp)

        # Apply the filter conditions
        if filter_conditions:
            query = query.filter(*filter_conditions)  # Unpack and apply all conditions

        if provider_id:
            query = query.filter(Alert.provider_id == provider_id)

        if skip_alerts_with_null_timestamp:
            query = query.filter(Alert.timestamp.isnot(None))

        # Order by timestamp in descending order and limit the results
        query = query.order_by(Alert.timestamp.desc()).limit(limit)

        # Execute the query
        alerts = query.all()

    return alerts


def get_last_alerts(
    tenant_id,
    provider_id=None,
    limit=1000,
    timeframe=None,
    upper_timestamp=None,
    lower_timestamp=None,
) -> list[Alert]:
    """
    Get the last alert for each fingerprint along with the first time the alert was triggered.

    Args:
        tenant_id (_type_): The tenant_id to filter the alerts by.
        provider_id (_type_, optional): The provider id to filter by. Defaults to None.

    Returns:
        List[Alert]: A list of Alert objects including the first time the alert was triggered.
    """
    with Session(engine) as session:
        # Subquery that selects the max and min timestamp for each fingerprint.
        subquery = (
            session.query(
                Alert.fingerprint,
                func.max(Alert.timestamp).label("max_timestamp"),
                func.min(Alert.timestamp).label(
                    "min_timestamp"
                ),  # Include minimum timestamp
            )
            .filter(Alert.tenant_id == tenant_id)
            .group_by(Alert.fingerprint)
            .subquery()
        )
        # if timeframe is provided, filter the alerts by the timeframe
        if timeframe:
            subquery = (
                session.query(subquery)
                .filter(
                    subquery.c.max_timestamp
                    >= datetime.now(tz=timezone.utc) - timedelta(days=timeframe)
                )
                .subquery()
            )

        filter_conditions = []

        if upper_timestamp is not None:
            filter_conditions.append(subquery.c.max_timestamp < upper_timestamp)

        if lower_timestamp is not None:
            filter_conditions.append(subquery.c.max_timestamp >= lower_timestamp)

        # Apply the filter conditions
        if filter_conditions:
            subquery = (
                session.query(subquery)
                .filter(*filter_conditions)  # Unpack and apply all conditions
                .subquery()
            )
        # Main query joins the subquery to select alerts with their first and last occurrence.
        query = (
            session.query(
                Alert,
                subquery.c.min_timestamp.label(
                    "startedAt"
                ),  # Include "startedAt" in the selected columns
            )
            .filter(Alert.tenant_id == tenant_id)
            .join(
                subquery,
                and_(
                    Alert.fingerprint == subquery.c.fingerprint,
                    Alert.timestamp == subquery.c.max_timestamp,
                ),
            )
            .options(subqueryload(Alert.alert_enrichment))
        )

        if provider_id:
            query = query.filter(Alert.provider_id == provider_id)

        if timeframe:
            query = query.filter(
                subquery.c.max_timestamp
                >= datetime.now(tz=timezone.utc) - timedelta(days=timeframe)
            )

        # Order by timestamp in descending order and limit the results
        query = query.order_by(desc(Alert.timestamp)).limit(limit)
        # Execute the query
        alerts_with_start = query.all()
        # Convert result to list of Alert objects and include "startedAt" information if needed
        alerts = []
        for alert, startedAt in alerts_with_start:
            alert.event["startedAt"] = str(startedAt)
            alert.event["event_id"] = str(alert.id)
            alerts.append(alert)

    return alerts


def get_alerts_by_fingerprint(
    tenant_id: str, fingerprint: str, limit=1, status=None
) -> List[Alert]:
    """
    Get all alerts for a given fingerprint.

    Args:
        tenant_id (str): The tenant_id to filter the alerts by.
        fingerprint (str): The fingerprint to filter the alerts by.

    Returns:
        List[Alert]: A list of Alert objects.
    """
    with Session(engine) as session:
        # Create the query
        query = session.query(Alert)

        # Apply subqueryload to force-load the alert_enrichment relationship
        query = query.options(subqueryload(Alert.alert_enrichment))

        # Filter by tenant_id
        query = query.filter(Alert.tenant_id == tenant_id)

        query = query.filter(Alert.fingerprint == fingerprint)

        query = query.order_by(Alert.timestamp.desc())

        if status:
            query = query.filter(func.json_extract(Alert.event, "$.status") == status)

        if limit:
            query = query.limit(limit)
        # Execute the query
        alerts = query.all()

    return alerts


def get_alert_by_fingerprint_and_event_id(
    tenant_id: str, fingerprint: str, event_id: str
) -> Alert:
    with Session(engine) as session:
        alert = (
            session.query(Alert)
            .filter(Alert.tenant_id == tenant_id)
            .filter(Alert.fingerprint == fingerprint)
            .filter(Alert.id == uuid.UUID(event_id))
            .first()
        )
    return alert


def get_previous_alert_by_fingerprint(tenant_id: str, fingerprint: str) -> Alert:
    # get the previous alert for a given fingerprint
    with Session(engine) as session:
        alert = (
            session.query(Alert)
            .filter(Alert.tenant_id == tenant_id)
            .filter(Alert.fingerprint == fingerprint)
            .order_by(Alert.timestamp.desc())
            .limit(2)
            .all()
        )
    if len(alert) > 1:
        return alert[1]
    else:
        # no previous alert
        return None


def get_api_key(api_key: str) -> TenantApiKey:
    with Session(engine) as session:
        api_key_hashed = hashlib.sha256(api_key.encode()).hexdigest()
        statement = select(TenantApiKey).where(TenantApiKey.key_hash == api_key_hashed)
        tenant_api_key = session.exec(statement).first()
    return tenant_api_key


def get_user_by_api_key(api_key: str):
    api_key = get_api_key(api_key)
    return api_key.created_by


# this is only for single tenant
def get_user(username, password, update_sign_in=True):
    from keep.api.core.dependencies import SINGLE_TENANT_UUID
    from keep.api.models.db.user import User

    password_hash = hashlib.sha256(password.encode()).hexdigest()
    with Session(engine, expire_on_commit=False) as session:
        user = session.exec(
            select(User)
            .where(User.tenant_id == SINGLE_TENANT_UUID)
            .where(User.username == username)
            .where(User.password_hash == password_hash)
        ).first()
        if user and update_sign_in:
            user.last_sign_in = datetime.utcnow()
            session.add(user)
            session.commit()
    return user


def get_users():
    from keep.api.core.dependencies import SINGLE_TENANT_UUID
    from keep.api.models.db.user import User

    with Session(engine) as session:
        users = session.exec(
            select(User).where(User.tenant_id == SINGLE_TENANT_UUID)
        ).all()
    return users


def delete_user(username):
    from keep.api.core.dependencies import SINGLE_TENANT_UUID
    from keep.api.models.db.user import User

    with Session(engine) as session:
        user = session.exec(
            select(User)
            .where(User.tenant_id == SINGLE_TENANT_UUID)
            .where(User.username == username)
        ).first()
        if user:
            session.delete(user)
            session.commit()


def user_exists(tenant_id, username):
    from keep.api.models.db.user import User

    with Session(engine) as session:
        user = session.exec(
            select(User)
            .where(User.tenant_id == tenant_id)
            .where(User.username == username)
        ).first()
        return user is not None


def create_user(tenant_id, username, password, role):
    from keep.api.models.db.user import User

    password_hash = hashlib.sha256(password.encode()).hexdigest()
    with Session(engine) as session:
        user = User(
            tenant_id=tenant_id,
            username=username,
            password_hash=password_hash,
            role=role,
        )
        session.add(user)
        session.commit()
        session.refresh(user)
    return user


def save_workflow_results(tenant_id, workflow_execution_id, workflow_results):
    with Session(engine) as session:
        workflow_execution = session.exec(
            select(WorkflowExecution)
            .where(WorkflowExecution.tenant_id == tenant_id)
            .where(WorkflowExecution.id == workflow_execution_id)
        ).one()

        workflow_execution.results = workflow_results
        session.commit()


def get_workflow_id_by_name(tenant_id, workflow_name):
    with Session(engine) as session:
        workflow = session.exec(
            select(Workflow)
            .where(Workflow.tenant_id == tenant_id)
            .where(Workflow.name == workflow_name)
            .where(Workflow.is_deleted == False)
        ).first()

        if workflow:
            return workflow.id


def get_previous_execution_id(tenant_id, workflow_id, workflow_execution_id):
    with Session(engine) as session:
        previous_execution = session.exec(
            select(WorkflowExecution)
            .where(WorkflowExecution.tenant_id == tenant_id)
            .where(WorkflowExecution.workflow_id == workflow_id)
            .where(WorkflowExecution.id != workflow_execution_id)
            .order_by(WorkflowExecution.started.desc())
            .limit(1)
        ).first()
        if previous_execution:
            return previous_execution
        else:
            return None


def create_rule(
    tenant_id,
    name,
    timeframe,
    timeunit,
    definition,
    definition_cel,
    created_by,
    grouping_criteria=None,
    group_description=None,
    require_approve=False,
):
    grouping_criteria = grouping_criteria or []
    with Session(engine) as session:
        rule = Rule(
            tenant_id=tenant_id,
            name=name,
            timeframe=timeframe,
            timeunit=timeunit,
            definition=definition,
            definition_cel=definition_cel,
            created_by=created_by,
            creation_time=datetime.utcnow(),
            grouping_criteria=grouping_criteria,
            group_description=group_description,
            require_approve=require_approve,
        )
        session.add(rule)
        session.commit()
        session.refresh(rule)
        return rule


def update_rule(
    tenant_id,
    rule_id,
    name,
    timeframe,
    timeunit,
    definition,
    definition_cel,
    updated_by,
    grouping_criteria,
    require_approve,
):
    with Session(engine) as session:
        rule = session.exec(
            select(Rule).where(Rule.tenant_id == tenant_id).where(Rule.id == rule_id)
        ).first()

        if rule:
            rule.name = name
            rule.timeframe = timeframe
            rule.timeunit = timeunit
            rule.definition = definition
            rule.definition_cel = definition_cel
            rule.grouping_criteria = grouping_criteria
            rule.require_approve = require_approve
            rule.updated_by = updated_by
            rule.update_time = datetime.utcnow()
            session.commit()
            session.refresh(rule)
            return rule
        else:
            return None


def get_rules(tenant_id, ids=None):
    with Session(engine) as session:
        # Start building the query
        query = select(Rule).where(Rule.tenant_id == tenant_id)

        # Apply additional filters if ids are provided
        if ids is not None:
            query = query.where(Rule.id.in_(ids))

        # Execute the query
        rules = session.exec(query).all()
        return rules


def create_alert(tenant_id, provider_type, provider_id, event, fingerprint):
    with Session(engine) as session:
        alert = Alert(
            tenant_id=tenant_id,
            provider_type=provider_type,
            provider_id=provider_id,
            event=event,
            fingerprint=fingerprint,
        )
        session.add(alert)
        session.commit()
        session.refresh(alert)
        return alert


def delete_rule(tenant_id, rule_id):
    with Session(engine) as session:
        rule = session.exec(
            select(Rule).where(Rule.tenant_id == tenant_id).where(Rule.id == rule_id)
        ).first()

        if rule:
            session.delete(rule)
            session.commit()
            return True
        return False


def get_incident_for_grouping_rule(
    tenant_id, rule, timeframe, rule_fingerprint
) -> Incident:
    # checks if incident with the incident criteria exists, if not it creates it
    #   and then assign the alert to the incident
    with Session(engine) as session:
        incident = session.exec(
            select(Incident)
            .options(joinedload(Incident.alerts))
            .where(Incident.tenant_id == tenant_id)
            .where(Incident.rule_id == rule.id)
            .where(Incident.rule_fingerprint == rule_fingerprint)
            .order_by(Incident.creation_time.desc())
        ).first()

        # if the last alert in the incident is older than the timeframe, create a new incident
        is_incident_expired = False
        if incident and incident.alerts:
            is_incident_expired = max(
                alert.timestamp for alert in incident.alerts
            ) < datetime.utcnow() - timedelta(seconds=timeframe)

        # if there is no incident with the rule_fingerprint, create it or existed is already expired
        if not incident or is_incident_expired:
            # Create and add a new incident if it doesn't exist
            incident = Incident(
                tenant_id=tenant_id,
                user_generated_name=f"Incident generated by rule {rule.name}",
                rule_id=rule.id,
                rule_fingerprint=rule_fingerprint,
                is_predicted=False,
                is_confirmed=not rule.require_approve,
            )
            session.add(incident)
            session.commit()

            # Re-query the incident with joinedload to set up future automatic loading of alerts
            incident = session.exec(
                select(Incident)
                .options(joinedload(Incident.alerts))
                .where(Incident.id == incident.id)
            ).first()

    return incident


def get_rule(tenant_id, rule_id):
    with Session(engine) as session:
        rule = session.exec(
            select(Rule).where(Rule.tenant_id == tenant_id).where(Rule.id == rule_id)
        ).first()
    return rule


def get_rule_distribution(tenant_id, minute=False):
    """Returns hits per hour for each rule, optionally breaking down by groups if the rule has 'group by', limited to the last 7 days."""
    with Session(engine) as session:
        # Get the timestamp for 7 days ago
        seven_days_ago = datetime.utcnow() - timedelta(days=1)

        # Check the dialect
        if session.bind.dialect.name == "mysql":
            time_format = "%Y-%m-%d %H:%i" if minute else "%Y-%m-%d %H"
            timestamp_format = func.date_format(AlertToIncident.timestamp, time_format)
        elif session.bind.dialect.name == "postgresql":
            time_format = "YYYY-MM-DD HH:MI" if minute else "YYYY-MM-DD HH"
            timestamp_format = func.to_char(AlertToIncident.timestamp, time_format)
        elif session.bind.dialect.name == "sqlite":
            time_format = "%Y-%m-%d %H:%M" if minute else "%Y-%m-%d %H"
            timestamp_format = func.strftime(time_format, AlertToIncident.timestamp)
        else:
            raise ValueError("Unsupported database dialect")
        # Construct the query
        query = (
            session.query(
                Rule.id.label("rule_id"),
                Rule.name.label("rule_name"),
                Incident.id.label("group_id"),
                Incident.rule_fingerprint.label("rule_fingerprint"),
                timestamp_format.label("time"),
                func.count(AlertToIncident.alert_id).label("hits"),
            )
            .join(Incident, Rule.id == Incident.rule_id)
            .join(AlertToIncident, Incident.id == AlertToIncident.incident_id)
            .filter(AlertToIncident.timestamp >= seven_days_ago)
            .filter(Rule.tenant_id == tenant_id)  # Filter by tenant_id
            .group_by(
                "rule_id", "rule_name", "incident_id", "rule_fingerprint", "time"
            )  # Adjusted here
            .order_by("time")
        )

        results = query.all()

        # Convert the results into a dictionary
        rule_distribution = {}
        for result in results:
            rule_id = result.rule_id
            rule_fingerprint = result.rule_fingerprint
            timestamp = result.time
            hits = result.hits

            if rule_id not in rule_distribution:
                rule_distribution[rule_id] = {}

            if rule_fingerprint not in rule_distribution[rule_id]:
                rule_distribution[rule_id][rule_fingerprint] = {}

            rule_distribution[rule_id][rule_fingerprint][timestamp] = hits

        return rule_distribution


def get_all_deduplication_rules(tenant_id):
    with Session(engine) as session:
        rules = session.exec(
            select(AlertDeduplicationRule).where(
                AlertDeduplicationRule.tenant_id == tenant_id
            )
        ).all()
    return rules


def get_custom_deduplication_rule(tenant_id, provider_id, provider_type):
    with Session(engine) as session:
        rule = session.exec(
            select(AlertDeduplicationRule)
            .where(AlertDeduplicationRule.tenant_id == tenant_id)
            .where(AlertDeduplicationRule.provider_id == provider_id)
            .where(AlertDeduplicationRule.provider_type == provider_type)
        ).first()
    return rule


def get_custom_full_deduplication_rules(tenant_id, provider_id, provider_type):
    with Session(engine) as session:
        rules = session.exec(
            select(AlertDeduplicationRule)
            .where(AlertDeduplicationRule.tenant_id == tenant_id)
            .where(AlertDeduplicationRule.provider_id == provider_id)
            .where(AlertDeduplicationRule.provider_type == provider_type)
            .where(AlertDeduplicationRule.full_deduplication == True)
        ).all()
    return rules


def create_deduplication_event(tenant_id, deduplication_rule_id, deduplication_type):
    with Session(engine) as session:
        deduplication_event = AlertDeduplicationEvent(
            tenant_id=tenant_id,
            deduplication_rule_id=deduplication_rule_id,
            deduplication_type=deduplication_type,
            timestamp=datetime.utcnow(),
            date_hour=datetime.utcnow().replace(minute=0, second=0, microsecond=0),
        )
        session.add(deduplication_event)
        session.commit()


def get_all_dedup_ratio(tenant_id):
    with Session(engine) as session:
        # Query to get the count of alerts and unique fingerprints per provider_id and provider_type
        query = (
            select(
                Alert.provider_id,
                Alert.provider_type,
                func.count(Alert.id).label("num_alerts"),
                func.count(func.distinct(Alert.fingerprint)).label("num_fingerprints"),
            )
            .where(Alert.tenant_id == tenant_id)
            .group_by(Alert.provider_id, Alert.provider_type)
        )

        results = session.exec(query).all()

        # Calculate the ratio for each provider
        stats = {}
        total_alerts = 0
        for result in results:
            provider_id = result.provider_id
            provider_type = result.provider_type
            num_alerts = result.num_alerts
            num_fingerprints = result.num_fingerprints
            ratio = (
                (1 - (num_fingerprints / num_alerts)) * 100
                if num_fingerprints > 0
                else 0
            )

            key = (provider_id, provider_type)
            stats[key] = {
                "num_alerts": num_alerts,
                "num_fingerprints": num_fingerprints,
                "ratio": ratio,
            }
            total_alerts += num_alerts

        # Add total number of alerts to the stats
        stats["total_alerts"] = total_alerts

    return stats


def get_last_alert_hash_by_fingerprint(tenant_id, fingerprint):
    # get the last alert for a given fingerprint
    # to check deduplication
    with Session(engine) as session:
        alert_hash = session.exec(
            select(Alert.alert_hash)
            .where(Alert.tenant_id == tenant_id)
            .where(Alert.fingerprint == fingerprint)
            .order_by(Alert.timestamp.desc())
        ).first()
    return alert_hash


def update_key_last_used(
    tenant_id: str,
    reference_id: str,
) -> str:
    """
    Updates API key last used.

    Args:
        session (Session): _description_
        tenant_id (str): _description_
        reference_id (str): _description_

    Returns:
        str: _description_
    """
    with Session(engine) as session:
        # Get API Key from database
        statement = (
            select(TenantApiKey)
            .where(TenantApiKey.reference_id == reference_id)
            .where(TenantApiKey.tenant_id == tenant_id)
        )

        tenant_api_key_entry = session.exec(statement).first()

        # Update last used
        if not tenant_api_key_entry:
            # shouldn't happen but somehow happened to specific tenant so logging it
            logger.error(
                "API key not found",
                extra={"tenant_id": tenant_id, "unique_api_key_id": reference_id},
            )
            return
        tenant_api_key_entry.last_used = datetime.utcnow()
        session.add(tenant_api_key_entry)
        session.commit()


def get_linked_providers(tenant_id: str) -> List[Tuple[str, str, datetime]]:
    with Session(engine) as session:
        providers = (
            session.query(
                Alert.provider_type,
                Alert.provider_id,
                func.max(Alert.timestamp).label("last_alert_timestamp"),
            )
            .outerjoin(Provider, Alert.provider_id == Provider.id)
            .filter(
                Alert.tenant_id == tenant_id,
                Alert.provider_type != "group",
                Provider.id
                == None,  # Filters for alerts with a provider_id not in Provider table
            )
            .group_by(Alert.provider_type, Alert.provider_id)
            .all()
        )

    return providers


def get_provider_distribution(tenant_id: str) -> dict:
    """Returns hits per hour and the last alert timestamp for each provider, limited to the last 24 hours."""
    with Session(engine) as session:
        twenty_four_hours_ago = datetime.utcnow() - timedelta(hours=24)
        time_format = "%Y-%m-%d %H"

        if session.bind.dialect.name == "mysql":
            timestamp_format = func.date_format(Alert.timestamp, time_format)
        elif session.bind.dialect.name == "postgresql":
            # PostgreSQL requires a different syntax for the timestamp format
            # cf: https://www.postgresql.org/docs/current/functions-formatting.html#FUNCTIONS-FORMATTING
            timestamp_format = func.to_char(Alert.timestamp, "YYYY-MM-DD HH")
        elif session.bind.dialect.name == "sqlite":
            timestamp_format = func.strftime(time_format, Alert.timestamp)

        # Adjusted query to include max timestamp
        query = (
            session.query(
                Alert.provider_id,
                Alert.provider_type,
                timestamp_format.label("time"),
                func.count().label("hits"),
                func.max(Alert.timestamp).label(
                    "last_alert_timestamp"
                ),  # Include max timestamp
            )
            .filter(
                Alert.tenant_id == tenant_id,
                Alert.timestamp >= twenty_four_hours_ago,
            )
            .group_by(Alert.provider_id, Alert.provider_type, "time")
            .order_by(Alert.provider_id, Alert.provider_type, "time")
        )

        results = query.all()

        provider_distribution = {}

        for provider_id, provider_type, time, hits, last_alert_timestamp in results:
            provider_key = f"{provider_id}_{provider_type}"
            last_alert_timestamp = (
                datetime.fromisoformat(last_alert_timestamp)
                if isinstance(last_alert_timestamp, str)
                else last_alert_timestamp
            )

            if provider_key not in provider_distribution:
                provider_distribution[provider_key] = {
                    "provider_id": provider_id,
                    "provider_type": provider_type,
                    "alert_last_24_hours": [
                        {"hour": i, "number": 0} for i in range(24)
                    ],
                    "last_alert_received": last_alert_timestamp,  # Initialize with the first seen timestamp
                }
            else:
                # Update the last alert timestamp if the current one is more recent
                provider_distribution[provider_key]["last_alert_received"] = max(
                    provider_distribution[provider_key]["last_alert_received"],
                    last_alert_timestamp,
                )

            time = datetime.strptime(time, time_format)
            index = int((time - twenty_four_hours_ago).total_seconds() // 3600)

            if 0 <= index < 24:
                provider_distribution[provider_key]["alert_last_24_hours"][index][
                    "number"
                ] += hits

    return provider_distribution


def get_presets(
    tenant_id: str, email, preset_ids: list[str] = None
) -> List[Dict[str, Any]]:
    with Session(engine) as session:
        # v2 with RBAC and roles
        if preset_ids:
            statement = (
                select(Preset)
                .where(Preset.tenant_id == tenant_id)
                .where(Preset.id.in_(preset_ids))
            )
        # v1, no RBAC and roles
        else:
            statement = (
                select(Preset)
                .where(Preset.tenant_id == tenant_id)
                .where(
                    or_(
                        Preset.is_private == False,
                        Preset.created_by == email,
                    )
                )
            )
        result = session.exec(statement)
        presets = result.unique().all()
    return presets


def get_preset_by_name(tenant_id: str, preset_name: str) -> Preset:
    with Session(engine) as session:
        preset = session.exec(
            select(Preset)
            .where(Preset.tenant_id == tenant_id)
            .where(Preset.name == preset_name)
        ).first()
    return preset


def get_all_presets(tenant_id: str) -> List[Preset]:
    with Session(engine) as session:
        presets = (
            session.exec(select(Preset).where(Preset.tenant_id == tenant_id))
            .unique()
            .all()
        )
    return presets


def get_dashboards(tenant_id: str, email=None) -> List[Dict[str, Any]]:
    with Session(engine) as session:
        statement = (
            select(Dashboard)
            .where(Dashboard.tenant_id == tenant_id)
            .where(
                or_(
                    Dashboard.is_private == False,
                    Dashboard.created_by == email,
                )
            )
        )
        dashboards = session.exec(statement).all()
    return dashboards


def create_dashboard(
    tenant_id, dashboard_name, created_by, dashboard_config, is_private=False
):
    with Session(engine) as session:
        dashboard = Dashboard(
            tenant_id=tenant_id,
            dashboard_name=dashboard_name,
            dashboard_config=dashboard_config,
            created_by=created_by,
            is_private=is_private,
        )
        session.add(dashboard)
        session.commit()
        session.refresh(dashboard)
        return dashboard


def update_dashboard(
    tenant_id, dashboard_id, dashboard_name, dashboard_config, updated_by
):
    with Session(engine) as session:
        dashboard = session.exec(
            select(Dashboard)
            .where(Dashboard.tenant_id == tenant_id)
            .where(Dashboard.id == dashboard_id)
        ).first()

        if not dashboard:
            return None

        if dashboard_name:
            dashboard.dashboard_name = dashboard_name

        if dashboard_config:
            dashboard.dashboard_config = dashboard_config

        dashboard.updated_by = updated_by
        dashboard.updated_at = datetime.utcnow()
        session.commit()
        session.refresh(dashboard)
        return dashboard


def delete_dashboard(tenant_id, dashboard_id):
    with Session(engine) as session:
        dashboard = session.exec(
            select(Dashboard)
            .where(Dashboard.tenant_id == tenant_id)
            .where(Dashboard.id == dashboard_id)
        ).first()

        if dashboard:
            session.delete(dashboard)
            session.commit()
            return True
        return False


def get_all_actions(tenant_id: str) -> List[Action]:
    with Session(engine) as session:
        actions = session.exec(
            select(Action).where(Action.tenant_id == tenant_id)
        ).all()
    return actions


def get_action(tenant_id: str, action_id: str) -> Action:
    with Session(engine) as session:
        action = session.exec(
            select(Action)
            .where(Action.tenant_id == tenant_id)
            .where(Action.id == action_id)
        ).first()
    return action


def create_action(action: Action):
    with Session(engine) as session:
        session.add(action)
        session.commit()
        session.refresh(action)


def create_actions(actions: List[Action]):
    with Session(engine) as session:
        for action in actions:
            session.add(action)
        session.commit()


def delete_action(tenant_id: str, action_id: str) -> bool:
    with Session(engine) as session:
        found_action = session.exec(
            select(Action)
            .where(Action.id == action_id)
            .where(Action.tenant_id == tenant_id)
        ).first()
        if found_action:
            session.delete(found_action)
            session.commit()
            return bool(found_action)
        return False


def update_action(
    tenant_id: str, action_id: str, update_payload: Action
) -> Union[Action, None]:
    with Session(engine) as session:
        found_action = session.exec(
            select(Action)
            .where(Action.id == action_id)
            .where(Action.tenant_id == tenant_id)
        ).first()
        if found_action:
            for key, value in update_payload.dict(exclude_unset=True).items():
                if hasattr(found_action, key):
                    setattr(found_action, key, value)
            session.commit()
            session.refresh(found_action)
    return found_action


def get_tenants_configurations(only_with_config=False) -> List[Tenant]:
    with Session(engine) as session:
        try:
            tenants = session.exec(select(Tenant)).all()
        # except column configuration does not exist (new column added)
        except OperationalError as e:
            if "Unknown column" in str(e):
                logger.warning("Column configuration does not exist in the database")
                return {}
            else:
                logger.exception("Failed to get tenants configurations")
                return {}

    tenants_configurations = {}
    for tenant in tenants:
        if only_with_config and not tenant.configuration:
            continue
        tenants_configurations[tenant.id] = tenant.configuration or {}

    return tenants_configurations


def update_preset_options(tenant_id: str, preset_id: str, options: dict) -> Preset:
    with Session(engine) as session:
        preset = session.exec(
            select(Preset)
            .where(Preset.tenant_id == tenant_id)
            .where(Preset.id == preset_id)
        ).first()

        stmt = (
            update(Preset)
            .where(Preset.id == preset_id)
            .where(Preset.tenant_id == tenant_id)
            .values(options=options)
        )
        session.execute(stmt)
        session.commit()
        session.refresh(preset)
    return preset


def assign_alert_to_incident(alert_id: UUID | str, incident_id: UUID, tenant_id: str):
    return add_alerts_to_incident_by_incident_id(tenant_id, incident_id, [alert_id])


def is_alert_assigned_to_incident(
    alert_id: UUID, incident_id: UUID, tenant_id: str
) -> bool:
    with Session(engine) as session:
        assigned = session.exec(
            select(AlertToIncident)
            .where(AlertToIncident.alert_id == alert_id)
            .where(AlertToIncident.incident_id == incident_id)
            .where(AlertToIncident.tenant_id == tenant_id)
        ).first()
    return assigned is not None


def get_incidents(tenant_id) -> List[Incident]:
    with Session(engine) as session:
        incidents = session.exec(
            select(Incident)
            .options(selectinload(Incident.alerts))
            .where(Incident.tenant_id == tenant_id)
            .order_by(desc(Incident.creation_time))
        ).all()
    return incidents


def get_alert_audit(
    tenant_id: str, fingerprint: str, limit: int = 50
) -> List[AlertAudit]:
    with Session(engine) as session:
        audit = session.exec(
            select(AlertAudit)
            .where(AlertAudit.tenant_id == tenant_id)
            .where(AlertAudit.fingerprint == fingerprint)
            .order_by(desc(AlertAudit.timestamp))
            .limit(limit)
        ).all()
    return audit


def get_workflows_with_last_executions_v2(
    tenant_id: str, fetch_last_executions: int = 15
) -> list[dict]:
    if fetch_last_executions is not None and fetch_last_executions > 20:
        fetch_last_executions = 20

    # List first 1000 worflows and thier last executions in the last 7 days which are active)
    with Session(engine) as session:
        latest_executions_subquery = (
            select(
                WorkflowExecution.workflow_id,
                WorkflowExecution.started,
                WorkflowExecution.execution_time,
                WorkflowExecution.status,
                func.row_number()
                .over(
                    partition_by=WorkflowExecution.workflow_id,
                    order_by=desc(WorkflowExecution.started),
                )
                .label("row_num"),
            )
            .where(WorkflowExecution.tenant_id == tenant_id)
            .where(
                WorkflowExecution.started
                >= datetime.now(tz=timezone.utc) - timedelta(days=7)
            )
            .cte("latest_executions_subquery")
        )

        workflows_with_last_executions_query = (
            select(
                Workflow,
                latest_executions_subquery.c.started,
                latest_executions_subquery.c.execution_time,
                latest_executions_subquery.c.status,
            )
            .outerjoin(
                latest_executions_subquery,
                and_(
                    Workflow.id == latest_executions_subquery.c.workflow_id,
                    latest_executions_subquery.c.row_num <= fetch_last_executions,
                ),
            )
            .where(Workflow.tenant_id == tenant_id)
            .where(Workflow.is_deleted == False)
            .order_by(Workflow.id, desc(latest_executions_subquery.c.started))
            .limit(15000)
        ).distinct()

        result = session.execute(workflows_with_last_executions_query).all()

    return result


def get_last_incidents(
    tenant_id: str,
    limit: int = 25,
    offset: int = 0,
    timeframe: int = None,
    upper_timestamp: datetime = None,
    lower_timestamp: datetime = None,
    is_confirmed: bool = False,
) -> Tuple[list[Incident], int]:
    """
    Get the last incidents and total amount of incidents.

    Args:
        tenant_id (str): The tenant_id to filter the incidents by.
        limit (int): Amount of objects to return
        offset (int): Current offset for
        timeframe (int|null): Return incidents only for the last <N> days
        is_confirmed (bool): Return confirmed incidents or predictions

    Returns:
        List[Incident]: A list of Incident objects.
    """
    with Session(engine) as session:
        query = (
            session.query(
                Incident,
            )
            # .options(joinedload(Incident.alerts))
            .filter(
                Incident.tenant_id == tenant_id, Incident.is_confirmed == is_confirmed
            ).order_by(desc(Incident.creation_time))
        )

        if timeframe:
            query = query.filter(
                Incident.start_time
                >= datetime.now(tz=timezone.utc) - timedelta(days=timeframe)
            )

        if upper_timestamp and lower_timestamp:
            query = query.filter(
                col(Incident.last_seen_time).between(lower_timestamp, upper_timestamp)
            )
        elif upper_timestamp:
            query = query.filter(Incident.last_seen_time <= upper_timestamp)
        elif lower_timestamp:
            query = query.filter(Incident.last_seen_time >= lower_timestamp)

        total_count = query.count()

        # Order by start_time in descending order and limit the results
        query = query.order_by(desc(Incident.start_time)).limit(limit).offset(offset)
        # Execute the query
        incidents = query.all()

    return incidents, total_count


def get_incident_by_id(tenant_id: str, incident_id: str | UUID) -> Optional[Incident]:
    with Session(engine) as session:
        query = session.query(
            Incident,
        ).filter(
            Incident.tenant_id == tenant_id,
            Incident.id == incident_id,
        )

    return query.first()


def create_incident_from_dto(
    tenant_id: str, incident_dto: IncidentDtoIn
) -> Optional[Incident]:
    return create_incident_from_dict(tenant_id, incident_dto.dict())


def create_incident_from_dict(
    tenant_id: str, incident_data: dict
) -> Optional[Incident]:
    is_predicted = incident_data.get("is_predicted", False)
    with Session(engine) as session:
        new_incident = Incident(
            **incident_data, tenant_id=tenant_id, is_confirmed=not is_predicted
        )
        session.add(new_incident)
        session.commit()
        session.refresh(new_incident)
        new_incident.alerts = []
    return new_incident


def update_incident_from_dto_by_id(
    tenant_id: str,
    incident_id: str,
    updated_incident_dto: IncidentDtoIn,
) -> Optional[Incident]:
    with Session(engine) as session:
        incident = session.exec(
            select(Incident)
            .where(
                Incident.tenant_id == tenant_id,
                Incident.id == incident_id,
            )
            .options(joinedload(Incident.alerts))
        ).first()

        if not incident:
            return None

        session.query(Incident).filter(
            Incident.tenant_id == tenant_id,
            Incident.id == incident_id,
        ).update(
            {
                "user_generated_name": updated_incident_dto.user_generated_name,
                "user_summary": updated_incident_dto.user_summary,
                "assignee": updated_incident_dto.assignee,
            }
        )

        session.commit()
        session.refresh(incident)

        return incident


def delete_incident_by_id(
    tenant_id: str,
    incident_id: str,
) -> bool:
    with Session(engine) as session:
        incident = (
            session.query(Incident)
            .filter(
                Incident.tenant_id == tenant_id,
                Incident.id == incident_id,
            )
            .first()
        )

        # Delete all associations with alerts:

        (
            session.query(AlertToIncident)
            .where(
                AlertToIncident.tenant_id == tenant_id,
                AlertToIncident.incident_id == incident.id,
            )
            .delete()
        )

        session.delete(incident)
        session.commit()
        return True


def get_incidents_count(
    tenant_id: str,
) -> int:
    with Session(engine) as session:
        return (
            session.query(Incident)
            .filter(
                Incident.tenant_id == tenant_id,
            )
            .count()
        )


def get_incident_alerts_by_incident_id(
    tenant_id: str, incident_id: str, limit: int, offset: int
) -> (List[Alert], int):
    with Session(engine) as session:
        query = (
            session.query(
                Alert,
            )
            .join(AlertToIncident, AlertToIncident.alert_id == Alert.id)
            .join(Incident, AlertToIncident.incident_id == Incident.id)
            .filter(
                AlertToIncident.tenant_id == tenant_id,
                Incident.id == incident_id,
            )
            .order_by(col(Alert.timestamp).desc())
        )

    total_count = query.count()

    return query.limit(limit).offset(offset).all(), total_count


def get_alerts_data_for_incident(
    alert_ids: list[str | UUID], session: Optional[Session] = None
) -> dict:
    """
    Function to prepare aggregated data for incidents from the given list of alert_ids
    Logic is wrapped to the inner function for better usability with an optional database session

    Args:
        alert_ids (list[str | UUID]): list of alert ids for aggregation
        session (Optional[Session]): The database session or None

    Returns: dict {sources: list[str], services: list[str], count: int}
    """

    def inner(db_session: Session):

        fields = (
            get_json_extract_field(session, Alert.event, "service"),
            Alert.provider_type,
            get_json_extract_field(session, Alert.event, "severity"),
        )

        alerts_data = db_session.exec(
            select(*fields).where(
                col(Alert.id).in_(alert_ids),
            )
        ).all()

        sources = []
        services = []
        severities = []

        for service, source, severity in alerts_data:
            if source:
                sources.append(source)
            if service:
                services.append(service)
            if severity:
                if isinstance(severity, int):
                    severities.append(IncidentSeverity.from_number(severity))
                else:
                    severities.append(IncidentSeverity(severity))

        return {
            "sources": set(sources),
            "services": set(services),
            "max_severity": max(severities),
            "count": len(alerts_data),
        }

    # Ensure that we have a session to execute the query. If not - make new one
    if not session:
        with Session(engine) as session:
            return inner(session)
    return inner(session)


def add_alerts_to_incident_by_incident_id(
    tenant_id: str, incident_id: str | UUID, alert_ids: List[UUID]
) -> Optional[Incident]:
    with Session(engine) as session:
        incident = session.exec(
            select(Incident).where(
                Incident.tenant_id == tenant_id,
                Incident.id == incident_id,
            )
        ).first()

        if not incident:
            return None

        existed_alert_ids = session.exec(
            select(AlertToIncident.alert_id).where(
                AlertToIncident.tenant_id == tenant_id,
                AlertToIncident.incident_id == incident.id,
                col(AlertToIncident.alert_id).in_(alert_ids),
            )
        ).all()

        new_alert_ids = [
            alert_id for alert_id in alert_ids if alert_id not in existed_alert_ids
        ]

        if not new_alert_ids:
            return incident

        alerts_data_for_incident = get_alerts_data_for_incident(new_alert_ids, session)

        incident.sources = list(
            set(incident.sources) | set(alerts_data_for_incident["sources"])
        )
        incident.affected_services = list(
            set(incident.affected_services) | set(alerts_data_for_incident["services"])
        )
        incident.alerts_count += alerts_data_for_incident["count"]

        alert_to_incident_entries = [
            AlertToIncident(
                alert_id=alert_id, incident_id=incident.id, tenant_id=tenant_id
            )
            for alert_id in new_alert_ids
        ]

        session.bulk_save_objects(alert_to_incident_entries)

        started_at, last_seen_at = session.exec(
            select(func.min(Alert.timestamp), func.max(Alert.timestamp))
            .join(AlertToIncident, AlertToIncident.alert_id == Alert.id)
            .where(
                AlertToIncident.tenant_id == tenant_id,
                AlertToIncident.incident_id == incident.id,
            )
        ).one()
        incident.start_time = started_at
        incident.last_seen_time = last_seen_at

        incident.severity = alerts_data_for_incident["max_severity"].order

        session.add(incident)
        session.commit()
        session.refresh(incident)
        return incident


def get_incident_unique_fingerprint_count(tenant_id: str, incident_id: str) -> int:
    with Session(engine) as session:
        return session.execute(
            select(func.count(1))
            .select_from(AlertToIncident)
            .join(Alert, AlertToIncident.alert_id == Alert.id)
            .where(
                Alert.tenant_id == tenant_id,
                AlertToIncident.incident_id == incident_id,
            )
        ).scalar()


def remove_alerts_to_incident_by_incident_id(
    tenant_id: str, incident_id: str | UUID, alert_ids: List[UUID]
) -> Optional[int]:
    with Session(engine) as session:
        incident = session.exec(
            select(Incident).where(
                Incident.tenant_id == tenant_id,
                Incident.id == incident_id,
            )
        ).first()

        if not incident:
            return None

        # Removing alerts-to-incident relation for provided alerts_ids
        deleted = (
            session.query(AlertToIncident)
            .where(
                AlertToIncident.tenant_id == tenant_id,
                AlertToIncident.incident_id == incident.id,
                col(AlertToIncident.alert_id).in_(alert_ids),
            )
            .delete()
        )
        session.commit()

        # Getting aggregated data for incidents for alerts which just was removed
        alerts_data_for_incident = get_alerts_data_for_incident(alert_ids, session)

        service_field = get_json_extract_field(session, Alert.event, "service")

        # checking if services of removed alerts are still presented in alerts
        # which still assigned with the incident
        services_existed = session.exec(
            session.query(func.distinct(service_field))
            .join(AlertToIncident, Alert.id == AlertToIncident.alert_id)
            .filter(
                AlertToIncident.incident_id == incident_id,
                service_field.in_(alerts_data_for_incident["services"]),
            )
        ).scalars()

        # checking if sources (providers) of removed alerts are still presented in alerts
        # which still assigned with the incident
        sources_existed = session.exec(
            session.query(col(Alert.provider_type).distinct())
            .join(AlertToIncident, Alert.id == AlertToIncident.alert_id)
            .filter(
                AlertToIncident.incident_id == incident_id,
                col(Alert.provider_type).in_(alerts_data_for_incident["sources"]),
            )
        ).scalars()

        # Making lists of services and sources to remove from the incident
        services_to_remove = [
            service
            for service in alerts_data_for_incident["services"]
            if service not in services_existed
        ]
        sources_to_remove = [
            source
            for source in alerts_data_for_incident["sources"]
            if source not in sources_existed
        ]

        started_at, last_seen_at = session.exec(
            select(func.min(Alert.timestamp), func.max(Alert.timestamp))
            .join(AlertToIncident, AlertToIncident.alert_id == Alert.id)
            .where(
                AlertToIncident.tenant_id == tenant_id,
                AlertToIncident.incident_id == incident.id,
            )
        ).one()

        # filtering removed entities from affected services and sources in the incident
        incident.affected_services = [
            service
            for service in incident.affected_services
            if service not in services_to_remove
        ]
        incident.sources = [
            source for source in incident.sources if source not in sources_to_remove
        ]

        incident.alerts_count -= alerts_data_for_incident["count"]
        incident.start_time = started_at
        incident.last_seen_time = last_seen_at

        session.add(incident)
        session.commit()

        return deleted


def get_alerts_count(
    tenant_id: str,
) -> int:
    with Session(engine) as session:
        return (
            session.query(Alert)
            .filter(
                Alert.tenant_id == tenant_id,
            )
            .count()
        )


def get_first_alert_datetime(
    tenant_id: str,
) -> datetime | None:
    with Session(engine) as session:
        first_alert = (
            session.query(Alert)
            .filter(
                Alert.tenant_id == tenant_id,
            )
            .first()
        )
        if first_alert:
            return first_alert.timestamp


def confirm_predicted_incident_by_id(
    tenant_id: str,
    incident_id: UUID | str,
):
    with Session(engine) as session:
        incident = session.exec(
            select(Incident)
            .where(
                Incident.tenant_id == tenant_id,
                Incident.id == incident_id,
                Incident.is_confirmed == expression.false(),
            )
            .options(joinedload(Incident.alerts))
        ).first()

        if not incident:
            return None

        session.query(Incident).filter(
            Incident.tenant_id == tenant_id,
            Incident.id == incident_id,
            Incident.is_confirmed == expression.false(),
        ).update(
            {
                "is_confirmed": True,
            }
        )

        session.commit()
        session.refresh(incident)

        return incident


def write_pmi_matrix_to_temp_file(
    tenant_id: str, pmi_matrix: np.array, fingerprints: List, temp_dir: str
) -> bool:
    np.savez(
        f"{temp_dir}/pmi_matrix.npz", pmi_matrix=pmi_matrix, fingerprints=fingerprints
    )
    return True


def write_pmi_matrix_to_db(tenant_id: str, pmi_matrix_df: pd.DataFrame) -> bool:
    # TODO: add handlers for sequential launches
    with Session(engine) as session:
        pmi_entries_to_update = 0
        pmi_entries_to_insert = []

        # Query for existing entries to differentiate between updates and inserts
        existing_entries = session.query(PMIMatrix).filter_by(tenant_id=tenant_id).all()
        existing_entries_dict = {
            (entry.fingerprint_i, entry.fingerprint_j): entry
            for entry in existing_entries
        }

        for fingerprint_i in pmi_matrix_df.index:
            for fingerprint_j in pmi_matrix_df.columns:
                if pmi_matrix_df.at[fingerprint_i, fingerprint_j] == -100:
                    continue

                pmi = float(pmi_matrix_df.at[fingerprint_i, fingerprint_j])

                pmi_entry = {
                    "tenant_id": tenant_id,
                    "fingerprint_i": fingerprint_i,
                    "fingerprint_j": fingerprint_j,
                    "pmi": pmi,
                }

                if (fingerprint_i, fingerprint_j) in existing_entries_dict:
                    existed_entry = existing_entries_dict[
                        (fingerprint_i, fingerprint_j)
                    ]
                    if existed_entry.pmi != pmi:
                        session.execute(
                            update(PMIMatrix)
                            .where(
                                PMIMatrix.fingerprint_i == fingerprint_i,
                                PMIMatrix.fingerprint_j == fingerprint_j,
                                PMIMatrix.tenant_id == tenant_id,
                            )
                            .values(pmi=pmi)
                        )
                        pmi_entries_to_update += 1
                else:
                    pmi_entries_to_insert.append(pmi_entry)

        if pmi_entries_to_insert:
            session.bulk_insert_mappings(PMIMatrix, pmi_entries_to_insert)

        logger.info(
            f"PMI matrix for tenant {tenant_id} updated. {pmi_entries_to_update} entries updated, {len(pmi_entries_to_insert)} entries inserted",
            extra={"tenant_id": tenant_id},
        )

        session.commit()

    return True


def get_pmi_value(
    tenant_id: str, fingerprint_i: str, fingerprint_j: str
) -> Optional[float]:
    with Session(engine) as session:
        pmi_entry = session.exec(
            select(PMIMatrix)
            .where(PMIMatrix.tenant_id == tenant_id)
            .where(PMIMatrix.fingerprint_i == fingerprint_i)
            .where(PMIMatrix.fingerprint_j == fingerprint_j)
        ).first()

    return pmi_entry.pmi if pmi_entry else None


def get_pmi_values_from_temp_file(temp_dir: str) -> Tuple[np.array, Dict[str, int]]:
    npzfile = np.load(f"{temp_dir}/pmi_matrix.npz", allow_pickle=True)
    pmi_matrix = npzfile["pmi_matrix"]
    fingerprints = npzfile["fingerprints"]

    fingerint2idx = {fingerprint: i for i, fingerprint in enumerate(fingerprints)}

    return pmi_matrix, fingerint2idx


def get_pmi_values(
    tenant_id: str, fingerprints: List[str]
) -> Dict[Tuple[str, str], Optional[float]]:
    with Session(engine) as session:
        pmi_entries = session.exec(
            select(PMIMatrix).where(PMIMatrix.tenant_id == tenant_id)
        ).all()

    pmi_values = {
        (entry.fingerprint_i, entry.fingerprint_j): entry.pmi for entry in pmi_entries
    }
    return pmi_values


def update_incident_summary(
    tenant_id: str, incident_id: UUID, summary: str
) -> Incident:
    with Session(engine) as session:
        incident = session.exec(
            select(Incident)
            .where(Incident.tenant_id == tenant_id)
            .where(Incident.id == incident_id)
        ).first()

        if not incident:
            logger.error(
                f"Incident not found for tenant {tenant_id} and incident {incident_id}",
                extra={"tenant_id": tenant_id},
            )
            return

        incident.generated_summary = summary
        session.commit()
        session.refresh(incident)

        return


def update_incident_name(tenant_id: str, incident_id: UUID, name: str) -> Incident:
    with Session(engine) as session:
        incident = session.exec(
            select(Incident)
            .where(Incident.tenant_id == tenant_id)
            .where(Incident.id == incident_id)
        ).first()

        if not incident:
            logger.error(
                f"Incident not found for tenant {tenant_id} and incident {incident_id}",
                extra={"tenant_id": tenant_id},
            )
            return

        incident.ai_generated_name = name
        session.commit()
        session.refresh(incident)

        return incident


# Fetch all topology data
def get_all_topology_data(
    tenant_id: str,
    provider_id: Optional[str] = None,
    service: Optional[str] = None,
    environment: Optional[str] = None,
) -> List[TopologyServiceDtoOut]:
    with Session(engine) as session:
        query = select(TopologyService).where(TopologyService.tenant_id == tenant_id)

        # @tb: let's filter by service only for now and take care of it when we handle multilpe
        # services and environments and cmdbs
        # the idea is that we show the service topology regardless of the underlying provider/env
        # if provider_id is not None and service is not None and environment is not None:
        if service is not None:
            query = query.where(
                TopologyService.service == service,
                # TopologyService.source_provider_id == provider_id,
                # TopologyService.environment == environment,
            )

            service_instance = session.exec(query).first()
            if not service_instance:
                return []

            services = session.exec(
                select(TopologyServiceDependency)
                .where(
                    TopologyServiceDependency.depends_on_service_id
                    == service_instance.id
                )
                .options(joinedload(TopologyServiceDependency.service))
            ).all()
            services = [service_instance, *[service.service for service in services]]
        else:
            # Fetch services for the tenant
            services = session.exec(query).all()

        service_dtos = [TopologyServiceDtoOut.from_orm(service) for service in services]

        return service_dtos


def get_topology_data_by_dynamic_matcher(
    tenant_id: str, matchers_value: dict[str, str]
) -> TopologyService | None:
    with Session(engine) as session:
        query = select(TopologyService).where(TopologyService.tenant_id == tenant_id)
        for matcher in matchers_value:
            query = query.where(
                getattr(TopologyService, matcher) == matchers_value[matcher]
            )
    return session.exec(query).first()


def get_tags(tenant_id):
    with Session(engine) as session:
        tags = session.exec(select(Tag).where(Tag.tenant_id == tenant_id)).all()
    return tags


def create_tag(tag: Tag):
    with Session(engine) as session:
        session.add(tag)
        session.commit()
        session.refresh(tag)
        return tag


def assign_tag_to_preset(tenant_id: str, tag_id: str, preset_id: str):
    with Session(engine) as session:
        tag_preset = PresetTagLink(
            tenant_id=tenant_id,
            tag_id=tag_id,
            preset_id=preset_id,
        )
        session.add(tag_preset)
        session.commit()
        session.refresh(tag_preset)
        return tag_preset


def get_provider_by_name(tenant_id: str, provider_name: str) -> Provider:
    with Session(engine) as session:
        provider = session.exec(
            select(Provider)
            .where(Provider.tenant_id == tenant_id)
            .where(Provider.name == provider_name)
        ).first()
    return provider<|MERGE_RESOLUTION|>--- conflicted
+++ resolved
@@ -576,14 +576,11 @@
     execution_id: Optional[str] = None,
 ):
     with Session(engine) as session:
-        query = (
-            session.query(
-                WorkflowExecution,
-            )
-            .filter(
-                WorkflowExecution.tenant_id == tenant_id,
-                WorkflowExecution.workflow_id == workflow_id,
-            )
+        query = session.query(
+            WorkflowExecution,
+        ).filter(
+            WorkflowExecution.tenant_id == tenant_id,
+            WorkflowExecution.workflow_id == workflow_id,
         )
 
         now = datetime.now(tz=timezone.utc)
@@ -623,37 +620,19 @@
             query = query.filter(or_(*conditions))
 
         total_count = query.count()
-<<<<<<< HEAD
-        status_counts = (
-            query.with_entities(WorkflowExecution.status, func.count().label("count"))
-            .group_by(WorkflowExecution.status)
-            .all()
-        )
+        status_count_query = query.with_entities(
+            WorkflowExecution.status, func.count().label("count")
+        ).group_by(WorkflowExecution.status)
+        status_counts = status_count_query.all()
 
         statusGroupbyMap = {status: count for status, count in status_counts}
-        passCount = statusGroupbyMap.get("success", 0)
-        failCount = statusGroupbyMap.get("error", 0) + statusGroupbyMap.get(
+        pass_count = statusGroupbyMap.get("success", 0)
+        fail_count = statusGroupbyMap.get("error", 0) + statusGroupbyMap.get(
             "timeout", 0
         )
-        if passCount > 0:
-            passFail = (passCount / failCount) * 100 if failCount > 0 else 100.00
-        else:
-            passFail = 0.0
         avgDuration = query.with_entities(
             func.avg(WorkflowExecution.execution_time)
         ).scalar()
-=======
-        status_count_query = query.with_entities(
-            WorkflowExecution.status,
-            func.count().label('count')
-        ).group_by(WorkflowExecution.status)
-        status_counts = status_count_query.all()
-
-        statusGroupbyMap = {status: count for status, count in status_counts}
-        pass_count = statusGroupbyMap.get('success', 0)
-        fail_count = statusGroupbyMap.get('error', 0) + statusGroupbyMap.get('timeout', 0)   
-        avgDuration = query.with_entities(func.avg(WorkflowExecution.execution_time)).scalar()
->>>>>>> ed81d81f
         avgDuration = avgDuration if avgDuration else 0.0
 
         query = (
