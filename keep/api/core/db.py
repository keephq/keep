import logging
import os
import time
from datetime import datetime, timedelta
from uuid import uuid4

import pymysql
from google.cloud.sql.connector import Connector
from sqlalchemy import and_, func, select
from sqlalchemy.exc import IntegrityError
from sqlalchemy.orm import aliased, joinedload
from sqlmodel import Session, SQLModel, create_engine, select

# This import is required to create the tables
from keep.api.core.config import config
from keep.api.models.db.alert import *
from keep.api.models.db.provider import *
from keep.api.models.db.tenant import *
from keep.api.models.db.workflow import *

running_in_cloud_run = os.environ.get("K_SERVICE") is not None

logger = logging.getLogger(__name__)


def __get_conn() -> pymysql.connections.Connection:
    """
    Creates a connection to the database when running in Cloud Run.

    Returns:
        pymysql.connections.Connection: The DB connection.
    """
    with Connector() as connector:
        conn = connector.connect(
            "keephq-sandbox:us-central1:keep",  # Todo: get from configuration
            "pymysql",
            user="keep-api",
            db="keepdb",
            enable_iam_auth=True,
        )
    return conn


def __get_conn_impersonate() -> pymysql.connections.Connection:
    """
    Creates a connection to the remote database when running locally.

    Returns:
        pymysql.connections.Connection: The DB connection.
    """
    from google.auth import default, impersonated_credentials
    from google.auth.transport.requests import Request

    # Get application default credentials
    creds, project = default()
    # Create impersonated credentials
    target_scopes = ["https://www.googleapis.com/auth/cloud-platform"]
    creds = impersonated_credentials.Credentials(
        source_credentials=creds,
        target_principal="keep-api@keephq-sandbox.iam.gserviceaccount.com",
        target_scopes=target_scopes,
    )
    # Refresh the credentials to obtain an impersonated access token
    creds.refresh(Request())
    # Get the access token
    access_token = creds.token
    # Create a new MySQL connection with the obtained access token
    with Connector() as connector:
        conn = connector.connect(
            "keephq-sandbox:us-central1:keep",  # Todo: get from configuration
            "pymysql",
            user="keep-api",
            password=access_token,
            host="127.0.0.1",
            port=3306,
            database="keepdb",
        )
    return conn


db_connection_string = config("DATABASE_CONNECTION_STRING", default=None)

if running_in_cloud_run:
    engine = create_engine(
        "mysql+pymysql://",
        creator=__get_conn,
    )
elif db_connection_string == "impersonate":
    engine = create_engine(
        "mysql+pymysql://",
        creator=__get_conn_impersonate,
    )
elif db_connection_string:
    engine = create_engine(
        db_connection_string,
    )
else:
    engine = create_engine(
        "sqlite:///./keep.db", connect_args={"check_same_thread": False}
    )


def create_db_and_tables():
    """
    Creates the database and tables.
    """
    SQLModel.metadata.create_all(engine)


def get_session() -> Session:
    """
    Creates a database session.

    Yields:
        Session: A database session
    """
    with Session(engine) as session:
        yield session


def try_create_single_tenant(tenant_id: str) -> None:
    try:
        create_db_and_tables()
    except:
        pass
    with Session(engine) as session:
        try:
            # Do everything related with single tenant creation in here
            session.add(Tenant(id=tenant_id, name="Single Tenant"))
            session.commit()
        except IntegrityError:
            # Tenant already exists
            pass


def create_workflow_execution(
    workflow_id: str, tenant_id: str, triggered_by: str, execution_number: int = 1
) -> WorkflowExecution:
    with Session(engine) as session:
        try:
            workflow_execution = WorkflowExecution(
                id=str(uuid4()),
                workflow_id=workflow_id,
                tenant_id=tenant_id,
                started=datetime.utcnow(),
                triggered_by=triggered_by,
                execution_number=execution_number,
                status="in_progress",
            )
            session.add(workflow_execution)
            session.commit()
            return workflow_execution.id
        except IntegrityError:
            # Workflow execution already exists
            logger.debug(
                f"Failed to create a new execution for workflow {workflow_id}. Constraint is met."
            )
            raise


def get_last_completed_execution(
    session: Session, workflow_id: str
) -> WorkflowExecution:
    return session.exec(
        select(WorkflowExecution)
        .where(WorkflowExecution.workflow_id == workflow_id)
        .where(
            (WorkflowExecution.status == "success")
            | (WorkflowExecution.status == "error")
        )
        .order_by(WorkflowExecution.started.desc())
        .limit(1)
    ).first()


def get_workflows_that_should_run():
    with Session(engine) as session:
        workflows_with_interval = session.exec(
            select(Workflow)
            .where(Workflow.is_deleted == False)
            .where(Workflow.interval != None)
            .where(Workflow.interval > 0)
        ).all()

        workflows_to_run = []
        # for each workflow:
        for workflow in workflows_with_interval:
            current_time = datetime.utcnow()
            last_execution = get_last_completed_execution(session, workflow.id)
            # if there no last execution
            if not last_execution:
                try:
                    # try to get the lock
                    workflow_execution_id = create_workflow_execution(
                        workflow.id, workflow.tenant_id, "scheduler"
                    )
                # some other thread/instance has already started to work on it
                except IntegrityError:
                    continue
            # else, if the last execution was more than interval seconds ago, we need to run it
            elif (
                last_execution.started + timedelta(seconds=workflow.interval)
                <= current_time
            ):
<<<<<<< HEAD
                try:
                    # try to get the lock with execution_number + 1
                    workflow_execution_id = create_workflow_execution(
                        workflow.id,
                        workflow.tenant_id,
                        "scheduler",
                        last_execution.execution_number + 1,
                    )
=======
                ongoing_execution = session.exec(
                    select(WorkflowExecution)
                    .where(WorkflowExecution.workflow_id == workflow.id)
                    .where(WorkflowExecution.status == "in_progress")
                ).first()

                if not ongoing_execution:
                    try:
                        workflow_execution_id = create_workflow_execution(
                            workflow.id, workflow.tenant_id, "scheduler"
                        )
                    # some other thread/instance has already started to work on it
                    except IntegrityError:
                        continue
>>>>>>> f37296c0
                    # the workflow obejct itself is only under this session so we need to use the
                    # raw
                    workflows_to_run.append(
                        {
                            "tenant_id": workflow.tenant_id,
                            "workflow_id": workflow.id,
                            "workflow_execution_id": workflow_execution_id,
                        }
                    )
                # some other thread/instance has already started to work on it
                except IntegrityError:
                    # let's verify the locking is still valid and not timeouted:
                    pass
                # get the ongoing execution
                ongoing_execution = session.exec(
                    select(WorkflowExecution)
                    .where(WorkflowExecution.workflow_id == workflow.id)
                    .where(
                        WorkflowExecution.execution_number
                        == last_execution.execution_number + 1
                    )
                    .limit(1)
                ).first()
                # this is a WTF exception since if this (workflow_id, execution_number) does not exist,
                # we would be able to acquire the lock
                if not ongoing_execution:
                    logger.error("WTF: ongoing execution not found")
                    continue
                # if this completed, error, than that's ok - the service who locked the execution is done
                elif ongoing_execution.status != "in_progress":
                    continue
                # if the ongoing execution runs more than 60 minutes, than its timeout
                elif ongoing_execution.started + timedelta(minutes=60) <= current_time:
                    ongoing_execution.status = "timeout"
                    session.commit()
                    # re-create the execution
                    try:
                        workflow_execution_id = create_workflow_execution(
                            workflow.id,
                            workflow.tenant_id,
                            "scheduler",
                            ongoing_execution.execution_number + 1,
                        )
                    # some other thread/instance has already started to work on it
                    except IntegrityError:
                        logger.debug(
                            f"Failed to create a new execution for workflow {workflow.id} [timeout]. Constraint is met."
                        )
                        continue
                    # the workflow obejct itself is only under this session so we need to use the
                    # raw
                    workflows_to_run.append(
                        {
                            "tenant_id": workflow.tenant_id,
                            "workflow_id": workflow.id,
                            "workflow_execution_id": workflow_execution_id,
                        }
                    )
            else:
                logger.info(
                    f"Workflow {workflow.id} is already running by someone else"
                )

        return workflows_to_run


def add_workflow(
    id, name, tenant_id, description, created_by, interval, workflow_raw
) -> Workflow:
    with Session(engine) as session:
        workflow = Workflow(
            id=id,
            name=name,
            tenant_id=tenant_id,
            description=description,
            created_by=created_by,
            interval=interval,
            workflow_raw=workflow_raw,
        )
        session.add(workflow)
        session.commit()
        session.refresh(workflow)
    return workflow


def get_workflows_with_last_execution(tenant_id: str) -> List[dict]:
    with Session(engine) as session:
        latest_execution_cte = (
            select(
                WorkflowExecution.workflow_id,
                func.max(WorkflowExecution.started).label("last_execution_time"),
            )
            .group_by(WorkflowExecution.workflow_id)
            .cte("latest_execution_cte")
        )

        workflows_with_last_execution_query = (
            select(
                Workflow,
                latest_execution_cte.c.last_execution_time,
                WorkflowExecution.status,
            )
            .outerjoin(
                latest_execution_cte,
                Workflow.id == latest_execution_cte.c.workflow_id,
            )
            .outerjoin(
                WorkflowExecution,
                and_(
                    Workflow.id == WorkflowExecution.workflow_id,
                    WorkflowExecution.started
                    == latest_execution_cte.c.last_execution_time,
                ),
            )
            .where(Workflow.tenant_id == tenant_id)
            .where(Workflow.is_deleted == False)
        )

        result = session.execute(workflows_with_last_execution_query).all()

    return result


def get_workflow(tenant_id: str, workflow_id: str) -> Workflow:
    with Session(engine) as session:
        workflow = session.exec(
            select(Workflow)
            .where(Workflow.tenant_id == tenant_id)
            .where(Workflow.id == workflow_id)
            .where(Workflow.is_deleted == False)
        ).first()
    if not workflow:
        return None
    return workflow


def get_raw_workflow(tenant_id: str, workflow_id: str) -> str:
    workflow = get_workflow(tenant_id, workflow_id)
    if not workflow:
        return None
    return workflow.workflow_raw


def get_installed_providers(tenant_id: str) -> List[str]:
    with Session(engine) as session:
        providers = session.exec(
            select(Provider).where(Provider.tenant_id == tenant_id)
        ).all()
    return providers


def finish_workflow_execution(tenant_id, workflow_id, execution_id, status, error):
    with Session(engine) as session:
        workflow_execution = session.exec(
            select(WorkflowExecution)
            .where(WorkflowExecution.tenant_id == tenant_id)
            .where(WorkflowExecution.workflow_id == workflow_id)
            .where(WorkflowExecution.id == execution_id)
        ).first()

        workflow_execution.status = status
        workflow_execution.error = error
        workflow_execution.execution_time = (
            time.time() - workflow_execution.started.timestamp()
        )
        # TODO: logs
        session.commit()


def get_workflow_executions(tenant_id, workflow_id, limit=50):
    with Session(engine) as session:
        workflow_executions = session.exec(
            select(WorkflowExecution)
            .where(WorkflowExecution.tenant_id == tenant_id)
            .where(WorkflowExecution.workflow_id == workflow_id)
            .order_by(WorkflowExecution.started.desc())
            .limit(limit)
        ).all()
    return workflow_executions


def delete_workflow(tenant_id, workflow_id):
    with Session(engine) as session:
        workflow = session.exec(
            select(Workflow)
            .where(Workflow.tenant_id == tenant_id)
            .where(Workflow.id == workflow_id)
        ).first()

        if workflow:
            workflow.is_deleted = True
            session.commit()


def get_workflow_id(tenant_id, workflow_name):
    with Session(engine) as session:
        workflow = session.exec(
            select(Workflow)
            .where(Workflow.tenant_id == tenant_id)
            .where(Workflow.name == workflow_name)
        ).first()

        if workflow:
            return workflow.id


def push_logs_to_db(log_entries):
    db_log_entries = [
        WorkflowExecutionLog(
            workflow_execution_id=log_entry["workflow_execution_id"],
            timestamp=datetime.strptime(log_entry["asctime"], "%Y-%m-%d %H:%M:%S,%f"),
            message=log_entry["message"],
        )
        for log_entry in log_entries
    ]

    # Add the LogEntry instances to the database session
    with Session(engine) as session:
        session.add_all(db_log_entries)
        session.commit()


def get_workflow_execution(
    tenant_id: str, workflow_id: str, workflow_execution_id: str
):
    with Session(engine) as session:
        execution_with_logs = (
            session.query(WorkflowExecution)
            .filter(
                WorkflowExecution.workflow_id == workflow_id,
                WorkflowExecution.id == workflow_execution_id,
            )
            .options(joinedload(WorkflowExecution.logs))
            .one()
        )

        return execution_with_logs
    return execution_with_logs<|MERGE_RESOLUTION|>--- conflicted
+++ resolved
@@ -187,7 +187,7 @@
         for workflow in workflows_with_interval:
             current_time = datetime.utcnow()
             last_execution = get_last_completed_execution(session, workflow.id)
-            # if there no last execution
+            # if there no last execution, that's the first time we run the workflow
             if not last_execution:
                 try:
                     # try to get the lock
@@ -202,7 +202,6 @@
                 last_execution.started + timedelta(seconds=workflow.interval)
                 <= current_time
             ):
-<<<<<<< HEAD
                 try:
                     # try to get the lock with execution_number + 1
                     workflow_execution_id = create_workflow_execution(
@@ -211,24 +210,8 @@
                         "scheduler",
                         last_execution.execution_number + 1,
                     )
-=======
-                ongoing_execution = session.exec(
-                    select(WorkflowExecution)
-                    .where(WorkflowExecution.workflow_id == workflow.id)
-                    .where(WorkflowExecution.status == "in_progress")
-                ).first()
-
-                if not ongoing_execution:
-                    try:
-                        workflow_execution_id = create_workflow_execution(
-                            workflow.id, workflow.tenant_id, "scheduler"
-                        )
-                    # some other thread/instance has already started to work on it
-                    except IntegrityError:
-                        continue
->>>>>>> f37296c0
-                    # the workflow obejct itself is only under this session so we need to use the
-                    # raw
+                    # we succeed to get the lock on this executio number :)
+                    # let's run it
                     workflows_to_run.append(
                         {
                             "tenant_id": workflow.tenant_id,
@@ -238,7 +221,7 @@
                     )
                 # some other thread/instance has already started to work on it
                 except IntegrityError:
-                    # let's verify the locking is still valid and not timeouted:
+                    # we need to verify the locking is still valid and not timeouted
                     pass
                 # get the ongoing execution
                 ongoing_execution = session.exec(
@@ -262,7 +245,7 @@
                 elif ongoing_execution.started + timedelta(minutes=60) <= current_time:
                     ongoing_execution.status = "timeout"
                     session.commit()
-                    # re-create the execution
+                    # re-create the execution and try to get the lock
                     try:
                         workflow_execution_id = create_workflow_execution(
                             workflow.id,
@@ -270,14 +253,13 @@
                             "scheduler",
                             ongoing_execution.execution_number + 1,
                         )
-                    # some other thread/instance has already started to work on it
+                    # some other thread/instance has already started to work on it and that's ok
                     except IntegrityError:
                         logger.debug(
                             f"Failed to create a new execution for workflow {workflow.id} [timeout]. Constraint is met."
                         )
                         continue
-                    # the workflow obejct itself is only under this session so we need to use the
-                    # raw
+                    # managed to acquire the (workflow_id, execution_number) lock
                     workflows_to_run.append(
                         {
                             "tenant_id": workflow.tenant_id,
