"""
Keep main database module.

This module contains the CRUD database functions for Keep.
"""

import hashlib
import json
import logging
import random
import uuid
from datetime import datetime, timedelta, timezone
from typing import Any, Dict, List, Tuple, Union
from uuid import uuid4

import validators
from dotenv import find_dotenv, load_dotenv
from opentelemetry.instrumentation.sqlalchemy import SQLAlchemyInstrumentor
from sqlalchemy import and_, desc, null, update
from sqlalchemy.exc import IntegrityError, OperationalError
from sqlalchemy.orm import joinedload, selectinload, subqueryload
from sqlalchemy.orm.attributes import flag_modified
from sqlalchemy.orm.exc import StaleDataError
from sqlalchemy.sql import expression
from sqlmodel import Session, col, or_, select

from keep.api.core.db_utils import create_db_engine, get_json_extract_field

# This import is required to create the tables
from keep.api.models.alert import AlertStatus, IncidentDtoIn
from keep.api.models.db.action import Action
from keep.api.models.db.alert import *  # pylint: disable=unused-wildcard-import
from keep.api.models.db.dashboard import *  # pylint: disable=unused-wildcard-import
from keep.api.models.db.extraction import *  # pylint: disable=unused-wildcard-import
from keep.api.models.db.mapping import *  # pylint: disable=unused-wildcard-import
from keep.api.models.db.preset import *  # pylint: disable=unused-wildcard-import
from keep.api.models.db.provider import *  # pylint: disable=unused-wildcard-import
from keep.api.models.db.rule import *  # pylint: disable=unused-wildcard-import
from keep.api.models.db.tenant import *  # pylint: disable=unused-wildcard-import
from keep.api.models.db.topology import *  # pylint: disable=unused-wildcard-import
from keep.api.models.db.workflow import *  # pylint: disable=unused-wildcard-import

logger = logging.getLogger(__name__)


# this is a workaround for gunicorn to load the env vars
#   becuase somehow in gunicorn it doesn't load the .env file
load_dotenv(find_dotenv())


engine = create_db_engine()
SQLAlchemyInstrumentor().instrument(enable_commenter=True, engine=engine)


def get_session() -> Session:
    """
    Creates a database session.

    Yields:
        Session: A database session
    """
    from opentelemetry import trace  # pylint: disable=import-outside-toplevel

    tracer = trace.get_tracer(__name__)
    with tracer.start_as_current_span("get_session"):
        with Session(engine) as session:
            yield session


def get_session_sync() -> Session:
    """
    Creates a database session.

    Returns:
        Session: A database session
    """
    return Session(engine)


def create_workflow_execution(
    workflow_id: str,
    tenant_id: str,
    triggered_by: str,
    execution_number: int = 1,
    event_id: str = None,
    fingerprint: str = None,
    execution_id: str = None,
) -> WorkflowExecution:
    with Session(engine) as session:
        try:
            if len(triggered_by) > 255:
                triggered_by = triggered_by[:255]

            workflow_execution = WorkflowExecution(
                id=execution_id or str(uuid4()),
                workflow_id=workflow_id,
                tenant_id=tenant_id,
                started=datetime.now(tz=timezone.utc),
                triggered_by=triggered_by,
                execution_number=execution_number,
                status="in_progress",
            )
            session.add(workflow_execution)

            if fingerprint:
                workflow_to_alert_execution = WorkflowToAlertExecution(
                    workflow_execution_id=workflow_execution.id,
                    alert_fingerprint=fingerprint,
                    event_id=event_id,
                )
                session.add(workflow_to_alert_execution)

            session.commit()
            return workflow_execution.id
        except IntegrityError:
            # Workflow execution already exists
            logger.debug(
                f"Failed to create a new execution for workflow {workflow_id}. Constraint is met."
            )
            raise


def get_mapping_rule_by_id(tenant_id: str, rule_id: str) -> MappingRule | None:
    rule = None
    with Session(engine) as session:
        rule: MappingRule | None = (
            session.query(MappingRule)
            .filter(MappingRule.tenant_id == tenant_id)
            .filter(MappingRule.id == rule_id)
            .first()
        )
    return rule


def get_last_completed_execution(
    session: Session, workflow_id: str
) -> WorkflowExecution:
    return session.exec(
        select(WorkflowExecution)
        .where(WorkflowExecution.workflow_id == workflow_id)
        .where(
            (WorkflowExecution.status == "success")
            | (WorkflowExecution.status == "error")
            | (WorkflowExecution.status == "providers_not_configured")
        )
        .order_by(WorkflowExecution.execution_number.desc())
        .limit(1)
    ).first()


def get_workflows_that_should_run():
    with Session(engine) as session:
        logger.debug("Checking for workflows that should run")
        workflows_with_interval = (
            session.query(Workflow)
            .filter(Workflow.is_deleted == False)
            .filter(Workflow.interval != None)
            .filter(Workflow.interval > 0)
            .all()
        )
        logger.debug(f"Found {len(workflows_with_interval)} workflows with interval")
        workflows_to_run = []
        # for each workflow:
        for workflow in workflows_with_interval:
            current_time = datetime.utcnow()
            last_execution = get_last_completed_execution(session, workflow.id)
            # if there no last execution, that's the first time we run the workflow
            if not last_execution:
                try:
                    # try to get the lock
                    workflow_execution_id = create_workflow_execution(
                        workflow.id, workflow.tenant_id, "scheduler"
                    )
                    # we succeed to get the lock on this execution number :)
                    # let's run it
                    workflows_to_run.append(
                        {
                            "tenant_id": workflow.tenant_id,
                            "workflow_id": workflow.id,
                            "workflow_execution_id": workflow_execution_id,
                        }
                    )
                # some other thread/instance has already started to work on it
                except IntegrityError:
                    continue
            # else, if the last execution was more than interval seconds ago, we need to run it
            elif (
                last_execution.started + timedelta(seconds=workflow.interval)
                <= current_time
            ):
                try:
                    # try to get the lock with execution_number + 1
                    workflow_execution_id = create_workflow_execution(
                        workflow.id,
                        workflow.tenant_id,
                        "scheduler",
                        last_execution.execution_number + 1,
                    )
                    # we succeed to get the lock on this execution number :)
                    # let's run it
                    workflows_to_run.append(
                        {
                            "tenant_id": workflow.tenant_id,
                            "workflow_id": workflow.id,
                            "workflow_execution_id": workflow_execution_id,
                        }
                    )
                    # continue to the next one
                    continue
                # some other thread/instance has already started to work on it
                except IntegrityError:
                    # we need to verify the locking is still valid and not timeouted
                    session.rollback()
                    pass
                # get the ongoing execution
                ongoing_execution = session.exec(
                    select(WorkflowExecution)
                    .where(WorkflowExecution.workflow_id == workflow.id)
                    .where(
                        WorkflowExecution.execution_number
                        == last_execution.execution_number + 1
                    )
                    .limit(1)
                ).first()
                # this is a WTF exception since if this (workflow_id, execution_number) does not exist,
                # we would be able to acquire the lock
                if not ongoing_execution:
                    logger.error(
                        f"WTF: ongoing execution not found {workflow.id} {last_execution.execution_number + 1}"
                    )
                    continue
                # if this completed, error, than that's ok - the service who locked the execution is done
                elif ongoing_execution.status != "in_progress":
                    continue
                # if the ongoing execution runs more than 60 minutes, than its timeout
                elif ongoing_execution.started + timedelta(minutes=60) <= current_time:
                    ongoing_execution.status = "timeout"
                    session.commit()
                    # re-create the execution and try to get the lock
                    try:
                        workflow_execution_id = create_workflow_execution(
                            workflow.id,
                            workflow.tenant_id,
                            "scheduler",
                            ongoing_execution.execution_number + 1,
                        )
                    # some other thread/instance has already started to work on it and that's ok
                    except IntegrityError:
                        logger.debug(
                            f"Failed to create a new execution for workflow {workflow.id} [timeout]. Constraint is met."
                        )
                        continue
                    # managed to acquire the (workflow_id, execution_number) lock
                    workflows_to_run.append(
                        {
                            "tenant_id": workflow.tenant_id,
                            "workflow_id": workflow.id,
                            "workflow_execution_id": workflow_execution_id,
                        }
                    )
            else:
                logger.debug(
                    f"Workflow {workflow.id} is already running by someone else"
                )

        return workflows_to_run


def add_or_update_workflow(
    id,
    name,
    tenant_id,
    description,
    created_by,
    interval,
    workflow_raw,
    updated_by=None,
) -> Workflow:
    with Session(engine, expire_on_commit=False) as session:
        # TODO: we need to better understanad if that's the right behavior we want
        existing_workflow = (
            session.query(Workflow)
            .filter_by(name=name)
            .filter_by(tenant_id=tenant_id)
            .first()
        )

        if existing_workflow:
            # tb: no need to override the id field here because it has foreign key constraints.
            existing_workflow.tenant_id = tenant_id
            existing_workflow.description = description
            existing_workflow.updated_by = (
                updated_by or existing_workflow.updated_by
            )  # Update the updated_by field if provided
            existing_workflow.interval = interval
            existing_workflow.workflow_raw = workflow_raw
            existing_workflow.revision += 1  # Increment the revision
            existing_workflow.last_updated = datetime.now()  # Update last_updated
            existing_workflow.is_deleted = False

        else:
            # Create a new workflow
            workflow = Workflow(
                id=id,
                name=name,
                tenant_id=tenant_id,
                description=description,
                created_by=created_by,
                updated_by=updated_by,  # Set updated_by to the provided value
                interval=interval,
                workflow_raw=workflow_raw,
            )
            session.add(workflow)

        session.commit()
        return existing_workflow if existing_workflow else workflow


def get_workflow_to_alert_execution_by_workflow_execution_id(
    workflow_execution_id: str,
) -> WorkflowToAlertExecution:
    """
    Get the WorkflowToAlertExecution entry for a given workflow execution ID.

    Args:
        workflow_execution_id (str): The workflow execution ID to filter the workflow execution by.

    Returns:
        WorkflowToAlertExecution: The WorkflowToAlertExecution object.
    """
    with Session(engine) as session:
        return (
            session.query(WorkflowToAlertExecution)
            .filter_by(workflow_execution_id=workflow_execution_id)
            .first()
        )


def get_last_workflow_workflow_to_alert_executions(
    session: Session, tenant_id: str
) -> list[WorkflowToAlertExecution]:
    """
    Get the latest workflow executions for each alert fingerprint.

    Args:
        session (Session): The database session.
        tenant_id (str): The tenant_id to filter the workflow executions by.

    Returns:
        list[WorkflowToAlertExecution]: A list of WorkflowToAlertExecution objects.
    """
    # Subquery to find the max started timestamp for each alert_fingerprint
    max_started_subquery = (
        session.query(
            WorkflowToAlertExecution.alert_fingerprint,
            func.max(WorkflowExecution.started).label("max_started"),
        )
        .join(
            WorkflowExecution,
            WorkflowToAlertExecution.workflow_execution_id == WorkflowExecution.id,
        )
        .filter(WorkflowExecution.tenant_id == tenant_id)
        .filter(WorkflowExecution.started >= datetime.now() - timedelta(days=7))
        .group_by(WorkflowToAlertExecution.alert_fingerprint)
    ).subquery("max_started_subquery")

    # Query to find WorkflowToAlertExecution entries that match the max started timestamp
    latest_workflow_to_alert_executions: list[WorkflowToAlertExecution] = (
        session.query(WorkflowToAlertExecution)
        .join(
            WorkflowExecution,
            WorkflowToAlertExecution.workflow_execution_id == WorkflowExecution.id,
        )
        .join(
            max_started_subquery,
            and_(
                WorkflowToAlertExecution.alert_fingerprint
                == max_started_subquery.c.alert_fingerprint,
                WorkflowExecution.started == max_started_subquery.c.max_started,
            ),
        )
        .filter(WorkflowExecution.tenant_id == tenant_id)
        .limit(1000)
        .all()
    )
    return latest_workflow_to_alert_executions


def get_last_workflow_execution_by_workflow_id(
    tenant_id: str, workflow_id: str
) -> Optional[WorkflowExecution]:
    with Session(engine) as session:
        workflow_execution = (
            session.query(WorkflowExecution)
            .filter(WorkflowExecution.workflow_id == workflow_id)
            .filter(WorkflowExecution.tenant_id == tenant_id)
            .filter(WorkflowExecution.started >= datetime.now() - timedelta(days=7))
            .filter(WorkflowExecution.status == "success")
            .order_by(WorkflowExecution.started.desc())
            .first()
        )
    return workflow_execution


def get_workflows_with_last_execution(tenant_id: str) -> List[dict]:
    with Session(engine) as session:
        latest_execution_cte = (
            select(
                WorkflowExecution.workflow_id,
                func.max(WorkflowExecution.started).label("last_execution_time"),
            )
            .where(WorkflowExecution.tenant_id == tenant_id)
            .where(
                WorkflowExecution.started
                >= datetime.now(tz=timezone.utc) - timedelta(days=7)
            )
            .group_by(WorkflowExecution.workflow_id)
            .limit(1000)
            .cte("latest_execution_cte")
        )

        workflows_with_last_execution_query = (
            select(
                Workflow,
                latest_execution_cte.c.last_execution_time,
                WorkflowExecution.status,
            )
            .outerjoin(
                latest_execution_cte,
                Workflow.id == latest_execution_cte.c.workflow_id,
            )
            .outerjoin(
                WorkflowExecution,
                and_(
                    Workflow.id == WorkflowExecution.workflow_id,
                    WorkflowExecution.started
                    == latest_execution_cte.c.last_execution_time,
                ),
            )
            .where(Workflow.tenant_id == tenant_id)
            .where(Workflow.is_deleted == False)
        ).distinct()

        result = session.execute(workflows_with_last_execution_query).all()
    return result


def get_all_workflows(tenant_id: str) -> List[Workflow]:
    with Session(engine) as session:
        workflows = session.exec(
            select(Workflow)
            .where(Workflow.tenant_id == tenant_id)
            .where(Workflow.is_deleted == False)
        ).all()
    return workflows


def get_all_workflows_yamls(tenant_id: str) -> List[str]:
    with Session(engine) as session:
        workflows = session.exec(
            select(Workflow.workflow_raw)
            .where(Workflow.tenant_id == tenant_id)
            .where(Workflow.is_deleted == False)
        ).all()
    return workflows


def get_workflow(tenant_id: str, workflow_id: str) -> Workflow:
    with Session(engine) as session:
        # if the workflow id is uuid:
        if validators.uuid(workflow_id):
            workflow = session.exec(
                select(Workflow)
                .where(Workflow.tenant_id == tenant_id)
                .where(Workflow.id == workflow_id)
                .where(Workflow.is_deleted == False)
            ).first()
        else:
            workflow = session.exec(
                select(Workflow)
                .where(Workflow.tenant_id == tenant_id)
                .where(Workflow.name == workflow_id)
                .where(Workflow.is_deleted == False)
            ).first()
    if not workflow:
        return None
    return workflow


def get_raw_workflow(tenant_id: str, workflow_id: str) -> str:
    workflow = get_workflow(tenant_id, workflow_id)
    if not workflow:
        return None
    return workflow.workflow_raw


def update_provider_last_pull_time(tenant_id: str, provider_id: str):
    extra = {"tenant_id": tenant_id, "provider_id": provider_id}
    logger.info("Updating provider last pull time", extra=extra)
    with Session(engine) as session:
        provider = session.exec(
            select(Provider).where(
                Provider.tenant_id == tenant_id, Provider.id == provider_id
            )
        ).first()

        if not provider:
            logger.warning(
                "Could not update provider last pull time since provider does not exist",
                extra=extra,
            )

        try:
            provider.last_pull_time = datetime.now(tz=timezone.utc)
            session.commit()
        except Exception:
            logger.exception("Failed to update provider last pull time", extra=extra)
            raise
    logger.info("Successfully updated provider last pull time", extra=extra)


def get_installed_providers(tenant_id: str) -> List[Provider]:
    with Session(engine) as session:
        providers = session.exec(
            select(Provider).where(Provider.tenant_id == tenant_id)
        ).all()
    return providers


def get_consumer_providers() -> List[Provider]:
    # get all the providers that installed as consumers
    with Session(engine) as session:
        providers = session.exec(
            select(Provider).where(Provider.consumer == True)
        ).all()
    return providers


def finish_workflow_execution(tenant_id, workflow_id, execution_id, status, error):
    with Session(engine) as session:
        workflow_execution = session.exec(
            select(WorkflowExecution)
            .where(WorkflowExecution.tenant_id == tenant_id)
            .where(WorkflowExecution.workflow_id == workflow_id)
            .where(WorkflowExecution.id == execution_id)
        ).first()
        # some random number to avoid collisions
        workflow_execution.is_running = random.randint(1, 2147483647 - 1)  # max int
        workflow_execution.status = status
        # TODO: we had a bug with the error field, it was too short so some customers may fail over it.
        #   we need to fix it in the future, create a migration that increases the size of the error field
        #   and then we can remove the [:255] from here
        workflow_execution.error = error[:255] if error else None
        workflow_execution.execution_time = (
            datetime.utcnow() - workflow_execution.started
        ).total_seconds()
        # TODO: logs
        session.commit()


def get_workflow_executions(tenant_id, workflow_id, limit=50):
    with Session(engine) as session:
        workflow_executions = session.exec(
            select(
                WorkflowExecution.id,
                WorkflowExecution.workflow_id,
                WorkflowExecution.started,
                WorkflowExecution.status,
                WorkflowExecution.triggered_by,
                WorkflowExecution.execution_time,
                WorkflowExecution.error,
            )
            .where(WorkflowExecution.tenant_id == tenant_id)
            .where(WorkflowExecution.workflow_id == workflow_id)
            .where(
                WorkflowExecution.started
                >= datetime.now(tz=timezone.utc) - timedelta(days=7)
            )
            .order_by(WorkflowExecution.started.desc())
            .limit(limit)
        ).all()
    return workflow_executions


def delete_workflow(tenant_id, workflow_id):
    with Session(engine) as session:
        workflow = session.exec(
            select(Workflow)
            .where(Workflow.tenant_id == tenant_id)
            .where(Workflow.id == workflow_id)
        ).first()

        if workflow:
            workflow.is_deleted = True
            session.commit()


def get_workflow_id(tenant_id, workflow_name):
    with Session(engine) as session:
        workflow = session.exec(
            select(Workflow)
            .where(Workflow.tenant_id == tenant_id)
            .where(Workflow.name == workflow_name)
            .where(Workflow.is_deleted == False)
        ).first()

        if workflow:
            return workflow.id


def push_logs_to_db(log_entries):
    db_log_entries = [
        WorkflowExecutionLog(
            workflow_execution_id=log_entry["workflow_execution_id"],
            timestamp=datetime.strptime(log_entry["asctime"], "%Y-%m-%d %H:%M:%S,%f"),
            message=log_entry["message"][0:255],  # limit the message to 255 chars
            context=json.loads(
                json.dumps(log_entry.get("context", {}), default=str)
            ),  # workaround to serialize any object
        )
        for log_entry in log_entries
    ]

    # Add the LogEntry instances to the database session
    with Session(engine) as session:
        session.add_all(db_log_entries)
        session.commit()


def get_workflow_execution(tenant_id: str, workflow_execution_id: str):
    with Session(engine) as session:
        execution_with_logs = (
            session.query(WorkflowExecution)
            .filter(
                WorkflowExecution.id == workflow_execution_id,
                WorkflowExecution.tenant_id == tenant_id,
            )
            .options(joinedload(WorkflowExecution.logs))
            .one()
        )
    return execution_with_logs


def get_last_workflow_executions(tenant_id: str, limit=20):
    with Session(engine) as session:
        execution_with_logs = (
            session.query(WorkflowExecution)
            .filter(
                WorkflowExecution.tenant_id == tenant_id,
            )
            .order_by(desc(WorkflowExecution.started))
            .limit(limit)
            .options(joinedload(WorkflowExecution.logs))
            .all()
        )

        return execution_with_logs


def _enrich_alert(
    session,
    tenant_id,
    fingerprint,
    enrichments,
    action_type: AlertActionType,
    action_callee: str,
    action_description: str,
    force=False,
):
    """
    Enrich an alert with the provided enrichments.

    Args:
        session (Session): The database session.
        tenant_id (str): The tenant ID to filter the alert enrichments by.
        fingerprint (str): The alert fingerprint to filter the alert enrichments by.
        enrichments (dict): The enrichments to add to the alert.
        force (bool): Whether to force the enrichment to be updated. This is used to dispose enrichments if necessary.
    """
    enrichment = get_enrichment_with_session(session, tenant_id, fingerprint)
    if enrichment:
        # if force - override exisitng enrichments. being used to dispose enrichments if necessary
        if force:
            new_enrichment_data = enrichments
        else:
            new_enrichment_data = {**enrichment.enrichments, **enrichments}
        # SQLAlchemy doesn't support updating JSON fields, so we need to do it manually
        # https://github.com/sqlalchemy/sqlalchemy/discussions/8396#discussion-4308891
        stmt = (
            update(AlertEnrichment)
            .where(AlertEnrichment.id == enrichment.id)
            .values(enrichments=new_enrichment_data)
        )
        session.execute(stmt)
        # add audit event
        audit = AlertAudit(
            tenant_id=tenant_id,
            fingerprint=fingerprint,
            user_id=action_callee,
            action=action_type.value,
            description=action_description,
        )
        session.add(audit)
        session.commit()
        # Refresh the instance to get updated data from the database
        session.refresh(enrichment)
        return enrichment
    else:
        alert_enrichment = AlertEnrichment(
            tenant_id=tenant_id,
            alert_fingerprint=fingerprint,
            enrichments=enrichments,
        )
        session.add(alert_enrichment)
        # add audit event
        audit = AlertAudit(
            tenant_id=tenant_id,
            fingerprint=fingerprint,
            user_id=action_callee,
            action=action_type.value,
            description=action_description,
        )
        session.add(audit)
        session.commit()
        return alert_enrichment


def enrich_alert(
    tenant_id,
    fingerprint,
    enrichments,
    action_type: AlertActionType,
    action_callee: str,
    action_description: str,
    session=None,
    force=False,
):
    # else, the enrichment doesn't exist, create it
    if not session:
        with Session(engine) as session:
            return _enrich_alert(
                session,
                tenant_id,
                fingerprint,
                enrichments,
                action_type,
                action_callee,
                action_description,
                force=force,
            )
    return _enrich_alert(
        session,
        tenant_id,
        fingerprint,
        enrichments,
        action_type,
        action_callee,
        action_description,
        force=force,
    )


def count_alerts(
    provider_type: str,
    provider_id: str,
    ever: bool,
    start_time: Optional[datetime],
    end_time: Optional[datetime],
    tenant_id: str,
):
    with Session(engine) as session:
        if ever:
            return (
                session.query(Alert)
                .filter(
                    Alert.tenant_id == tenant_id,
                    Alert.provider_id == provider_id,
                    Alert.provider_type == provider_type,
                )
                .count()
            )
        else:
            return (
                session.query(Alert)
                .filter(
                    Alert.tenant_id == tenant_id,
                    Alert.provider_id == provider_id,
                    Alert.provider_type == provider_type,
                    Alert.timestamp >= start_time,
                    Alert.timestamp <= end_time,
                )
                .count()
            )


def get_enrichment(tenant_id, fingerprint, refresh=False):
    with Session(engine) as session:
        alert_enrichment = session.exec(
            select(AlertEnrichment)
            .where(AlertEnrichment.tenant_id == tenant_id)
            .where(AlertEnrichment.alert_fingerprint == fingerprint)
        ).first()

        if refresh:
            try:
                session.refresh(alert_enrichment)
            except Exception:
                logger.exception(
                    "Failed to refresh enrichment",
                    extra={"tenant_id": tenant_id, "fingerprint": fingerprint},
                )
    return alert_enrichment


def get_enrichments(
    tenant_id: int, fingerprints: List[str]
) -> List[Optional[AlertEnrichment]]:
    """
    Get a list of alert enrichments for a list of fingerprints using a single DB query.

    :param tenant_id: The tenant ID to filter the alert enrichments by.
    :param fingerprints: A list of fingerprints to get the alert enrichments for.
    :return: A list of AlertEnrichment objects or None for each fingerprint.
    """
    with Session(engine) as session:
        result = session.exec(
            select(AlertEnrichment)
            .where(AlertEnrichment.tenant_id == tenant_id)
            .where(AlertEnrichment.alert_fingerprint.in_(fingerprints))
        ).all()
    return result


def get_enrichment_with_session(session, tenant_id, fingerprint):
    alert_enrichment = session.exec(
        select(AlertEnrichment)
        .where(AlertEnrichment.tenant_id == tenant_id)
        .where(AlertEnrichment.alert_fingerprint == fingerprint)
    ).first()
    return alert_enrichment


def get_alerts_with_filters(
    tenant_id, provider_id=None, filters=None, time_delta=1
) -> list[Alert]:
    with Session(engine) as session:
        # Create the query
        query = session.query(Alert)

        # Apply subqueryload to force-load the alert_enrichment relationship
        query = query.options(subqueryload(Alert.alert_enrichment))

        # Filter by tenant_id
        query = query.filter(Alert.tenant_id == tenant_id)

        # Filter by time_delta
        query = query.filter(
            Alert.timestamp
            >= datetime.now(tz=timezone.utc) - timedelta(days=time_delta)
        )

        # Ensure Alert and AlertEnrichment are joined for subsequent filters
        query = query.outerjoin(Alert.alert_enrichment)

        # Apply filters if provided
        if filters:
            for f in filters:
                filter_key, filter_value = f.get("key"), f.get("value")
                if isinstance(filter_value, bool) and filter_value is True:
                    # If the filter value is True, we want to filter by the existence of the enrichment
                    #   e.g.: all the alerts that have ticket_id
                    if session.bind.dialect.name in ["mysql", "postgresql"]:
                        query = query.filter(
                            func.json_extract(
                                AlertEnrichment.enrichments, f"$.{filter_key}"
                            )
                            != null()
                        )
                    elif session.bind.dialect.name == "sqlite":
                        query = query.filter(
                            func.json_type(
                                AlertEnrichment.enrichments, f"$.{filter_key}"
                            )
                            != null()
                        )
                elif isinstance(filter_value, (str, int)):
                    if session.bind.dialect.name in ["mysql", "postgresql"]:
                        query = query.filter(
                            func.json_unquote(
                                func.json_extract(
                                    AlertEnrichment.enrichments, f"$.{filter_key}"
                                )
                            )
                            == filter_value
                        )
                    elif session.bind.dialect.name == "sqlite":
                        query = query.filter(
                            func.json_extract(
                                AlertEnrichment.enrichments, f"$.{filter_key}"
                            )
                            == filter_value
                        )
                    else:
                        logger.warning(
                            "Unsupported dialect",
                            extra={"dialect": session.bind.dialect.name},
                        )
                else:
                    logger.warning("Unsupported filter type", extra={"filter": f})

        if provider_id:
            query = query.filter(Alert.provider_id == provider_id)

        query = query.order_by(Alert.timestamp.desc())

        query = query.limit(10000)

        # Execute the query
        alerts = query.all()

    return alerts


def get_last_alerts(
    tenant_id, provider_id=None, limit=1000, timeframe=None
) -> list[Alert]:
    """
    Get the last alert for each fingerprint along with the first time the alert was triggered.

    Args:
        tenant_id (_type_): The tenant_id to filter the alerts by.
        provider_id (_type_, optional): The provider id to filter by. Defaults to None.

    Returns:
        List[Alert]: A list of Alert objects including the first time the alert was triggered.
    """
    with Session(engine) as session:
        # Subquery that selects the max and min timestamp for each fingerprint.
        subquery = (
            session.query(
                Alert.fingerprint,
                func.max(Alert.timestamp).label("max_timestamp"),
                func.min(Alert.timestamp).label(
                    "min_timestamp"
                ),  # Include minimum timestamp
            )
            .filter(Alert.tenant_id == tenant_id)
            .group_by(Alert.fingerprint)
            .subquery()
        )
        # if timeframe is provided, filter the alerts by the timeframe
        if timeframe:
            subquery = (
                session.query(subquery)
                .filter(
                    subquery.c.max_timestamp
                    >= datetime.now(tz=timezone.utc) - timedelta(days=timeframe)
                )
                .subquery()
            )
        # Main query joins the subquery to select alerts with their first and last occurrence.
        query = (
            session.query(
                Alert,
                subquery.c.min_timestamp.label(
                    "startedAt"
                ),  # Include "startedAt" in the selected columns
            )
            .filter(Alert.tenant_id == tenant_id)
            .join(
                subquery,
                and_(
                    Alert.fingerprint == subquery.c.fingerprint,
                    Alert.timestamp == subquery.c.max_timestamp,
                ),
            )
            .options(subqueryload(Alert.alert_enrichment))
        )

        if provider_id:
            query = query.filter(Alert.provider_id == provider_id)

        if timeframe:
            query = query.filter(
                subquery.c.max_timestamp
                >= datetime.now(tz=timezone.utc) - timedelta(days=timeframe)
            )

        # Order by timestamp in descending order and limit the results
        query = query.order_by(desc(Alert.timestamp)).limit(limit)
        # Execute the query
        alerts_with_start = query.all()
        # Convert result to list of Alert objects and include "startedAt" information if needed
        alerts = []
        for alert, startedAt in alerts_with_start:
            alert.event["startedAt"] = str(startedAt)
            alert.event["event_id"] = str(alert.id)
            alerts.append(alert)

    return alerts


def get_alerts_by_fingerprint(
    tenant_id: str, fingerprint: str, limit=1, status=None
) -> List[Alert]:
    """
    Get all alerts for a given fingerprint.

    Args:
        tenant_id (str): The tenant_id to filter the alerts by.
        fingerprint (str): The fingerprint to filter the alerts by.

    Returns:
        List[Alert]: A list of Alert objects.
    """
    with Session(engine) as session:
        # Create the query
        query = session.query(Alert)

        # Apply subqueryload to force-load the alert_enrichment relationship
        query = query.options(subqueryload(Alert.alert_enrichment))

        # Filter by tenant_id
        query = query.filter(Alert.tenant_id == tenant_id)

        query = query.filter(Alert.fingerprint == fingerprint)

        query = query.order_by(Alert.timestamp.desc())

        if status:
            query = query.filter(func.json_extract(Alert.event, "$.status") == status)

        if limit:
            query = query.limit(limit)
        # Execute the query
        alerts = query.all()

    return alerts


def get_alert_by_fingerprint_and_event_id(
    tenant_id: str, fingerprint: str, event_id: str
) -> Alert:
    with Session(engine) as session:
        alert = (
            session.query(Alert)
            .filter(Alert.tenant_id == tenant_id)
            .filter(Alert.fingerprint == fingerprint)
            .filter(Alert.id == uuid.UUID(event_id))
            .first()
        )
    return alert


def get_previous_alert_by_fingerprint(tenant_id: str, fingerprint: str) -> Alert:
    # get the previous alert for a given fingerprint
    with Session(engine) as session:
        alert = (
            session.query(Alert)
            .filter(Alert.tenant_id == tenant_id)
            .filter(Alert.fingerprint == fingerprint)
            .order_by(Alert.timestamp.desc())
            .limit(2)
            .all()
        )
    if len(alert) > 1:
        return alert[1]
    else:
        # no previous alert
        return None


def get_api_key(api_key: str) -> TenantApiKey:
    with Session(engine) as session:
        api_key_hashed = hashlib.sha256(api_key.encode()).hexdigest()
        statement = select(TenantApiKey).where(TenantApiKey.key_hash == api_key_hashed)
        tenant_api_key = session.exec(statement).first()
    return tenant_api_key


def get_user_by_api_key(api_key: str):
    api_key = get_api_key(api_key)
    return api_key.created_by


# this is only for single tenant
def get_user(username, password, update_sign_in=True):
    from keep.api.core.dependencies import SINGLE_TENANT_UUID
    from keep.api.models.db.user import User

    password_hash = hashlib.sha256(password.encode()).hexdigest()
    with Session(engine, expire_on_commit=False) as session:
        user = session.exec(
            select(User)
            .where(User.tenant_id == SINGLE_TENANT_UUID)
            .where(User.username == username)
            .where(User.password_hash == password_hash)
        ).first()
        if user and update_sign_in:
            user.last_sign_in = datetime.utcnow()
            session.add(user)
            session.commit()
    return user


def get_users():
    from keep.api.core.dependencies import SINGLE_TENANT_UUID
    from keep.api.models.db.user import User

    with Session(engine) as session:
        users = session.exec(
            select(User).where(User.tenant_id == SINGLE_TENANT_UUID)
        ).all()
    return users


def delete_user(username):
    from keep.api.core.dependencies import SINGLE_TENANT_UUID
    from keep.api.models.db.user import User

    with Session(engine) as session:
        user = session.exec(
            select(User)
            .where(User.tenant_id == SINGLE_TENANT_UUID)
            .where(User.username == username)
        ).first()
        if user:
            session.delete(user)
            session.commit()


def create_user(tenant_id, username, password, role):
    from keep.api.models.db.user import User

    password_hash = hashlib.sha256(password.encode()).hexdigest()
    with Session(engine) as session:
        user = User(
            tenant_id=tenant_id,
            username=username,
            password_hash=password_hash,
            role=role,
        )
        session.add(user)
        session.commit()
        session.refresh(user)
    return user


def save_workflow_results(tenant_id, workflow_execution_id, workflow_results):
    with Session(engine) as session:
        workflow_execution = session.exec(
            select(WorkflowExecution)
            .where(WorkflowExecution.tenant_id == tenant_id)
            .where(WorkflowExecution.id == workflow_execution_id)
        ).one()

        workflow_execution.results = workflow_results
        session.commit()


def get_workflow_id_by_name(tenant_id, workflow_name):
    with Session(engine) as session:
        workflow = session.exec(
            select(Workflow)
            .where(Workflow.tenant_id == tenant_id)
            .where(Workflow.name == workflow_name)
            .where(Workflow.is_deleted == False)
        ).first()

        if workflow:
            return workflow.id


def get_previous_execution_id(tenant_id, workflow_id, workflow_execution_id):
    with Session(engine) as session:
        previous_execution = session.exec(
            select(WorkflowExecution)
            .where(WorkflowExecution.tenant_id == tenant_id)
            .where(WorkflowExecution.workflow_id == workflow_id)
            .where(WorkflowExecution.id != workflow_execution_id)
            .order_by(WorkflowExecution.started.desc())
            .limit(1)
        ).first()
        if previous_execution:
            return previous_execution
        else:
            return None


def create_rule(
    tenant_id,
    name,
    timeframe,
    definition,
    definition_cel,
    created_by,
    grouping_criteria=[],
    group_description=None,
):
    with Session(engine) as session:
        rule = Rule(
            tenant_id=tenant_id,
            name=name,
            timeframe=timeframe,
            definition=definition,
            definition_cel=definition_cel,
            created_by=created_by,
            creation_time=datetime.utcnow(),
            grouping_criteria=grouping_criteria,
            group_description=group_description,
        )
        session.add(rule)
        session.commit()
        session.refresh(rule)
        return rule


def update_rule(
    tenant_id,
    rule_id,
    name,
    timeframe,
    definition,
    definition_cel,
    updated_by,
    grouping_criteria,
):
    with Session(engine) as session:
        rule = session.exec(
            select(Rule).where(Rule.tenant_id == tenant_id).where(Rule.id == rule_id)
        ).first()

        if rule:
            rule.name = name
            rule.timeframe = timeframe
            rule.definition = definition
            rule.definition_cel = definition_cel
            rule.grouping_criteria = grouping_criteria
            rule.updated_by = updated_by
            rule.update_time = datetime.utcnow()
            session.commit()
            session.refresh(rule)
            return rule
        else:
            return None


def get_rules(tenant_id, ids=None):
    with Session(engine) as session:
        # Start building the query
        query = select(Rule).where(Rule.tenant_id == tenant_id)

        # Apply additional filters if ids are provided
        if ids is not None:
            query = query.where(Rule.id.in_(ids))

        # Execute the query
        rules = session.exec(query).all()
        return rules


def create_alert(tenant_id, provider_type, provider_id, event, fingerprint):
    with Session(engine) as session:
        alert = Alert(
            tenant_id=tenant_id,
            provider_type=provider_type,
            provider_id=provider_id,
            event=event,
            fingerprint=fingerprint,
        )
        session.add(alert)
        session.commit()
        session.refresh(alert)
        return alert


def delete_rule(tenant_id, rule_id):
    with Session(engine) as session:
        rule = session.exec(
            select(Rule).where(Rule.tenant_id == tenant_id).where(Rule.id == rule_id)
        ).first()

        if rule:
            session.delete(rule)
            session.commit()
            return True
        return False


def assign_alert_to_group(
    tenant_id, alert_id, rule_id, timeframe, group_fingerprint
) -> Group:
    # checks if group with the group critiria exists, if not it creates it
    #   and then assign the alert to the group
    with Session(engine) as session:
        group = session.exec(
            select(Group)
            .options(joinedload(Group.alerts))
            .where(Group.tenant_id == tenant_id)
            .where(Group.rule_id == rule_id)
            .where(Group.group_fingerprint == group_fingerprint)
            .order_by(Group.creation_time.desc())
        ).first()

        # if the last alert in the group is older than the timeframe, create a new group
        is_group_expired = False
        if group:
            # group has at least one alert (o/w it wouldn't created in the first place)
            is_group_expired = max(
                alert.timestamp for alert in group.alerts
            ) < datetime.utcnow() - timedelta(seconds=timeframe)

        if is_group_expired and group:
            logger.info(
                f"Group {group.id} is expired, creating a new group for rule {rule_id}"
            )
            fingerprint = group.calculate_fingerprint()
            # enrich the group with the expired flag
            enrich_alert(
                tenant_id,
                fingerprint,
                enrichments={"group_expired": True},
                action_type=AlertActionType.GENERIC_ENRICH,  # TODO: is this a live code?
                action_callee="system",
                action_description="Enriched group with group_expired flag",
            )
            logger.info(f"Enriched group {group.id} with group_expired flag")
            # change the group status to resolve so it won't spam the UI
            #   this was asked by @bhuvanesh and should be configurable in the future (how to handle status of expired groups)
            group_alert = session.exec(
                select(Alert)
                .where(Alert.fingerprint == fingerprint)
                .order_by(Alert.timestamp.desc())
            ).first()
            # this is kinda wtf but sometimes we deleted manually
            #   these from the DB since it was too big
            if not group_alert:
                logger.warning(
                    f"Group {group.id} is expired, but the alert is not found. Did it was deleted manually?"
                )
            else:
                try:
                    session.refresh(group_alert)
                    group_alert.event["status"] = AlertStatus.RESOLVED.value
                    # mark the event as modified so it will be updated in the database
                    flag_modified(group_alert, "event")
                    # commit the changes
                    session.commit()
                    logger.info(
                        f"Updated the alert {group_alert.id} to RESOLVED status"
                    )
                except StaleDataError as e:
                    logger.warning(
                        f"Failed to update the alert {group_alert.id} to RESOLVED status",
                        extra={"exception": e},
                    )
                    pass
                # some other unknown error, we want to log it and continue
                except Exception as e:
                    logger.exception(
                        f"Failed to update the alert {group_alert.id} to RESOLVED status",
                        extra={"exception": e},
                    )
                    pass

        # if there is no group with the group_fingerprint, create it
        if not group or is_group_expired:
            # Create and add a new group if it doesn't exist
            group = Group(
                tenant_id=tenant_id,
                rule_id=rule_id,
                group_fingerprint=group_fingerprint,
            )
            session.add(group)
            session.commit()
            # Re-query the group with selectinload to set up future automatic loading of alerts
            group = session.exec(
                select(Group)
                .options(joinedload(Group.alerts))
                .where(Group.id == group.id)
            ).first()

        # Create a new AlertToGroup instance and add it
        alert_group = AlertToGroup(
            tenant_id=tenant_id,
            alert_id=str(alert_id),
            group_id=str(group.id),
        )
        session.add(alert_group)
        session.commit()
        # Requery the group to get the updated alerts
        group = session.exec(
            select(Group).options(joinedload(Group.alerts)).where(Group.id == group.id)
        ).first()
    return group


def get_groups(tenant_id):
    with Session(engine) as session:
        groups = session.exec(
            select(Group)
            .options(selectinload(Group.alerts))
            .where(Group.tenant_id == tenant_id)
        ).all()
    return groups


def get_rule(tenant_id, rule_id):
    with Session(engine) as session:
        rule = session.exec(
            select(Rule).where(Rule.tenant_id == tenant_id).where(Rule.id == rule_id)
        ).first()
    return rule


def get_rule_distribution(tenant_id, minute=False):
    """Returns hits per hour for each rule, optionally breaking down by groups if the rule has 'group by', limited to the last 7 days."""
    with Session(engine) as session:
        # Get the timestamp for 7 days ago
        seven_days_ago = datetime.utcnow() - timedelta(days=1)

        # Check the dialect
        if session.bind.dialect.name == "mysql":
            time_format = "%Y-%m-%d %H:%i" if minute else "%Y-%m-%d %H"
            timestamp_format = func.date_format(AlertToGroup.timestamp, time_format)
        elif session.bind.dialect.name == "postgresql":
            time_format = "YYYY-MM-DD HH:MI" if minute else "YYYY-MM-DD HH"
            timestamp_format = func.to_char(AlertToGroup.timestamp, time_format)
        elif session.bind.dialect.name == "sqlite":
            time_format = "%Y-%m-%d %H:%M" if minute else "%Y-%m-%d %H"
            timestamp_format = func.strftime(time_format, AlertToGroup.timestamp)
        else:
            raise ValueError("Unsupported database dialect")
        # Construct the query
        query = (
            session.query(
                Rule.id.label("rule_id"),
                Rule.name.label("rule_name"),
                Group.id.label("group_id"),
                Group.group_fingerprint.label("group_fingerprint"),
                timestamp_format.label("time"),
                func.count(AlertToGroup.alert_id).label("hits"),
            )
            .join(Group, Rule.id == Group.rule_id)
            .join(AlertToGroup, Group.id == AlertToGroup.group_id)
            .filter(AlertToGroup.timestamp >= seven_days_ago)
            .filter(Rule.tenant_id == tenant_id)  # Filter by tenant_id
            .group_by(
                "rule_id", "rule_name", "group_id", "group_fingerprint", "time"
            )  # Adjusted here
            .order_by("time")
        )

        results = query.all()

        # Convert the results into a dictionary
        rule_distribution = {}
        for result in results:
            rule_id = result.rule_id
            group_fingerprint = result.group_fingerprint
            timestamp = result.time
            hits = result.hits

            if rule_id not in rule_distribution:
                rule_distribution[rule_id] = {}

            if group_fingerprint not in rule_distribution[rule_id]:
                rule_distribution[rule_id][group_fingerprint] = {}

            rule_distribution[rule_id][group_fingerprint][timestamp] = hits

        return rule_distribution


def get_all_filters(tenant_id):
    with Session(engine) as session:
        filters = session.exec(
            select(AlertDeduplicationFilter).where(
                AlertDeduplicationFilter.tenant_id == tenant_id
            )
        ).all()
    return filters


def get_last_alert_hash_by_fingerprint(tenant_id, fingerprint):
    # get the last alert for a given fingerprint
    # to check deduplication
    with Session(engine) as session:
        alert_hash = session.exec(
            select(Alert.alert_hash)
            .where(Alert.tenant_id == tenant_id)
            .where(Alert.fingerprint == fingerprint)
            .order_by(Alert.timestamp.desc())
        ).first()
    return alert_hash


def update_key_last_used(
    tenant_id: str,
    reference_id: str,
) -> str:
    """
    Updates API key last used.

    Args:
        session (Session): _description_
        tenant_id (str): _description_
        reference_id (str): _description_

    Returns:
        str: _description_
    """
    with Session(engine) as session:
        # Get API Key from database
        statement = (
            select(TenantApiKey)
            .where(TenantApiKey.reference_id == reference_id)
            .where(TenantApiKey.tenant_id == tenant_id)
        )

        tenant_api_key_entry = session.exec(statement).first()

        # Update last used
        if not tenant_api_key_entry:
            # shouldn't happen but somehow happened to specific tenant so logging it
            logger.error(
                "API key not found",
                extra={"tenant_id": tenant_id, "unique_api_key_id": unique_api_key_id},
            )
            return
        tenant_api_key_entry.last_used = datetime.utcnow()
        session.add(tenant_api_key_entry)
        session.commit()


def get_linked_providers(tenant_id: str) -> List[Tuple[str, str, datetime]]:
    with Session(engine) as session:
        providers = (
            session.query(
                Alert.provider_type,
                Alert.provider_id,
                func.max(Alert.timestamp).label("last_alert_timestamp"),
            )
            .outerjoin(Provider, Alert.provider_id == Provider.id)
            .filter(
                Alert.tenant_id == tenant_id,
                Alert.provider_type != "group",
                Provider.id
                == None,  # Filters for alerts with a provider_id not in Provider table
            )
            .group_by(Alert.provider_type, Alert.provider_id)
            .all()
        )

    return providers


def get_provider_distribution(tenant_id: str) -> dict:
    """Returns hits per hour and the last alert timestamp for each provider, limited to the last 24 hours."""
    with Session(engine) as session:
        twenty_four_hours_ago = datetime.utcnow() - timedelta(hours=24)
        time_format = "%Y-%m-%d %H"

        if session.bind.dialect.name == "mysql":
            timestamp_format = func.date_format(Alert.timestamp, time_format)
        elif session.bind.dialect.name == "postgresql":
            # PostgreSQL requires a different syntax for the timestamp format
            # cf: https://www.postgresql.org/docs/current/functions-formatting.html#FUNCTIONS-FORMATTING
            timestamp_format = func.to_char(Alert.timestamp, "YYYY-MM-DD HH")
        elif session.bind.dialect.name == "sqlite":
            timestamp_format = func.strftime(time_format, Alert.timestamp)

        # Adjusted query to include max timestamp
        query = (
            session.query(
                Alert.provider_id,
                Alert.provider_type,
                timestamp_format.label("time"),
                func.count().label("hits"),
                func.max(Alert.timestamp).label(
                    "last_alert_timestamp"
                ),  # Include max timestamp
            )
            .filter(
                Alert.tenant_id == tenant_id,
                Alert.timestamp >= twenty_four_hours_ago,
            )
            .group_by(Alert.provider_id, Alert.provider_type, "time")
            .order_by(Alert.provider_id, Alert.provider_type, "time")
        )

        results = query.all()

        provider_distribution = {}

        for provider_id, provider_type, time, hits, last_alert_timestamp in results:
            provider_key = f"{provider_id}_{provider_type}"
            last_alert_timestamp = (
                datetime.fromisoformat(last_alert_timestamp)
                if isinstance(last_alert_timestamp, str)
                else last_alert_timestamp
            )

            if provider_key not in provider_distribution:
                provider_distribution[provider_key] = {
                    "provider_id": provider_id,
                    "provider_type": provider_type,
                    "alert_last_24_hours": [
                        {"hour": i, "number": 0} for i in range(24)
                    ],
                    "last_alert_received": last_alert_timestamp,  # Initialize with the first seen timestamp
                }
            else:
                # Update the last alert timestamp if the current one is more recent
                provider_distribution[provider_key]["last_alert_received"] = max(
                    provider_distribution[provider_key]["last_alert_received"],
                    last_alert_timestamp,
                )

            time = datetime.strptime(time, time_format)
            index = int((time - twenty_four_hours_ago).total_seconds() // 3600)

            if 0 <= index < 24:
                provider_distribution[provider_key]["alert_last_24_hours"][index][
                    "number"
                ] += hits

    return provider_distribution


def get_presets(
    tenant_id: str, email, preset_ids: list[str] = None
) -> List[Dict[str, Any]]:
    with Session(engine) as session:
        # v2 with RBAC and roles
        if preset_ids:
            statement = (
                select(Preset)
                .where(Preset.tenant_id == tenant_id)
                .where(Preset.id.in_(preset_ids))
            )
        # v1, no RBAC and roles
        else:
            statement = (
                select(Preset)
                .where(Preset.tenant_id == tenant_id)
                .where(
                    or_(
                        Preset.is_private == False,
                        Preset.created_by == email,
                    )
                )
            )
<<<<<<< HEAD
        presets = session.exec(statement).all()
=======
        )
        result = session.exec(statement)
        presets = result.unique().all()
>>>>>>> 81805dfc
    return presets


def get_preset_by_name(tenant_id: str, preset_name: str) -> Preset:
    with Session(engine) as session:
        preset = session.exec(
            select(Preset)
            .where(Preset.tenant_id == tenant_id)
            .where(Preset.name == preset_name)
        ).first()
    return preset


def get_all_presets(tenant_id: str) -> List[Preset]:
    with Session(engine) as session:
        presets = session.exec(
            select(Preset).where(Preset.tenant_id == tenant_id)
        ).all()
    return presets


def get_dashboards(tenant_id: str, email=None) -> List[Dict[str, Any]]:
    with Session(engine) as session:
        statement = (
            select(Dashboard)
            .where(Dashboard.tenant_id == tenant_id)
            .where(
                or_(
                    Dashboard.is_private == False,
                    Dashboard.created_by == email,
                )
            )
        )
        dashboards = session.exec(statement).all()
    return dashboards


def create_dashboard(
    tenant_id, dashboard_name, created_by, dashboard_config, is_private=False
):
    with Session(engine) as session:
        dashboard = Dashboard(
            tenant_id=tenant_id,
            dashboard_name=dashboard_name,
            dashboard_config=dashboard_config,
            created_by=created_by,
            is_private=is_private,
        )
        session.add(dashboard)
        session.commit()
        session.refresh(dashboard)
        return dashboard


def update_dashboard(
    tenant_id, dashboard_id, dashboard_name, dashboard_config, updated_by
):
    with Session(engine) as session:
        dashboard = session.exec(
            select(Dashboard)
            .where(Dashboard.tenant_id == tenant_id)
            .where(Dashboard.id == dashboard_id)
        ).first()

        if not dashboard:
            return None

        if dashboard_name:
            dashboard.dashboard_name = dashboard_name

        if dashboard_config:
            dashboard.dashboard_config = dashboard_config

        dashboard.updated_by = updated_by
        dashboard.updated_at = datetime.utcnow()
        session.commit()
        session.refresh(dashboard)
        return dashboard


def delete_dashboard(tenant_id, dashboard_id):
    with Session(engine) as session:
        dashboard = session.exec(
            select(Dashboard)
            .where(Dashboard.tenant_id == tenant_id)
            .where(Dashboard.id == dashboard_id)
        ).first()

        if dashboard:
            session.delete(dashboard)
            session.commit()
            return True
        return False


def get_all_actions(tenant_id: str) -> List[Action]:
    with Session(engine) as session:
        actions = session.exec(
            select(Action).where(Action.tenant_id == tenant_id)
        ).all()
    return actions


def get_action(tenant_id: str, action_id: str) -> Action:
    with Session(engine) as session:
        action = session.exec(
            select(Action)
            .where(Action.tenant_id == tenant_id)
            .where(Action.id == action_id)
        ).first()
    return action


def create_action(action: Action):
    with Session(engine) as session:
        session.add(action)
        session.commit()
        session.refresh(action)


def create_actions(actions: List[Action]):
    with Session(engine) as session:
        for action in actions:
            session.add(action)
        session.commit()


def delete_action(tenant_id: str, action_id: str) -> bool:
    with Session(engine) as session:
        found_action = session.exec(
            select(Action)
            .where(Action.id == action_id)
            .where(Action.tenant_id == tenant_id)
        ).first()
        if found_action:
            session.delete(found_action)
            session.commit()
            return bool(found_action)
        return False


def update_action(
    tenant_id: str, action_id: str, update_payload: Action
) -> Union[Action, None]:
    with Session(engine) as session:
        found_action = session.exec(
            select(Action)
            .where(Action.id == action_id)
            .where(Action.tenant_id == tenant_id)
        ).first()
        if found_action:
            for key, value in update_payload.dict(exclude_unset=True).items():
                if hasattr(found_action, key):
                    setattr(found_action, key, value)
            session.commit()
            session.refresh(found_action)
    return found_action


def get_tenants_configurations() -> List[Tenant]:
    with Session(engine) as session:
        try:
            tenants = session.exec(select(Tenant)).all()
        # except column configuration does not exist (new column added)
        except OperationalError as e:
            if "Unknown column" in str(e):
                logger.warning("Column configuration does not exist in the database")
                return {}
            else:
                logger.exception("Failed to get tenants configurations")
                return {}

    tenants_configurations = {}
    for tenant in tenants:
        tenants_configurations[tenant.id] = tenant.configuration or {}

    return tenants_configurations


def update_preset_options(tenant_id: str, preset_id: str, options: dict) -> Preset:
    with Session(engine) as session:
        preset = session.exec(
            select(Preset)
            .where(Preset.tenant_id == tenant_id)
            .where(Preset.id == preset_id)
        ).first()

        stmt = (
            update(Preset)
            .where(Preset.id == preset_id)
            .where(Preset.tenant_id == tenant_id)
            .values(options=options)
        )
        session.execute(stmt)
        session.commit()
        session.refresh(preset)
    return preset


def assign_alert_to_incident(alert_id: UUID, incident_id: UUID, tenant_id: str):
    return add_alerts_to_incident_by_incident_id(tenant_id, incident_id, [alert_id])


def get_incidents(tenant_id) -> List[Incident]:
    with Session(engine) as session:
        incidents = session.exec(
            select(Incident)
            .options(selectinload(Incident.alerts))
            .where(Incident.tenant_id == tenant_id)
            .order_by(desc(Incident.creation_time))
        ).all()
    return incidents


def get_alert_audit(
    tenant_id: str, fingerprint: str, limit: int = 50
) -> List[AlertAudit]:
    with Session(engine) as session:
        audit = session.exec(
            select(AlertAudit)
            .where(AlertAudit.tenant_id == tenant_id)
            .where(AlertAudit.fingerprint == fingerprint)
            .order_by(desc(AlertAudit.timestamp))
            .limit(limit)
        ).all()
    return audit


def get_workflows_with_last_executions_v2(
    tenant_id: str, fetch_last_executions: int = 15
) -> list[dict]:
    if fetch_last_executions is not None and fetch_last_executions > 20:
        fetch_last_executions = 20

    # List first 1000 worflows and thier last executions in the last 7 days which are active)
    with Session(engine) as session:
        latest_executions_subquery = (
            select(
                WorkflowExecution.workflow_id,
                WorkflowExecution.started,
                WorkflowExecution.execution_time,
                WorkflowExecution.status,
                func.row_number()
                .over(
                    partition_by=WorkflowExecution.workflow_id,
                    order_by=desc(WorkflowExecution.started),
                )
                .label("row_num"),
            )
            .where(WorkflowExecution.tenant_id == tenant_id)
            .where(
                WorkflowExecution.started
                >= datetime.now(tz=timezone.utc) - timedelta(days=7)
            )
            .cte("latest_executions_subquery")
        )

        workflows_with_last_executions_query = (
            select(
                Workflow,
                latest_executions_subquery.c.started,
                latest_executions_subquery.c.execution_time,
                latest_executions_subquery.c.status,
            )
            .outerjoin(
                latest_executions_subquery,
                and_(
                    Workflow.id == latest_executions_subquery.c.workflow_id,
                    latest_executions_subquery.c.row_num <= fetch_last_executions,
                ),
            )
            .where(Workflow.tenant_id == tenant_id)
            .where(Workflow.is_deleted == False)
            .order_by(Workflow.id, desc(latest_executions_subquery.c.started))
            .limit(15000)
        ).distinct()

        result = session.execute(workflows_with_last_executions_query).all()

    return result


def get_last_incidents(
    tenant_id: str,
    limit: int = 25,
    offset: int = 0,
    timeframe: int = None,
    is_confirmed: bool = False,
) -> (list[Incident], int):
    """
    Get the last incidents and total amount of incidents.

    Args:
        tenant_id (str): The tenant_id to filter the incidents by.
        limit (int): Amount of objects to return
        offset (int): Current offset for
        timeframe (int|null): Return incidents only for the last <N> days
        is_confirmed (bool): Return confirmed incidents or predictions

    Returns:
        List[Incident]: A list of Incident objects.
    """
    with Session(engine) as session:
        query = (
            session.query(
                Incident,
            )
            .filter(Incident.tenant_id == tenant_id)
            .filter(Incident.is_confirmed == is_confirmed)
            .order_by(desc(Incident.creation_time))
        )

        if timeframe:
            query = query.filter(
                Incident.start_time
                >= datetime.now(tz=timezone.utc) - timedelta(days=timeframe)
            )

        total_count = query.count()

        # Order by timestamp in descending order and limit the results
        query = query.order_by(desc(Incident.start_time)).limit(limit).offset(offset)
        # Execute the query
        incidents = query.all()

    return incidents, total_count


def get_incident_by_id(tenant_id: str, incident_id: str | UUID) -> Optional[Incident]:
    with Session(engine) as session:
        query = session.query(
            Incident,
        ).filter(
            Incident.tenant_id == tenant_id,
            Incident.id == incident_id,
        )

    return query.first()


def create_incident_from_dto(
    tenant_id: str, incident_dto: IncidentDtoIn
) -> Optional[Incident]:
    return create_incident_from_dict(tenant_id, incident_dto.dict())


def create_incident_from_dict(
    tenant_id: str, incident_data: dict
) -> Optional[Incident]:
    is_predicted = incident_data.get("is_predicted", False)
    with Session(engine) as session:
        new_incident = Incident(
            **incident_data, tenant_id=tenant_id, is_confirmed=not is_predicted
        )
        session.add(new_incident)
        session.commit()
        session.refresh(new_incident)
        new_incident.alerts = []
    return new_incident


def update_incident_from_dto_by_id(
    tenant_id: str,
    incident_id: str,
    updated_incident_dto: IncidentDtoIn,
) -> Optional[Incident]:
    with Session(engine) as session:
        incident = session.exec(
            select(Incident)
            .where(
                Incident.tenant_id == tenant_id,
                Incident.id == incident_id,
            )
            .options(joinedload(Incident.alerts))
        ).first()

        if not incident:
            return None

        session.query(Incident).filter(
            Incident.tenant_id == tenant_id,
            Incident.id == incident_id,
        ).update(
            {
                "name": updated_incident_dto.name,
                "description": updated_incident_dto.description,
                "assignee": updated_incident_dto.assignee,
            }
        )

        session.commit()
        session.refresh(incident)

        return incident


def delete_incident_by_id(
    tenant_id: str,
    incident_id: str,
) -> bool:
    with Session(engine) as session:
        incident = (
            session.query(Incident)
            .filter(
                Incident.tenant_id == tenant_id,
                Incident.id == incident_id,
            )
            .first()
        )

        # Delete all associations with alerts:

        (
            session.query(AlertToIncident)
            .where(
                AlertToIncident.tenant_id == tenant_id,
                AlertToIncident.incident_id == incident.id,
            )
            .delete()
        )

        session.delete(incident)
        session.commit()
        return True


def get_incidents_count(
    tenant_id: str,
) -> int:
    with Session(engine) as session:
        return (
            session.query(Incident)
            .filter(
                Incident.tenant_id == tenant_id,
            )
            .count()
        )


def get_incident_alerts_by_incident_id(
    tenant_id: str, incident_id: str, limit: int, offset: int
) -> (List[Alert], int):
    with Session(engine) as session:
        query = (
            session.query(
                Alert,
            )
            .join(AlertToIncident, AlertToIncident.alert_id == Alert.id)
            .join(Incident, AlertToIncident.incident_id == Incident.id)
            .filter(
                AlertToIncident.tenant_id == tenant_id,
                Incident.id == incident_id,
            )
        )

    total_count = query.count()

    return query.limit(limit).offset(offset).all(), total_count


def get_alerts_data_for_incident(
    alert_ids: list[str | UUID], session: Optional[Session] = None
) -> dict:
    """
    Function to prepare aggregated data for incidents from the given list of alert_ids
    Logic is wrapped to the inner function for better usability with an optional database session

    Args:
        alert_ids (list[str | UUID]): list of alert ids for aggregation
        session (Optional[Session]): The database session or None

    Returns: dict {sources: list[str], services: list[str], count: int}
    """

    def inner(db_session: Session):

        fields = (
            get_json_extract_field(session, Alert.event, "service"),
            Alert.provider_type,
        )

        alerts_data = db_session.exec(
            select(*fields).where(
                col(Alert.id).in_(alert_ids),
            )
        ).all()

        sources = []
        services = []

        for service, source in alerts_data:
            if source:
                sources.append(source)
            if service:
                services.append(service)

        return {
            "sources": set(sources),
            "services": set(services),
            "count": len(alerts_data),
        }

    # Ensure that we have a session to execute the query. If not - make new one
    if not session:
        with Session(engine) as session:
            return inner(session)
    return inner(session)


def add_alerts_to_incident_by_incident_id(
    tenant_id: str, incident_id: str | UUID, alert_ids: List[UUID]
):
    with Session(engine) as session:
        incident = session.exec(
            select(Incident).where(
                Incident.tenant_id == tenant_id,
                Incident.id == incident_id,
            )
        ).first()

        if not incident:
            return None

        existed_alert_ids = session.exec(
            select(AlertToIncident.alert_id).where(
                AlertToIncident.tenant_id == tenant_id,
                AlertToIncident.incident_id == incident.id,
                col(AlertToIncident.alert_id).in_(alert_ids),
            )
        ).all()

        new_alert_ids = [
            alert_id for alert_id in alert_ids if alert_id not in existed_alert_ids
        ]

        alerts_data_for_incident = get_alerts_data_for_incident(new_alert_ids, session)

        incident.sources = list(
            set(incident.sources) | set(alerts_data_for_incident["sources"])
        )
        incident.affected_services = list(
            set(incident.affected_services) | set(alerts_data_for_incident["services"])
        )
        incident.alerts_count += alerts_data_for_incident["count"]

        alert_to_incident_entries = [
            AlertToIncident(
                alert_id=alert_id, incident_id=incident.id, tenant_id=tenant_id
            )
            for alert_id in new_alert_ids
        ]

        session.bulk_save_objects(alert_to_incident_entries)
        session.add(incident)
        session.commit()
        return True


def remove_alerts_to_incident_by_incident_id(
    tenant_id: str, incident_id: str | UUID, alert_ids: List[UUID]
) -> Optional[int]:
    with Session(engine) as session:
        incident = session.exec(
            select(Incident).where(
                Incident.tenant_id == tenant_id,
                Incident.id == incident_id,
            )
        ).first()

        if not incident:
            return None

        # Removing alerts-to-incident relation for provided alerts_ids
        deleted = (
            session.query(AlertToIncident)
            .where(
                AlertToIncident.tenant_id == tenant_id,
                AlertToIncident.incident_id == incident.id,
                col(AlertToIncident.alert_id).in_(alert_ids),
            )
            .delete()
        )
        session.commit()

        # Getting aggregated data for incidents for alerts which just was removed
        alerts_data_for_incident = get_alerts_data_for_incident(alert_ids, session)

        service_field = get_json_extract_field(session, Alert.event, "service")

        # checking if services of removed alerts are still presented in alerts
        # which still assigned with the incident
        services_existed = session.exec(
            session.query(func.distinct(service_field))
            .join(AlertToIncident, Alert.id == AlertToIncident.alert_id)
            .filter(
                AlertToIncident.incident_id == incident_id,
                service_field.in_(alerts_data_for_incident["services"]),
            )
        ).scalars()

        # checking if sources (providers) of removed alerts are still presented in alerts
        # which still assigned with the incident
        sources_existed = session.exec(
            session.query(col(Alert.provider_type).distinct())
            .join(AlertToIncident, Alert.id == AlertToIncident.alert_id)
            .filter(
                AlertToIncident.incident_id == incident_id,
                col(Alert.provider_type).in_(alerts_data_for_incident["sources"]),
            )
        ).scalars()

        # Making lists of services and sources to remove from the incident
        services_to_remove = [
            service
            for service in alerts_data_for_incident["services"]
            if service not in services_existed
        ]
        sources_to_remove = [
            source
            for source in alerts_data_for_incident["sources"]
            if source not in sources_existed
        ]

        # filtering removed entities from affected services and sources in the incident
        incident.affected_services = [
            service
            for service in incident.affected_services
            if service not in services_to_remove
        ]
        incident.sources = [
            source for source in incident.sources if source not in sources_to_remove
        ]

        incident.alerts_count -= alerts_data_for_incident["count"]
        session.add(incident)
        session.commit()

        return deleted


def get_alerts_count(
    tenant_id: str,
) -> int:
    with Session(engine) as session:
        return (
            session.query(Alert)
            .filter(
                Alert.tenant_id == tenant_id,
            )
            .count()
        )


def get_first_alert_datetime(
    tenant_id: str,
) -> datetime | None:
    with Session(engine) as session:
        first_alert = (
            session.query(Alert)
            .filter(
                Alert.tenant_id == tenant_id,
            )
            .first()
        )
        if first_alert:
            return first_alert.timestamp


def confirm_predicted_incident_by_id(
    tenant_id: str,
    incident_id: UUID | str,
):
    with Session(engine) as session:
        incident = session.exec(
            select(Incident)
            .where(
                Incident.tenant_id == tenant_id,
                Incident.id == incident_id,
                Incident.is_confirmed == expression.false(),
            )
            .options(joinedload(Incident.alerts))
        ).first()

        if not incident:
            return None

        session.query(Incident).filter(
            Incident.tenant_id == tenant_id,
            Incident.id == incident_id,
            Incident.is_confirmed == expression.false(),
        ).update(
            {
                "is_confirmed": True,
            }
        )

        session.commit()
        session.refresh(incident)

        return incident


def get_alert_firing_time(tenant_id: str, fingerprint: str) -> timedelta:
    with Session(engine) as session:
        # Get the latest alert for this fingerprint
        latest_alert = (
            session.query(Alert)
            .filter(Alert.tenant_id == tenant_id)
            .filter(Alert.fingerprint == fingerprint)
            .order_by(Alert.timestamp.desc())
            .first()
        )

        if not latest_alert:
            return timedelta()

        # Extract status from the event column
        latest_status = latest_alert.event.get("status")

        # If the latest status is not 'firing', return 0
        if latest_status != "firing":
            return timedelta()

        # Find the last time it wasn't firing
        last_non_firing = (
            session.query(Alert)
            .filter(Alert.tenant_id == tenant_id)
            .filter(Alert.fingerprint == fingerprint)
            .filter(func.json_extract(Alert.event, "$.status") != "firing")
            .order_by(Alert.timestamp.desc())
            .first()
        )

        if last_non_firing:
            # Find the next firing alert after the last non-firing alert
            next_firing = (
                session.query(Alert)
                .filter(Alert.tenant_id == tenant_id)
                .filter(Alert.fingerprint == fingerprint)
                .filter(Alert.timestamp > last_non_firing.timestamp)
                .filter(func.json_extract(Alert.event, "$.status") == "firing")
                .order_by(Alert.timestamp.asc())
                .first()
            )
            if next_firing:
                return datetime.now(tz=timezone.utc) - next_firing.timestamp.replace(
                    tzinfo=timezone.utc
                )
            else:
                # If no firing alert after the last non-firing, return 0
                return timedelta()
        else:
            # If all alerts are firing, use the earliest alert time
            earliest_alert = (
                session.query(Alert)
                .filter(Alert.tenant_id == tenant_id)
                .filter(Alert.fingerprint == fingerprint)
                .order_by(Alert.timestamp.asc())
                .first()
            )
            return datetime.now(tz=timezone.utc) - earliest_alert.timestamp.replace(
                tzinfo=timezone.utc
            )


# Fetch all topology data
def get_all_topology_data(
    tenant_id: str,
    provider_id: Optional[str] = None,
    service: Optional[str] = None,
    environment: Optional[str] = None,
) -> List[TopologyServiceDtoOut]:
    with Session(engine) as session:
        query = select(TopologyService).where(TopologyService.tenant_id == tenant_id)

        # @tb: let's filter by service only for now and take care of it when we handle multilpe
        # services and environments and cmdbs
        # the idea is that we show the service topology regardless of the underlying provider/env
        # if provider_id is not None and service is not None and environment is not None:
        if service is not None:
            query = query.where(
                TopologyService.service == service,
                # TopologyService.source_provider_id == provider_id,
                # TopologyService.environment == environment,
            )

            service_instance = session.exec(query).first()
            if not service_instance:
                return []

            services = session.exec(
                select(TopologyServiceDependency)
                .where(
                    TopologyServiceDependency.depends_on_service_id
                    == service_instance.id
                )
                .options(joinedload(TopologyServiceDependency.service))
            ).all()
            services = [service_instance, *[service.service for service in services]]
        else:
            # Fetch services for the tenant
            services = session.exec(query).all()

        service_dtos = [TopologyServiceDtoOut.from_orm(service) for service in services]

        return service_dtos


def get_tags(tenant_id):
    with Session(engine) as session:
        tags = session.exec(select(Tag).where(Tag.tenant_id == tenant_id)).all()
    return tags


def create_tag(tag: Tag):
    with Session(engine) as session:
        session.add(tag)
        session.commit()
        session.refresh(tag)
        return tag


def assign_tag_to_preset(tenant_id: str, tag_id: str, preset_id: str):
    with Session(engine) as session:
        tag_preset = PresetTagLink(
            tenant_id=tenant_id,
            tag_id=tag_id,
            preset_id=preset_id,
        )
        session.add(tag_preset)
        session.commit()
        session.refresh(tag_preset)
        return tag_preset<|MERGE_RESOLUTION|>--- conflicted
+++ resolved
@@ -1651,13 +1651,8 @@
                     )
                 )
             )
-<<<<<<< HEAD
-        presets = session.exec(statement).all()
-=======
-        )
         result = session.exec(statement)
         presets = result.unique().all()
->>>>>>> 81805dfc
     return presets
 
 
