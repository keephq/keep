--- conflicted
+++ resolved
@@ -320,13 +320,13 @@
             self.logger.exception("Error while checking matcher")
             return False
 
-<<<<<<< HEAD
     def enrich_alert(
-        self, fingerprint: str, enrichments: dict, dispose_on_new_alert=False
+        self,
+        fingerprint: str,
+        enrichments: dict,
+        should_exist=True,
+        dispose_on_new_alert=False,
     ):
-=======
-    def enrich_alert(self, fingerprint: str, enrichments: dict, should_exist=True):
->>>>>>> b2b1ee35
         """
         should_exist = False only in mapping where the alert is not yet in elastic
 
