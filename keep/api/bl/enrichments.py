import json
import logging
import re

<<<<<<< HEAD
from sqlmodel import Session, desc
=======
import celpy
import chevron
from sqlmodel import Session
>>>>>>> 2e6a9e9e

from keep.api.core.db import enrich_alert
from keep.api.models.alert import AlertDto
from keep.api.models.db.extraction import ExtractionRule
from keep.api.models.db.mapping import MappingRule


def get_nested_attribute(obj: AlertDto, attr_path: str):
    """
    Recursively get a nested attribute
    """
    # Special case for source, since it's a list
    if attr_path == "source" and obj.source is not None and len(obj.source) > 0:
        return obj.source[0]
    attributes = attr_path.split(".")
    for attr in attributes:
        # @@ is used as a placeholder for . in cases where the attribute name has a .
        # For example, we have {"results": {"some.attribute": "value"}}
        # We can access it by using "results.some@@attribute" so we won't think its a nested attribute
        if attr is not None and "@@" in attr:
            attr = attr.replace("@@", ".")
        obj = getattr(obj, attr, obj.get(attr) if isinstance(obj, dict) else None)
        if obj is None:
            return None
    return obj


class EnrichmentsBl:
    def __init__(self, tenant_id: str, db: Session):
        self.logger = logging.getLogger(__name__)
        self.tenant_id = tenant_id
        self.db_session = db

    def run_extraction_rules(self, event: AlertDto | dict) -> AlertDto | dict:
        """
        Run the extraction rules for the event
        """
        self.logger.info("Running extraction rules for incoming event")
        rules: list[ExtractionRule] = (
            self.db_session.query(ExtractionRule)
            .filter(ExtractionRule.tenant_id == self.tenant_id)
            .filter(ExtractionRule.disabled == False)
            .filter(
                ExtractionRule.pre == False if isinstance(event, AlertDto) else True
            )
            .order_by(ExtractionRule.priority.desc())
            .all()
        )

        if not rules:
            self.logger.debug("No extraction rules found for tenant")
            return event

        is_alert_dto = False
        if isinstance(event, AlertDto):
            is_alert_dto = True
            event = json.loads(json.dumps(event.dict(), default=str))

        for rule in rules:
            attribute = rule.attribute
            if (
                attribute.startswith("{{") is False
                and attribute.endswith("}}") is False
            ):
                # Wrap the attribute in {{ }} to make it a valid chevron template
                attribute = f"{{{{ {attribute} }}}}"
            attribute_value = chevron.render(attribute, event)

            if not attribute_value:
                self.logger.info(
                    "Attribute value is empty, skipping extraction",
                    extra={"rule_id": rule.id},
                )
                continue

            if rule.condition is None or rule.condition == "*" or rule.condition == "":
                self.logger.info(
                    "No condition specified for the rule, enriching...",
                    extra={"rule_id": rule.id},
                )
            else:
                env = celpy.Environment()
                ast = env.compile(rule.condition)
                prgm = env.program(ast)
                activation = celpy.json_to_cel(event)
                relevant = prgm.evaluate(activation)
                if not relevant:
                    self.logger.debug(
                        "Condition did not match, skipping extraction",
                        extra={"rule_id": rule.id},
                    )
                    continue
            match_result = re.match(rule.regex, attribute_value)
            if match_result:
                match_dict = match_result.groupdict()

                # handle source as a special case
                if "source" in match_dict:
                    source = match_dict.pop("source")
                    if source and isinstance(source, str):
                        event["source"] = [source]

                event.update(match_dict)
                self.logger.info(
                    "Event enriched with extraction rule",
                    extra={"rule_id": rule.id},
                )
            else:
                self.logger.info(
                    "Regex did not match, skipping extraction",
                    extra={"rule_id": rule.id},
                )

        return AlertDto(**event) if is_alert_dto else event

    def run_mapping_rules(self, alert: AlertDto):
        """
        Run the mapping rules for the alert
        """
        self.logger.info(
            "Running mapping rules for incoming alert",
            extra={"fingerprint": alert.fingerprint},
        )
        rules: list[MappingRule] = (
            self.db_session.query(MappingRule)
            .filter(MappingRule.tenant_id == self.tenant_id)
            .filter(MappingRule.disabled == False)
            .order_by(desc(MappingRule.priority))
            .all()
        )

        if not rules:
            self.logger.debug("No mapping rules found for tenant")
            return alert

        for rule in rules:
            # Check if the alert has all the required attributes from matchers
            if not all(
                get_nested_attribute(alert, attribute) for attribute in rule.matchers
            ):
                self.logger.debug(
                    "Alert does not have all the required attributes for the rule",
                    extra={"fingerprint": alert.fingerprint},
                )
                continue

            # Check if the alert matches any of the rows
            for row in rule.rows:
                if all(
                    get_nested_attribute(alert, attribute) == row.get(attribute)
                    or row.get(attribute) == "*"  # Wildcard
                    for attribute in rule.matchers
                ):
                    self.logger.info(
                        "Alert matched a mapping rule, enriching...",
                        extra={"fingerprint": alert.fingerprint},
                    )
                    # This is where you match the row, add your enrichment logic here
                    # For example: alert.enrich(row)
                    # Remember to break if you only need the first match or adjust logic as needed
                    enrichments = {
                        key: value
                        for key, value in row.items()
                        if key not in rule.matchers
                    }

                    # Enrich the alert with the matched row
                    for key, value in enrichments.items():
                        setattr(alert, key, value)

                    # Save the enrichments to the database
                    enrich_alert(
                        self.tenant_id, alert.fingerprint, enrichments, self.db_session
                    )
                    self.logger.info(
                        "Alert enriched", extra={"fingerprint": alert.fingerprint}
                    )
                    break<|MERGE_RESOLUTION|>--- conflicted
+++ resolved
@@ -2,13 +2,9 @@
 import logging
 import re
 
-<<<<<<< HEAD
-from sqlmodel import Session, desc
-=======
 import celpy
 import chevron
-from sqlmodel import Session
->>>>>>> 2e6a9e9e
+from sqlmodel import Session, desc
 
 from keep.api.core.db import enrich_alert
 from keep.api.models.alert import AlertDto
