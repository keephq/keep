--- conflicted
+++ resolved
@@ -228,24 +228,11 @@
         )
         if not deleted:
             raise HTTPException(status_code=404, detail="Incident not found")
-<<<<<<< HEAD
-        self.__update_client_on_incident_change()
-        try:
-            workflow_manager = WorkflowManager.get_instance()
-            self.logger.info("Adding incident to the workflow manager queue")
-            asyncio.run(workflow_manager.insert_incident(self.tenant_id, incident_dto, "deleted"))
-            self.logger.info("Added incident to the workflow manager queue")
-        except Exception:
-            self.logger.exception(
-                "Failed to run workflows based on incident",
-                extra={"incident_id": incident_dto.id, "tenant_id": self.tenant_id},
-            )
-=======
 
         self.update_client_on_incident_change()
         self.send_workflow_event(incident_dto, "deleted")
->>>>>>> bc21d894
-
+
+        
     def update_incident(
         self,
         incident_id: UUID,
