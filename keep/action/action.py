--- conflicted
+++ resolved
@@ -21,22 +21,7 @@
         self.io_handler = IOHandler()
         self.context_manager = ContextManager.get_instance()
 
-<<<<<<< HEAD
     def run(self):
-=======
-        # whether Keep should shorten urls in the message or not
-        # todo: have a specific parameter for this?
-        self.shorten_urls = False
-        self.click_context = click.get_current_context(silent=True)
-        if (
-            self.click_context
-            and self.click_context.params.get("api_key")
-            and self.click_context.params.get("api_url")
-        ):
-            self.shorten_urls = True
-
-    def run(self, alert_context):
->>>>>>> 141d80c9
         try:
             if self.action_config.get("foreach"):
                 self._run_foreach()
