import asyncio
import enum
import inspect
import logging
from dataclasses import field

from pydantic.dataclasses import dataclass

from keep.conditions.condition_factory import ConditionFactory
from keep.contextmanager.contextmanager import ContextManager
from keep.exceptions.action_error import ActionError
from keep.iohandler.iohandler import IOHandler
from keep.providers.base.base_provider import BaseProvider
from keep.throttles.throttle_factory import ThrottleFactory


class ActionStatus:
    FIRING = "firing"
    SKIPPED = "skipped"
    THROTTLED = "throttled"
    FAILED = "failed"


@dataclass(config={"arbitrary_types_allowed": True})
class Action:
    name: str
    config: dict
    provider: BaseProvider
    provider_context: dict
    conditions_results: dict = field(default_factory=dict)
    conditions: list = field(default_factory=list)
    error: Exception = None
    status = ActionStatus = None

    def __post_init__(self):
        self.logger = logging.getLogger(__name__)
        self.io_handler = IOHandler()
        self.context_manager = ContextManager.get_instance()
        self.conditions = self.config.get("condition", [])

    def run(self):
        try:
            if self.config.get("foreach"):
                did_action_run = self._run_foreach()
            else:
                did_action_run = self._run_single()
            # Keep the state of the action
            self.context_manager.set_action_status(self.name, did_action_run)
            self.status = did_action_run
        except Exception as e:
            self.error = e
            self.status = ActionStatus.FAILED
            raise ActionError(e)

    def _check_throttling(self, action_name):
        throttling = self.config.get("throttle")
        # if there is no throttling, return
        if not throttling:
            return False

        throttling_type = throttling.get("type")
        throttling_config = throttling.get("with")
        throttle = ThrottleFactory.get_instance(throttling_type, throttling_config)
        alert_id = self.context_manager.get_alert_id()
        return throttle.check_throttling(action_name, alert_id)

    def _run_foreach(self):
        """Evaluate the action for each item, when using the `foreach` attribute (see foreach.md)"""
        # the item holds the value we are going to iterate over
        items = self.io_handler.render(self.config.get("foreach"))
        any_action_run = False
        # apply ALL conditions (the decision whether to run or not is made in the end)
        for item in items:
            self.context_manager.set_for_each_context(item)
            did_action_run = self._run_single()
            # If at least one item triggered an action, return True
            # TODO - do it per item
            if did_action_run:
                any_action_run = True
        return any_action_run

    def _run_single(self):
        # Initialize all conditions
        conditions = []

        for condition in self.conditions:
            condition_name = condition.get("name", None)

            if not condition_name:
                raise Exception("Condition must have a name")

            conditions.append(
                ConditionFactory.get_condition(
                    condition.get("type"),
                    condition_name,
                    condition,
                )
            )
<<<<<<< HEAD
            for condition in self.conditions
        ]
=======
>>>>>>> a36d194a

        for condition in conditions:
            condition_compare_to = condition.get_compare_to()
            condition_compare_value = condition.get_compare_value()
            condition_result = condition.apply(
                condition_compare_to, condition_compare_value
            )
            self.context_manager.set_condition_results(
                self.name,
                condition.condition_name,
                condition.condition_type,
                condition_compare_to,
                condition_compare_value,
                condition_result,
                condition_alias=condition.condition_alias,
                **condition.condition_context,
            )

        # Second, decide if need to run
        # after all conditions are applied, check if we need to run
        # there are 2 cases:
        # 1. a "if" block is supplied, then use it
        # 2. no "if" block is supplied, then use the AND between all conditions
        if self.config.get("if"):
            if_conf = self.config.get("if")
        else:
            # create a string of all conditions, separated by "and"
            if_conf = " and ".join(
                [f"{{{{ {condition.condition_alias} }}}} " for condition in conditions]
            )

        # Now check it
        if_met = self.io_handler.render(if_conf)
        # Evaluate the condition string
        if_met = eval(if_met)

        if not if_met:
            self.logger.info(
                "Action %s evaluated NOT to run, Reason: %s evaluated to false.",
                self.config.get("name"),
                if_conf,
            )
            return ActionStatus.SKIPPED

        self.logger.info("Action %s evaluated to run!", self.config.get("name"))

        # Third, check throttling
        # Now check if throttling is enabled
        throttled = self._check_throttling(self.config.get("name"))
        if throttled:
            self.logger.info("Action %s is throttled", self.config.get("name"))
            return ActionStatus.THROTTLED

        # Last, run the action
        self.logger.info(
            "Action is not throttled, running action %s", self.config.get("name")
        )
        rendered_value = self.io_handler.render_context(self.provider_context)
        # if the provider is async, run it in a new event loop
        if inspect.iscoroutinefunction(self.provider.notify):
            result = self._run_single_async()
        # else, just run the provider
        else:
            self.provider.notify(**rendered_value)
        # action ran
        return ActionStatus.FIRING

    def _run_single_async(self):
        """For async providers, run them in a new event loop

        Raises:
            ActionError: _description_
        """
        rendered_value = self.io_handler.render_context(self.provider_context)
        # This is "magically solved" because of nest_asyncio but probably isn't best practice
        loop = asyncio.new_event_loop()
        task = loop.create_task(self.provider.notify(**rendered_value))
        try:
            loop.run_until_complete(task)
        except Exception as e:
            raise ActionError(e)<|MERGE_RESOLUTION|>--- conflicted
+++ resolved
@@ -96,11 +96,6 @@
                     condition,
                 )
             )
-<<<<<<< HEAD
-            for condition in self.conditions
-        ]
-=======
->>>>>>> a36d194a
 
         for condition in conditions:
             condition_compare_to = condition.get_compare_to()
