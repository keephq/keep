--- conflicted
+++ resolved
@@ -66,32 +66,8 @@
             self._parse_providers_from_alert(alert)
 
     def _parse_providers_from_alert(self, alert: dict) -> typing.List[BaseProvider]:
-<<<<<<< HEAD
-        providers = []
-        for provider in alert.get("provider"):
-            provider_id = provider.get("id")
-            self.context_manager.providers_context[provider_id] = provider
-        self.logger.debug("Providers parsed successfully")
-        return providers
-
-    def _parse_providers_from_providers_dir(
-        self, alert: dict, providers_directory: str
-    ) -> typing.List[BaseProvider]:
-        providers = []
-        for provider_file in os.listdir(providers_directory):
-            provider_file_path = os.path.join(providers_directory, provider_file)
-            with open(provider_file_path, "r") as file:
-                try:
-                    provider = yaml.safe_load(file)
-                except yaml.YAMLError as e:
-                    self.logger.error(f"Error parsing {provider_file_path}: {e}")
-                    raise e
-            provider_id = provider.get("id")
-            self.context_manager.providers_context[provider_id] = provider
-=======
-        self.config["providers"].update(alert.get("providers"))
+        self.context_manager.providers_context.update(alert.get("providers"))
         self.logger.debug("Alert providers parsed successfully")
->>>>>>> 141d80c9
 
     def _parse_providers_from_file(
         self, providers_file: str
@@ -102,7 +78,7 @@
             except yaml.YAMLError:
                 self.logger.exception(f"Error parsing providers file {providers_file}")
                 raise
-            self.config["providers"].update(providers)
+            self.context_manager.providers_context.update(providers)
         self.logger.debug("Providers config parsed successfully")
 
     def _parse_id(self, alert) -> str:
@@ -140,23 +116,18 @@
     def _get_step_provider(self, _step: dict) -> dict:
         step_provider = _step.get("provider")
         step_provider_type = step_provider.pop("type")
-<<<<<<< HEAD
         try:
             step_provider_config = step_provider.pop("config")
             provider_config = self._get_provider_config(step_provider_config)
+            provider_id = self._get_provider_id(step_provider_config)
         # Support providers without config such as logfile or mock
         except KeyError:
             step_provider_config = {}
-            provider_config = {"id": step_provider_type, "authentication": {}}
-        provider = ProvidersFactory.get_provider(step_provider_type, provider_config)
-=======
-        step_provider_config = step_provider.pop("config")
-        provider_id = self._get_provider_id(step_provider_config)
-        provider_config = self._get_provider_config(provider_id)
+            provider_config = {"authentication": {}}
+            provider_id = step_provider_type
         provider = ProvidersFactory.get_provider(
             provider_id, step_provider_type, provider_config
         )
->>>>>>> 141d80c9
         return provider
 
     def _parse_actions(self, alert) -> typing.List[Action]:
@@ -175,7 +146,6 @@
             )
             action = Action(
                 name=name,
-                config=_action,
                 provider=provider,
                 provider_context=provider_context,
             )
@@ -196,16 +166,7 @@
         Returns:
             _type_: _description_
         """
-<<<<<<< HEAD
         provider_config = self.io_handler.render(provider_type)
-=======
-        provider_type = provider_type.split(".")
-        if len(provider_type) != 2:
-            raise ValueError(
-                "Provider config is not valid, should be in the format: {{ <provider_id>.<config_id> }}"
-            )
-
-        provider_id = provider_type[1].replace("}}", "").strip()
         return provider_id
 
     def _get_provider_config(self, provider_id: str):
@@ -217,11 +178,10 @@
         Raises:
             ValueError: _description_
         """
-        provider_config = self.config.get("providers").get(provider_id)
+        provider_config = self.io_handler.render(provider_type)
 
         if not provider_config:
             raise ValueError(
                 f"Provider {provider_id} not found in configuration, did you configure it?"
             )
->>>>>>> 141d80c9
         return provider_config