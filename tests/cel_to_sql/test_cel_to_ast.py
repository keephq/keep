import datetime
import pytest

from keep.api.core.cel_to_sql.ast_nodes import (
    ComparisonNode,
    ComparisonNodeOperator,
    ConstantNode,
    LogicalNode,
    LogicalNodeOperator,
    ParenthesisNode,
    PropertyAccessNode,
    UnaryNode,
    UnaryNodeOperator,
)
from keep.api.core.cel_to_sql.cel_ast_converter import CelToAstConverter


@pytest.mark.parametrize(
    "cel, operator, expected_constant_type, expected_constant_value",
    [
        ("fakeProp == 'fake alert'", ComparisonNodeOperator.EQ, str, "fake alert"),
        (
            "fakeProp == 'It\\'s value with escaped single-quote'",
            ComparisonNodeOperator.EQ,
            str,
            "It's value with escaped single-quote",
        ),
        (
            'fakeProp == "It\\"s value with escaped double-quote"',
            ComparisonNodeOperator.EQ,
            str,
            'It"s value with escaped double-quote',
        ),
        ("fakeProp == true", ComparisonNodeOperator.EQ, bool, True),
        ("fakeProp == 12349983", ComparisonNodeOperator.EQ, int, 12349983),
        ("fakeProp == 1234.9983", ComparisonNodeOperator.EQ, float, 1234.9983),
        (
            "fakeProp == 'MON'",
            ComparisonNodeOperator.EQ,
            str,
            "MON",
        ),  # check that day-of-week short names do not get converted to dates
        ("fakeProp == 'mon'", ComparisonNodeOperator.EQ, str, "mon"),
        (
            "fakeProp == '2025-01-20'",
            ComparisonNodeOperator.EQ,
            datetime.datetime,
            datetime.datetime(2025, 1, 20),
        ),
        (
            "fakeProp == '2025-01-20T14:35:27.123456'",
            ComparisonNodeOperator.EQ,
            datetime.datetime,
            datetime.datetime(2025, 1, 20, 14, 35, 27, 123456),
        ),
        ("fakeProp != 'fake alert'", ComparisonNodeOperator.NE, str, "fake alert"),
        ("fakeProp > 'fake alert'", ComparisonNodeOperator.GT, str, "fake alert"),
        ("fakeProp >= 'fake alert'", ComparisonNodeOperator.GE, str, "fake alert"),
        ("fakeProp < 'fake alert'", ComparisonNodeOperator.LT, str, "fake alert"),
        ("fakeProp <= 'fake alert'", ComparisonNodeOperator.LE, str, "fake alert"),
        (
            "fakeProp.contains('fake alert')",
            ComparisonNodeOperator.CONTAINS,
            str,
            "fake alert",
        ),
        (
            "fakeProp.startsWith('fake alert')",
            ComparisonNodeOperator.STARTS_WITH,
            str,
            "fake alert",
        ),
        (
            "fakeProp.endsWith('fake alert')",
            ComparisonNodeOperator.ENDS_WITH,
            str,
            "fake alert",
        ),
    ],
)
def test_simple_comparison_node(cel, operator, expected_constant_type, expected_constant_value):
    actual = CelToAstConverter.convert_to_ast(cel)

    # Check that the root node is a ComparisonNode
    assert isinstance(actual, ComparisonNode)
    assert actual.operator == operator

    # Check that second operand is a ConstantNode
    assert isinstance(actual.second_operand, ConstantNode)
    assert isinstance(actual.second_operand.value, expected_constant_type)
    assert actual.second_operand.value == expected_constant_value

    # Check that first operand is a PropertyAccessNode
    assert isinstance(actual.first_operand, PropertyAccessNode)
    assert actual.first_operand.path == ["fakeProp"]

@pytest.mark.parametrize("cel, args", [
    ("fakeProp in ['string', 12345, true]", ["string", 12345, True]),
])
def test_simple_comparison_node_in(cel, args):
    actual = CelToAstConverter.convert_to_ast(cel)

    # Check that the root node is a ComparisonNode
    assert isinstance(actual, ComparisonNode)
    assert actual.operator == ComparisonNodeOperator.IN

    # Check that second operand is a list
    assert isinstance(actual.second_operand, list)

    # verify that each element in the list is a ConstantNode with the correct value and type
    for i, arg in enumerate(actual.second_operand):
        assert isinstance(arg, ConstantNode)
        assert type(arg.value) == type(args[i])
        assert arg.value == args[i]


@pytest.mark.parametrize(
    "cel, operator",
    [
        ("!fakeProp", UnaryNodeOperator.NOT),
        ("-fakeProp", UnaryNodeOperator.NEG),
    ],
)
def test_simple_unary_node(cel, operator):
    actual = CelToAstConverter.convert_to_ast(cel)

    # Check that the root node is a ComparisonNode
    assert isinstance(actual, UnaryNode)
    assert actual.operator == operator

    # Check that first operand is a PropertyAccessNode
    assert isinstance(actual.operand, PropertyAccessNode)
    assert actual.operand.path == ["fakeProp"]


@pytest.mark.parametrize(
    "cel, operator",
    [
        ("!firstFakeProp && !secondFakeProp", LogicalNodeOperator.AND),
        ("!firstFakeProp || !secondFakeProp", LogicalNodeOperator.OR),
    ],
)
def test_simple_logical_node(cel, operator):
    actual = CelToAstConverter.convert_to_ast(cel)

    # Check that the root node is a LogicalNode
    assert isinstance(actual, LogicalNode)
    assert actual.operator == operator

    # Check that left is UnaryNode with NOT operator
    assert isinstance(actual.left, UnaryNode)
    assert actual.left.operator == UnaryNodeOperator.NOT

    # Check that left.operand is PropertyAccessNode
    assert isinstance(actual.left.operand, PropertyAccessNode)
    assert actual.left.operand.path == ["firstFakeProp"]

    # Check that right is UnaryNode with NOT operator
    assert isinstance(actual.right, UnaryNode)
    assert actual.right.operator == UnaryNodeOperator.NOT

    # Check that left.operand is PropertyAccessNode
    assert isinstance(actual.right.operand, PropertyAccessNode)
<<<<<<< HEAD
    assert actual.right.operand.member_name == "secondFakeProp"
    assert actual.right.operand.value is None


@pytest.mark.parametrize(
    "cel, method_name, args",
    [
        ("fakeProp.contains('\\'±CPU±\\'')", "contains", ["'±CPU±'"]),
        ('fakeProp.contains("\\"±CPU±\\"")', "contains", ['"±CPU±"']),
        ("fakeProp.anything('string', 123, false)", "anything", ["string", 123, False]),
    ],
)
def test_method_access_node(cel, method_name, args):
    actual = CelToAstConverter.convert_to_ast(cel)

    # Check that the root node is a PropertyAccessNode where value is MethodAccessNode
    assert isinstance(actual, PropertyAccessNode)
    assert actual.member_name == "fakeProp"
    assert isinstance(actual.value, MethodAccessNode)
    assert actual.value.member_name == method_name
=======
    assert actual.right.operand.path == ["secondFakeProp"]
>>>>>>> b97a2c5b

@pytest.mark.parametrize(
    "cel, operator",
    [
        ("!(fakeProp)", UnaryNodeOperator.NOT),
        ("-(fakeProp)", UnaryNodeOperator.NEG),
    ],
)
def test_parenthesis_node(cel, operator):
    actual = CelToAstConverter.convert_to_ast(cel)

    # Check that the root node is a ComparisonNode
    assert isinstance(actual, UnaryNode)
    assert actual.operator == operator

    # Check that the operand is ParenthesesNode
    assert isinstance(actual.operand, ParenthesisNode)

    # Check that the operand.expression is PropertyAccessNode
    assert isinstance(actual.operand.expression, PropertyAccessNode)
    assert actual.operand.expression.path == ["fakeProp"]<|MERGE_RESOLUTION|>--- conflicted
+++ resolved
@@ -59,22 +59,22 @@
         ("fakeProp < 'fake alert'", ComparisonNodeOperator.LT, str, "fake alert"),
         ("fakeProp <= 'fake alert'", ComparisonNodeOperator.LE, str, "fake alert"),
         (
-            "fakeProp.contains('fake alert')",
+            "fakeProp.contains('\\'±CPU±\\'')",
             ComparisonNodeOperator.CONTAINS,
             str,
-            "fake alert",
+            "'±CPU±'",
         ),
         (
-            "fakeProp.startsWith('fake alert')",
+            "fakeProp.startsWith('\\'±CPU±\\'')",
             ComparisonNodeOperator.STARTS_WITH,
             str,
-            "fake alert",
+            "'±CPU±'",
         ),
         (
-            "fakeProp.endsWith('fake alert')",
+            "fakeProp.endsWith('\\'±CPU±\\'')",
             ComparisonNodeOperator.ENDS_WITH,
             str,
-            "fake alert",
+            "'±CPU±'",
         ),
     ],
 )
@@ -161,30 +161,7 @@
 
     # Check that left.operand is PropertyAccessNode
     assert isinstance(actual.right.operand, PropertyAccessNode)
-<<<<<<< HEAD
-    assert actual.right.operand.member_name == "secondFakeProp"
-    assert actual.right.operand.value is None
-
-
-@pytest.mark.parametrize(
-    "cel, method_name, args",
-    [
-        ("fakeProp.contains('\\'±CPU±\\'')", "contains", ["'±CPU±'"]),
-        ('fakeProp.contains("\\"±CPU±\\"")', "contains", ['"±CPU±"']),
-        ("fakeProp.anything('string', 123, false)", "anything", ["string", 123, False]),
-    ],
-)
-def test_method_access_node(cel, method_name, args):
-    actual = CelToAstConverter.convert_to_ast(cel)
-
-    # Check that the root node is a PropertyAccessNode where value is MethodAccessNode
-    assert isinstance(actual, PropertyAccessNode)
-    assert actual.member_name == "fakeProp"
-    assert isinstance(actual.value, MethodAccessNode)
-    assert actual.value.member_name == method_name
-=======
     assert actual.right.operand.path == ["secondFakeProp"]
->>>>>>> b97a2c5b
 
 @pytest.mark.parametrize(
     "cel, operator",
