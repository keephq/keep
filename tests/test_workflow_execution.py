--- conflicted
+++ resolved
@@ -82,11 +82,6 @@
     """
     Fixture to create and manage a WorkflowManager instance.
     """
-<<<<<<< HEAD
-    manager = WorkflowManager.get_instance()
-    yield manager   
-    asyncio.run(manager.stop())
-=======
     manager = None
     try:
         from keep.workflowmanager.workflowscheduler import WorkflowScheduler
@@ -105,7 +100,6 @@
                 time.sleep(1)
             except Exception as e:
                 print(f"Error stopping workflow manager: {e}")
->>>>>>> 59cae592
 
 
 @pytest.fixture
@@ -727,20 +721,9 @@
     disabled_workflow_execution = None
     count = 0
 
-<<<<<<< HEAD
     found = False
     while not found and count < 30:
         enabled_workflow_execution = await get_last_workflow_execution_by_workflow_id(
-=======
-    while (
-        (
-            enabled_workflow_execution is None
-            or enabled_workflow_execution.status == "in_progress"
-        )
-        and disabled_workflow_execution is None
-    ) and count < 30:
-        enabled_workflow_execution = get_last_workflow_execution_by_workflow_id(
->>>>>>> 59cae592
             SINGLE_TENANT_UUID, enabled_id
         )
         disabled_workflow_execution = await get_last_workflow_execution_by_workflow_id(
