import asyncio
import json
import logging
import threading
import time
from collections import defaultdict
from datetime import datetime, timedelta
from unittest.mock import patch

import pytest
import pytz

from keep.api.core.db import get_last_workflow_execution_by_workflow_id
from keep.api.core.dependencies import SINGLE_TENANT_UUID
from keep.api.logging import WorkflowLoggerAdapter
from keep.api.models.alert import AlertDto, AlertStatus, IncidentDto
from keep.api.models.db.workflow import Workflow, WorkflowExecutionLog
from keep.workflowmanager.workflowmanager import WorkflowManager
from tests.fixtures.client import client, test_app  # noqa

# This workflow definition is used to test the execution of workflows based on alert firing times.
# It defines two actions:
# 1. send-slack-message-tier-1: Triggered when an alert has been firing for more than 15 minutes but less than 30 minutes.
# 2. send-slack-message-tier-2: Triggered when an alert has been firing for more than 30 minutes.
workflow_definition = """workflow:
id: alert-time-check
description: Handle alerts based on startedAt timestamp
triggers:
- type: alert
  filters:
  - key: name
    value: "server-is-down"
actions:
- name: send-slack-message-tier-1
  if: "keep.get_firing_time('{{ alert }}', 'minutes') > 15  and keep.get_firing_time('{{ alert }}', 'minutes') < 30"
  provider:
    type: console
    with:
      message: |
        "Tier 1 Alert: {{ alert.name }} - {{ alert.description }}
        Alert details: {{ alert }}"
- name: send-slack-message-tier-2
  if: "keep.get_firing_time('{{ alert }}', 'minutes') > 30"
  provider:
    type: console
    with:
      message: |
        "Tier 2 Alert: {{ alert.name }} - {{ alert.description }}
         Alert details: {{ alert }}"
"""


workflow_definition_with_two_providers = """workflow:
id: susu-and-sons
description: Just to test the logs of 2 providers
triggers:
- type: alert
  filters:
  - key: name
    value: "server-is-hamburger"
steps:
- name: keep_step
  provider:
    type: keep
    with:
      filters:
        - key: status
          value: open
actions:
- name: console_action
  provider:
    type: console
    with:
      message: |
        "Tier 1 Alert: {{ alert.name }} - {{ alert.description }}
        Alert details: {{ alert }}"
"""

@pytest.fixture(scope="module")
def workflow_manager():
    """
    Fixture to create and manage a WorkflowManager instance for the duration of the module.
    It starts the manager asynchronously and stops it after all tests are completed.
    """
    manager = WorkflowManager.get_instance()
    yield manager   
    manager.stop()


@pytest.fixture
def setup_workflow(db_session):
    """
    Fixture to set up a workflow in the database before each test.
    It creates a Workflow object with the predefined workflow definition and adds it to the database.
    """
    workflow = Workflow(
        id="alert-time-check",
        name="alert-time-check",
        tenant_id=SINGLE_TENANT_UUID,
        description="Handle alerts based on startedAt timestamp",
        created_by="test@keephq.dev",
        interval=0,
        workflow_raw=workflow_definition,
    )
    db_session.add(workflow)
    db_session.commit()


@pytest.fixture
def setup_workflow_with_two_providers(db_session):
    """
    Fixture to set up a workflow in the database before each test.
    It creates a Workflow object with the predefined workflow definition and adds it to the database.
    """
    workflow = Workflow(
        id="susu-and-sons",
        name="susu-and-sons",
        tenant_id=SINGLE_TENANT_UUID,
        description="some stuff for unit testing",
        created_by="tal@keephq.dev",
        interval=0,
        workflow_raw=workflow_definition_with_two_providers,
    )
    db_session.add(workflow)
    db_session.commit()


@pytest.mark.parametrize(
    "test_app, test_case, alert_statuses, expected_tier, db_session",
    [
        ({"AUTH_TYPE": "NOAUTH"}, "No action", [[0, "firing"]], None, None),
        ({"AUTH_TYPE": "NOAUTH"}, "Tier 1", [[20, "firing"]], 1, None),
        ({"AUTH_TYPE": "NOAUTH"}, "Tier 2", [[35, "firing"]], 2, None),
        (
            {"AUTH_TYPE": "NOAUTH"},
            "Resolved before tier 1",
            [[10, "firing"], [11, "resolved"]],
            None,
            None,
        ),
        (
            {"AUTH_TYPE": "NOAUTH"},
            "Resolved after tier 1",
            [[20, "firing"], [25, "resolved"]],
            1,
            None,
        ),
        (
            {"AUTH_TYPE": "NOAUTH"},
            "Resolved after tier 2",
            [[35, "firing"], [40, "resolved"]],
            2,
            None,
        ),
        (
            {"AUTH_TYPE": "NOAUTH"},
            "Multiple firings, last one tier 2",
            [[10, "firing"], [20, "firing"], [35, "firing"]],
            2,
            None,
        ),
        ({"AUTH_TYPE": "NOAUTH"}, "No action", [[0, "firing"]], None, {"db": "mysql"}),
        ({"AUTH_TYPE": "NOAUTH"}, "Tier 1", [[20, "firing"]], 1, {"db": "mysql"}),
        ({"AUTH_TYPE": "NOAUTH"}, "Tier 2", [[35, "firing"]], 2, {"db": "mysql"}),
        (
            {"AUTH_TYPE": "NOAUTH"},
            "Resolved before tier 1",
            [[10, "firing"], [11, "resolved"]],
            None,
            {"db": "mysql"},
        ),
        (
            {"AUTH_TYPE": "NOAUTH"},
            "Resolved after tier 1",
            [[20, "firing"], [25, "resolved"]],
            1,
            {"db": "mysql"},
        ),
        (
            {"AUTH_TYPE": "NOAUTH"},
            "Resolved after tier 2",
            [[35, "firing"], [40, "resolved"]],
            2,
            {"db": "mysql"},
        ),
        (
            {"AUTH_TYPE": "NOAUTH"},
            "Multiple firings, last one tier 2",
            [[10, "firing"], [20, "firing"], [35, "firing"]],
            2,
            {"db": "mysql"},
        ),
    ],
    indirect=["test_app", "db_session"],
)
def test_workflow_execution(
    db_session,
    test_app,
    create_alert,
    setup_workflow,
    workflow_manager,
    test_case,
    alert_statuses,
    expected_tier,
):
    """
    This test function verifies the execution of the workflow based on different alert scenarios.
    It uses parameterized testing to cover various cases of alert firing and resolution times.
    It now also tests with both SQLite (default) and MySQL databases.

    The test does the following:
    1. Creates alerts with specified statuses and timestamps.
    2. Inserts a current alert into the workflow manager.
    3. Waits for the workflow execution to complete.
    4. Checks if the workflow execution was successful.
    5. Verifies if the correct tier action was triggered based on the alert firing time.

    Parameters:
    - test_case: Description of the test scenario.
    - alert_statuses: List of [time_diff, status] pairs representing alert history.
    - expected_tier: The expected tier (1, 2, or None) that should be triggered.

    The test covers scenarios such as:
    - Alerts that don't trigger any action
    - Alerts that trigger Tier 1 (15-30 minutes of firing)
    - Alerts that trigger Tier 2 (>30 minutes of firing)
    - Alerts that are resolved before or after reaching different tiers
    - Multiple firing alerts with the last one determining the tier
    """
    base_time = datetime.now(tz=pytz.utc)

    # Create alerts with specified statuses and timestamps
    alert_statuses.reverse()
    for time_diff, status in alert_statuses:
        alert_status = (
            AlertStatus.FIRING if status == "firing" else AlertStatus.RESOLVED
        )
        create_alert("fp1", alert_status, base_time - timedelta(minutes=time_diff))

    time.sleep(1)
    # Create the current alert
    current_alert = AlertDto(
        id="grafana-1",
        source=["grafana"],
        name="server-is-down",
        status=AlertStatus.FIRING,
        severity="critical",
        fingerprint="fp1",
    )

    # Insert the current alert into the workflow manager
    asyncio.run(workflow_manager.insert_events(SINGLE_TENANT_UUID, [current_alert]))

    # Wait for the workflow execution to complete
    workflow_execution = None
    count = 0
    status = None
<<<<<<< HEAD
    while workflow_execution is None and count < 30 and status != "success":
        workflow_execution = asyncio.run(get_last_workflow_execution_by_workflow_id(
=======
    while (
        workflow_execution is None
        or workflow_execution.status == "in_progress"
        and count < 30
    ):
        workflow_execution = get_last_workflow_execution_by_workflow_id(
>>>>>>> de742bda
            SINGLE_TENANT_UUID, "alert-time-check"
        ))
        if workflow_execution is not None:
            status = workflow_execution.status
        time.sleep(1)
        count += 1

    # Check if the workflow execution was successful
    assert workflow_execution is not None
    assert workflow_execution.status == "success"

    # Verify if the correct tier action was triggered
    if expected_tier is None:
        assert workflow_execution.results["send-slack-message-tier-1"] == []
        assert workflow_execution.results["send-slack-message-tier-2"] == []
    elif expected_tier == 1:
        assert workflow_execution.results["send-slack-message-tier-2"] == []
        assert "Tier 1" in workflow_execution.results["send-slack-message-tier-1"][0]
    elif expected_tier == 2:
        assert workflow_execution.results["send-slack-message-tier-1"] == []
        assert "Tier 2" in workflow_execution.results["send-slack-message-tier-2"][0]


workflow_definition2 = """workflow:
id: %s
description: send slack message only the first time an alert fires
triggers:
  - type: alert
    filters:
      - key: name
        value: "server-is-down"
actions:
  - name: send-slack-message
    if: "keep.is_first_time('{{ alert.fingerprint }}', '24h')"
    provider:
      type: console
      with:
        message: |
          "Tier 1 Alert: {{ alert.name }} - {{ alert.description }}
          Alert details: {{ alert }}"
"""


@pytest.mark.parametrize(
    "test_app, workflow_id, test_case, alert_statuses, expected_action",
    [
        (
            {"AUTH_TYPE": "NOAUTH"},
            "alert-first-firing",
            "First firing",
            [[0, "firing"]],
            True,
        ),
        (
            {"AUTH_TYPE": "NOAUTH"},
            "alert-second-firing",
            "Second firing within 24h",
            [[0, "firing"], [1, "firing"]],
            False,
        ),
        (
            {"AUTH_TYPE": "NOAUTH"},
            "firing-resolved-firing-24",
            "First firing, resolved, and fired again after 24h",
            [[0, "firing"], [1, "resolved"], [25, "firing"]],
            True,
        ),
        (
            {"AUTH_TYPE": "NOAUTH"},
            "multiple-firings-24",
            "Multiple firings within 24h",
            [[0, "firing"], [1, "firing"], [2, "firing"], [3, "firing"]],
            False,
        ),
        (
            {"AUTH_TYPE": "NOAUTH"},
            "resolved-fired-24",
            "Resolved and fired again within 24h",
            [[0, "firing"], [1, "resolved"], [2, "firing"]],
            False,
        ),
        (
            {"AUTH_TYPE": "NOAUTH"},
            "first-firing-multiple-resolutions",
            "First firing after multiple resolutions",
            [[0, "resolved"], [1, "resolved"], [2, "firing"]],
            True,
        ),
        (
            {"AUTH_TYPE": "NOAUTH"},
            "firing-exactly-24",
            "Firing exactly at 24h boundary",
            [[0, "firing"], [24, "firing"]],
            True,
        ),
        (
            {"AUTH_TYPE": "NOAUTH"},
            "complex-scenario",
            "Complex scenario with multiple status changes",
            [
                [0, "firing"],
                [1, "resolved"],
                [2, "firing"],
                [3, "resolved"],
                [26, "firing"],
            ],
            False,
        ),
    ],
    indirect=["test_app"],
)
def test_workflow_execution_2(
    db_session,
    test_app,
    create_alert,
    workflow_manager,
    workflow_id,
    test_case,
    alert_statuses,
    expected_action,
):
    """
    This test function verifies the execution of the workflow based on different alert scenarios.
    It uses parameterized testing to cover various cases of alert firing and resolution times.

    The test does the following:
    1. Creates alerts with specified statuses and timestamps.
    2. Inserts a current alert into the workflow manager.
    3. Waits for the workflow execution to complete.
    4. Checks if the workflow execution was successful.
    5. Verifies if the correct action was triggered based on the alert firing time.

    Parameters:
    - test_case: Description of the test scenario.
    - alert_statuses: List of [time_diff, status] pairs representing alert history.
    - expected_action: Boolean indicating if the action is expected to be triggered.

    The test covers scenarios such as:
    - First firing of an alert
    - Second firing of an alert within 24 hours
    - Firing of an alert after resolving and firing again after 24 hours
    """
    workflow = Workflow(
        id=workflow_id,
        name=workflow_id,
        tenant_id=SINGLE_TENANT_UUID,
        description="Send slack message only the first time an alert fires",
        created_by="test@keephq.dev",
        interval=0,
        workflow_raw=workflow_definition2 % workflow_id,
    )
    db_session.add(workflow)
    db_session.commit()
    base_time = datetime.now(tz=pytz.utc)

    # Create alerts with specified statuses and timestamps
    for time_diff, status in alert_statuses:
        alert_status = (
            AlertStatus.FIRING if status == "firing" else AlertStatus.RESOLVED
        )
        create_alert("fp1", alert_status, base_time - timedelta(hours=time_diff))

    # Create the current alert
    current_alert = AlertDto(
        id="grafana-1",
        source=["grafana"],
        name="server-is-down",
        status=AlertStatus.FIRING,
        severity="critical",
        fingerprint="fp1",
    )

    # Insert the current alert into the workflow manager
    asyncio.run(workflow_manager.insert_events(SINGLE_TENANT_UUID, [current_alert]))
    assert len(workflow_manager.scheduler.workflows_to_run) == 1

    # Wait for the workflow execution to complete
    workflow_execution = None
    count = 0
    status = None
<<<<<<< HEAD
    while workflow_execution is None and count < 30 and status != "success":
        workflow_execution = asyncio.run(get_last_workflow_execution_by_workflow_id(
=======
    while (
        workflow_execution is None
        or workflow_execution.status == "in_progress"
        and count < 30
    ):
        workflow_execution = get_last_workflow_execution_by_workflow_id(
>>>>>>> de742bda
            SINGLE_TENANT_UUID,
            workflow_id,
        ))
        if workflow_execution is not None:
            status = workflow_execution.status
        time.sleep(1)
        count += 1

    assert len(workflow_manager.scheduler.workflows_to_run) == 0
    # Check if the workflow execution was successful
    assert workflow_execution is not None
    assert workflow_execution.status == "success"

    # Verify if the correct action was triggered
    if expected_action:
        assert "Tier 1 Alert" in workflow_execution.results["send-slack-message"][0]
    else:
        assert workflow_execution.results["send-slack-message"] == []


workflow_definition_3 = """workflow:
id: alert-time-check
description: Handle alerts based on startedAt timestamp
triggers:
- type: alert
  filters:
  - key: name
    value: "server-is-down"
actions:
- name: send-slack-message-tier-0
  if: keep.get_firing_time('{{ alert }}', 'minutes') > 0 and keep.get_firing_time('{{ alert }}', 'minutes') < 10
  provider:
    type: console
    with:
      message: |
        "Tier 0 Alert: {{ alert.name }} - {{ alert.description }}
        Alert details: {{ alert }}"
- name: send-slack-message-tier-1
  if: "keep.get_firing_time('{{ alert }}', 'minutes') >= 10 and keep.get_firing_time('{{ alert }}', 'minutes') < 30"
  provider:
    type: console
    with:
      message: |
        "Tier 1 Alert: {{ alert.name }} - {{ alert.description }}
         Alert details: {{ alert }}"
"""


@pytest.mark.parametrize(
    "test_app, test_case, alert_statuses, expected_tier, db_session",
    [
        ({"AUTH_TYPE": "NOAUTH"}, "Tier 0", [[0, "firing"]], 0, None),
        ({"AUTH_TYPE": "NOAUTH"}, "Tier 1", [[10, "firing"], [0, "firing"]], 1, None),
        (
            {"AUTH_TYPE": "NOAUTH"},
            "Resolved",
            [[15, "firing"], [5, "firing"], [0, "resolved"]],
            None,
            None,
        ),
        (
            {"AUTH_TYPE": "NOAUTH"},
            "Tier 0 again",
            [[20, "firing"], [10, "firing"], [5, "resolved"], [0, "firing"]],
            0,
            None,
        ),
    ],
    indirect=["test_app", "db_session"],
)
@pytest.mark.asyncio
async def test_workflow_execution3(
    db_session,
    test_app,
    create_alert,
    workflow_manager,
    test_case,
    alert_statuses,
    expected_tier,
):
    workflow = Workflow(
        id="alert-first-time",
        name="alert-first-time",
        tenant_id=SINGLE_TENANT_UUID,
        description="Send slack message only the first time an alert fires",
        created_by="test@keephq.dev",
        interval=0,
        workflow_raw=workflow_definition_3,
    )
    db_session.add(workflow)
    db_session.commit()
    base_time = datetime.now(tz=pytz.utc)

    # Create alerts with specified statuses and timestamps
    for time_diff, status in alert_statuses:
        alert_status = (
            AlertStatus.FIRING if status == "firing" else AlertStatus.RESOLVED
        )
        create_alert("fp1", alert_status, base_time - timedelta(minutes=time_diff))

    # Create the current alert
    current_alert = AlertDto(
        id="grafana-1",
        source=["grafana"],
        name="server-is-down",
        status=AlertStatus.FIRING,
        severity="critical",
        fingerprint="fp1",
    )

    # sleep one second to avoid the case where tier0 alerts are not triggered
    time.sleep(1)

    # Insert the current alert into the workflow manager
    await workflow_manager.start()
    await workflow_manager.insert_events(SINGLE_TENANT_UUID, [current_alert])

    # Wait for the workflow execution to complete
    workflow_execution = None
    count = 0
    status = None
<<<<<<< HEAD
    while workflow_execution is None and count < 30 and status != "success":
        workflow_execution = await get_last_workflow_execution_by_workflow_id(
=======
    while (
        workflow_execution is None
        or workflow_execution.status == "in_progress"
        and count < 30
    ):
        workflow_execution = get_last_workflow_execution_by_workflow_id(
>>>>>>> de742bda
            SINGLE_TENANT_UUID, "alert-first-time"
        )
        if workflow_execution is not None:
            status = workflow_execution.status
        await asyncio.sleep(1)
        count += 1

    # Check if the workflow execution was successful

    assert workflow_execution is not None
    assert workflow_execution.status == "success"

    # Verify if the correct tier action was triggered
    if expected_tier is None:
        assert workflow_execution.results["send-slack-message-tier-0"] == []
        assert workflow_execution.results["send-slack-message-tier-1"] == []
    elif expected_tier == 0:
        assert workflow_execution.results["send-slack-message-tier-1"] == []
        assert "Tier 0" in workflow_execution.results["send-slack-message-tier-0"][0]
    elif expected_tier == 1:
        assert workflow_execution.results["send-slack-message-tier-0"] == []
        assert "Tier 1" in workflow_execution.results["send-slack-message-tier-1"][0]


workflow_definition_for_enabled_disabled = """workflow:
id: %s
description: Handle alerts based on startedAt timestamp
triggers:
- type: alert
  filters:
  - key: name
    value: "server-is-down"
actions:
- name: send-slack-message-tier-0
  if: keep.get_firing_time('{{ alert }}', 'minutes') > 0 and keep.get_firing_time('{{ alert }}', 'minutes') < 10
  provider:
    type: console
    with:
      message: |
        "Tier 0 Alert: {{ alert.name }} - {{ alert.description }}
        Alert details: {{ alert }}"
- name: send-slack-message-tier-1
  if: "keep.get_firing_time('{{ alert }}', 'minutes') >= 10 and keep.get_firing_time('{{ alert }}', 'minutes') < 30"
  provider:
    type: console
    with:
      message: |
        "Tier 1 Alert: {{ alert.name }} - {{ alert.description }}
         Alert details: {{ alert }}"
"""


@pytest.mark.parametrize(
    "test_app",
    [
        ({"AUTH_TYPE": "NOAUTH"}),
    ],
    indirect=["test_app"],
)
def test_workflow_execution_with_disabled_workflow(
    db_session,
    test_app,
    create_alert,
    workflow_manager,
):
    enabled_id = "enabled-workflow"
    enabled_workflow = Workflow(
        id=enabled_id,
        name="enabled-workflow",
        tenant_id=SINGLE_TENANT_UUID,
        description="This workflow is enabled and should be executed",
        created_by="test@keephq.dev",
        interval=0,
        is_disabled=False,
        workflow_raw=workflow_definition_for_enabled_disabled % enabled_id,
    )

    disabled_id = "disabled-workflow"
    disabled_workflow = Workflow(
        id=disabled_id,
        name="disabled-workflow",
        tenant_id=SINGLE_TENANT_UUID,
        description="This workflow is disabled and should not be executed",
        created_by="test@keephq.dev",
        interval=0,
        is_disabled=True,
        workflow_raw=workflow_definition_for_enabled_disabled % disabled_id,
    )

    db_session.add(enabled_workflow)
    db_session.add(disabled_workflow)
    db_session.commit()

    base_time = datetime.now(tz=pytz.utc)

    create_alert("fp1", AlertStatus.FIRING, base_time)
    current_alert = AlertDto(
        id="grafana-1",
        source=["grafana"],
        name="server-is-down",
        status=AlertStatus.FIRING,
        severity="critical",
        fingerprint="fp1",
    )

    # Sleep one second to avoid the case where tier0 alerts are not triggered
    time.sleep(1)

    asyncio.run(workflow_manager.insert_events(SINGLE_TENANT_UUID, [current_alert]))

    enabled_workflow_execution = None
    disabled_workflow_execution = None
    count = 0

    while (
        enabled_workflow_execution is None and disabled_workflow_execution is None
    ) and count < 30:
        enabled_workflow_execution = asyncio.run(get_last_workflow_execution_by_workflow_id(
            SINGLE_TENANT_UUID, enabled_id
        ))
        disabled_workflow_execution = asyncio.run(get_last_workflow_execution_by_workflow_id(
            SINGLE_TENANT_UUID, disabled_id
        ))

        time.sleep(1)
        count += 1

    assert enabled_workflow_execution is not None
    assert enabled_workflow_execution.status == "success"

    assert disabled_workflow_execution is None


workflow_definition_4 = """workflow:
id: incident-triggers-test-created-updated
description: test incident triggers
triggers:
- type: incident
  events:
  - updated
  - created
name: created-updated
owners: []
services: []
steps: []
actions:
- name: mock-action
  provider:
    type: console
    with:
      message: |
        "incident: {{ incident.name }}"
"""

workflow_definition_5 = """workflow:
id: incident-incident-triggers-test-deleted
description: test incident triggers
triggers:
- type: incident
  events:
  - deleted
name: deleted
owners: []
services: []
steps: []
actions:
- name: mock-action
  provider:
    type: console
    with:
      message: |
        "deleted incident: {{ incident.name }}"
"""


@pytest.mark.timeout(15)
@pytest.mark.parametrize(
    "test_app",
    [
        ({"AUTH_TYPE": "NOAUTH"}),
    ],
    indirect=["test_app"],
)
def test_workflow_incident_triggers(
    db_session,
    test_app,
    workflow_manager,
):
    workflow_created = Workflow(
        id="incident-triggers-test-created-updated",
        name="incident-triggers-test-created-updated",
        tenant_id=SINGLE_TENANT_UUID,
        description="Check that incident triggers works",
        created_by="test@keephq.dev",
        interval=0,
        workflow_raw=workflow_definition_4,
    )
    db_session.add(workflow_created)
    db_session.commit()

    # Create the current alert
    incident = IncidentDto(
        id="ba9ddbb9-3a83-40fc-9ace-1e026e08ca2b",
        user_generated_name="incident",
        alerts_count=0,
        alert_sources=[],
        services=[],
        severity="critical",
        is_predicted=False,
        is_confirmed=True,
    )

    # Insert the current alert into the workflow manager

    def wait_workflow_execution(workflow_id):
        # Wait for the workflow execution to complete
        workflow_execution = None
        count = 0
<<<<<<< HEAD
        status = None
        while workflow_execution is None and count < 30 and status != "success":
            workflow_execution = asyncio.run(get_last_workflow_execution_by_workflow_id(
                SINGLE_TENANT_UUID, workflow_id
            ))
            if workflow_execution is not None:
                status = workflow_execution.status
=======
        while (
            workflow_execution is None
            or workflow_execution.status == "in_progress"
            and count < 30
        ):
            workflow_execution = get_last_workflow_execution_by_workflow_id(
                SINGLE_TENANT_UUID, workflow_id
            )
>>>>>>> de742bda
            time.sleep(1)
            count += 1
        return workflow_execution

    workflow_manager.insert_incident(SINGLE_TENANT_UUID, incident, "created")
    assert len(workflow_manager.scheduler.workflows_to_run) == 1

    workflow_execution_created = wait_workflow_execution(
        "incident-triggers-test-created-updated"
    )
    assert workflow_execution_created is not None
    assert workflow_execution_created.status == "success"
    assert workflow_execution_created.results["mock-action"] == [
        '"incident: incident"\n'
    ]
    assert len(workflow_manager.scheduler.workflows_to_run) == 0

    workflow_manager.insert_incident(SINGLE_TENANT_UUID, incident, "updated")
    assert len(workflow_manager.scheduler.workflows_to_run) == 1
    workflow_execution_updated = wait_workflow_execution(
        "incident-triggers-test-created-updated"
    )
    assert workflow_execution_updated is not None
    assert workflow_execution_updated.status == "success"
    assert workflow_execution_updated.results["mock-action"] == [
        '"incident: incident"\n'
    ]

    # incident-triggers-test-created-updated should not be triggered
    workflow_manager.insert_incident(SINGLE_TENANT_UUID, incident, "deleted")
    assert len(workflow_manager.scheduler.workflows_to_run) == 0

    workflow_deleted = Workflow(
        id="incident-triggers-test-deleted",
        name="incident-triggers-test-deleted",
        tenant_id=SINGLE_TENANT_UUID,
        description="Check that incident triggers works",
        created_by="test@keephq.dev",
        interval=0,
        workflow_raw=workflow_definition_5,
    )
    db_session.add(workflow_deleted)
    db_session.commit()

    workflow_manager.insert_incident(SINGLE_TENANT_UUID, incident, "deleted")
    assert len(workflow_manager.scheduler.workflows_to_run) == 1

    # incident-triggers-test-deleted should be triggered now
    workflow_execution_deleted = wait_workflow_execution(
        "incident-triggers-test-deleted"
    )
    assert len(workflow_manager.scheduler.workflows_to_run) == 0

    assert workflow_execution_deleted is not None
    assert workflow_execution_deleted.status == "success"
    assert workflow_execution_deleted.results["mock-action"] == [
        '"deleted incident: incident"\n'
    ]


logs_counter = {}


def count_logs(instance, original_method):
    log_levels = logging.getLevelNamesMapping()

    def wrapper(*args, **kwargs):
        level_name = original_method.__name__.upper()
        max_level = instance.getEffectiveLevel()
        current_level = log_levels[level_name]
        if current_level >= max_level:
            logs_counter.setdefault(instance.workflow_execution_id, defaultdict(int))
            logs_counter[instance.workflow_execution_id]["all"] += 1
            logs_counter[instance.workflow_execution_id][level_name] += 1

        return original_method(*args, **kwargs)

    return wrapper


def fake_workflow_adapter(
    logger, context_manager, tenant_id, workflow_id, workflow_execution_id
):
    adapter = WorkflowLoggerAdapter(
        logger, context_manager, tenant_id, workflow_id, workflow_execution_id
    )

    adapter.info = count_logs(adapter, adapter.info)
    adapter.debug = count_logs(adapter, adapter.debug)
    adapter.warning = count_logs(adapter, adapter.warning)
    adapter.error = count_logs(adapter, adapter.error)
    adapter.critical = count_logs(adapter, adapter.critical)
    return adapter


@pytest.mark.parametrize(
    "test_app, test_case, alert_statuses, expected_tier, db_session",
    [
        ({"AUTH_TYPE": "NOAUTH"}, "No action", [[0, "firing"]], None, None),
    ],
    indirect=["test_app", "db_session"],
)
def test_workflow_execution_logs(
    db_session,
    test_app,
    create_alert,
    setup_workflow_with_two_providers,
    workflow_manager,
    test_case,
    alert_statuses,
    expected_tier,
):
    with patch(
        "keep.contextmanager.contextmanager.WorkflowLoggerAdapter",
        side_effect=fake_workflow_adapter,
    ), patch("keep.api.logging.RUNNING_IN_CLOUD_RUN", value=True):
        base_time = datetime.now(tz=pytz.utc)

        # Create alerts with specified statuses and timestamps
        alert_statuses.reverse()
        for time_diff, status in alert_statuses:
            alert_status = (
                AlertStatus.FIRING if status == "firing" else AlertStatus.RESOLVED
            )
            create_alert("fp1", alert_status, base_time - timedelta(minutes=time_diff))

        time.sleep(1)
        # Create the current alert
        current_alert = AlertDto(
            id="grafana-1",
            source=["grafana"],
            name="server-is-hamburger",
            status=AlertStatus.FIRING,
            severity="critical",
            fingerprint="fp1",
        )

        # Insert the current alert into the workflow manager
        asyncio.run(workflow_manager.insert_events(SINGLE_TENANT_UUID, [current_alert]))

        # Wait for the workflow execution to complete
        workflow_execution = None
        count = 0
<<<<<<< HEAD
        status = None
        while workflow_execution is None and count < 30 and status != "success":
            workflow_execution = asyncio.run(get_last_workflow_execution_by_workflow_id(
                SINGLE_TENANT_UUID, "susu-and-sons"
            ))
            if workflow_execution is not None:
                status = workflow_execution.status
=======
        while (
            workflow_execution is None
            or workflow_execution.status == "in_progress"
            and count < 30
        ):
            workflow_execution = get_last_workflow_execution_by_workflow_id(
                SINGLE_TENANT_UUID, "susu-and-sons"
            )
>>>>>>> de742bda
            time.sleep(1)
            count += 1

        # Check if the workflow execution was successful
        assert workflow_execution is not None
        assert workflow_execution.status == "success"

        logs = (
            db_session.query(WorkflowExecutionLog)
            .filter(WorkflowExecutionLog.workflow_execution_id == workflow_execution.id)
            .all()
        )

        assert len(logs) == logs_counter[workflow_execution.id]["all"]


@pytest.mark.parametrize(
    "test_app, test_case, alert_statuses, expected_tier, db_session",
    [
        ({"AUTH_TYPE": "NOAUTH"}, "No action", [[0, "firing"]], None, None),
    ],
    indirect=["test_app", "db_session"],
)
def test_workflow_execution_logs_log_level_debug_console_provider(
    db_session,
    test_app,
    create_alert,
    setup_workflow_with_two_providers,
    workflow_manager,
    test_case,
    alert_statuses,
    expected_tier,
    monkeypatch,
):

    logs_counts = {}
    logs_level_counts = {}
    for level in ["INFO", "DEBUG"]:
        monkeypatch.setenv("KEEP_CONSOLE_PROVIDER_LOG_LEVEL", level)
        with patch(
            "keep.contextmanager.contextmanager.WorkflowLoggerAdapter",
            side_effect=fake_workflow_adapter,
        ), patch("keep.api.logging.RUNNING_IN_CLOUD_RUN", value=True):
            base_time = datetime.now(tz=pytz.utc)

            # Create alerts with specified statuses and timestamps
            alert_statuses.reverse()
            for time_diff, status in alert_statuses:
                alert_status = (
                    AlertStatus.FIRING if status == "firing" else AlertStatus.RESOLVED
                )
                create_alert(
                    "fp1", alert_status, base_time - timedelta(minutes=time_diff)
                )

            time.sleep(1)
            # Create the current alert
            current_alert = AlertDto(
                id="grafana-1-{}".format(level),
                source=["grafana"],
                name="server-is-hamburger",
                status=AlertStatus.FIRING,
                severity="critical",
                fingerprint="fp1-{}".format(level),
            )

            # Insert the current alert into the workflow manager
            asyncio.run(workflow_manager.insert_events(SINGLE_TENANT_UUID, [current_alert]))

            # Wait for the workflow execution to complete
            workflow_execution = None
            count = 0
            time.sleep(1)
<<<<<<< HEAD
            while workflow_execution is None and count < 30 and status != "success":
                workflow_execution = asyncio.run(get_last_workflow_execution_by_workflow_id(
                    SINGLE_TENANT_UUID, "susu-and-sons"
                ))
                if workflow_execution is not None:
                    status = workflow_execution.status
=======
            while (
                workflow_execution is None
                or workflow_execution.status == "in_progress"
                and count < 30
            ):
                workflow_execution = get_last_workflow_execution_by_workflow_id(
                    SINGLE_TENANT_UUID, "susu-and-sons"
                )
>>>>>>> de742bda
                time.sleep(1)
                count += 1

            # Check if the workflow execution was successful
            assert workflow_execution is not None
            assert workflow_execution.status == "success"

            logs_counts[workflow_execution.id] = logs_counter[workflow_execution.id][
                "all"
            ]
            logs_level_counts[level] = logs_counter[workflow_execution.id]["all"]

    for workflow_execution_id in logs_counts:
        logs = (
            db_session.query(WorkflowExecutionLog)
            .filter(WorkflowExecutionLog.workflow_execution_id == workflow_execution_id)
            .all()
        )
        assert logs_counts[workflow_execution_id] == len(logs)

    # SHAHAR: What does it even do?
    # assert logs_level_counts["DEBUG"] > logs_level_counts["INFO"]


# test if/else in workflow definition
workflow_definition_routing = """workflow:
  id: alert-routing-policy
  description: Route alerts based on team and environment conditions
  triggers:
    - type: alert
  actions:
    - name: business-hours-check
      if: "keep.is_business_hours(timezone='America/New_York')"
      # stop the workflow if it's business hours
      continue: false
      provider:
        type: mock
        with:
          message: "Alert during business hours, exiting"

    - name: infra-prod-slack
      if: "'{{ alert.team }}' == 'infra' and '{{ alert.env }}' == 'prod'"
      provider:
        type: console
        with:
          channel: prod-infra-alerts
          message: |
            "Infrastructure Production Alert
            Team: {{ alert.team }}
            Environment: {{ alert.env }}
            Description: {{ alert.description }}"

    - name: http-api-errors-slack
      if: "'{{ alert.monitor_name }}' == 'Http API Errors'"
      provider:
        type: console
        with:
          channel: backend-team-alerts
          message: |
            "HTTP API Error Alert
            Monitor: {{ alert.monitor_name }}
            Description: {{ alert.description }}"
      # exit after sending http api error alert
      continue: false

    - name: backend-staging-pagerduty
      if: "'{{ alert.team }}'== 'backend' and  '{{ alert.env }}' == 'staging'"
      provider:
        type: console
        with:
          severity: low
          message: |
            "Backend Staging Alert
            Team: {{ alert.team }}
            Environment: {{ alert.env }}
            Description: {{ alert.description }}"
      # Exit after sending staging alert
      continue: false
"""


@pytest.mark.parametrize(
    "test_app, test_case, alert_data, expected_results, db_session",
    [
        # Test Case 1: During business hours - should exit immediately
        (
            {"AUTH_TYPE": "NOAUTH"},
            "Business Hours Exit",
            {
                "team": "infra",
                "env": "prod",
                "monitor_name": "CPU High",
                "during_business_hours": True,
            },
            {"business-hours-check": ["Alert during business hours, exiting"]},
            None,
        ),
        # Test Case 2: Infra + Prod alert
        (
            {"AUTH_TYPE": "NOAUTH"},
            "Infra Prod Alert",
            {
                "team": "infra",
                "env": "prod",
                "monitor_name": "CPU High",
                "during_business_hours": False,
            },
            {
                "business-hours-check": [],
                "infra-prod-slack": ["Infrastructure Production Alert"],
                "http-api-errors-slack": [],
                "backend-staging-pagerduty": [],
            },
            None,
        ),
        # Test Case 3: HTTP API Errors (should exit after sending)
        (
            {"AUTH_TYPE": "NOAUTH"},
            "HTTP API Errors",
            {
                "team": "backend",
                "env": "prod",
                "monitor_name": "Http API Errors",
                "during_business_hours": False,
            },
            {
                "business-hours-check": [],
                "infra-prod-slack": [],
                "http-api-errors-slack": ["HTTP API Error Alert"],
                "backend-staging-pagerduty": [],
            },
            None,
        ),
        # Test Case 4: Backend + Staging
        (
            {"AUTH_TYPE": "NOAUTH"},
            "Backend Staging Alert",
            {
                "team": "backend",
                "env": "staging",
                "monitor_name": "CPU High",
                "during_business_hours": False,
            },
            {
                "business-hours-check": [],
                "infra-prod-slack": [],
                "http-api-errors-slack": [],
                "backend-staging-pagerduty": ["Backend Staging Alert"],
            },
            None,
        ),
        # Test Case 5: Infra + Prod + HTTP API Errors (should send both alerts)
        (
            {"AUTH_TYPE": "NOAUTH"},
            "Infra Prod with HTTP API Errors",
            {
                "team": "infra",
                "env": "prod",
                "monitor_name": "Http API Errors",
                "during_business_hours": False,
            },
            {
                "business-hours-check": [],
                "infra-prod-slack": ["Infrastructure Production Alert"],
                "http-api-errors-slack": ["HTTP API Error Alert"],
                "backend-staging-pagerduty": [],
            },
            None,
        ),
        # Test Case 6: Backend + HTTP API Errors + Staging (should only send HTTP API error)
        (
            {"AUTH_TYPE": "NOAUTH"},
            "Backend Staging with HTTP API Errors",
            {
                "team": "backend",
                "env": "staging",
                "monitor_name": "Http API Errors",
                "during_business_hours": False,
            },
            {
                "business-hours-check": [],
                "infra-prod-slack": [],
                "http-api-errors-slack": ["HTTP API Error Alert"],
                "backend-staging-pagerduty": [],
            },
            None,
        ),
    ],
    indirect=["test_app", "db_session"],
)
def test_alert_routing_policy(
    db_session,
    test_app,
    workflow_manager,
    test_case,
    alert_data,
    expected_results,
    mocker,
):
    # Setup the workflow
    workflow = Workflow(
        id="alert-routing-policy",
        name="alert-routing-policy",
        tenant_id=SINGLE_TENANT_UUID,
        description="Route alerts based on team and environment conditions",
        created_by="test@keephq.dev",
        interval=0,
        workflow_raw=workflow_definition_routing,
    )
    db_session.add(workflow)
    db_session.commit()

    # Mock business hours check if needed
    if alert_data.get("during_business_hours"):
        mocker.patch("keep.functions.is_business_hours", return_value=True)
    else:
        mocker.patch("keep.functions.is_business_hours", return_value=False)

    # Create the current alert
    current_alert = AlertDto(
        id="test-alert-1",
        source=["test"],
        name="test-alert",
        status=AlertStatus.FIRING,
        severity="critical",
        team=alert_data["team"],
        env=alert_data["env"],
        monitor_name=alert_data["monitor_name"],
    )

    # Insert the alert into workflow manager
    workflow_manager.insert_events(SINGLE_TENANT_UUID, [current_alert])

    # Wait for workflow execution
    workflow_execution = None
    count = 0
    while (
        workflow_execution is None
        or workflow_execution.status == "in_progress"
        and count < 30
    ):
        workflow_execution = get_last_workflow_execution_by_workflow_id(
            SINGLE_TENANT_UUID, "alert-routing-policy"
        )
        if workflow_execution is not None and workflow_execution.status == "success":
            break
        time.sleep(1)
        count += 1

    # Verify workflow execution
    assert workflow_execution is not None
    assert workflow_execution.status == "success"

    # Check if the actions were triggered as expected
    for action_name, expected_messages in expected_results.items():
        if not expected_messages:
            assert workflow_execution.results[action_name] == []
        else:
            for expected_message in expected_messages:
                assert any(
                    # support both list and dict
                    expected_message in json.dumps(result)
                    for result in workflow_execution.results[action_name]
                ), f"Expected message '{expected_message}' not found in {action_name} results"


workflow_definition_nested = """workflow:
  id: nested-conditional-flow
  description: Test nested conditional logic with continue flags
  triggers:
    - type: alert
  actions:
    - name: priority-check
      if: "{{ alert.priority }} == 'p0'"
      continue: false  # Stop if P0 incident
      provider:
        type: console
        with:
          message: "P0 incident detected, bypassing all other checks"

    - name: region-eu-check
      if: "{{ alert.region }} == 'eu'"
      provider:
        type: console
        with:
          message: "EU Region Alert"
      continue: true  # Continue to sub-conditions

    - name: eu-gdpr-check
      if: "{{ alert.region }} == 'eu' and {{ alert.contains_pii }} == 'True'"
      provider:
        type: console
        with:
          message: "GDPR-related incident detected"
      # Stop after GDPR alert
      continue: false

    - name: eu-regular-alert
      if: "{{ alert.region }} == 'eu' and {{ alert.contains_pii }} == 'False'"
      provider:
        type: console
        with:
          message: "Regular EU incident"
      continue: true

    - name: low-priority-check
      if: "{{ alert.priority }} in ['p3', 'p4']"
      provider:
        type: console
        with:
          message: "Low priority incident detected"
"""


@pytest.mark.parametrize(
    "test_app, test_case, alert_data, expected_results, db_session",
    [
        # Test Case 1: P0 incident - should exit immediately
        (
            {"AUTH_TYPE": "NOAUTH"},
            "P0 Priority Exit",
            {"priority": "p0", "region": "eu", "contains_pii": True},
            {
                "priority-check": ["P0 incident detected, bypassing all other checks"],
                "region-eu-check": [],
                "eu-gdpr-check": [],
                "eu-regular-alert": [],
                "low-priority-check": [],
            },
            None,
        ),
        # Test Case 2: EU Region with PII - should stop after GDPR check
        (
            {"AUTH_TYPE": "NOAUTH"},
            "EU PII Alert",
            {"priority": "p2", "region": "eu", "contains_pii": True},
            {
                "priority-check": [],
                "region-eu-check": ["EU Region Alert"],
                "eu-gdpr-check": ["GDPR-related incident detected"],
                "eu-regular-alert": [],
                "low-priority-check": [],
            },
            None,
        ),
        # Test Case 3: EU Region without PII - should continue to low priority check
        (
            {"AUTH_TYPE": "NOAUTH"},
            "EU Regular Alert",
            {"priority": "p3", "region": "eu", "contains_pii": False},
            {
                "priority-check": [],
                "region-eu-check": ["EU Region Alert"],
                "eu-gdpr-check": [],
                "eu-regular-alert": ["Regular EU incident"],
                "low-priority-check": ["Low priority incident detected"],
            },
            None,
        ),
        # Test Case 4: Non-EU P3 alert - should only trigger low priority
        (
            {"AUTH_TYPE": "NOAUTH"},
            "Non-EU Low Priority",
            {"priority": "p3", "region": "us", "contains_pii": False},
            {
                "priority-check": [],
                "region-eu-check": [],
                "eu-gdpr-check": [],
                "eu-regular-alert": [],
                "low-priority-check": ["Low priority incident detected"],
            },
            None,
        ),
    ],
    indirect=["test_app", "db_session"],
)
def test_nested_conditional_flow(
    db_session,
    test_app,
    workflow_manager,
    test_case,
    alert_data,
    expected_results,
    mocker,
):
    # Setup the workflow
    workflow = Workflow(
        id="nested-conditional-flow",
        name="nested-conditional-flow",
        tenant_id=SINGLE_TENANT_UUID,
        description="Test nested conditional logic with continue flags",
        created_by="test@keephq.dev",
        interval=0,
        workflow_raw=workflow_definition_nested,
    )
    db_session.add(workflow)
    db_session.commit()

    # Create the current alert
    current_alert = AlertDto(
        id="test-alert-1",
        source=["test"],
        name="test-alert",
        status=AlertStatus.FIRING,
        severity="critical",
        priority=alert_data["priority"],
        region=alert_data["region"],
        contains_pii=alert_data["contains_pii"],
    )

    # Insert the alert into workflow manager
    workflow_manager.insert_events(SINGLE_TENANT_UUID, [current_alert])

    # Wait for workflow execution
    workflow_execution = None
    count = 0
    while (
        workflow_execution is None
        or workflow_execution.status == "in_progress"
        and count < 30
    ):
        workflow_execution = get_last_workflow_execution_by_workflow_id(
            SINGLE_TENANT_UUID, "nested-conditional-flow"
        )
        if workflow_execution is not None and workflow_execution.status == "success":
            break

        elif workflow_execution is not None and workflow_execution.status == "error":
            raise Exception("Workflow execution failed")

        time.sleep(1)
        count += 1

    # Verify workflow execution
    assert workflow_execution is not None
    assert workflow_execution.status == "success"

    # Check if the actions were triggered as expected
    for action_name, expected_messages in expected_results.items():
        if not expected_messages:
            assert workflow_execution.results[action_name] == []
        else:
            for expected_message in expected_messages:
                assert any(
                    expected_message in json.dumps(result)
                    for result in workflow_execution.results[action_name]
                ), f"Expected message '{expected_message}' not found in {action_name} results"<|MERGE_RESOLUTION|>--- conflicted
+++ resolved
@@ -255,17 +255,12 @@
     workflow_execution = None
     count = 0
     status = None
-<<<<<<< HEAD
-    while workflow_execution is None and count < 30 and status != "success":
-        workflow_execution = asyncio.run(get_last_workflow_execution_by_workflow_id(
-=======
     while (
         workflow_execution is None
         or workflow_execution.status == "in_progress"
         and count < 30
     ):
-        workflow_execution = get_last_workflow_execution_by_workflow_id(
->>>>>>> de742bda
+        workflow_execution = asyncio.run(get_last_workflow_execution_by_workflow_id(
             SINGLE_TENANT_UUID, "alert-time-check"
         ))
         if workflow_execution is not None:
@@ -446,17 +441,12 @@
     workflow_execution = None
     count = 0
     status = None
-<<<<<<< HEAD
-    while workflow_execution is None and count < 30 and status != "success":
-        workflow_execution = asyncio.run(get_last_workflow_execution_by_workflow_id(
-=======
     while (
         workflow_execution is None
         or workflow_execution.status == "in_progress"
         and count < 30
     ):
-        workflow_execution = get_last_workflow_execution_by_workflow_id(
->>>>>>> de742bda
+        workflow_execution = asyncio.run(get_last_workflow_execution_by_workflow_id(
             SINGLE_TENANT_UUID,
             workflow_id,
         ))
@@ -578,17 +568,12 @@
     workflow_execution = None
     count = 0
     status = None
-<<<<<<< HEAD
-    while workflow_execution is None and count < 30 and status != "success":
-        workflow_execution = await get_last_workflow_execution_by_workflow_id(
-=======
     while (
         workflow_execution is None
         or workflow_execution.status == "in_progress"
         and count < 30
     ):
-        workflow_execution = get_last_workflow_execution_by_workflow_id(
->>>>>>> de742bda
+        workflow_execution = await get_last_workflow_execution_by_workflow_id(
             SINGLE_TENANT_UUID, "alert-first-time"
         )
         if workflow_execution is not None:
@@ -807,24 +792,14 @@
         # Wait for the workflow execution to complete
         workflow_execution = None
         count = 0
-<<<<<<< HEAD
-        status = None
-        while workflow_execution is None and count < 30 and status != "success":
-            workflow_execution = asyncio.run(get_last_workflow_execution_by_workflow_id(
-                SINGLE_TENANT_UUID, workflow_id
-            ))
-            if workflow_execution is not None:
-                status = workflow_execution.status
-=======
         while (
             workflow_execution is None
             or workflow_execution.status == "in_progress"
             and count < 30
         ):
-            workflow_execution = get_last_workflow_execution_by_workflow_id(
+            workflow_execution = asyncio.run(get_last_workflow_execution_by_workflow_id(
                 SINGLE_TENANT_UUID, workflow_id
-            )
->>>>>>> de742bda
+            ))
             time.sleep(1)
             count += 1
         return workflow_execution
@@ -968,24 +943,14 @@
         # Wait for the workflow execution to complete
         workflow_execution = None
         count = 0
-<<<<<<< HEAD
-        status = None
-        while workflow_execution is None and count < 30 and status != "success":
-            workflow_execution = asyncio.run(get_last_workflow_execution_by_workflow_id(
-                SINGLE_TENANT_UUID, "susu-and-sons"
-            ))
-            if workflow_execution is not None:
-                status = workflow_execution.status
-=======
         while (
             workflow_execution is None
             or workflow_execution.status == "in_progress"
             and count < 30
         ):
-            workflow_execution = get_last_workflow_execution_by_workflow_id(
+            workflow_execution = asyncio.run(get_last_workflow_execution_by_workflow_id(
                 SINGLE_TENANT_UUID, "susu-and-sons"
-            )
->>>>>>> de742bda
+            ))
             time.sleep(1)
             count += 1
 
@@ -1059,23 +1024,14 @@
             workflow_execution = None
             count = 0
             time.sleep(1)
-<<<<<<< HEAD
-            while workflow_execution is None and count < 30 and status != "success":
-                workflow_execution = asyncio.run(get_last_workflow_execution_by_workflow_id(
-                    SINGLE_TENANT_UUID, "susu-and-sons"
-                ))
-                if workflow_execution is not None:
-                    status = workflow_execution.status
-=======
             while (
                 workflow_execution is None
                 or workflow_execution.status == "in_progress"
                 and count < 30
             ):
-                workflow_execution = get_last_workflow_execution_by_workflow_id(
+                workflow_execution = asyncio.run(get_last_workflow_execution_by_workflow_id(
                     SINGLE_TENANT_UUID, "susu-and-sons"
-                )
->>>>>>> de742bda
+                ))
                 time.sleep(1)
                 count += 1
 
