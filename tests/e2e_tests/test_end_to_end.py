# This file contains the end-to-end tests for Keep.

# There are two mode of operations:
# 1. Running the tests locally
# 2. Running the tests in GitHub Actions

# Running the tests locally:
# 1. Spin up the environment using docker-compose.
#   for mysql: docker-compose --project-directory . -f tests/e2e_tests/docker-compose-e2e-mysql.yml up -d
#   for postgres: docker-compose --project-directory . -f tests/e2e_tests/docker-compose-e2e-postgres.yml up -d
# 2. Run the tests using pytest.
# NOTE: to clean the database, run docker volume rm keep_postgres_data keep_mysql-data
<<<<<<< HEAD
# NOTE 2: to run the tests with a browser, uncommant this:
import random
=======
# NOTE 2: to run the tests with a browser, uncomment this:
# import os

# os.environ["PLAYWRIGHT_HEADLESS"] = "false"

# Running the tests in GitHub Actions:
# - Look at the test-pr-e2e.yml file in the .github/workflows directory.
>>>>>>> 00d77771

# Adding a new test:
# 1. Manually:
#    - Create a new test function.
#    - Use the `browser` fixture to interact with the browser.
# 2. Automatically:
#    - Spin up the environment using docker-compose.
#    - Run "playwright codegen localhost:3000"
#    - Copy the generated code to a new test function.
import re
import string

# Running the tests in GitHub Actions:
# - Look at the test-pr-e2e.yml file in the .github/workflows directory.


# os.environ["PLAYWRIGHT_HEADLESS"] = "false"


def test_sanity(browser):
    browser.goto("http://localhost:3000/providers")
    browser.wait_for_url("http://localhost:3000/providers")
    assert "Keep" in browser.title()


def test_insert_new_alert(browser):
    """
    Test to insert a new alert

    """
    try:
        browser.goto(
            "http://localhost:3000/signin?callbackUrl=http%3A%2F%2Flocalhost%3A3000%2Fproviders"
        )
        browser.goto("http://localhost:3000/providers")
        browser.get_by_role("button", name="KE Keep").click()
        browser.get_by_role("menuitem", name="Settings").click()
        browser.get_by_role("tab", name="Webhook").click()
        browser.get_by_role("button", name="Click to create an example").click()
        # just wait a bit
        browser.wait_for_timeout(10000)
        browser.get_by_text("1", exact=True).click()
    except Exception:
        # Capture a screenshot on failure
        # browser.screenshot(path="screenshot-test1.png")

        # Save the page source on failure
        with open("page_source_test1.html", "w") as f:
            f.write(browser.content())
        raise


def test_providers_page_is_accessible(browser):
    """
    Test to check if the providers page is accessible

    """
    try:
        browser.goto(
            "http://localhost:3000/signin?callbackUrl=http%3A%2F%2Flocalhost%3A3000%2Fproviders"
        )
        browser.goto("http://localhost:3000/providers")
        # get the GCP Monitoring provider
        browser.locator("div").filter(
            has_text=re.compile(r"^GCP Monitoring alertConnect$")
        ).first.click()
        browser.get_by_role("button", name="Cancel").click()
        # connect resend provider
        browser.locator("div").filter(
            has_text=re.compile(r"^resend messagingConnect$")
        ).first.click()
        browser.get_by_placeholder("Enter provider name").click()
        random_provider_name = "".join(
            [random.choice(string.ascii_letters) for i in range(10)]
        )
        browser.get_by_placeholder("Enter provider name").fill(random_provider_name)
        browser.get_by_placeholder("Enter provider name").press("Tab")
        browser.get_by_placeholder("Enter api_key").fill("bla")
        browser.get_by_role("button", name="Connect").click()
        # wait a bit
        browser.wait_for_selector("text=Connected", timeout=15000)
        # make sure the provider is connected
        browser.get_by_text(f"resend id: {random_provider_name}").click()
    except Exception:
        # Capture a screenshot on failure
        # browser.screenshot(path="screenshot-test2.png")

        # Save the page source on failure
        with open("page_source_test2.html", "w") as f:
            f.write(browser.content())
        raise<|MERGE_RESOLUTION|>--- conflicted
+++ resolved
@@ -10,10 +10,6 @@
 #   for postgres: docker-compose --project-directory . -f tests/e2e_tests/docker-compose-e2e-postgres.yml up -d
 # 2. Run the tests using pytest.
 # NOTE: to clean the database, run docker volume rm keep_postgres_data keep_mysql-data
-<<<<<<< HEAD
-# NOTE 2: to run the tests with a browser, uncommant this:
-import random
-=======
 # NOTE 2: to run the tests with a browser, uncomment this:
 # import os
 
@@ -21,7 +17,8 @@
 
 # Running the tests in GitHub Actions:
 # - Look at the test-pr-e2e.yml file in the .github/workflows directory.
->>>>>>> 00d77771
+
+import random
 
 # Adding a new test:
 # 1. Manually:
