# This file contains the end-to-end tests for Keep.

# There are two mode of operations:
# 1. Running the tests locally
# 2. Running the tests in GitHub Actions

# Running the tests in GitHub Actions:
# - Look at the test-pr-e2e.yml file in the .github/workflows directory.

# Running the tests locally:
# 1. Spin up the environment using docker-compose.
#   for mysql: docker compose --project-directory . -f tests/e2e_tests/docker-compose-e2e-mysql.yml up -d
#   for postgres: docker compose --project-directory . -f tests/e2e_tests/docker-compose-e2e-postgres.yml up -d
# 2. Run the tests using pytest.
# e.g. poetry run coverage run --branch -m pytest -s tests/e2e_tests/

# NOTE: to clean the database, run
# docker compose stop
# docker compose --project-directory . -f tests/e2e_tests/docker-compose-e2e-mysql.yml down --volumes
# docker compose --project-directory . -f tests/e2e_tests/docker-compose-e2e-postgres.yml down --volumes

import os
import random
<<<<<<< HEAD
=======
import string
>>>>>>> 963a19c2
import re
import string
import time
from datetime import datetime

from playwright.sync_api import Page, expect

from tests.e2e_tests.utils import (
    assert_connected_provider_count,
    assert_scope_text_count,
    delete_provider,
    get_current_test_name,
    init_e2e_test,
    install_webhook_provider,
    trigger_alert,
)

# SHAHAR: you can uncomment locally, but keep in github actions
# NOTE 2: to run the tests with a browser, uncomment this two lines:
# os.environ["PLAYWRIGHT_HEADLESS"] = "false"

# Adding a new test:
# 1. Manually:
#    - Create a new test function.
#    - Use the `browser` fixture to interact with the browser.
# 2. Automatically:
#    - Spin up the environment using docker-compose.
#    - Run "playwright codegen localhost:3000"
#    - Copy the generated code to a new test function.


<<<<<<< HEAD
def setup_console_listener(page, log_entries):
    """Set up console listener to capture logs."""
    page.on(
        "console",
        lambda msg: (
            log_entries.append(
                f"{datetime.now()}: {msg.text}, location: {msg.location}"
            )
        ),
    )


def save_failure_artifacts(page, log_entries):
    """Save screenshots, HTML content, and console logs on test failure."""

    current_test_name = get_current_test_name()

    # Save screenshot
    page.screenshot(path=current_test_name + ".png")

    # Save HTML content
    with open(current_test_name + ".html", "w", encoding="utf-8") as f:
        f.write(page.content())
=======
def test_sanity(browser: Page, setup_page_logging, failure_artifacts):
    browser.goto("http://localhost:3000/")
    browser.wait_for_url("http://localhost:3000/incidents")
    assert "Keep" in browser.title()
>>>>>>> 963a19c2


<<<<<<< HEAD

def test_sanity(browser: Page):  # browser is actually a page object
    log_entries = []
    setup_console_listener(browser, log_entries)

    max_attempts = 3
    attempt = 0

    while attempt < max_attempts:
        try:
            # Verify server is up
            init_e2e_test(browser, wait_time=1)

            # Now try the navigation with increased timeout
            # Ignore queryparams suchas tenantId
            browser.wait_for_url(
                re.compile(r"http://localhost:3000/incidents(\?.*)?"), timeout=15000
            )
            assert "Keep" in browser.title()

            # If we get here, the test passed
            return

        except Exception:
            attempt += 1
            if attempt >= max_attempts:
                # Final attempt failed, save artifacts and re-raise
                save_failure_artifacts(browser, log_entries)
                raise

            # Wait before retry
            time.sleep(2)


def test_insert_new_alert(browser: Page):  # browser is actually a page object
    """
    Test to insert a new alert
    """
    log_entries = []
    setup_console_listener(browser, log_entries)

    try:
        init_e2e_test(
            browser,
            next_url="/providers",
        )
        base_url = "http://localhost:3000/providers"
        url_pattern = re.compile(f"{re.escape(base_url)}(\\?.*)?$")
        browser.wait_for_url(url_pattern)

        feed_badge = browser.get_by_test_id("menu-alerts-feed-badge")
        feed_count_before = int(feed_badge.text_content() or "0")

        # now Keep avatar will look like "K) Keep (Keep12345)"
        browser.get_by_role("button", name="K) Keep").click()
        browser.get_by_role("menuitem", name="Settings").click()
        browser.get_by_role("tab", name="Webhook").click()
        browser.get_by_role("button", name="Click to create an example").click()
        # just wait a bit
        browser.wait_for_timeout(2000)
        # refresh the page
        browser.reload()
        # wait for badge counter to update
        browser.wait_for_timeout(500)
        feed_badge = browser.get_by_test_id("menu-alerts-feed-badge")
        feed_count = int(feed_badge.text_content() or "0")
        assert feed_count > feed_count_before

        feed_link = browser.get_by_test_id("menu-alerts-feed-link")
        feed_link.click()

    except Exception:
        save_failure_artifacts(browser, log_entries)
        raise


def test_providers_page_is_accessible(browser: Page):
=======
def test_insert_new_alert(browser: Page, setup_page_logging, failure_artifacts):
    """
    Test to insert a new alert
    """
    browser.goto(
        "http://localhost:3000/signin?callbackUrl=http%3A%2F%2Flocalhost%3A3000%2Fproviders"
    )
    browser.wait_for_url("http://localhost:3000/providers")

    feed_badge = browser.get_by_test_id("menu-alerts-feed-badge")
    feed_count_before = int(feed_badge.text_content() or "0")

    browser.get_by_role("button", name="KE Keep").click()
    browser.get_by_role("menuitem", name="Settings").click()
    browser.get_by_role("tab", name="Webhook").click()
    browser.get_by_role("button", name="Click to create an example").click()
    # just wait a bit
    browser.wait_for_timeout(2000)
    # refresh the page
    browser.reload()
    # wait for badge counter to update
    browser.wait_for_timeout(500)
    feed_badge = browser.get_by_test_id("menu-alerts-feed-badge")
    feed_count = int(feed_badge.text_content() or "0")
    assert feed_count > feed_count_before

    feed_link = browser.get_by_test_id("menu-alerts-feed-link")
    feed_link.click()


def test_providers_page_is_accessible(browser: Page, setup_page_logging, failure_artifacts):
>>>>>>> 963a19c2
    """
    Test to check if the providers page is accessible

    """
<<<<<<< HEAD
    log_entries = []
    setup_console_listener(browser, log_entries)
    try:
        init_e2e_test(
            browser,
            next_url="/signin?callbackUrl=http%3A%2F%2Flocalhost%3A3000%2Fproviders",
        )
        base_url = "http://localhost:3000/providers"
        url_pattern = re.compile(f"{re.escape(base_url)}(\\?.*)?$")
        browser.wait_for_url(url_pattern)
        # get the GCP Monitoring provider
        browser.locator("button:has-text('GCP Monitoring'):has-text('alert')").click()
        browser.get_by_role("button", name="Cancel").click()
        # connect resend provider
        browser.locator("button:has-text('Resend'):has-text('messaging')").click()
        browser.get_by_placeholder("Enter provider name").click()
        random_provider_name = "".join(
            [random.choice(string.ascii_letters) for i in range(10)]
        )
        browser.get_by_placeholder("Enter provider name").fill(random_provider_name)
        browser.get_by_placeholder("Enter provider name").press("Tab")
        browser.get_by_placeholder("Enter api_key").fill("bla")
        browser.get_by_role("button", name="Connect", exact=True).click()
        # wait a bit
        browser.wait_for_selector("text=Connected", timeout=15000)
        # make sure the provider is connected:
        # find and click the button containing the provider id in its nested elements
        provider_button = browser.locator(f"button:has-text('{random_provider_name}')")
        provider_button.click()
    except Exception:
        save_failure_artifacts(browser, log_entries)
        raise


def test_provider_validation(browser: Page):
    """
    Test field validation for provider fields.
    """
    log_entries = []
    setup_console_listener(browser, log_entries)
    try:
        init_e2e_test(browser, next_url="/signin")
        # using Kibana Provider
        browser.get_by_role("link", name="Providers").click()
        browser.locator("button:has-text('Kibana'):has-text('alert')").click()
        # test required fields
        connect_btn = browser.get_by_role("button", name="Connect", exact=True)
        cancel_btn = browser.get_by_role("button", name="Cancel", exact=True)
        error_msg = browser.locator("p.tremor-TextInput-errorMessage")
        connect_btn.click()
        expect(error_msg).to_have_count(3)
        cancel_btn.click()
        # test `any_http_url` field validation
        browser.locator("button:has-text('Kibana'):has-text('alert')").click()
        host_input = browser.get_by_placeholder("Enter kibana_host")
        host_input.fill("invalid url")
        expect(error_msg).to_have_count(1)
        host_input.fill("http://localhost")
        expect(error_msg).to_be_hidden()
        host_input.fill("https://keep.kb.us-central1.gcp.cloud.es.io")
        expect(error_msg).to_be_hidden()
        # test `port` field validation
        port_input = browser.get_by_placeholder("Enter kibana_port")
        port_input.fill("invalid port")
        expect(error_msg).to_have_count(1)
        port_input.fill("0")
        expect(error_msg).to_have_count(1)
        port_input.fill("65_536")
        expect(error_msg).to_have_count(1)
        port_input.fill("9243")
        expect(error_msg).to_be_hidden()
        cancel_btn.click()

        # using Teams Provider
        browser.locator("button:has-text('Teams'):has-text('messaging')").click()
        # test `https_url` field validation
        url_input = browser.get_by_placeholder("Enter webhook_url")
        url_input.fill("random url")
        expect(error_msg).to_have_count(1)
        url_input.fill("http://localhost")
        expect(error_msg).to_have_count(1)
        url_input.fill("http://example.com")
        expect(error_msg).to_have_count(1)
        url_input.fill("https://example.c")
        expect(error_msg).to_have_count(1)
        url_input.fill("https://example.com")
        expect(error_msg).to_be_hidden()
        cancel_btn.click()

        # using Site24x7 Provider
        browser.locator("button:has-text('Site24x7'):has-text('alert')").click()
        # test `tld` field validation
        tld_input = browser.get_by_placeholder("Enter zohoAccountTLD")
        tld_input.fill("random")
        expect(error_msg).to_have_count(1)
        tld_input.fill("")
        expect(error_msg).to_have_count(1)
        tld_input.fill(".com")
        expect(error_msg).to_be_hidden()
        cancel_btn.click()

        # using MongoDB Provider
        browser.locator("button:has-text('MongoDB'):has-text('data')").click()
        # test `multihost_url` field validation
        host_input = browser.get_by_placeholder("Enter host")
        host_input.fill("random")
        expect(error_msg).to_have_count(1)
        host_input.fill("host.com:5000")
        expect(error_msg).to_have_count(1)
        host_input.fill("host1.com:5000,host2.com:3000")
        expect(error_msg).to_have_count(1)
        host_input.fill("mongodb://host1.com:5000,mongodb+srv://host2.com:3000")
        expect(error_msg).to_have_count(1)
        host_input.fill("mongodb://host.com:3000")
        expect(error_msg).to_be_hidden()
        host_input.fill("mongodb://localhost:3000,localhost:5000")
        expect(error_msg).to_be_hidden()
        cancel_btn.click()

        # using Kafka Provider
        browser.locator("button:has-text('Kafka'):has-text('queue')").click()
        # test `no_scheme_multihost_url` field validation
        host_input = browser.get_by_placeholder("Enter host")
        host_input.fill("*.")
        expect(error_msg).to_have_count(1)
        host_input.fill("host.com:5000")
        expect(error_msg).to_be_hidden()
        host_input.fill("host1.com:5000,host2.com:3000")
        expect(error_msg).to_be_hidden()
        host_input.fill("http://host1.com:5000,https://host2.com:3000")
        expect(error_msg).to_have_count(1)
        host_input.fill("http://host.com:3000")
        expect(error_msg).to_be_hidden()
        host_input.fill("mongodb://localhost:3000,localhost:5000")
        expect(error_msg).to_be_hidden()
        cancel_btn.click()

        # using Postgres provider
        browser.get_by_role("link", name="Providers").click()
        browser.locator("button:has-text('PostgreSQL'):has-text('data')").click()
        # test `no_scheme_url` field validation
        host_input = browser.get_by_placeholder("Enter host")
        host_input.fill("*.")
        expect(error_msg).to_have_count(1)
        host_input.fill("localhost:5000")
        expect(error_msg).to_be_hidden()
        host_input.fill("https://host.com:3000")
        expect(error_msg).to_be_hidden()
    except Exception:
        save_failure_artifacts(browser, log_entries)
        raise


def test_add_workflow(browser: Page):
=======
    browser.goto(
        "http://localhost:3000/signin?callbackUrl=http%3A%2F%2Flocalhost%3A3000%2Fproviders"
    )
    browser.wait_for_url("http://localhost:3000/providers")
    # get the GCP Monitoring provider
    browser.locator("button:has-text('GCP Monitoring'):has-text('alert')").click()
    browser.get_by_role("button", name="Cancel").click()
    # connect resend provider
    browser.locator("button:has-text('Resend'):has-text('messaging')").click()
    browser.get_by_placeholder("Enter provider name").click()
    random_provider_name = "".join(
        [random.choice(string.ascii_letters) for i in range(10)]
    )
    browser.get_by_placeholder("Enter provider name").fill(random_provider_name)
    browser.get_by_placeholder("Enter provider name").press("Tab")
    browser.get_by_placeholder("Enter api_key").fill("bla")
    browser.get_by_role("button", name="Connect", exact=True).click()
    # wait a bit
    browser.wait_for_selector("text=Connected", timeout=15000)
    # make sure the provider is connected:
    # find and click the button containing the provider id in its nested elements
    provider_button = browser.locator(f"button:has-text('{random_provider_name}')")
    provider_button.click()


def test_provider_validation(browser: Page, setup_page_logging, failure_artifacts):
    """
    Test field validation for provider fields.
    """
    browser.goto("http://localhost:3000/signin")
    # using Kibana Provider
    browser.get_by_role("link", name="Providers").click()
    browser.locator("button:has-text('Kibana'):has-text('alert')").click()
    # test required fields
    connect_btn = browser.get_by_role("button", name="Connect", exact=True)
    cancel_btn = browser.get_by_role("button", name="Cancel", exact=True)
    error_msg = browser.locator("p.tremor-TextInput-errorMessage")
    connect_btn.click()
    expect(error_msg).to_have_count(3)
    cancel_btn.click()
    # test `any_http_url` field validation
    browser.locator("button:has-text('Kibana'):has-text('alert')").click()
    host_input = browser.get_by_placeholder("Enter kibana_host")
    host_input.fill("invalid url")
    expect(error_msg).to_have_count(1)
    host_input.fill("http://localhost")
    expect(error_msg).to_be_hidden()
    host_input.fill("https://keep.kb.us-central1.gcp.cloud.es.io")
    expect(error_msg).to_be_hidden()
    # test `port` field validation
    port_input = browser.get_by_placeholder("Enter kibana_port")
    port_input.fill("invalid port")
    expect(error_msg).to_have_count(1)
    port_input.fill("0")
    expect(error_msg).to_have_count(1)
    port_input.fill("65_536")
    expect(error_msg).to_have_count(1)
    port_input.fill("9243")
    expect(error_msg).to_be_hidden()
    cancel_btn.click()

    # using Teams Provider
    browser.locator("button:has-text('Teams'):has-text('messaging')").click()
    # test `https_url` field validation
    url_input = browser.get_by_placeholder("Enter webhook_url")
    url_input.fill("random url")
    expect(error_msg).to_have_count(1)
    url_input.fill("http://localhost")
    expect(error_msg).to_have_count(1)
    url_input.fill("http://example.com")
    expect(error_msg).to_have_count(1)
    url_input.fill("https://example.c")
    expect(error_msg).to_have_count(1)
    url_input.fill("https://example.com")
    expect(error_msg).to_be_hidden()
    cancel_btn.click()

    # using Site24x7 Provider
    browser.locator("button:has-text('Site24x7'):has-text('alert')").click()
    # test `tld` field validation
    tld_input = browser.get_by_placeholder("Enter zohoAccountTLD")
    tld_input.fill("random")
    expect(error_msg).to_have_count(1)
    tld_input.fill("")
    expect(error_msg).to_have_count(1)
    tld_input.fill(".com")
    expect(error_msg).to_be_hidden()
    cancel_btn.click()

    # using MongoDB Provider
    browser.locator("button:has-text('MongoDB'):has-text('data')").click()
    # test `multihost_url` field validation
    host_input = browser.get_by_placeholder("Enter host")
    host_input.fill("random")
    expect(error_msg).to_have_count(1)
    host_input.fill("host.com:5000")
    expect(error_msg).to_have_count(1)
    host_input.fill("host1.com:5000,host2.com:3000")
    expect(error_msg).to_have_count(1)
    host_input.fill("mongodb://host1.com:5000,mongodb+srv://host2.com:3000")
    expect(error_msg).to_have_count(1)
    host_input.fill("mongodb://host.com:3000")
    expect(error_msg).to_be_hidden()
    host_input.fill("mongodb://localhost:3000,localhost:5000")
    expect(error_msg).to_be_hidden()
    cancel_btn.click()

    # using Kafka Provider
    browser.locator("button:has-text('Kafka'):has-text('queue')").click()
    # test `no_scheme_multihost_url` field validation
    host_input = browser.get_by_placeholder("Enter host")
    host_input.fill("*.")
    expect(error_msg).to_have_count(1)
    host_input.fill("host.com:5000")
    expect(error_msg).to_be_hidden()
    host_input.fill("host1.com:5000,host2.com:3000")
    expect(error_msg).to_be_hidden()
    host_input.fill("http://host1.com:5000,https://host2.com:3000")
    expect(error_msg).to_have_count(1)
    host_input.fill("http://host.com:3000")
    expect(error_msg).to_be_hidden()
    host_input.fill("mongodb://localhost:3000,localhost:5000")
    expect(error_msg).to_be_hidden()
    cancel_btn.click()

    # using Postgres provider
    browser.get_by_role("link", name="Providers").click()
    browser.locator("button:has-text('PostgreSQL'):has-text('data')").click()
    # test `no_scheme_url` field validation
    host_input = browser.get_by_placeholder("Enter host")
    host_input.fill("*.")
    expect(error_msg).to_have_count(1)
    host_input.fill("localhost:5000")
    expect(error_msg).to_be_hidden()
    host_input.fill("https://host.com:3000")
    expect(error_msg).to_be_hidden()


def test_add_workflow(browser: Page, setup_page_logging, failure_artifacts):
>>>>>>> 963a19c2
    """
    Test to add a workflow node
    """
    page = browser
<<<<<<< HEAD
    log_entries = []
    setup_console_listener(page, log_entries)
    try:
        init_e2e_test(browser, next_url="/signin")
        page.get_by_role("link", name="Workflows").click()
        page.get_by_role("button", name="Create Workflow").click()
        page.get_by_placeholder("Set the name").click()
        page.get_by_placeholder("Set the name").press("ControlOrMeta+a")
        page.get_by_placeholder("Set the name").fill("Example Console Workflow")
        page.get_by_placeholder("Set the name").press("Tab")
        page.get_by_placeholder("Set the description").fill(
            "Example workflow description"
        )
        page.get_by_test_id("wf-add-trigger-button").first.click()
        page.get_by_text("Manual").click()
        page.get_by_test_id("wf-add-step-button").first.click()
        page.get_by_placeholder("Search...").click()
        page.get_by_placeholder("Search...").fill("cons")
        page.get_by_text("console-action").click()
        page.wait_for_timeout(500)
        page.locator(".react-flow__node:has-text('console-action')").click()
        page.get_by_placeholder("message", exact=True).click()
        page.get_by_placeholder("message", exact=True).fill("Hello world!")
        page.get_by_test_id("wf-editor-configure-save-button").click()
        page.wait_for_url(re.compile("http://localhost:3000/workflows/.*"))
        expect(page.get_by_test_id("wf-name")).to_contain_text(
            "Example Console Workflow"
        )
        expect(page.get_by_test_id("wf-description")).to_contain_text(
            "Example workflow description"
        )
    except Exception:
        save_failure_artifacts(page, log_entries)
        raise


def test_paste_workflow_yaml_quotes_preserved(browser: Page):
    # browser is actually a page object
=======
    page.goto("http://localhost:3000/signin")
    page.get_by_role("link", name="Workflows").click()
    page.get_by_role("button", name="Create Workflow").click()
    page.get_by_placeholder("Set the name").click()
    page.get_by_placeholder("Set the name").press("ControlOrMeta+a")
    page.get_by_placeholder("Set the name").fill("Example Console Workflow")
    page.get_by_placeholder("Set the name").press("Tab")
    page.get_by_placeholder("Set the description").fill(
        "Example workflow description"
    )
    page.get_by_test_id("wf-add-trigger-button").first.click()
    page.get_by_text("Manual").click()
    page.get_by_test_id("wf-add-step-button").first.click()
    page.get_by_placeholder("Search...").click()
    page.get_by_placeholder("Search...").fill("cons")
    page.get_by_text("console-action").click()
    page.wait_for_timeout(500)
    page.locator(".react-flow__node:has-text('console-action')").click()
    page.get_by_placeholder("message", exact=True).click()
    page.get_by_placeholder("message", exact=True).fill("Hello world!")
    page.get_by_test_id("wf-editor-configure-save-button").click()
    page.wait_for_url(re.compile("http://localhost:3000/workflows/.*"))
    expect(page.get_by_test_id("wf-name")).to_contain_text(
        "Example Console Workflow"
    )
    expect(page.get_by_test_id("wf-description")).to_contain_text(
        "Example workflow description"
    )


def test_paste_workflow_yaml_quotes_preserved(browser: Page, setup_page_logging, failure_artifacts):
>>>>>>> 963a19c2
    page = browser

    def get_workflow_yaml(file_name):
        file_path = os.path.join(os.path.dirname(__file__), file_name)
        with open(file_path, "r") as file:
            return file.read()

    workflow_yaml = get_workflow_yaml("workflow-quotes-sample.yaml")

<<<<<<< HEAD
    try:
        init_e2e_test(browser, next_url="/workflows")
        page.get_by_role("button", name="Upload Workflows").click()
        page.get_by_test_id("text-area").click()
        page.get_by_test_id("text-area").fill(workflow_yaml)
        page.get_by_role("button", name="Load").click()
        page.wait_for_url(re.compile("http://localhost:3000/workflows/.*"))
        page.get_by_role("tab", name="YAML Definition").click()
        yaml_editor_container = page.get_by_test_id("wf-detail-yaml-editor-container")
        # Copy the YAML content to the clipboard
        yaml_editor_container.get_by_test_id("copy-yaml-button").click()
        # Get the clipboard content
        clipboard_text = page.evaluate(
            """async () => {
            return await navigator.clipboard.readText();
        }"""
        )
        # Remove all whitespace characters from the YAML content for comparison
        normalized_original = re.sub(r"\s", "", workflow_yaml)
        normalized_clipboard = re.sub(r"\s", "", clipboard_text)
        assert normalized_clipboard == normalized_original
    except Exception:
        save_failure_artifacts(page, log_entries)
        raise


def test_add_upload_workflow_with_alert_trigger(browser: Page):
    log_entries = []
    setup_console_listener(browser, log_entries)
    try:
        init_e2e_test(browser, next_url="/signin")
        browser.get_by_role("link", name="Workflows").hover()
        browser.get_by_role("link", name="Workflows").click()
        browser.get_by_role("button", name="Upload Workflows").click()
        file_input = browser.locator("#workflowFile")
        file_input.set_input_files("./tests/e2e_tests/workflow-sample.yaml")
        browser.get_by_role("button", name="Upload")
        browser.wait_for_timeout(500)
        trigger_alert("prometheus")
        browser.wait_for_timeout(2000)
        # new behavior: is redirecting to the detail page of the workflow, so we need to go back to the list page
        browser.goto("http://localhost:3000/workflows")
        workflow_card = browser.locator(
            "[data-testid^='workflow-tile-']",
            has_text="9b3664f4-b248-4eda-8cc7-e69bc5a8bd92",
        )
        expect(workflow_card).not_to_contain_text("No data available")
    except Exception:
        save_failure_artifacts(browser, log_entries)
        raise


def test_start_with_keep_db(browser: Page):
    log_entries = []
    setup_console_listener(browser, log_entries)
    try:
        browser.goto("http://localhost:3001/signin")
        browser.get_by_placeholder("Enter your username").fill("keep")
        browser.get_by_placeholder("Enter your password").fill("keep")
        browser.get_by_role("button", name="Sign in").click()
        browser.wait_for_url("http://localhost:3001/incidents")
    except Exception:
        save_failure_artifacts(browser, log_entries)
        raise


def test_provider_deletion(browser: Page):
    log_entries = []
    setup_console_listener(browser, log_entries)
    provider_name = "playwright_test_" + datetime.now().strftime("%Y%m%d%H%M%S")
    try:

        # Checking deletion after Creation
        init_e2e_test(browser, next_url="/signin")
        browser.get_by_role("link", name="Providers").hover()
        browser.get_by_role("link", name="Providers").click()
        install_webhook_provider(
            browser=browser,
            provider_name=provider_name,
            webhook_url="http://keep-backend:8080",
            webhook_action="GET",
        )
        browser.wait_for_timeout(500)
        assert_connected_provider_count(
            browser=browser,
            provider_type="Webhook",
            provider_name=provider_name,
            provider_count=1,
        )
        delete_provider(
            browser=browser, provider_type="Webhook", provider_name=provider_name
        )
        assert_connected_provider_count(
            browser=browser,
            provider_type="Webhook",
            provider_name=provider_name,
            provider_count=0,
        )

        # Checking deletion after Creation + Updation
        install_webhook_provider(
            browser=browser,
            provider_name=provider_name,
            webhook_url="http://keep-backend:8080",
            webhook_action="GET",
        )
        browser.wait_for_timeout(500)
        assert_connected_provider_count(
            browser=browser,
            provider_type="Webhook",
            provider_name=provider_name,
            provider_count=1,
        )
        # Updating provider
        browser.locator(
            f"button:has-text('Webhook'):has-text('Connected'):has-text('{provider_name}')"
        ).click()
        browser.get_by_placeholder("Enter url").clear()
        browser.get_by_placeholder("Enter url").fill("https://this_is_UwU")

        browser.get_by_role("button", name="Update", exact=True).click()
        browser.wait_for_timeout(500)
        # Refreshing the scope
        browser.get_by_role("button", name="Refresh", exact=True).click()
        browser.wait_for_timeout(500)
        assert_scope_text_count(
            browser=browser, contains_text="HTTPSConnectionPool", count=1
        )
        browser.mouse.click(10, 10)
        delete_provider(
            browser=browser, provider_type="Webhook", provider_name=provider_name
        )
        assert_connected_provider_count(
            browser=browser,
            provider_type="Webhook",
            provider_name=provider_name,
            provider_count=0,
        )

    except Exception:
        save_failure_artifacts(browser, log_entries)
        raise
=======
    page.goto("http://localhost:3000/workflows")
    page.get_by_role("button", name="Upload Workflows").click()
    page.get_by_test_id("text-area").click()
    page.get_by_test_id("text-area").fill(workflow_yaml)
    page.get_by_role("button", name="Load", exact=True).click()
    page.wait_for_url(re.compile("http://localhost:3000/workflows/.*"))
    page.get_by_role("tab", name="YAML Definition").click()
    yaml_editor_container = page.get_by_test_id("wf-detail-yaml-editor-container")
    # Copy the YAML content to the clipboard
    yaml_editor_container.get_by_test_id("copy-yaml-button").click()
    # Get the clipboard content
    clipboard_text = page.evaluate("""async () => {
        return await navigator.clipboard.readText();
    }""")
    # Remove all whitespace characters from the YAML content for comparison
    normalized_original = re.sub(r'\s', '', workflow_yaml)
    normalized_clipboard = re.sub(r'\s', '', clipboard_text)
    assert normalized_clipboard == normalized_original


def test_add_upload_workflow_with_alert_trigger(browser: Page, setup_page_logging, failure_artifacts):
    browser.goto("http://localhost:3000/signin")
    browser.get_by_role("link", name="Workflows").hover()
    browser.get_by_role("link", name="Workflows").click()
    browser.get_by_role("button", name="Upload Workflows").click()
    file_input = browser.locator("#workflowFile")
    file_input.set_input_files(
        "./tests/e2e_tests/workflow-sample.yaml"
    )
    browser.get_by_role("button", name="Upload")
    browser.wait_for_timeout(500)
    trigger_alert("prometheus")
    browser.wait_for_timeout(2000)
    # new behavior: is redirecting to the detail page of the workflow, so we need to go back to the list page
    browser.goto("http://localhost:3000/workflows")
    workflow_card = browser.locator(
        "[data-testid^='workflow-tile-']", 
        has_text="9b3664f4-b248-4eda-8cc7-e69bc5a8bd92"
    )
    expect(workflow_card).not_to_contain_text("No data available")


def test_start_with_keep_db(browser: Page, setup_page_logging, failure_artifacts):    
    # Navigate to signin page
    browser.goto("http://localhost:3001/signin")
    # Fill in credentials
    browser.get_by_placeholder("Enter your username").fill("keep")
    browser.get_by_placeholder("Enter your password").fill("keep")
    # Click sign in and wait for navigation
    browser.get_by_role("button", name="Sign in").click()    
    browser.wait_for_url("http://localhost:3001/incidents", timeout=5000)

def test_provider_deletion(browser: Page, setup_page_logging, failure_artifacts):
    provider_name = "playwright_test_" + datetime.now().strftime("%Y%m%d%H%M%S")
    # Checking deletion after Creation 
    browser.goto("http://localhost:3000/signin")
    browser.get_by_role("link", name="Providers").hover()
    browser.get_by_role("link", name="Providers").click()
    install_webhook_provider(browser=browser, provider_name=provider_name, webhook_url="http://keep-backend:8080", webhook_action="GET")
    browser.wait_for_timeout(500)
    assert_connected_provider_count(browser=browser, provider_type="Webhook", provider_name=provider_name, provider_count=1)
    delete_provider(browser=browser, provider_type="Webhook", provider_name=provider_name)
    assert_connected_provider_count(browser=browser, provider_type="Webhook", provider_name=provider_name, provider_count=0)

    # Checking deletion after Creation + Updation
    install_webhook_provider(browser=browser, provider_name=provider_name, webhook_url="http://keep-backend:8080", webhook_action="GET")
    browser.wait_for_timeout(500)
    assert_connected_provider_count(browser=browser, provider_type="Webhook", provider_name=provider_name, provider_count=1)
    # Updating provider
    browser.locator(
        f"button:has-text('Webhook'):has-text('Connected'):has-text('{provider_name}')"
    ).click()
    browser.get_by_placeholder("Enter url").clear()
    browser.get_by_placeholder("Enter url").fill("https://this_is_UwU")

    browser.get_by_role("button", name="Update", exact=True).click()
    browser.wait_for_timeout(500)
    # Refreshing the scope
    browser.get_by_role("button", name="Refresh", exact=True).click()
    browser.wait_for_timeout(500)
    assert_scope_text_count(browser=browser, contains_text="HTTPSConnectionPool", count=1)
    browser.mouse.click(10, 10)
    delete_provider(browser=browser, provider_type="Webhook", provider_name=provider_name)
    assert_connected_provider_count(browser=browser, provider_type="Webhook", provider_name=provider_name, provider_count=0)
>>>>>>> 963a19c2
<|MERGE_RESOLUTION|>--- conflicted
+++ resolved
@@ -21,10 +21,6 @@
 
 import os
 import random
-<<<<<<< HEAD
-=======
-import string
->>>>>>> 963a19c2
 import re
 import string
 import time
@@ -56,7 +52,6 @@
 #    - Copy the generated code to a new test function.
 
 
-<<<<<<< HEAD
 def setup_console_listener(page, log_entries):
     """Set up console listener to capture logs."""
     page.on(
@@ -80,15 +75,11 @@
     # Save HTML content
     with open(current_test_name + ".html", "w", encoding="utf-8") as f:
         f.write(page.content())
-=======
-def test_sanity(browser: Page, setup_page_logging, failure_artifacts):
-    browser.goto("http://localhost:3000/")
-    browser.wait_for_url("http://localhost:3000/incidents")
-    assert "Keep" in browser.title()
->>>>>>> 963a19c2
-
-
-<<<<<<< HEAD
+
+    # Save console logs
+    with open(current_test_name + "_console.txt", "w", encoding="utf-8") as f:
+        f.write("\n".join(log_entries))
+
 
 def test_sanity(browser: Page):  # browser is actually a page object
     log_entries = []
@@ -123,7 +114,7 @@
             time.sleep(2)
 
 
-def test_insert_new_alert(browser: Page):  # browser is actually a page object
+def test_insert_new_alert(browser: Page, setup_page_logging, failure_artifacts):
     """
     Test to insert a new alert
     """
@@ -159,51 +150,18 @@
 
         feed_link = browser.get_by_test_id("menu-alerts-feed-link")
         feed_link.click()
-
     except Exception:
         save_failure_artifacts(browser, log_entries)
         raise
 
 
-def test_providers_page_is_accessible(browser: Page):
-=======
-def test_insert_new_alert(browser: Page, setup_page_logging, failure_artifacts):
-    """
-    Test to insert a new alert
-    """
-    browser.goto(
-        "http://localhost:3000/signin?callbackUrl=http%3A%2F%2Flocalhost%3A3000%2Fproviders"
-    )
-    browser.wait_for_url("http://localhost:3000/providers")
-
-    feed_badge = browser.get_by_test_id("menu-alerts-feed-badge")
-    feed_count_before = int(feed_badge.text_content() or "0")
-
-    browser.get_by_role("button", name="KE Keep").click()
-    browser.get_by_role("menuitem", name="Settings").click()
-    browser.get_by_role("tab", name="Webhook").click()
-    browser.get_by_role("button", name="Click to create an example").click()
-    # just wait a bit
-    browser.wait_for_timeout(2000)
-    # refresh the page
-    browser.reload()
-    # wait for badge counter to update
-    browser.wait_for_timeout(500)
-    feed_badge = browser.get_by_test_id("menu-alerts-feed-badge")
-    feed_count = int(feed_badge.text_content() or "0")
-    assert feed_count > feed_count_before
-
-    feed_link = browser.get_by_test_id("menu-alerts-feed-link")
-    feed_link.click()
-
-
-def test_providers_page_is_accessible(browser: Page, setup_page_logging, failure_artifacts):
->>>>>>> 963a19c2
+def test_providers_page_is_accessible(
+    browser: Page, setup_page_logging, failure_artifacts
+):
     """
     Test to check if the providers page is accessible
 
     """
-<<<<<<< HEAD
     log_entries = []
     setup_console_listener(browser, log_entries)
     try:
@@ -238,7 +196,7 @@
         raise
 
 
-def test_provider_validation(browser: Page):
+def test_provider_validation(browser: Page, setup_page_logging, failure_artifacts):
     """
     Test field validation for provider fields.
     """
@@ -357,153 +315,11 @@
         raise
 
 
-def test_add_workflow(browser: Page):
-=======
-    browser.goto(
-        "http://localhost:3000/signin?callbackUrl=http%3A%2F%2Flocalhost%3A3000%2Fproviders"
-    )
-    browser.wait_for_url("http://localhost:3000/providers")
-    # get the GCP Monitoring provider
-    browser.locator("button:has-text('GCP Monitoring'):has-text('alert')").click()
-    browser.get_by_role("button", name="Cancel").click()
-    # connect resend provider
-    browser.locator("button:has-text('Resend'):has-text('messaging')").click()
-    browser.get_by_placeholder("Enter provider name").click()
-    random_provider_name = "".join(
-        [random.choice(string.ascii_letters) for i in range(10)]
-    )
-    browser.get_by_placeholder("Enter provider name").fill(random_provider_name)
-    browser.get_by_placeholder("Enter provider name").press("Tab")
-    browser.get_by_placeholder("Enter api_key").fill("bla")
-    browser.get_by_role("button", name="Connect", exact=True).click()
-    # wait a bit
-    browser.wait_for_selector("text=Connected", timeout=15000)
-    # make sure the provider is connected:
-    # find and click the button containing the provider id in its nested elements
-    provider_button = browser.locator(f"button:has-text('{random_provider_name}')")
-    provider_button.click()
-
-
-def test_provider_validation(browser: Page, setup_page_logging, failure_artifacts):
-    """
-    Test field validation for provider fields.
-    """
-    browser.goto("http://localhost:3000/signin")
-    # using Kibana Provider
-    browser.get_by_role("link", name="Providers").click()
-    browser.locator("button:has-text('Kibana'):has-text('alert')").click()
-    # test required fields
-    connect_btn = browser.get_by_role("button", name="Connect", exact=True)
-    cancel_btn = browser.get_by_role("button", name="Cancel", exact=True)
-    error_msg = browser.locator("p.tremor-TextInput-errorMessage")
-    connect_btn.click()
-    expect(error_msg).to_have_count(3)
-    cancel_btn.click()
-    # test `any_http_url` field validation
-    browser.locator("button:has-text('Kibana'):has-text('alert')").click()
-    host_input = browser.get_by_placeholder("Enter kibana_host")
-    host_input.fill("invalid url")
-    expect(error_msg).to_have_count(1)
-    host_input.fill("http://localhost")
-    expect(error_msg).to_be_hidden()
-    host_input.fill("https://keep.kb.us-central1.gcp.cloud.es.io")
-    expect(error_msg).to_be_hidden()
-    # test `port` field validation
-    port_input = browser.get_by_placeholder("Enter kibana_port")
-    port_input.fill("invalid port")
-    expect(error_msg).to_have_count(1)
-    port_input.fill("0")
-    expect(error_msg).to_have_count(1)
-    port_input.fill("65_536")
-    expect(error_msg).to_have_count(1)
-    port_input.fill("9243")
-    expect(error_msg).to_be_hidden()
-    cancel_btn.click()
-
-    # using Teams Provider
-    browser.locator("button:has-text('Teams'):has-text('messaging')").click()
-    # test `https_url` field validation
-    url_input = browser.get_by_placeholder("Enter webhook_url")
-    url_input.fill("random url")
-    expect(error_msg).to_have_count(1)
-    url_input.fill("http://localhost")
-    expect(error_msg).to_have_count(1)
-    url_input.fill("http://example.com")
-    expect(error_msg).to_have_count(1)
-    url_input.fill("https://example.c")
-    expect(error_msg).to_have_count(1)
-    url_input.fill("https://example.com")
-    expect(error_msg).to_be_hidden()
-    cancel_btn.click()
-
-    # using Site24x7 Provider
-    browser.locator("button:has-text('Site24x7'):has-text('alert')").click()
-    # test `tld` field validation
-    tld_input = browser.get_by_placeholder("Enter zohoAccountTLD")
-    tld_input.fill("random")
-    expect(error_msg).to_have_count(1)
-    tld_input.fill("")
-    expect(error_msg).to_have_count(1)
-    tld_input.fill(".com")
-    expect(error_msg).to_be_hidden()
-    cancel_btn.click()
-
-    # using MongoDB Provider
-    browser.locator("button:has-text('MongoDB'):has-text('data')").click()
-    # test `multihost_url` field validation
-    host_input = browser.get_by_placeholder("Enter host")
-    host_input.fill("random")
-    expect(error_msg).to_have_count(1)
-    host_input.fill("host.com:5000")
-    expect(error_msg).to_have_count(1)
-    host_input.fill("host1.com:5000,host2.com:3000")
-    expect(error_msg).to_have_count(1)
-    host_input.fill("mongodb://host1.com:5000,mongodb+srv://host2.com:3000")
-    expect(error_msg).to_have_count(1)
-    host_input.fill("mongodb://host.com:3000")
-    expect(error_msg).to_be_hidden()
-    host_input.fill("mongodb://localhost:3000,localhost:5000")
-    expect(error_msg).to_be_hidden()
-    cancel_btn.click()
-
-    # using Kafka Provider
-    browser.locator("button:has-text('Kafka'):has-text('queue')").click()
-    # test `no_scheme_multihost_url` field validation
-    host_input = browser.get_by_placeholder("Enter host")
-    host_input.fill("*.")
-    expect(error_msg).to_have_count(1)
-    host_input.fill("host.com:5000")
-    expect(error_msg).to_be_hidden()
-    host_input.fill("host1.com:5000,host2.com:3000")
-    expect(error_msg).to_be_hidden()
-    host_input.fill("http://host1.com:5000,https://host2.com:3000")
-    expect(error_msg).to_have_count(1)
-    host_input.fill("http://host.com:3000")
-    expect(error_msg).to_be_hidden()
-    host_input.fill("mongodb://localhost:3000,localhost:5000")
-    expect(error_msg).to_be_hidden()
-    cancel_btn.click()
-
-    # using Postgres provider
-    browser.get_by_role("link", name="Providers").click()
-    browser.locator("button:has-text('PostgreSQL'):has-text('data')").click()
-    # test `no_scheme_url` field validation
-    host_input = browser.get_by_placeholder("Enter host")
-    host_input.fill("*.")
-    expect(error_msg).to_have_count(1)
-    host_input.fill("localhost:5000")
-    expect(error_msg).to_be_hidden()
-    host_input.fill("https://host.com:3000")
-    expect(error_msg).to_be_hidden()
-
-
 def test_add_workflow(browser: Page, setup_page_logging, failure_artifacts):
->>>>>>> 963a19c2
     """
     Test to add a workflow node
     """
     page = browser
-<<<<<<< HEAD
     log_entries = []
     setup_console_listener(page, log_entries)
     try:
@@ -542,40 +358,9 @@
 
 def test_paste_workflow_yaml_quotes_preserved(browser: Page):
     # browser is actually a page object
-=======
-    page.goto("http://localhost:3000/signin")
-    page.get_by_role("link", name="Workflows").click()
-    page.get_by_role("button", name="Create Workflow").click()
-    page.get_by_placeholder("Set the name").click()
-    page.get_by_placeholder("Set the name").press("ControlOrMeta+a")
-    page.get_by_placeholder("Set the name").fill("Example Console Workflow")
-    page.get_by_placeholder("Set the name").press("Tab")
-    page.get_by_placeholder("Set the description").fill(
-        "Example workflow description"
-    )
-    page.get_by_test_id("wf-add-trigger-button").first.click()
-    page.get_by_text("Manual").click()
-    page.get_by_test_id("wf-add-step-button").first.click()
-    page.get_by_placeholder("Search...").click()
-    page.get_by_placeholder("Search...").fill("cons")
-    page.get_by_text("console-action").click()
-    page.wait_for_timeout(500)
-    page.locator(".react-flow__node:has-text('console-action')").click()
-    page.get_by_placeholder("message", exact=True).click()
-    page.get_by_placeholder("message", exact=True).fill("Hello world!")
-    page.get_by_test_id("wf-editor-configure-save-button").click()
-    page.wait_for_url(re.compile("http://localhost:3000/workflows/.*"))
-    expect(page.get_by_test_id("wf-name")).to_contain_text(
-        "Example Console Workflow"
-    )
-    expect(page.get_by_test_id("wf-description")).to_contain_text(
-        "Example workflow description"
-    )
-
-
-def test_paste_workflow_yaml_quotes_preserved(browser: Page, setup_page_logging, failure_artifacts):
->>>>>>> 963a19c2
     page = browser
+    log_entries = []
+    setup_console_listener(page, log_entries)
 
     def get_workflow_yaml(file_name):
         file_path = os.path.join(os.path.dirname(__file__), file_name)
@@ -584,7 +369,6 @@
 
     workflow_yaml = get_workflow_yaml("workflow-quotes-sample.yaml")
 
-<<<<<<< HEAD
     try:
         init_e2e_test(browser, next_url="/workflows")
         page.get_by_role("button", name="Upload Workflows").click()
@@ -637,18 +421,15 @@
         raise
 
 
-def test_start_with_keep_db(browser: Page):
-    log_entries = []
-    setup_console_listener(browser, log_entries)
-    try:
-        browser.goto("http://localhost:3001/signin")
-        browser.get_by_placeholder("Enter your username").fill("keep")
-        browser.get_by_placeholder("Enter your password").fill("keep")
-        browser.get_by_role("button", name="Sign in").click()
-        browser.wait_for_url("http://localhost:3001/incidents")
-    except Exception:
-        save_failure_artifacts(browser, log_entries)
-        raise
+def test_start_with_keep_db(browser: Page, setup_page_logging, failure_artifacts):
+    # Navigate to signin page
+    browser.goto("http://localhost:3001/signin")
+    # Fill in credentials
+    browser.get_by_placeholder("Enter your username").fill("keep")
+    browser.get_by_placeholder("Enter your password").fill("keep")
+    # Click sign in and wait for navigation
+    browser.get_by_role("button", name="Sign in").click()
+    browser.wait_for_url("http://localhost:3001/incidents", timeout=5000)
 
 
 def test_provider_deletion(browser: Page):
@@ -723,93 +504,6 @@
             provider_name=provider_name,
             provider_count=0,
         )
-
     except Exception:
         save_failure_artifacts(browser, log_entries)
-        raise
-=======
-    page.goto("http://localhost:3000/workflows")
-    page.get_by_role("button", name="Upload Workflows").click()
-    page.get_by_test_id("text-area").click()
-    page.get_by_test_id("text-area").fill(workflow_yaml)
-    page.get_by_role("button", name="Load", exact=True).click()
-    page.wait_for_url(re.compile("http://localhost:3000/workflows/.*"))
-    page.get_by_role("tab", name="YAML Definition").click()
-    yaml_editor_container = page.get_by_test_id("wf-detail-yaml-editor-container")
-    # Copy the YAML content to the clipboard
-    yaml_editor_container.get_by_test_id("copy-yaml-button").click()
-    # Get the clipboard content
-    clipboard_text = page.evaluate("""async () => {
-        return await navigator.clipboard.readText();
-    }""")
-    # Remove all whitespace characters from the YAML content for comparison
-    normalized_original = re.sub(r'\s', '', workflow_yaml)
-    normalized_clipboard = re.sub(r'\s', '', clipboard_text)
-    assert normalized_clipboard == normalized_original
-
-
-def test_add_upload_workflow_with_alert_trigger(browser: Page, setup_page_logging, failure_artifacts):
-    browser.goto("http://localhost:3000/signin")
-    browser.get_by_role("link", name="Workflows").hover()
-    browser.get_by_role("link", name="Workflows").click()
-    browser.get_by_role("button", name="Upload Workflows").click()
-    file_input = browser.locator("#workflowFile")
-    file_input.set_input_files(
-        "./tests/e2e_tests/workflow-sample.yaml"
-    )
-    browser.get_by_role("button", name="Upload")
-    browser.wait_for_timeout(500)
-    trigger_alert("prometheus")
-    browser.wait_for_timeout(2000)
-    # new behavior: is redirecting to the detail page of the workflow, so we need to go back to the list page
-    browser.goto("http://localhost:3000/workflows")
-    workflow_card = browser.locator(
-        "[data-testid^='workflow-tile-']", 
-        has_text="9b3664f4-b248-4eda-8cc7-e69bc5a8bd92"
-    )
-    expect(workflow_card).not_to_contain_text("No data available")
-
-
-def test_start_with_keep_db(browser: Page, setup_page_logging, failure_artifacts):    
-    # Navigate to signin page
-    browser.goto("http://localhost:3001/signin")
-    # Fill in credentials
-    browser.get_by_placeholder("Enter your username").fill("keep")
-    browser.get_by_placeholder("Enter your password").fill("keep")
-    # Click sign in and wait for navigation
-    browser.get_by_role("button", name="Sign in").click()    
-    browser.wait_for_url("http://localhost:3001/incidents", timeout=5000)
-
-def test_provider_deletion(browser: Page, setup_page_logging, failure_artifacts):
-    provider_name = "playwright_test_" + datetime.now().strftime("%Y%m%d%H%M%S")
-    # Checking deletion after Creation 
-    browser.goto("http://localhost:3000/signin")
-    browser.get_by_role("link", name="Providers").hover()
-    browser.get_by_role("link", name="Providers").click()
-    install_webhook_provider(browser=browser, provider_name=provider_name, webhook_url="http://keep-backend:8080", webhook_action="GET")
-    browser.wait_for_timeout(500)
-    assert_connected_provider_count(browser=browser, provider_type="Webhook", provider_name=provider_name, provider_count=1)
-    delete_provider(browser=browser, provider_type="Webhook", provider_name=provider_name)
-    assert_connected_provider_count(browser=browser, provider_type="Webhook", provider_name=provider_name, provider_count=0)
-
-    # Checking deletion after Creation + Updation
-    install_webhook_provider(browser=browser, provider_name=provider_name, webhook_url="http://keep-backend:8080", webhook_action="GET")
-    browser.wait_for_timeout(500)
-    assert_connected_provider_count(browser=browser, provider_type="Webhook", provider_name=provider_name, provider_count=1)
-    # Updating provider
-    browser.locator(
-        f"button:has-text('Webhook'):has-text('Connected'):has-text('{provider_name}')"
-    ).click()
-    browser.get_by_placeholder("Enter url").clear()
-    browser.get_by_placeholder("Enter url").fill("https://this_is_UwU")
-
-    browser.get_by_role("button", name="Update", exact=True).click()
-    browser.wait_for_timeout(500)
-    # Refreshing the scope
-    browser.get_by_role("button", name="Refresh", exact=True).click()
-    browser.wait_for_timeout(500)
-    assert_scope_text_count(browser=browser, contains_text="HTTPSConnectionPool", count=1)
-    browser.mouse.click(10, 10)
-    delete_provider(browser=browser, provider_type="Webhook", provider_name=provider_name)
-    assert_connected_provider_count(browser=browser, provider_type="Webhook", provider_name=provider_name, provider_count=0)
->>>>>>> 963a19c2
+        raise