--- conflicted
+++ resolved
@@ -1,6 +1,7 @@
 import os
+import sys
 
-from playwright.sync_api import expect, Page
+from playwright.sync_api import expect
 
 from tests.e2e_tests.utils import init_e2e_test
 
@@ -13,7 +14,6 @@
 KEEP_UI_URL = "http://localhost:3000"
 
 
-<<<<<<< HEAD
 def test_topology_manual(browser):
     try:
         # Navigate to sign-in page
@@ -24,7 +24,6 @@
         # Open the Service Topology page
         browser.get_by_role("link", name="Service Topology").hover()
         browser.get_by_role("link", name="Service Topology").click()
-        browser.wait_for_timeout(10000)
 
         max_retries = 5
         retries = 0
@@ -32,8 +31,6 @@
         # Attempt to add a new service node, retrying in case of failure
         while retries <= max_retries:
             try:
-                browser.reload()
-                browser.wait_for_timeout(5000)
                 browser.get_by_role("button", name="Add Node", exact=True).click()
                 browser.get_by_placeholder("Enter service here...").fill("service_id_1")
                 break
@@ -41,6 +38,7 @@
                 if retries == max_retries:
                     raise
                 retries += 1
+                browser.reload()
 
         # Ensure Save button is disabled when required fields are empty
         expect(browser.get_by_role("button", name="Save", exact=True)).to_be_disabled()
@@ -58,23 +56,23 @@
             has_text="SERVICE_ID_1"
         )
         expect(node_with_text_1).to_have_count(1)
-        browser.wait_for_timeout(8000)
+        browser.wait_for_timeout(1000)
 
         # Add another node to the topology
         browser.get_by_role("button", name="Add Node", exact=True).click()
         browser.get_by_placeholder("Enter service here...").fill("service_id_2")
         browser.get_by_placeholder("Enter display name here...").fill("SERVICE_ID_2")
         browser.get_by_role("button", name="Save", exact=True).click()
-        browser.wait_for_timeout(3000)
+        browser.wait_for_timeout(1000)
         expect(browser.locator("div.react-flow__node")).to_have_count(2)
-        browser.wait_for_timeout(8000)
+        browser.wait_for_timeout(1000)
 
         # Add a third node
         browser.get_by_role("button", name="Add Node", exact=True).click()
         browser.get_by_placeholder("Enter service here...").fill("service_id_1")
         browser.get_by_placeholder("Enter display name here...").fill("SERVICE_ID_3")
         browser.get_by_role("button", name="Save", exact=True).click()
-        browser.wait_for_timeout(3000)
+        browser.wait_for_timeout(1000)
         expect(browser.locator("div.react-flow__node")).to_have_count(3)
 
         # Zoom out for better visibility
@@ -90,7 +88,7 @@
         source_handle.drag_to(target_handle_2)
         source_handle.drag_to(target_handle_3)
 
-        browser.wait_for_timeout(5000)
+        browser.wait_for_timeout(1000)
 
         # Validate edge connection
         edge_1_to_2 = browser.locator(
@@ -145,7 +143,6 @@
         expect(
             browser.locator("div.react-flow__node").filter(has_text="UPDATED_SERVICE")
         ).to_have_count(1)
-
     except Exception:
         # Capture screenshots and HTML dumps on test failure
         test_name = (
@@ -154,138 +151,7 @@
             + "_"
             + sys._getframe().f_code.co_name
         )
-
         browser.screenshot(path=test_name + ".png")
         with open(test_name + ".html", "w") as f:
             f.write(browser.content())
-
-        raise
-=======
-def test_topology_manual(browser: Page, setup_page_logging, failure_artifacts):
-    # Navigate to sign-in page
-    browser.goto(f"{KEEP_UI_URL}/signin")
-    browser.wait_for_url(f"{KEEP_UI_URL}/incidents")
-
-    # Open the Service Topology page
-    browser.get_by_role("link", name="Service Topology").hover()
-    browser.get_by_role("link", name="Service Topology").click()
-
-    max_retries = 5
-    retries = 0
-
-    # Attempt to add a new service node, retrying in case of failure
-    while retries <= max_retries:
-        try:
-            browser.get_by_role("button", name="Add Node", exact=True).click()
-            browser.get_by_placeholder("Enter service here...").fill("service_id_1")
-            break
-        except Exception:
-            if retries == max_retries:
-                raise
-            retries += 1
-            browser.reload()
-
-    # Ensure Save button is disabled when required fields are empty
-    expect(browser.get_by_role("button", name="Save", exact=True)).to_be_disabled()
-
-    # Fill in display name and enable Save button
-    browser.get_by_placeholder("Enter display name here...").fill("SERVICE_ID_1")
-    expect(
-        browser.get_by_role("button", name="Save", exact=True)
-    ).not_to_be_disabled()
-    browser.get_by_role("button", name="Save", exact=True).click()
-    browser.wait_for_timeout(1000)
-
-    # Validate that the node was added
-    node_with_text_1 = browser.locator("div.react-flow__node").filter(
-        has_text="SERVICE_ID_1"
-    )
-    expect(node_with_text_1).to_have_count(1)
-    browser.wait_for_timeout(1000)
-
-    # Add another node to the topology
-    browser.get_by_role("button", name="Add Node", exact=True).click()
-    browser.get_by_placeholder("Enter service here...").fill("service_id_2")
-    browser.get_by_placeholder("Enter display name here...").fill("SERVICE_ID_2")
-    browser.get_by_role("button", name="Save", exact=True).click()
-    browser.wait_for_timeout(1000)
-    expect(browser.locator("div.react-flow__node")).to_have_count(2)
-    browser.wait_for_timeout(1000)
-
-    # Add a third node
-    browser.get_by_role("button", name="Add Node", exact=True).click()
-    browser.get_by_placeholder("Enter service here...").fill("service_id_1")
-    browser.get_by_placeholder("Enter display name here...").fill("SERVICE_ID_3")
-    browser.get_by_role("button", name="Save", exact=True).click()
-    browser.wait_for_timeout(1000)
-    expect(browser.locator("div.react-flow__node")).to_have_count(3)
-
-    # Zoom out for better visibility
-    zoom_out_button = browser.locator("button.react-flow__controls-zoomout")
-    for _ in range(5):
-        zoom_out_button.click()
-
-    # Connect nodes by dragging source to target handles
-    source_handle = browser.locator("div[data-id='1-1-right-source']")
-    target_handle_2 = browser.locator("div[data-id='1-2-left-target']")
-    target_handle_3 = browser.locator("div[data-id='1-3-left-target']")
-
-    source_handle.drag_to(target_handle_2)
-    source_handle.drag_to(target_handle_3)
-
-    browser.wait_for_timeout(1000)
-
-    # Validate edge connection
-    edge_1_to_2 = browser.locator(
-        "g.react-flow__edge[aria-label='Edge from 1 to 2']"
-    )
-    expect(edge_1_to_2).to_have_count(1)
-    edge_1_to_3 = browser.locator(
-        "g.react-flow__edge[aria-label='Edge from 1 to 3']"
-    )
-    expect(edge_1_to_3).to_have_count(1)
-
-    # Delete edge
-    edge_end = edge_1_to_2.locator("circle.react-flow__edgeupdater-target")
-    edge_end.drag_to(browser.locator("body"), force=True)
-    expect(
-        browser.locator("g.react-flow__edge[aria-label='Edge from 1 to 2']")
-    ).to_have_count(0)
-
-    # Ensure remaining edges are intact
-    expect(
-        browser.locator("g.react-flow__edge[aria-label='Edge from 1 to 3']")
-    ).to_have_count(1)
-    browser.wait_for_timeout(2000)
-
-    # Delete a node and ensure related edges are removed
-    node_to_delete = browser.locator("div.react-flow__node").filter(
-        has_text="SERVICE_ID_1"
-    )
-    node_to_delete.click()
-    browser.wait_for_timeout(2000)
-    browser.get_by_role("button", name="Delete Service", exact=True).click()
-    browser.wait_for_timeout(1000)
-    expect(
-        browser.locator("div.react-flow__node").filter(has_text="SERVICE_ID_1")
-    ).to_have_count(0)
-    expect(
-        browser.locator("g.react-flow__edge[aria-label='Edge from 1 to 3']")
-    ).to_have_count(0)
-
-    # Update node name and verify the change
-    node_to_update = browser.locator("div.react-flow__node").filter(
-        has_text="SERVICE_ID_2"
-    )
-    node_to_update.click()
-    browser.get_by_role("button", name="Update Service", exact=True).click()
-
-    input_field = browser.get_by_placeholder("Enter display name here...")
-    input_field.clear()
-    input_field.fill("UPDATED_SERVICE")
-    browser.get_by_role("button", name="Update", exact=True).click()
-    browser.wait_for_timeout(3000)
-    expect(
-        browser.locator("div.react-flow__node").filter(has_text="UPDATED_SERVICE")
-    ).to_have_count(1)
->>>>>>> 963a19c2
+        raise