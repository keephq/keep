--- conflicted
+++ resolved
@@ -17,21 +17,6 @@
       retries: 5
 
   # Frontend Services
-<<<<<<< HEAD
-  # keep-frontend:
-  #   extends:
-  #     file: docker-compose.common.yml
-  #     service: keep-frontend-common
-  #   build:
-  #     context: ./keep-ui/
-  #     dockerfile: ../docker/Dockerfile.ui
-  #   environment:
-  #     - AUTH_TYPE=NO_AUTH
-  #     - API_URL=http://keep-backend:8080
-  #     - POSTHOG_DISABLED=true
-  #     - FRIGADE_DISABLED=true
-  #     - SENTRY_DISABLED=true
-=======
   keep-frontend:
     # to be replaced in github actions
     image: "%KEEPFRONTEND_IMAGE%"
@@ -45,7 +30,6 @@
       - POSTHOG_DISABLED=true
       - FRIGADE_DISABLED=true
       - SENTRY_DISABLED=true
->>>>>>> d667aaf7
 
   # Backend Services
   keep-backend:
@@ -81,25 +65,6 @@
       timeout: 5s
       retries: 5
 
-<<<<<<< HEAD
-  # # Frontend Services (3001)
-  # keep-frontend-db-auth:
-  #   build:
-  #     context: ./keep-ui/
-  #     dockerfile: ../docker/Dockerfile.ui
-  #   ports:
-  #     - "3001:3000"
-  #   environment:
-  #     - NEXTAUTH_SECRET=secret
-  #     - NEXTAUTH_URL=http://localhost:3001
-  #     - NEXT_PUBLIC_API_URL=http://localhost:8081
-  #     - POSTHOG_DISABLED=true
-  #     - AUTH_TYPE=DB
-  #     - API_URL=http://keep-backend-db-auth:8080
-  #     - POSTHOG_DISABLED=true
-  #     - FRIGADE_DISABLED=true
-  #     - SENTRY_DISABLED=true
-=======
   # Frontend Services (3001)
   keep-frontend-db-auth:
     image: "%KEEPFRONTEND_IMAGE%"
@@ -115,7 +80,6 @@
       - FRIGADE_DISABLED=true
       - SENTRY_DISABLED=true
       - AUTH_DEBUG=true
->>>>>>> d667aaf7
 
   # Backend Services (8081)
   keep-backend-db-auth:
