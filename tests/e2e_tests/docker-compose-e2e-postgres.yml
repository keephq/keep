--- conflicted
+++ resolved
@@ -68,11 +68,7 @@
     environment:
       - NEXTAUTH_SECRET=secret
       - NEXTAUTH_URL=http://localhost:3001
-<<<<<<< HEAD
       - POSTHOG_DISABLED=true
-=======
-      - NEXT_PUBLIC_API_URL=http://localhost:8080
->>>>>>> 963a19c2
       - AUTH_TYPE=DB
       - API_URL=http://keep-backend-db-auth:8080
       - POSTHOG_DISABLED=true
