<<<<<<< HEAD
import asyncio
import pytest
=======
import queue
from pathlib import Path
>>>>>>> 59cae592
from unittest.mock import Mock, patch

import pytest
from fastapi import HTTPException

from keep.parser.parser import Parser

# Assuming WorkflowParser is the class containing the get_workflow_from_dict method
from keep.workflowmanager.workflow import Workflow
from keep.workflowmanager.workflowmanager import WorkflowManager
from keep.workflowmanager.workflowscheduler import WorkflowScheduler
from keep.workflowmanager.workflowstore import WorkflowStore

path_to_test_resources = Path(__file__).parent / "workflows"


def test_get_workflow_from_dict():
    mock_parser = Mock(spec=Parser)
    mock_workflow = Mock(spec=Workflow, id="workflow1")
    mock_parser.parse.return_value = [mock_workflow]
    workflow_store = WorkflowStore()
    workflow_store.parser = mock_parser

    tenant_id = "test_tenant"
    workflow_path = str(path_to_test_resources / "db_disk_space_for_testing.yml")
    workflow_dict = workflow_store._parse_workflow_to_dict(workflow_path=workflow_path)
    result = asyncio.run(workflow_store.get_workflow_from_dict(
        tenant_id=tenant_id, workflow=workflow_dict
    ))
    mock_parser.parse.assert_called_once_with(tenant_id, workflow_dict)
    assert result.id == "workflow1"


def test_get_workflow_from_dict_raises_exception():
    mock_parser = Mock(spec=Parser)
    mock_parser.parse.return_value = []
    workflow_store = WorkflowStore()
    workflow_store.parser = mock_parser

    tenant_id = "test_tenant"

    workflow_path = str(path_to_test_resources / "db_disk_space_for_testing.yml")
    workflow_dict = workflow_store._parse_workflow_to_dict(workflow_path=workflow_path)

    with pytest.raises(HTTPException) as exc_info:
        asyncio.run(workflow_store.get_workflow_from_dict(
            tenant_id=tenant_id, workflow=workflow_dict
        ))

    assert exc_info.value.status_code == 500
    assert exc_info.value.detail == "Unable to parse workflow from dict"
    mock_parser.parse.assert_called_once_with(tenant_id, workflow_dict)


def test_get_workflow_results():

    mock_action1 = Mock(name="action1")
    mock_action1.name = "action1"
    mock_action1.provider.results = {"result": "value1"}

    mock_action2 = Mock(name="action2")
    mock_action2.name = "action2"
    mock_action2.provider.results = {"result": "value2"}

    mock_step1 = Mock(name="step1")
    mock_step1.name = "step1"
    mock_step1.provider.results = {"result": "value3"}

    mock_step2 = Mock(name="step2")
    mock_step2.name = "step2"
    mock_step2.provider.results = {"result": "value4"}

    mock_workflow = Mock(spec=Workflow)
    mock_workflow.workflow_actions = [mock_action1, mock_action2]
    mock_workflow.workflow_steps = [mock_step1, mock_step2]

    workflow_manager = WorkflowManager()
    result = workflow_manager._get_workflow_results(mock_workflow)

    expected_result = {
        "action1": {"result": "value1"},
        "action2": {"result": "value2"},
        "step1": {"result": "value3"},
        "step2": {"result": "value4"},
    }

    assert result == expected_result


def test_handle_workflow_test():
    mock_workflow = Mock(spec=Workflow)
    mock_workflow.workflow_id = "workflow1"

    mock_workflow_manager = Mock()
    mock_workflow_manager._run_workflow.return_value = (
        [],
        {"result": "value1"},
    )

    mock_logger = Mock()

    workflow_scheduler = WorkflowScheduler(workflow_manager=mock_workflow_manager)
    workflow_scheduler.logger = mock_logger
    workflow_scheduler.workflow_manager = mock_workflow_manager

    workflow_scheduler._get_unique_execution_number = Mock(return_value=123)

    tenant_id = "test_tenant"
    triggered_by_user = "test_user"

<<<<<<< HEAD
    with patch.object(threading, "Thread", wraps=threading.Thread) as mock_thread:
        with patch.object(queue, "Queue", wraps=queue.Queue) as mock_queue:
            result = asyncio.run(workflow_scheduler.handle_workflow_test(
                workflow=mock_workflow,
                tenant_id=tenant_id,
                triggered_by_user=triggered_by_user,
            ))
=======
    with patch.object(queue, "Queue", wraps=queue.Queue) as mock_queue:
        result = workflow_scheduler.handle_workflow_test(
            workflow=mock_workflow,
            tenant_id=tenant_id,
            triggered_by_user=triggered_by_user,
        )
>>>>>>> 59cae592

        mock_workflow_manager._run_workflow.assert_called_once_with(
            mock_workflow, 123, True
        )

        assert mock_queue.call_count == 1

        expected_result = {
            "workflow_execution_id": 123,
            "status": "success",
            "error": None,
            "results": {"result": "value1"},
        }
        assert result == expected_result
        assert mock_logger.info.call_count == 2


def test_handle_workflow_test_with_error():
    mock_workflow = Mock(spec=Workflow)
    mock_workflow.workflow_id = "workflow1"

    mock_workflow_manager = Mock()
    mock_workflow_manager._run_workflow.return_value = (["Error occurred"], None)

    mock_logger = Mock()

    workflow_scheduler = WorkflowScheduler(workflow_manager=mock_workflow_manager)
    workflow_scheduler.logger = mock_logger
    workflow_scheduler.workflow_manager = mock_workflow_manager

    workflow_scheduler._get_unique_execution_number = Mock(return_value=123)

    tenant_id = "test_tenant"
    triggered_by_user = "test_user"

<<<<<<< HEAD
    with patch.object(threading, "Thread", wraps=threading.Thread) as mock_thread:
        with patch.object(queue, "Queue", wraps=queue.Queue) as mock_queue:
            result = asyncio.run(workflow_scheduler.handle_workflow_test(
                workflow=mock_workflow,
                tenant_id=tenant_id,
                triggered_by_user=triggered_by_user,
            ))

            mock_workflow_manager._run_workflow.assert_called_once_with(
                mock_workflow, 123, True
            )

            assert mock_thread.call_count == 1
            assert mock_queue.call_count == 1

            expected_result = {
                "workflow_execution_id": 123,
                "status": "error",
                "error": "Error occurred",
                "results": None,
            }
            assert result == expected_result
            assert mock_logger.info.call_count == 2
=======
    with patch.object(queue, "Queue", wraps=queue.Queue) as mock_queue:
        result = workflow_scheduler.handle_workflow_test(
            workflow=mock_workflow,
            tenant_id=tenant_id,
            triggered_by_user=triggered_by_user,
        )

        mock_workflow_manager._run_workflow.assert_called_once_with(
            mock_workflow, 123, True
        )

        assert mock_queue.call_count == 1

        expected_result = {
            "workflow_execution_id": 123,
            "status": "error",
            "error": "Error occurred",
            "results": None,
        }
        assert result == expected_result
        assert mock_logger.info.call_count == 2
>>>>>>> 59cae592
<|MERGE_RESOLUTION|>--- conflicted
+++ resolved
@@ -1,10 +1,7 @@
-<<<<<<< HEAD
 import asyncio
 import pytest
-=======
 import queue
 from pathlib import Path
->>>>>>> 59cae592
 from unittest.mock import Mock, patch
 
 import pytest
@@ -115,22 +112,12 @@
     tenant_id = "test_tenant"
     triggered_by_user = "test_user"
 
-<<<<<<< HEAD
-    with patch.object(threading, "Thread", wraps=threading.Thread) as mock_thread:
-        with patch.object(queue, "Queue", wraps=queue.Queue) as mock_queue:
-            result = asyncio.run(workflow_scheduler.handle_workflow_test(
-                workflow=mock_workflow,
-                tenant_id=tenant_id,
-                triggered_by_user=triggered_by_user,
-            ))
-=======
     with patch.object(queue, "Queue", wraps=queue.Queue) as mock_queue:
         result = workflow_scheduler.handle_workflow_test(
             workflow=mock_workflow,
             tenant_id=tenant_id,
             triggered_by_user=triggered_by_user,
         )
->>>>>>> 59cae592
 
         mock_workflow_manager._run_workflow.assert_called_once_with(
             mock_workflow, 123, True
@@ -166,31 +153,6 @@
     tenant_id = "test_tenant"
     triggered_by_user = "test_user"
 
-<<<<<<< HEAD
-    with patch.object(threading, "Thread", wraps=threading.Thread) as mock_thread:
-        with patch.object(queue, "Queue", wraps=queue.Queue) as mock_queue:
-            result = asyncio.run(workflow_scheduler.handle_workflow_test(
-                workflow=mock_workflow,
-                tenant_id=tenant_id,
-                triggered_by_user=triggered_by_user,
-            ))
-
-            mock_workflow_manager._run_workflow.assert_called_once_with(
-                mock_workflow, 123, True
-            )
-
-            assert mock_thread.call_count == 1
-            assert mock_queue.call_count == 1
-
-            expected_result = {
-                "workflow_execution_id": 123,
-                "status": "error",
-                "error": "Error occurred",
-                "results": None,
-            }
-            assert result == expected_result
-            assert mock_logger.info.call_count == 2
-=======
     with patch.object(queue, "Queue", wraps=queue.Queue) as mock_queue:
         result = workflow_scheduler.handle_workflow_test(
             workflow=mock_workflow,
@@ -211,5 +173,4 @@
             "results": None,
         }
         assert result == expected_result
-        assert mock_logger.info.call_count == 2
->>>>>>> 59cae592
+        assert mock_logger.info.call_count == 2