<div align="center">
    <img src="/assets/keep.png?raw=true" width="86">
</div>

<h1 align="center">The open-source alerts management and automation platform</h1>
<br />


<div align="center">
    <a href="https://github.com/keephq/keep/blob/main/LICENSE">
        <img src="https://img.shields.io/github/license/keephq/keep" />
    </a>
    <a href="https://slack.keephq.dev">
      <img src="https://img.shields.io/badge/Join-important.svg?color=4A154B&label=Slack&logo=slack&labelColor=334155&logoColor=f5f5f5" alt="Join Slack" />
    </a>
    <a href="https://codecov.io/gh/keephq/keep" >
        <img src="https://codecov.io/gh/keephq/keep/branch/main/graph/badge.svg?token=2VT6XYMRGS"/>
    </a>
</div>
<p align="center">
    <a href="#why-keep">Why Keep?</a>
    ·
    <a href="#getting-started">Getting started</a>
    ·
    <a href="#supported-providers">Supported tools and integrations</a>
    ·
    <a href="https://docs.keephq.dev">Docs</a>
    ·
    <a href="https://platform.keephq.dev">Try it out</a>
    ·
    <a href="https://keephq.dev">Website</a>
    ·
    <a href="https://github.com/keephq/keep/issues/new?assignees=&labels=bug&template=bug_report.md&title=">Report Bug</a>
    ·
    <a href="https://slack.keephq.dev">Slack Community</a>
</p>
<h3 align="center">
Keep makes it easy to consolidate all your alerts into a single pane of glass and to orchestrate workflows to automate your end-to-end processes. <br /><br /> Enrich any tool with <a href="https://docs.datadoghq.com/service_management/workflows/">Datadog Workflow Automation</a> like capabilities.
</h3 >



## How does it work?
1. **Connect your tools**: Connect everything from monitoring platforms to databases and ticketing systems.
<div align="center">

| Connect providers | Receive alerts |
|----------|----------|
| <img src="/assets/connect_providers.gif" />    | <img src="/assets/view_alerts.gif" />   |

</div>

2. **Set up Workflows**: Initiate automated workflows in response to alerts or based on custom intervals.

<div align="center">


| Create and upload workflows |
|----------|
| <img src="/assets/upload_workflow.gif" />    |

</div>

3. **Operational efficiency**: Automate your alert handling to focus your team's efforts on what really matters.


## Why Keep?
1. **Centralized dashboard**: Manage all your alerts across different platforms in a single interface.
2. **Noise reduction**: Deduplicate and correlate alerts to reduce alert fatigue.
3. **Automation**: Trigger workflows for alert enrichment and response.
4. **Developer-first**: Keep is API-first and lets you manage your workflows as code.
5. **Works with every tool**: Plenty of [supported providers](#supported-providers) and more to come.


## Workflows
The easiest way of thinking about Workflow in Keep is GitHub Actions. At its core, a Workflow in Keep is a declarative YAML file, composed of triggers, steps, and actions and serves to manage, enrich, and automate responses to alerts:
```yaml
workflow:
  id: most-basic-keep-workflow
  description: send a slack message when a cloudwatch alarm is triggered
  # workflow triggers - supports alerts, interval, and manual triggers
  triggers:
    - type: alert
      filters:
        - key: source
          value: cloudwatch
    - type: manual
  # list of steps that can add context to your alert
  steps:
    - name: enrich-alert-with-more-data-from-a-database
      provider:
        type: bigquery
        config: "{{ providers.bigquery-prod }}"
        with:
          query: "SELECT customer_id, customer_type as date FROM `customers_prod` LIMIT 1"
  # list of actions that can automate response and do things with your alert
  actions:
    - name: trigger-slack
      provider:
        type: slack
        config: " {{ providers.slack-prod }} "
        with:
          message: "Got alarm from aws cloudwatch! {{ alert.name }}"
```
Workflow triggers can either be executed manually when an alert is activated or run at predefined intervals. More examples can be found [here](https://github.com/keephq/keep/tree/main/examples/workflows).

## Supported Providers
> Missing any? Just submit a [new provider issue](https://github.com/keephq/keep/issues/new?assignees=&labels=provider&projects=&template=new_provider_request.md&title=) and we will add it in the blink of an eye.

<h3 align="center">Observability tools</h3>
<p align="center">
    <img width=32 height=32 src="https://github.com/keephq/keep/blob/main/keep-ui/public/icons/newrelic-icon.png?raw=true"/>
    &nbsp;&nbsp;&nbsp;&nbsp;&nbsp;&nbsp;&nbsp;&nbsp;&nbsp;&nbsp;
    <img width=32 height=32 src="https://github.com/keephq/keep/blob/main/keep-ui/public/icons/datadog-icon.png?raw=true"/>
    &nbsp;&nbsp;&nbsp;&nbsp;&nbsp;&nbsp;&nbsp;&nbsp;&nbsp;&nbsp;
    <img width=32 height=32 src="https://github.com/keephq/keep/blob/main/keep-ui/public/icons/cloudwatch-icon.png?raw=true"/>
    &nbsp;&nbsp;&nbsp;&nbsp;&nbsp;&nbsp;&nbsp;&nbsp;&nbsp;&nbsp;
    <img width=32 height=32 src="https://github.com/keephq/keep/blob/main/keep-ui/public/icons/elastic-icon.png?raw=true"/>
    &nbsp;&nbsp;&nbsp;&nbsp;&nbsp;&nbsp;&nbsp;&nbsp;&nbsp;&nbsp;
    <img width=32 height=32 src="https://github.com/keephq/keep/blob/main/keep-ui/public/icons/grafana-icon.png?raw=true"/>
    &nbsp;&nbsp;&nbsp;&nbsp;&nbsp;&nbsp;&nbsp;&nbsp;&nbsp;&nbsp;
    <img width=32 height=32 src="https://github.com/keephq/keep/blob/main/keep-ui/public/icons/prometheus-icon.png?raw=true"/>
    &nbsp;&nbsp;&nbsp;&nbsp;&nbsp;&nbsp;&nbsp;&nbsp;&nbsp;&nbsp;
    <img width=32 height=32 src="https://github.com/keephq/keep/blob/main/keep-ui/public/icons/zabbix-icon.png?raw=true"/>
    &nbsp;&nbsp;&nbsp;&nbsp;&nbsp;&nbsp;&nbsp;&nbsp;&nbsp;&nbsp;
    <img width=32 height=32 src="https://github.com/keephq/keep/blob/main/keep-ui/public/icons/sentry-icon.png?raw=true"/>
    &nbsp;&nbsp;&nbsp;&nbsp;&nbsp;&nbsp;&nbsp;&nbsp;&nbsp;&nbsp;
    <img width=32 height=32 src="https://github.com/keephq/keep/blob/main/keep-ui/public/icons/dynatrace-icon.png?raw=true"/>
    &nbsp;&nbsp;&nbsp;&nbsp;&nbsp;&nbsp;&nbsp;&nbsp;&nbsp;&nbsp;
    <img width=32 height=32 src="https://github.com/keephq/keep/blob/main/keep-ui/public/icons/signalfx-icon.png?raw=true"/>
</p>
<h3 align="center">Databases and data warehouses</h3>
<p align="center">
    <img width=32 height=32 src="https://github.com/keephq/keep/blob/main/keep-ui/public/icons/bigquery-icon.png?raw=true"/>
    &nbsp;&nbsp;&nbsp;&nbsp;&nbsp;&nbsp;&nbsp;&nbsp;&nbsp;&nbsp;
    <img width=32 height=32 src="https://github.com/keephq/keep/blob/main/keep-ui/public/icons/mysql-icon.png?raw=true"/>
    &nbsp;&nbsp;&nbsp;&nbsp;&nbsp;&nbsp;&nbsp;&nbsp;&nbsp;&nbsp;
    <img width=32 height=32 src="https://github.com/keephq/keep/blob/main/keep-ui/public/icons/postgres-icon.png?raw=true"/>
    &nbsp;&nbsp;&nbsp;&nbsp;&nbsp;&nbsp;&nbsp;&nbsp;&nbsp;&nbsp;
    <img width=32 height=32 src="https://github.com/keephq/keep/blob/main/keep-ui/public/icons/snowflake-icon.png?raw=true"/>
</p>
<h3 align="center">Communication platforms</h2>
<p align="center">
    <img width=32 height=32 src="https://github.com/keephq/keep/blob/main/keep-ui/public/icons/slack-icon.png?raw=true"/>
    &nbsp;&nbsp;&nbsp;&nbsp;&nbsp;&nbsp;&nbsp;&nbsp;&nbsp;&nbsp;
    <img width=32 height=32 src="https://github.com/keephq/keep/blob/main/keep-ui/public/icons/teams-icon.png?raw=true"/>
    &nbsp;&nbsp;&nbsp;&nbsp;&nbsp;&nbsp;&nbsp;&nbsp;&nbsp;&nbsp;
    <img width=32 height=32 src="https://github.com/keephq/keep/blob/main/keep-ui/public/icons/telegram-icon.png?raw=true"/>
    &nbsp;&nbsp;&nbsp;&nbsp;&nbsp;&nbsp;&nbsp;&nbsp;&nbsp;&nbsp;
    <img width=32 height=32 src="https://github.com/keephq/keep/blob/main/keep-ui/public/icons/pushover-icon.png?raw=true"/>
    &nbsp;&nbsp;&nbsp;&nbsp;&nbsp;&nbsp;&nbsp;&nbsp;&nbsp;&nbsp;
    <img width=32 height=32 src="https://github.com/keephq/keep/blob/main/keep-ui/public/icons/resend-icon.png?raw=true"/>
    &nbsp;&nbsp;&nbsp;&nbsp;&nbsp;&nbsp;&nbsp;&nbsp;&nbsp;&nbsp;
    <img width=32 height=32 src="https://github.com/keephq/keep/blob/main/keep-ui/public/icons/mailchimp-icon.png?raw=true"/>
    &nbsp;&nbsp;&nbsp;&nbsp;&nbsp;&nbsp;&nbsp;&nbsp;&nbsp;&nbsp;
    <img width=32 height=32 src="https://github.com/keephq/keep/blob/main/keep-ui/public/icons/discord-icon.png?raw=true"/>
    &nbsp;&nbsp;&nbsp;&nbsp;&nbsp;&nbsp;&nbsp;&nbsp;&nbsp;&nbsp;
    <img width=32 height=32 src="https://github.com/keephq/keep/blob/main/keep-ui/public/icons/twilio-icon.png?raw=true"/>
</p>
<h3 align="center">Incident Management tools</h2>
<p align="center">
    <img width=32 height=32 src="https://github.com/keephq/keep/blob/main/keep-ui/public/icons/pagerduty-icon.png?raw=true"/>
    &nbsp;&nbsp;&nbsp;&nbsp;&nbsp;&nbsp;&nbsp;&nbsp;&nbsp;&nbsp;
    <img width=32 height=32 src="https://github.com/keephq/keep/blob/main/keep-ui/public/icons/opsgenie-icon.png?raw=true"/>
    &nbsp;&nbsp;&nbsp;&nbsp;&nbsp;&nbsp;&nbsp;&nbsp;&nbsp;&nbsp;
    <img width=32 height=32 src="https://github.com/keephq/keep/blob/main/keep-ui/public/icons/zenduty-icon.png?raw=true"/>
    &nbsp;&nbsp;&nbsp;&nbsp;&nbsp;&nbsp;&nbsp;&nbsp;&nbsp;&nbsp;
    <img width=32 height=32 src="https://github.com/keephq/keep/blob/main/keep-ui/public/icons/squadcast-icon.png?raw=true"/>
    &nbsp;&nbsp;&nbsp;&nbsp;&nbsp;&nbsp;&nbsp;&nbsp;&nbsp;&nbsp;
    <img width=32 height=32 src="https://github.com/keephq/keep/blob/main/keep-ui/public/icons/oncall-icon.png?raw=true"/>
</p>
<h3 align="center">Ticketing tools</h2>
<p align="center">
    <img width=32 height=32 src="https://github.com/keephq/keep/blob/main/keep-ui/public/icons/jira-icon.png?raw=true"/>
    &nbsp;&nbsp;&nbsp;&nbsp;&nbsp;&nbsp;&nbsp;&nbsp;&nbsp;&nbsp;
    <img width=32 height=32 src="https://github.com/keephq/keep/blob/main/keep-ui/public/icons/gitlab-icon.png?raw=true"/>
    &nbsp;&nbsp;&nbsp;&nbsp;&nbsp;&nbsp;&nbsp;&nbsp;&nbsp;&nbsp;
    <img width=32 height=32 src="https://github.com/keephq/keep/blob/main/keep-ui/public/icons/trello-icon.png?raw=true"/>
    &nbsp;&nbsp;&nbsp;&nbsp;&nbsp;&nbsp;&nbsp;&nbsp;&nbsp;&nbsp;
    <img width=32 height=32 src="https://github.com/keephq/keep/blob/main/keep-ui/public/icons/github-icon.png?raw=true"/>
    &nbsp;&nbsp;&nbsp;&nbsp;&nbsp;&nbsp;&nbsp;&nbsp;&nbsp;&nbsp;
    <img width=32 height=32 src="https://github.com/keephq/keep/blob/main/keep-ui/public/icons/servicenow-icon.png?raw=true"/>
</p>


## Getting Started
### Overview
Keep composed of three main components:
1. [Keep UI](https://github.com/keephq/keep/tree/main/keep-ui) - A NextJS app to connect your providers, centralize alerts and create the workflows.
2. [Keep Backend](https://github.com/keephq/keep/tree/main/keep) - A FastAPI server that implements the business logic behind Keep, including integrating with the tools, working with alerts and scheduling and running the workflows.
3. [Keep CLI](https://github.com/keephq/keep/blob/main/keep/cli/cli.py) - A CLI that lets you control and manage Keep via CLI.

>**Disclaimer**: we use [PostHog](https://posthog.com/faq) to collect anonymous telemetries to better learn how users use Keep (masked screen recordings for CLI commands)
To turn PostHog off, set the `DISABLE_POSTHOG=true` environment variable and remove the `NEXT_PUBLIC_POSTHOG_KEY` environment variable.

### Quickstart
#### Spinning up Keep with docker-compose
The easiest way to start with Keep is to run it via docker-compose:
```shell
curl https://raw.githubusercontent.com/keephq/keep/main/start.sh | sh
```
The UI is now available at http://localhost:3000 and the backend is available at http://localhost:8080.

#### Spinning up Keep with Helm on Kubernetes/Openshift
To install Keep to your Kubernetes ease free with Helm, run the following commands:
<<<<<<< HEAD

```shell
helm repo add keephq https://keephq.github.io/helm-charts
helm pull keephq/keep
helm install keep keephq/keep
```

More information about the Helm chart can be found [here](https://github.com/keephq/helm-charts).

=======

```shell
helm repo add keephq https://keephq.github.io/helm-charts
helm pull keephq/keep
helm install keep keephq/keep
```

More information about the Helm chart can be found [here](https://github.com/keephq/helm-charts).

>>>>>>> 691bc0f7
#### Local development
You can also start Keep within your favorite IDE, e.g. [VSCode](https://docs.keephq.dev/development/getting-started#vscode)

#### Wanna get Keep up and running in production? Go through our detailed [development guide](https://docs.keephq.dev/development)

## 🫵 Keepers

Thank you for contributing and continuously making <b>Keep</b> better, <b>you're awesome</b> 🫶

<a href="https://github.com/keephq/keep/graphs/contributors">
  <img src="https://contrib.rocks/image?repo=keephq/keep" />
</a><|MERGE_RESOLUTION|>--- conflicted
+++ resolved
@@ -203,7 +203,6 @@
 
 #### Spinning up Keep with Helm on Kubernetes/Openshift
 To install Keep to your Kubernetes ease free with Helm, run the following commands:
-<<<<<<< HEAD
 
 ```shell
 helm repo add keephq https://keephq.github.io/helm-charts
@@ -213,17 +212,6 @@
 
 More information about the Helm chart can be found [here](https://github.com/keephq/helm-charts).
 
-=======
-
-```shell
-helm repo add keephq https://keephq.github.io/helm-charts
-helm pull keephq/keep
-helm install keep keephq/keep
-```
-
-More information about the Helm chart can be found [here](https://github.com/keephq/helm-charts).
-
->>>>>>> 691bc0f7
 #### Local development
 You can also start Keep within your favorite IDE, e.g. [VSCode](https://docs.keephq.dev/development/getting-started#vscode)
 
