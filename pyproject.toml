--- conflicted
+++ resolved
@@ -1,10 +1,6 @@
 [tool.poetry]
 name = "keep"
-<<<<<<< HEAD
-version = "0.40.3"
-=======
 version = "0.40.4"
->>>>>>> 80186e5e
 description = "Alerting. for developers, by developers."
 authors = ["Keep Alerting LTD"]
 packages = [{include = "keep"}]
