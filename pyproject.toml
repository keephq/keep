[tool.poetry]
name = "keep"
<<<<<<< HEAD
version = "0.45.12"
=======
version = "0.46.0"
>>>>>>> 4004d615
description = "Alerting. for developers, by developers."
authors = ["Keep Alerting LTD"]
packages = [{include = "keep"}]

[tool.poetry.dependencies]
python = ">=3.11,<3.14"
click = "^8.1.3"
pyyaml = "^6.0"
requests = "^2.32.4"
paramiko = "^3.4.0"
elasticsearch = "^8.6.1"
chevron = "^0.14.0"
python-dotenv = "^0.21.1"
pygithub = "^1.57"
sentry-sdk = "^1.15.0"
pydantic = "^1.10.4"
mysql-connector-python = "^9.1.0"
logmine = "^0.4.1"
astunparse = "^1.6.3"
python-json-logger = "^2.0.6"
boto3 = "^1.26.72"
validators = "0.34.0"
python-telegram-bot = "^20.1"
fastapi = "^0.115.6"
uvicorn = "0.32.1"
opsgenie-sdk = "^2.1.5"
starlette-context = "^0.3.6"
datadog-api-client = "^2.12.0"
sqlmodel = "^0.0.22"
cloud-sql-python-connector = "1.12.0"
pymysql = "^1.1.1"
google-cloud-secret-manager = "^2.16.1"
sqlalchemy = "^2.0.14"
snowflake-connector-python = "3.13.1"
openai = "1.37.1"
opentelemetry-sdk = "1.29.0"
opentelemetry-instrumentation-fastapi = "0.50b0"
opentelemetry-instrumentation-logging = "0.50b0"
opentelemetry-propagator-gcp = "^1.5.0"
pyngrok = "^7.0.2"
google-cloud-bigquery = "^3.11.0"
websocket-client = "^1.6.0"
posthog = "^3.0.1"
google-cloud-storage = "^2.10.0"
auth0-python = "^4.4.1"
asyncio = "^3.4.3"
python-multipart = "^0.0.18"
kubernetes = "^27.2.0"
opentelemetry-exporter-otlp-proto-grpc = "^1.20.0"
opentelemetry-instrumentation-sqlalchemy = "0.50b0"
opentelemetry-instrumentation-requests = "0.50b0"
asteval = "1.0.6"
google-cloud-container = "^2.32.0"
pympler = "^1.0.1"
prettytable = "^3.9.0"
kafka-python = "^2.0.2"
opentelemetry-exporter-otlp-proto-http = "^1.20.0"
twilio = "^8.10.0"
azure-identity = "^1.16.1"
azure-mgmt-containerservice = "^27.0.0"
opentelemetry-exporter-gcp-trace = "^1.6.0"
pusher = "^3.3.2"
sendgrid = "^6.10.0"
gunicorn = "^23.0.0"
cel-python = "^0.1.5"
pymongo = "^4.6.3"
google-cloud-trace = "1.15.0"
hvac = "^2.1.0"
python-keycloak = "4.2.3"
sqlalchemy-utils = "^0.41.1"
splunk-sdk = "^2.1.0"
openshift-client = "^2.0.4"
uptime-kuma-api = "^1.2.1"
packaging = "^24.0"
arq = "0.26.3"
alembic = "^1.13.2"
quickchart-io = "^2.0.0"
google-auth = "2.34.0"
clickhouse-driver = "^0.2.9"
google-cloud-logging = "^3.11.3"
json5 = "^0.9.28"
psycopg-binary = "^3.2.3"
psycopg = "^3.2.3"
prometheus-client = "^0.21.1"
psycopg2-binary = "^2.9.10"

prometheus-fastapi-instrumentator = "^7.0.0"
slowapi = "^0.1.9"
uvloop = "^0.21.0"
httptools = "^0.6.4"
anthropic = "^0.44.0"
google-generativeai = "^0.8.4"
retry2 = "^0.9.5"
requests-aws4auth = "^1.3.1"
awscli = "^1.40.8"
[tool.poetry.group.dev.dependencies]
pre-commit = "^3.0.4"
pre-commit-hooks = "^4.4.0"
yamllint = "^1.29.0"
black = "^24.3.0"
isort = "^5.12.0"
autopep8 = "^2.0.1"
flake8 = "^6.0.0"
coverage = "^7.2.2"
ruff = "^0.11.4"
playwright = "^1.44.0"
pytest = "^8.2.0"
pytest-xdist = "^3.6.1"
pytest-mock = "^3.11.1"
pytest-docker = "^3.1.1"
pytest-asyncio = "^0.25.0"
pytest-timeout = "^2.3.1"
docstring-parser = "^0.16"

freezegun = "^1.5.1"
jinja2 = "^3.1.6"
[build-system]
requires = ["poetry-core"]
build-backend = "poetry.core.masonry.api"

[tool.poetry.scripts]
keep = "keep.cli.cli:cli"

[tool.ruff.lint]
ignore = ["F405", "F811", "E712", "E711", "F403"]

[tool.semantic_release]
assets = []
commit_message = "{version}\n\n Released new version of the Keep"
commit_parser = "angular"
logging_use_named_masks = false
major_on_zero = true
allow_zero_version = true
tag_format = "v{version}"
version_toml = [
    "pyproject.toml:tool.poetry.version",
]

[tool.semantic_release.branches.main]
match = "(main|master)"
prerelease_token = "rc"
prerelease = false

[tool.semantic_release.changelog]
template_dir = "templates"
changelog_file = "CHANGELOG.md"
exclude_commit_patterns = []

[tool.semantic_release.changelog.environment]
block_start_string = "{%"
block_end_string = "%}"
variable_start_string = "{{"
variable_end_string = "}}"
comment_start_string = "{#"
comment_end_string = "#}"
trim_blocks = false
lstrip_blocks = false
newline_sequence = "\n"
keep_trailing_newline = false
extensions = []
autoescape = true

[tool.semantic_release.commit_author]
env = "GIT_COMMIT_AUTHOR"
default = "semantic-release <semantic-release>"

[tool.semantic_release.commit_parser_options]
allowed_tags = ["build", "chore", "ci", "docs", "feat", "fix", "perf", "style", "refactor", "test"]
minor_tags = ["feat"]
patch_tags = ["fix", "perf"]
default_bump_level = 0

[tool.semantic_release.remote]
name = "origin"
type = "github"
ignore_token_for_push = false

[tool.semantic_release.remote.token]
env = "GH_TOKEN"

[tool.semantic_release.publish]
dist_glob_patterns = ["dist/*"]
upload_to_vcs_release = true

[tool.pytest.ini_options]
filterwarnings = [
    "ignore::DeprecationWarning"
]<|MERGE_RESOLUTION|>--- conflicted
+++ resolved
@@ -1,10 +1,6 @@
 [tool.poetry]
 name = "keep"
-<<<<<<< HEAD
-version = "0.45.12"
-=======
-version = "0.46.0"
->>>>>>> 4004d615
+version = "0.46.1"
 description = "Alerting. for developers, by developers."
 authors = ["Keep Alerting LTD"]
 packages = [{include = "keep"}]
