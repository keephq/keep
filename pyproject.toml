[tool.poetry]
name = "keep"
<<<<<<< HEAD
version = "0.41.4"
=======
version = "0.41.6"
>>>>>>> 511c2861
description = "Alerting. for developers, by developers."
authors = ["Keep Alerting LTD"]
packages = [{include = "keep"}]

[tool.poetry.dependencies]
python = ">=3.11,<3.12"
click = "^8.1.3"
pyyaml = "^6.0"
requests = "^2.32.0"
paramiko = "^3.4.0"
elasticsearch = "^8.6.1"
chevron = "^0.14.0"
python-dotenv = "^0.21.1"
pygithub = "^1.57"
sentry-sdk = "^1.15.0"
pydantic = "^1.10.4"
mysql-connector-python = "^9.1.0"
logmine = "^0.4.1"
astunparse = "^1.6.3"
python-json-logger = "^2.0.6"
boto3 = "^1.26.72"
validators = "^0.20.0"
python-telegram-bot = "^20.1"
fastapi = "^0.115.6"
uvicorn = "0.32.1"
opsgenie-sdk = "^2.1.5"
starlette-context = "^0.3.6"
datadog-api-client = "^2.12.0"
sqlmodel = "^0.0.22"
cloud-sql-python-connector = "1.12.0"
pymysql = "^1.1.1"
google-cloud-secret-manager = "^2.16.1"
sqlalchemy = "^2.0.14"
snowflake-connector-python = "3.13.1"
openai = "1.37.1"
opentelemetry-sdk = "1.29.0"
opentelemetry-instrumentation-fastapi = "0.50b0"
opentelemetry-instrumentation-logging = "0.50b0"
opentelemetry-propagator-gcp = "^1.5.0"
pyngrok = "^7.0.2"
google-cloud-bigquery = "^3.11.0"
websocket-client = "^1.6.0"
posthog = "^3.0.1"
google-cloud-storage = "^2.10.0"
auth0-python = "^4.4.1"
asyncio = "^3.4.3"
python-multipart = "^0.0.18"
kubernetes = "^27.2.0"
opentelemetry-exporter-otlp-proto-grpc = "^1.20.0"
opentelemetry-instrumentation-sqlalchemy = "0.50b0"
opentelemetry-instrumentation-requests = "0.50b0"
asteval = "1.0.6"
google-cloud-container = "^2.32.0"
pympler = "^1.0.1"
prettytable = "^3.9.0"
kafka-python = "^2.0.2"
opentelemetry-exporter-otlp-proto-http = "^1.20.0"
twilio = "^8.10.0"
azure-identity = "^1.16.1"
azure-mgmt-containerservice = "^27.0.0"
opentelemetry-exporter-gcp-trace = "^1.6.0"
pusher = "^3.3.2"
sendgrid = "^6.10.0"
gunicorn = "^23.0.0"
cel-python = "^0.1.5"
pymongo = "^4.6.3"
google-cloud-trace = "1.15.0"
hvac = "^2.1.0"
python-keycloak = "4.2.3"
mailchimp-transactional = "^1.0.56"
sqlalchemy-utils = "^0.41.1"
splunk-sdk = "^1.7.4"
openshift-client = "^2.0.4"
uptime-kuma-api = "^1.2.1"
packaging = "^24.0"
arq = "0.26.3"
alembic = "^1.13.2"
quickchart-io = "^2.0.0"
google-auth = "2.34.0"
clickhouse-driver = "^0.2.9"
google-cloud-logging = "^3.11.3"
json5 = "^0.9.28"
psycopg-binary = "^3.2.3"
psycopg = "^3.2.3"
prometheus-client = "^0.21.1"
psycopg2-binary = "^2.9.10"

prometheus-fastapi-instrumentator = "^7.0.0"
slowapi = "^0.1.9"
uvloop = "^0.21.0"
httptools = "^0.6.4"
anthropic = "^0.44.0"
google-generativeai = "^0.8.4"
retry2 = "^0.9.5"
[tool.poetry.group.dev.dependencies]
pre-commit = "^3.0.4"
pre-commit-hooks = "^4.4.0"
yamllint = "^1.29.0"
black = "^24.3.0"
isort = "^5.12.0"
autopep8 = "^2.0.1"
flake8 = "^6.0.0"
coverage = "^7.2.2"
ruff = "^0.1.6"
playwright = "^1.44.0"
pytest = "^8.2.0"
pytest-xdist = "^3.6.1"
pytest-mock = "^3.11.1"
pytest-docker = "^3.1.1"
pytest-asyncio = "^0.25.0"
pytest-timeout = "^2.3.1"
docstring-parser = "^0.16"

freezegun = "^1.5.1"
jinja2 = "^3.1.6"
[build-system]
requires = ["poetry-core"]
build-backend = "poetry.core.masonry.api"

[tool.poetry.scripts]
keep = "keep.cli.cli:cli"

[tool.ruff.lint]
ignore = ["F405", "F811", "E712", "E711", "F403"]

[tool.semantic_release]
assets = []
commit_message = "{version}\n\n Released new version of the Keep"
commit_parser = "angular"
logging_use_named_masks = false
major_on_zero = true
allow_zero_version = true
tag_format = "v{version}"
version_toml = [
    "pyproject.toml:tool.poetry.version",
]

[tool.semantic_release.branches.main]
match = "(main|master)"
prerelease_token = "rc"
prerelease = false

[tool.semantic_release.changelog]
template_dir = "templates"
changelog_file = "CHANGELOG.md"
exclude_commit_patterns = []

[tool.semantic_release.changelog.environment]
block_start_string = "{%"
block_end_string = "%}"
variable_start_string = "{{"
variable_end_string = "}}"
comment_start_string = "{#"
comment_end_string = "#}"
trim_blocks = false
lstrip_blocks = false
newline_sequence = "\n"
keep_trailing_newline = false
extensions = []
autoescape = true

[tool.semantic_release.commit_author]
env = "GIT_COMMIT_AUTHOR"
default = "semantic-release <semantic-release>"

[tool.semantic_release.commit_parser_options]
allowed_tags = ["build", "chore", "ci", "docs", "feat", "fix", "perf", "style", "refactor", "test"]
minor_tags = ["feat"]
patch_tags = ["fix", "perf"]
default_bump_level = 0

[tool.semantic_release.remote]
name = "origin"
type = "github"
ignore_token_for_push = false

[tool.semantic_release.remote.token]
env = "GH_TOKEN"

[tool.semantic_release.publish]
dist_glob_patterns = ["dist/*"]
upload_to_vcs_release = true<|MERGE_RESOLUTION|>--- conflicted
+++ resolved
@@ -1,10 +1,6 @@
 [tool.poetry]
 name = "keep"
-<<<<<<< HEAD
-version = "0.41.4"
-=======
-version = "0.41.6"
->>>>>>> 511c2861
+version = "0.41.7"
 description = "Alerting. for developers, by developers."
 authors = ["Keep Alerting LTD"]
 packages = [{include = "keep"}]
