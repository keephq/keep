--- conflicted
+++ resolved
@@ -1,10 +1,6 @@
 [tool.poetry]
 name = "keep"
-<<<<<<< HEAD
-version = "0.39.6"
-=======
-version = "0.39.9"
->>>>>>> 2121532a
+version = "0.39.10"
 description = "Alerting. for developers, by developers."
 authors = ["Keep Alerting LTD"]
 packages = [{include = "keep"}]
