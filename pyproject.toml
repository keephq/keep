--- conflicted
+++ resolved
@@ -89,13 +89,10 @@
 psycopg-binary = "^3.2.3"
 psycopg = "^3.2.3"
 prometheus-client = "^0.21.1"
-<<<<<<< HEAD
 aiocache = "^0.12.3"
 aiochclient = "^2.6.0"
 clickhouse-connect = "^0.8.9"
-=======
 psycopg2-binary = "^2.9.10"
->>>>>>> f54152b3
 [tool.poetry.group.dev.dependencies]
 pre-commit = "^3.0.4"
 pre-commit-hooks = "^4.4.0"
