--- conflicted
+++ resolved
@@ -37,12 +37,9 @@
 cloud-sql-python-connector = "^1.2.3"
 pymysql = "^1.0.3"
 google-cloud-secret-manager = "^2.16.1"
-<<<<<<< HEAD
+datadog-api-client = "^2.12.0"
 python-jose = "^3.3.0"
 jwcrypto = "^1.4.2"
-=======
-datadog-api-client = "^2.12.0"
->>>>>>> 2cf358bd
 
 
 [tool.poetry.group.dev.dependencies]
