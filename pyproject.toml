[tool.poetry]
name = "keep"
<<<<<<< HEAD
version = "0.40.12"
=======
version = "0.40.13"
>>>>>>> f78b8903
description = "Alerting. for developers, by developers."
authors = ["Keep Alerting LTD"]
packages = [{include = "keep"}]

[tool.poetry.dependencies]
python = ">=3.11,<3.12"
click = "^8.1.3"
pyyaml = "^6.0"
requests = "^2.32.0"
paramiko = "^3.4.0"
elasticsearch = "^8.6.1"
chevron = "^0.14.0"
python-dotenv = "^0.21.1"
pygithub = "^1.57"
sentry-sdk = "^1.15.0"
pydantic = "^1.10.4"
mysql-connector-python = "^9.1.0"
logmine = "^0.4.1"
astunparse = "^1.6.3"
python-json-logger = "^2.0.6"
boto3 = "^1.26.72"
validators = "^0.20.0"
python-telegram-bot = "^20.1"
fastapi = "^0.115.6"
uvicorn = "0.32.1"
opsgenie-sdk = "^2.1.5"
starlette-context = "^0.3.6"
datadog-api-client = "^2.12.0"
sqlmodel = "^0.0.22"
cloud-sql-python-connector = "1.12.0"
pymysql = "^1.1.1"
google-cloud-secret-manager = "^2.16.1"
sqlalchemy = "^2.0.14"
snowflake-connector-python = "3.13.1"
openai = "1.37.1"
opentelemetry-sdk = "1.29.0"
opentelemetry-instrumentation-fastapi = "0.50b0"
opentelemetry-instrumentation-logging = "0.50b0"
opentelemetry-propagator-gcp = "^1.5.0"
pyngrok = "^7.0.2"
google-cloud-bigquery = "^3.11.0"
websocket-client = "^1.6.0"
posthog = "^3.0.1"
google-cloud-storage = "^2.10.0"
auth0-python = "^4.4.1"
asyncio = "^3.4.3"
python-multipart = "^0.0.18"
kubernetes = "^27.2.0"
opentelemetry-exporter-otlp-proto-grpc = "^1.20.0"
opentelemetry-instrumentation-sqlalchemy = "0.50b0"
opentelemetry-instrumentation-requests = "0.50b0"
asteval = "1.0.6"
google-cloud-container = "^2.32.0"
pympler = "^1.0.1"
prettytable = "^3.9.0"
kafka-python = "^2.0.2"
opentelemetry-exporter-otlp-proto-http = "^1.20.0"
twilio = "^8.10.0"
azure-identity = "^1.16.1"
azure-mgmt-containerservice = "^27.0.0"
opentelemetry-exporter-gcp-trace = "^1.6.0"
pusher = "^3.3.2"
sendgrid = "^6.10.0"
gunicorn = "^23.0.0"
cel-python = "^0.1.5"
pymongo = "^4.6.3"
google-cloud-trace = "1.15.0"
hvac = "^2.1.0"
python-keycloak = "4.2.3"
mailchimp-transactional = "^1.0.56"
sqlalchemy-utils = "^0.41.1"
splunk-sdk = "^1.7.4"
openshift-client = "^2.0.4"
uptime-kuma-api = "^1.2.1"
packaging = "^24.0"
arq = "0.26.3"
alembic = "^1.13.2"
quickchart-io = "^2.0.0"
google-auth = "2.34.0"
clickhouse-driver = "^0.2.9"
google-cloud-logging = "^3.11.3"
json5 = "^0.9.28"
psycopg-binary = "^3.2.3"
psycopg = "^3.2.3"
prometheus-client = "^0.21.1"
psycopg2-binary = "^2.9.10"

prometheus-fastapi-instrumentator = "^7.0.0"
slowapi = "^0.1.9"
uvloop = "^0.21.0"
httptools = "^0.6.4"
anthropic = "^0.44.0"
google-generativeai = "^0.8.4"
js2py = "^0.74"
retry2 = "^0.9.5"
[tool.poetry.group.dev.dependencies]
pre-commit = "^3.0.4"
pre-commit-hooks = "^4.4.0"
yamllint = "^1.29.0"
black = "^24.3.0"
isort = "^5.12.0"
autopep8 = "^2.0.1"
flake8 = "^6.0.0"
coverage = "^7.2.2"
ruff = "^0.1.6"
playwright = "^1.44.0"
pytest = "^8.2.0"
pytest-xdist = "^3.6.1"
pytest-mock = "^3.11.1"
pytest-docker = "^3.1.1"
pytest-asyncio = "^0.25.0"
pytest-timeout = "^2.3.1"
docstring-parser = "^0.16"

freezegun = "^1.5.1"
jinja2 = "^3.1.6"
[build-system]
requires = ["poetry-core"]
build-backend = "poetry.core.masonry.api"

[tool.poetry.scripts]
keep = "keep.cli.cli:cli"

[tool.ruff.lint]
ignore = ["F405", "F811", "E712", "E711", "F403"]

[tool.semantic_release]
assets = []
commit_message = "{version}\n\n Released new version of the Keep"
commit_parser = "angular"
logging_use_named_masks = false
major_on_zero = true
allow_zero_version = true
tag_format = "v{version}"
version_toml = [
    "pyproject.toml:tool.poetry.version",
]

[tool.semantic_release.branches.main]
match = "(main|master)"
prerelease_token = "rc"
prerelease = false

[tool.semantic_release.changelog]
template_dir = "templates"
changelog_file = "CHANGELOG.md"
exclude_commit_patterns = []

[tool.semantic_release.changelog.environment]
block_start_string = "{%"
block_end_string = "%}"
variable_start_string = "{{"
variable_end_string = "}}"
comment_start_string = "{#"
comment_end_string = "#}"
trim_blocks = false
lstrip_blocks = false
newline_sequence = "\n"
keep_trailing_newline = false
extensions = []
autoescape = true

[tool.semantic_release.commit_author]
env = "GIT_COMMIT_AUTHOR"
default = "semantic-release <semantic-release>"

[tool.semantic_release.commit_parser_options]
allowed_tags = ["build", "chore", "ci", "docs", "feat", "fix", "perf", "style", "refactor", "test"]
minor_tags = ["feat"]
patch_tags = ["fix", "perf"]
default_bump_level = 0

[tool.semantic_release.remote]
name = "origin"
type = "github"
ignore_token_for_push = false

[tool.semantic_release.remote.token]
env = "GH_TOKEN"

[tool.semantic_release.publish]
dist_glob_patterns = ["dist/*"]
upload_to_vcs_release = true<|MERGE_RESOLUTION|>--- conflicted
+++ resolved
@@ -1,10 +1,6 @@
 [tool.poetry]
 name = "keep"
-<<<<<<< HEAD
-version = "0.40.12"
-=======
-version = "0.40.13"
->>>>>>> f78b8903
+version = "0.40.14"
 description = "Alerting. for developers, by developers."
 authors = ["Keep Alerting LTD"]
 packages = [{include = "keep"}]
