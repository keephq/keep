--- conflicted
+++ resolved
@@ -2,7 +2,10 @@
 import { useState } from "react";
 import { Button, Subtitle, Callout } from "@tremor/react";
 import { LinkWithIcon } from "components/LinkWithIcon";
-import { CustomPresetAlertLinks } from "components/navbar/CustomPresetAlertLinks";
+import {
+  CustomPresetAlertLinks,
+  usePresetAlertsCount,
+} from "@/features/presets/custom-preset-links";
 import { AiOutlineSwap } from "react-icons/ai";
 import { FiFilter } from "react-icons/fi";
 import { Disclosure } from "@headlessui/react";
@@ -16,11 +19,6 @@
 import { usePresets } from "@/entities/presets/model/usePresets";
 import { useMounted } from "@/shared/lib/hooks/useMounted";
 import clsx from "clsx";
-<<<<<<< HEAD
-import { useAlerts } from "@/entities/alerts/model/useAlerts";
-=======
-import { usePresetAlertsCount } from "./hooks";
->>>>>>> 1ac5e73e
 
 type AlertsLinksProps = {
   session: Session | null;
