"use client";

import { Button, Title } from "@tremor/react";
import { useRef, useState } from "react";
import {
  ArrowUpOnSquareIcon,
  PencilIcon,
  PlayIcon,
  PlusIcon,
} from "@heroicons/react/20/solid";
import { WorkflowBuilderCard } from "./workflow-builder-card";
import { showErrorToast } from "@/shared/ui";
import { useWorkflowStore } from "@/entities/workflows";
import { WorkflowMetadataModal } from "@/features/workflows/edit-metadata";
import { WorkflowTestRunModal } from "@/features/workflows/test-run";
import { WorkflowEnabledSwitch } from "@/features/workflows/enable-disable";
import { WorkflowSyncStatus } from "@/app/(keep)/workflows/[workflow_id]/workflow-sync-status";
import { parseWorkflowYamlStringToJSON } from "@/entities/workflows/lib/yaml-utils";
import clsx from "clsx";
import { WorkflowTestRunButton } from "@/features/workflows/test-run/ui/workflow-test-run-modal";

export interface WorkflowBuilderWidgetProps {
  workflowRaw: string | undefined;
  workflowId: string | undefined;
  standalone?: boolean;
}

export function WorkflowBuilderWidget({
  workflowRaw,
  workflowId,
  standalone,
}: WorkflowBuilderWidgetProps) {
  const [fileContents, setFileContents] = useState<string | null>(null);
  const [fileName, setFileName] = useState("");
  const fileInputRef = useRef<HTMLInputElement>(null);
  const [isEditModalOpen, setIsEditModalOpen] = useState(false);
  const {
    triggerSave,
    triggerTestRun,
    updateV2Properties,
    isInitialized,
    isEditorSyncedWithNodes,
    canDeploy,
    isSaving,
    v2Properties,
  } = useWorkflowStore();

  const isValid = useWorkflowStore((state) => !!state.definition?.isValid);

  function loadWorkflow() {
    if (fileInputRef.current) {
      fileInputRef.current.click();
    }
  }

  function createNewWorkflow() {
    const confirmed = confirm(
      "Are you sure you want to create a new workflow?"
    );
    if (confirmed) {
      window.location.reload();
    }
  }

  function handleFileChange(event: any) {
    const file = event.target.files[0];
    const fName = event.target.files[0].name;
    const reader = new FileReader();
    reader.onload = (event) => {
      setFileName(fName);
      const contents = event.target!.result as string;
      try {
        const _ = parseWorkflowYamlStringToJSON(contents);
        setFileContents(contents);
      } catch (error) {
        showErrorToast(error, "Failed to parse workflow");
        setFileName("");
        if (fileInputRef.current) {
          fileInputRef.current.value = "";
        }
      }
    };
    reader.readAsText(file);
  }

  const handleMetadataSubmit = ({
    name,
    description,
  }: {
    name: string;
    description: string;
  }) => {
    updateV2Properties({ name, description });
    setIsEditModalOpen(false);
    // Properties are now synced immediately in the store
    triggerSave();
  };

  return (
    <>
      <main className="mx-auto max-w-full flex flex-col h-full">
        <div className="flex items-baseline justify-between p-2">
          <div className="flex items-center gap-2">
            <Title className={clsx(workflowId ? "mx-2" : "mx-0")}>
              {workflowId ? "Edit" : "New"} Workflow
            </Title>
            <WorkflowSyncStatus />
          </div>
          <div className="flex gap-2">
            {!workflowRaw && (
              <>
                <Button
                  color="orange"
                  size="md"
                  onClick={createNewWorkflow}
                  icon={PlusIcon}
                  className="min-w-28"
                  variant="secondary"
                  disabled={!isInitialized}
                >
                  New
                </Button>
                <Button
                  color="orange"
                  size="md"
                  onClick={loadWorkflow}
                  className="min-w-28"
                  variant="secondary"
                  icon={ArrowUpOnSquareIcon}
                  disabled={!isInitialized}
                >
                  Load
                </Button>
                <input
                  type="file"
                  id="workflowFile"
                  style={{ display: "none" }}
                  ref={fileInputRef}
                  onChange={handleFileChange}
                />
              </>
            )}
            {isInitialized && <WorkflowEnabledSwitch />}
            {workflowRaw && (
              <Button
                color="orange"
                size="md"
                onClick={() => setIsEditModalOpen(true)}
                icon={PencilIcon}
                className="min-w-28"
                variant="secondary"
                disabled={!isInitialized}
              >
                Edit Metadata
              </Button>
            )}
<<<<<<< HEAD
            <WorkflowTestRunButton workflowId={workflowId ?? ""} />
=======
            <Button
              color="orange"
              size="md"
              className="min-w-28 disabled:opacity-70"
              icon={PlayIcon}
              disabled={!isValid}
              onClick={() => triggerRun()}
              data-testid="wf-builder-main-test-run-button"
            >
              Test Run
            </Button>
>>>>>>> 04fdc952
            <Button
              color="orange"
              size="md"
              className="min-w-28 relative disabled:opacity-70"
              icon={ArrowUpOnSquareIcon}
              disabled={!canDeploy || isSaving || !isEditorSyncedWithNodes}
              onClick={() => triggerSave()}
              data-testid="wf-builder-main-save-deploy-button"
            >
              {isSaving ? "Saving..." : "Save"}
            </Button>
          </div>
        </div>
        <WorkflowBuilderCard
          loadedYamlFileContents={fileContents}
          workflowRaw={workflowRaw}
          workflowId={workflowId}
          standalone={standalone}
        />
      </main>
      <WorkflowMetadataModal
        isOpen={isEditModalOpen}
        workflow={{
          name: v2Properties?.name || "",
          description: v2Properties?.description || "",
        }}
        onClose={() => setIsEditModalOpen(false)}
        onSubmit={handleMetadataSubmit}
      />
    </>
  );
}<|MERGE_RESOLUTION|>--- conflicted
+++ resolved
@@ -5,14 +5,12 @@
 import {
   ArrowUpOnSquareIcon,
   PencilIcon,
-  PlayIcon,
   PlusIcon,
 } from "@heroicons/react/20/solid";
 import { WorkflowBuilderCard } from "./workflow-builder-card";
 import { showErrorToast } from "@/shared/ui";
 import { useWorkflowStore } from "@/entities/workflows";
 import { WorkflowMetadataModal } from "@/features/workflows/edit-metadata";
-import { WorkflowTestRunModal } from "@/features/workflows/test-run";
 import { WorkflowEnabledSwitch } from "@/features/workflows/enable-disable";
 import { WorkflowSyncStatus } from "@/app/(keep)/workflows/[workflow_id]/workflow-sync-status";
 import { parseWorkflowYamlStringToJSON } from "@/entities/workflows/lib/yaml-utils";
@@ -154,21 +152,7 @@
                 Edit Metadata
               </Button>
             )}
-<<<<<<< HEAD
             <WorkflowTestRunButton workflowId={workflowId ?? ""} />
-=======
-            <Button
-              color="orange"
-              size="md"
-              className="min-w-28 disabled:opacity-70"
-              icon={PlayIcon}
-              disabled={!isValid}
-              onClick={() => triggerRun()}
-              data-testid="wf-builder-main-test-run-button"
-            >
-              Test Run
-            </Button>
->>>>>>> 04fdc952
             <Button
               color="orange"
               size="md"
