import { useState } from "react";
import {
  ColumnDef,
  FilterFn,
  RowSelectionState,
  VisibilityState,
  createColumnHelper,
  Cell,
  AccessorKeyColumnDef,
} from "@tanstack/react-table";
import { AlertDto } from "@/entities/alerts/model";
import { Accordion, AccordionBody, AccordionHeader, Icon } from "@tremor/react";
import { AlertName } from "@/entities/alerts/ui";
import AlertAssignee from "../ui/alert-assignee";
import AlertExtraPayload from "../ui/alert-extra-payload";
import { AlertMenu } from "@/features/alerts/alert-menu";
import { isSameDay, isValid, isWithinInterval } from "date-fns";
import { useLocalStorage } from "@/utils/hooks/useLocalStorage";
import {
  isListColumn,
  formatList,
  ListFormatOption,
  ListItem,
} from "@/widgets/alerts-table/lib/alert-table-list-format";
import {
  MdOutlineNotificationsActive,
  MdOutlineNotificationsOff,
} from "react-icons/md";
import { getStatusIcon, getStatusColor } from "@/shared/lib/status-utils";
import { useConfig } from "@/utils/hooks/useConfig";
import {
  TableIndeterminateCheckbox,
  TableSeverityCell,
  UISeverity,
} from "@/shared/ui";
import { DynamicImageProviderIcon, Link } from "@/components/ui";
import clsx from "clsx";
import {
  RowStyle,
  useAlertRowStyle,
} from "@/entities/alerts/model/useAlertRowStyle";
import {
  formatDateTime,
  TimeFormatOption,
  isDateTimeColumn,
} from "@/widgets/alerts-table/lib/alert-table-time-format";
import { useIncidents } from "@/utils/hooks/useIncidents";
import { useExpandedRows } from "@/utils/hooks/useExpandedRows";
import {
  ColumnRenameMapping,
  getColumnDisplayName,
} from "@/widgets/alerts-table/ui/alert-table-column-rename";
import { useProviders } from "@/utils/hooks/useProviders";

export const DEFAULT_COLS = [
  "severity",
  "checkbox",
  "noise",
  "source",
  "status",
  "name",
  "description",
  "lastReceived",
  "alertMenu",
];
export const DEFAULT_COLS_VISIBILITY = DEFAULT_COLS.reduce<VisibilityState>(
  (acc, colId) => ({ ...acc, [colId]: true }),
  {}
);
export const getColumnsIds = (columns: ColumnDef<AlertDto>[]) =>
  columns.map((column) => column.id as keyof AlertDto);

export const getOnlyVisibleCols = (
  columnVisibility: VisibilityState,
  columnsIds: (keyof AlertDto)[]
): VisibilityState =>
  columnsIds.reduce<VisibilityState>((acc, columnId) => {
    if (DEFAULT_COLS.includes(columnId)) {
      return acc;
    }

    if (columnId in columnVisibility) {
      return { ...acc, [columnId]: columnVisibility[columnId] };
    }

    return { ...acc, [columnId]: false };
  }, columnVisibility);

export const isDateWithinRange: FilterFn<AlertDto> = (row, columnId, value) => {
  const date = new Date(row.getValue(columnId));

  const { start, end } = value;

  if (!date) {
    return true;
  }

  if (isValid(start) && isValid(end)) {
    return isWithinInterval(date, { start, end });
  }

  if (isValid(start)) {
    return isSameDay(start, date);
  }

  if (isValid(end)) {
    return isSameDay(end, date);
  }

  return true;
};

/**
 * Utility function to get consistent row class names across all table components
 */
export const getRowClassName = (
  row: {
    id: string;
    original?: AlertDto;
  },
  theme: Record<string, string>,
  lastViewedAlert: string | null,
  rowStyle: RowStyle,
  expanded?: boolean
) => {
  const severity = row.original?.severity || "info";
  const rowBgColor = theme[severity] || "bg-white";
  const isLastViewed = row.original?.fingerprint === lastViewedAlert;

  return clsx(
    "cursor-pointer group",
    isLastViewed ? "bg-orange-50" : rowBgColor,
    // Expanded rows should have auto height with a larger minimum height
    expanded ? "h-auto min-h-16" : rowStyle === "default" ? "h-8" : "h-12",
    // More padding for expanded rows
    expanded
      ? "[&>td]:p-3"
      : rowStyle === "default"
        ? "[&>td]:px-0.5 [&>td]:py-0"
        : "[&>td]:p-2",
    "hover:bg-orange-100"
  );
};

type CustomCell = {
  column: {
    id: string;
    columnDef: {
      meta: {
        tdClassName: string;
      };
    };
  };
};

export const getCellClassName = (
  cell: Cell<any, unknown> | CustomCell,
  className: string,
  rowStyle: RowStyle,
  isLastViewed: boolean,
  expanded?: boolean
) => {
  const isNameCell = cell.column.id === "name";
  const isDescriptionCell = cell.column.id === "description";
  const tdClassName =
    "getValue" in cell
      ? cell.column.columnDef.meta?.tdClassName || ""
      : cell.column.columnDef.meta.tdClassName;

  return clsx(
    tdClassName,
    className,
    isNameCell && "name-cell",
    // For dense rows, make sure name cells don't expand too much, unless expanded
    rowStyle === "default" && isNameCell && !expanded && "w-auto max-w-2xl",
    // Remove truncation for expanded rows
    isDescriptionCell && expanded && "whitespace-pre-wrap break-words",
    // Remove line clamp for expanded rows
    expanded && "!whitespace-pre-wrap !overflow-visible",
    "group-hover:bg-orange-100", // Group hover styling
    isLastViewed && "bg-orange-50" // Override with highlight if this is the last viewed row
  );
};

const columnHelper = createColumnHelper<AlertDto>();

interface GenerateAlertTableColsArg {
  additionalColsToGenerate?: string[];
  isCheckboxDisplayed?: boolean;
  isMenuDisplayed?: boolean;
  setNoteModalAlert?: (alert: AlertDto) => void;
  setTicketModalAlert?: (alert: AlertDto) => void;
  setRunWorkflowModalAlert?: (alert: AlertDto) => void;
  setDismissModalAlert?: (alert: AlertDto[]) => void;
  setChangeStatusAlert?: (alert: AlertDto) => void;
  presetName: string;
  presetNoisy?: boolean;
  MenuComponent?: (alert: AlertDto) => React.ReactNode;
  extraColumns?: AccessorKeyColumnDef<AlertDto, boolean | undefined>[];
}

export const useAlertTableCols = (
  {
    additionalColsToGenerate = [],
    isCheckboxDisplayed,
    isMenuDisplayed,
    setNoteModalAlert,
    setTicketModalAlert,
    setRunWorkflowModalAlert,
    setDismissModalAlert,
    setChangeStatusAlert,
    presetName,
    presetNoisy = false,
    MenuComponent,
    extraColumns = [],
  }: GenerateAlertTableColsArg = { presetName: "feed" }
) => {
  const [expandedToggles, setExpandedToggles] = useState<RowSelectionState>({});
  const [rowStyle] = useAlertRowStyle();
  const [columnTimeFormats] = useLocalStorage<Record<string, TimeFormatOption>>(
    `column-time-formats-${presetName}`,
    {}
  );
<<<<<<< HEAD
  const { data: incidents } = useIncidents({});
=======
  const { data: incidents } = useIncidents();
  const { data: providersData } = useProviders();
>>>>>>> af381669
  const { isRowExpanded } = useExpandedRows(presetName);
  const [columnListFormats, setColumnListFormats] = useLocalStorage<
    Record<string, ListFormatOption>
  >(`column-list-formats-${presetName}`, {});
  const { data: configData } = useConfig();
  // check if noisy alerts are enabled
  const noisyAlertsEnabled = configData?.NOISY_ALERTS_ENABLED;
  const [columnRenameMapping] = useLocalStorage<ColumnRenameMapping>(
    `column-rename-mapping-${presetName}`,
    {}
  );

  const filteredAndGeneratedCols = additionalColsToGenerate.map((colName) =>
    columnHelper.accessor(
      (row) => {
        // Extract value using the dot notation path
        const keys = colName.split(".");
        let value: any = row;
        for (const key of keys) {
          if (value && typeof value === "object" && key in value) {
            value = value[key as keyof typeof value];
          } else {
            value = undefined;
            break;
          }
        }
        return value;
      },
      {
        id: colName,
        header: getColumnDisplayName(colName, colName, columnRenameMapping),
        minSize: 100,
        enableGrouping: true,
        getGroupingValue: (row) => {
          const keys = colName.split(".");
          let value: any = row;
          for (const key of keys) {
            if (value && typeof value === "object" && key in value) {
              value = value[key as keyof typeof value];
            } else {
              value = undefined;
              break;
            }
          }

          if (typeof value === "object" && value !== null) {
            return "object"; // Group all objects together
          }
          return value;
        },
        aggregatedCell: ({ getValue }) => {
          const value = getValue();
          if (typeof value === "object" && value !== null) {
            return "Multiple Objects";
          }
          return `${String(value ?? "N/A")}`;
        },
        cell: (context) => {
          const value = context.getValue();
          const row = context.row;
          const isExpanded = isRowExpanded?.(row.original.fingerprint);

          if (typeof value === "object" && value !== null) {
            return (
              <Accordion>
                <AccordionHeader>Value</AccordionHeader>
                <AccordionBody>
                  <pre className="overflow-scroll max-w-lg">
                    {JSON.stringify(value, null, 2)}
                  </pre>
                </AccordionBody>
              </Accordion>
            );
          }
          let isDateColumn = isDateTimeColumn(context.column.id);
          if (isDateColumn) {
            const date =
              value instanceof Date
                ? value
                : new Date(value as string | number);
            const isoString = date.toISOString();
            // Get the format from column format settings or use default
            const formatOption =
              columnTimeFormats[context.column.id] || "timeago";
            return (
              <span title={isoString}>
                {formatDateTime(date, formatOption)}
              </span>
            );
          }
          if (context.column.id === "providerId") {
            const provider = providersData?.installed_providers?.find(
              (provider) => provider.id === value
            );
            return provider?.details?.name || value;
          }
          if (context.column.id === "incident") {
            const incidentString = String(value || "");
            const incidentSplit = incidentString.split(",");
            return (
              <div className="flex flex-wrap gap-1 w-full overflow-hidden">
                {incidentSplit.map((incidentId, index) => {
                  const incident = incidents?.items.find(
                    (incident) => incident.id === incidentId
                  );
                  if (!incident) return null;
                  const title =
                    incident.user_generated_name || incident.ai_generated_name;
                  return (
                    <Link
                      key={incidentId}
                      href={`/incidents/${incidentId}`}
                      title={title}
                    >
                      {title}
                    </Link>
                  );
                })}
              </div>
            );
          }

          let isList = isListColumn(context.column);
          let listFormatOption =
            columnListFormats[context.column.id] || "badges";
          if (isList) {
            // Type check and convert value to the expected type for formatList
            if (typeof value === "string") {
              return formatList(value, listFormatOption);
            } else if (
              Array.isArray(value) &&
              value.every(
                (item) =>
                  typeof item === "object" && item !== null && "label" in item
              )
            ) {
              return formatList(value as ListItem[], listFormatOption);
            } else {
              // Fallback for incompatible types
              return String(value || "");
            }
          }

          if (value) {
            return (
              <div
                className={clsx(
                  "whitespace-pre-wrap",
                  // Only apply line clamp if not expanded
                  !isExpanded &&
                    (rowStyle === "default" ? "line-clamp-1" : "line-clamp-3")
                )}
              >
                {value.toString()}
              </div>
            );
          }

          return "";
        },
      }
    )
  ) as ColumnDef<AlertDto>[];

  return [
    columnHelper.display({
      id: "severity",
      maxSize: 2,
      header: () => <></>,
      cell: (context) => (
        <TableSeverityCell
          severity={context.row.original.severity as unknown as UISeverity}
        />
      ),
      meta: {
        tdClassName: "w-1 !p-0",
        thClassName: "w-1 !p-0",
      },
    }),
    ...(isCheckboxDisplayed
      ? [
          columnHelper.display({
            id: "checkbox",
            maxSize: 16,
            minSize: 16,
            header: (context) => (
              <TableIndeterminateCheckbox
                checked={context.table.getIsAllRowsSelected()}
                indeterminate={context.table.getIsSomeRowsSelected()}
                onChange={context.table.getToggleAllRowsSelectedHandler()}
              />
            ),
            cell: (context) => (
              <TableIndeterminateCheckbox
                checked={context.row.getIsSelected()}
                indeterminate={context.row.getIsSomeSelected()}
                onChange={context.row.getToggleSelectedHandler()}
              />
            ),
          }),
        ]
      : ([] as ColumnDef<AlertDto>[])),
    // noisy column
    ...(noisyAlertsEnabled
      ? [
          columnHelper.display({
            id: "noise",
            size: 5,
            header: () => <></>,
            cell: (context) => {
              // Get the status of the alert
              const status = context.row.original.status;
              const isNoisy = context.row.original.isNoisy;

              // Return null if presetNoisy is not true
              if (!presetNoisy && !isNoisy) {
                return null;
              } else if (presetNoisy) {
                // Decide which icon to display based on the status
                if (status === "firing") {
                  return (
                    <Icon icon={MdOutlineNotificationsActive} color="red" />
                  );
                } else {
                  return <Icon icon={MdOutlineNotificationsOff} color="red" />;
                }
              }
              // else, noisy alert in non noisy preset
              else {
                if (status === "firing") {
                  return (
                    <Icon icon={MdOutlineNotificationsActive} color="red" />
                  );
                } else {
                  return null;
                }
              }
            },
            meta: {
              tdClassName: "p-0",
              thClassName: "p-0",
            },
            enableSorting: false,
          }),
        ]
      : []),
    columnHelper.accessor("status", {
      id: "status",
      header: () => <></>, // Empty header like source column
      enableGrouping: true,
      getGroupingValue: (row) => row.status,
      maxSize: 16,
      minSize: 16,
      size: 16,
      enableResizing: false,
      cell: (context) => (
        <div className="flex items-center justify-center">
          <Icon
            icon={getStatusIcon(context.getValue())}
            size="sm"
            color={getStatusColor(context.getValue())}
            className="!p-0 h-32px w-32px"
            tooltip={context.getValue()}
          />
        </div>
      ),
      meta: {
        tdClassName: "!p-0 w-4 sm:w-8 !box-border", // Same styling as source
        thClassName: "!p-0 w-4 sm:w-8 !box-border",
      },
    }),
    // Source column with exact 40px width ( see alert-table-headers )
    columnHelper.accessor("source", {
      id: "source",
      header: () => <></>,
      minSize: 24,
      maxSize: 24,
      size: 24, // Fixed size that won't change
      enableSorting: false,
      getGroupingValue: (row) => row.source,
      enableResizing: false,
      cell: (context) => {
        return (
          <div className="flex items-center justify-center w-[24px] h-[24px]">
            {context.getValue().map((source, index) => {
              return (
                <DynamicImageProviderIcon
                  className={clsx(
                    "inline-block",
                    // Use fixed pixel sizes instead of responsive sizing
                    "size-6",
                    index == 0 ? "" : "-ml-2"
                  )}
                  key={source}
                  alt={source}
                  height={24}
                  width={24}
                  title={source}
                  providerType={source}
                  src={`/icons/${source}-icon.png`}
                  id={`${source}-icon-${index}`}
                />
              );
            })}
          </div>
        );
      },
      meta: {
        tdClassName: "!p-1 w-10 !box-border !flex-none", // Force fixed width with flex-none
        thClassName: "!p-1 w-10 !box-border !flex-none",
      },
    }),
    // Name column butted up against source
    columnHelper.accessor("name", {
      id: "name",
      header: getColumnDisplayName("name", "Name", columnRenameMapping),
      enableGrouping: true,
      enableResizing: true,
      getGroupingValue: (row) => row.name,
      // Set fixed maximum size to prevent overflow
      minSize: 150,
      maxSize: 200, // Reduce from 250 to 200 to constrain more tightly
      // Use a consistent width for all row states
      size: 180, // Add a fixed size to ensure consistent width
      cell: (context) => {
        const row = context.row;
        const expanded = isRowExpanded?.(row.original.fingerprint);

        return (
          // Remove w-full class which can cause expansion
          <div className={expanded ? "max-w-[180px] overflow-hidden" : ""}>
            <AlertName
              alert={context.row.original}
              expanded={expanded}
              // Remove flex-grow which can cause expansion
              className={expanded ? "max-w-[180px] overflow-hidden" : ""}
            />
          </div>
        );
      },
      meta: {
        // Remove w-full from tdClassName to prevent automatic expansion
        tdClassName: "name-cell",
        thClassName: "name-cell",
      },
    }),

    columnHelper.accessor("description", {
      id: "description",
      header: getColumnDisplayName(
        "description",
        "Description",
        columnRenameMapping
      ),
      enableGrouping: true,
      // Increase default minSize to give description more space
      minSize: 200,
      // Let it grow more when expanded
      cell: (context) => {
        const value = context.getValue();
        const row = context.row;
        const expanded = isRowExpanded?.(row.original.fingerprint);

        return (
          <div
            title={expanded ? undefined : value}
            className={clsx(
              // Give description more space and control overflow
              expanded ? "w-full break-words" : "",
              // Set fixed width when expanded to prevent layout issues
              expanded ? "max-w-[100%]" : ""
            )}
          >
            <div
              className={clsx(
                // Always use whitespace-pre-wrap for consistency
                "whitespace-pre-wrap",
                // Only truncate when not expanded
                !expanded &&
                  (rowStyle === "default"
                    ? "truncate line-clamp-1"
                    : "truncate line-clamp-3")
              )}
            >
              {value}
            </div>
          </div>
        );
      },
    }),
    columnHelper.accessor("lastReceived", {
      id: "lastReceived",
      header: getColumnDisplayName(
        "lastReceived",
        "Last Received",
        columnRenameMapping
      ),
      filterFn: isDateWithinRange,
      minSize: 80,
      maxSize: 80,
      cell: (context) => {
        const value = context.getValue();
        const date = value instanceof Date ? value : new Date(value);
        const isoString = date.toISOString();

        // Get the format from column format settings or use default
        const formatOption = columnTimeFormats[context.column.id] || "timeago";

        return (
          <span title={isoString}>{formatDateTime(date, formatOption)}</span>
        );
      },
    }),
    columnHelper.accessor("assignee", {
      id: "assignee",
      header: getColumnDisplayName("assignee", "Assignee", columnRenameMapping),
      enableGrouping: true,
      getGroupingValue: (row) => row.assignee,
      minSize: 100,
      cell: (context) => <AlertAssignee assignee={context.getValue()} />,
    }),
    columnHelper.display({
      id: "extraPayload",
      header: "Extra Payload",
      minSize: 200,
      cell: (context) => (
        <AlertExtraPayload
          alert={context.row.original}
          isToggled={
            // When menu is not displayed, it means we're in History mode and therefore
            // we need to use the alert id as the key to keep the state of the toggles and not the fingerprint
            // because all fingerprints are the same. (it's the history of that fingerprint :P)
            isMenuDisplayed
              ? expandedToggles[context.row.original.fingerprint]
              : expandedToggles[context.row.id]
          }
          setIsToggled={(newValue) =>
            setExpandedToggles({
              ...expandedToggles,
              [isMenuDisplayed
                ? context.row.original.fingerprint
                : context.row.id]: newValue,
            })
          }
        />
      ),
    }),
    ...filteredAndGeneratedCols,
    ...extraColumns,
    ...((isMenuDisplayed
      ? [
          columnHelper.display({
            id: "alertMenu",
            minSize: 120,
            cell: (context) =>
              MenuComponent ? (
                MenuComponent(context.row.original)
              ) : (
                <AlertMenu
                  presetName={presetName.toLowerCase()}
                  alert={context.row.original}
                  setRunWorkflowModalAlert={setRunWorkflowModalAlert}
                  setDismissModalAlert={setDismissModalAlert}
                  setChangeStatusAlert={setChangeStatusAlert}
                  setTicketModalAlert={setTicketModalAlert}
                  setNoteModalAlert={setNoteModalAlert}
                />
              ),
            meta: {
              tdClassName: "p-0 md:p-2",
              thClassName: "p-0 md:p-2",
            },
          }),
        ]
      : []) as ColumnDef<AlertDto>[]),
  ] as ColumnDef<AlertDto>[];
};<|MERGE_RESOLUTION|>--- conflicted
+++ resolved
@@ -221,12 +221,8 @@
     `column-time-formats-${presetName}`,
     {}
   );
-<<<<<<< HEAD
   const { data: incidents } = useIncidents({});
-=======
-  const { data: incidents } = useIncidents();
   const { data: providersData } = useProviders();
->>>>>>> af381669
   const { isRowExpanded } = useExpandedRows(presetName);
   const [columnListFormats, setColumnListFormats] = useLocalStorage<
     Record<string, ListFormatOption>
