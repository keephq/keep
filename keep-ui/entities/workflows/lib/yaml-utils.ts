import {
  parseDocument,
  Document,
  YAMLMap,
  Pair,
  Scalar,
<<<<<<< HEAD
  visit,
  isPair,
  isSeq,
} from "yaml";
=======
  stringify,
} from "yaml";
import { Definition } from "../model/types";
import { getYamlWorkflowDefinition } from "./parser";
>>>>>>> 04fdc952

const YAML_STRINGIFY_OPTIONS = {
  indent: 2,
  lineWidth: -1,
};

export function getOrderedWorkflowYamlString(yamlString: string) {
  const content = yamlString.startsWith('"')
    ? JSON.parse(yamlString)
    : yamlString;
  const doc = parseDocument(content);

  orderDocument(doc);

  return doc.toString(YAML_STRINGIFY_OPTIONS);
}

/**
 * Orders the workflow sections according to the order of the fields in place (!)
 * @param doc
 * @returns
 */
function orderDocument(doc: Document) {
  const fieldsOrder = [
    "id",
    "name",
    "description",
    "disabled",
    "debug",
    "triggers",
    "consts",
    "owners",
    "services",
    "steps",
    "actions",
  ];
  const stepFieldsOrder = ["name", "foreach", "if", "provider", "with"];
  const providerFieldsOrder = ["config", "type", "with"];
  // TODO: sort step props and provider props according to the order of the fields
  try {
    const workflowSeq = doc.get("workflow");
    if (!workflowSeq || !(workflowSeq instanceof YAMLMap)) {
      throw new Error("Workflow section not found");
    }
    workflowSeq.items.sort((a: Pair, b: Pair) => {
      // TODO: sort according to the order of the sections
      const aIndex = fieldsOrder.indexOf((a.key as Scalar).value as string);
      const bIndex = fieldsOrder.indexOf((b.key as Scalar).value as string);
      return aIndex > bIndex ? 1 : -1;
    });
  } catch (error) {
    console.error("Error reordering workflow sections", error);
  }
}

export function getOrderedWorkflowYamlStringFromJSON(json: any) {
  const doc = new Document(json);
  orderDocument(doc);
  return doc.toString(YAML_STRINGIFY_OPTIONS);
}

export function parseWorkflowYamlStringToJSON(yamlString: string) {
  const content = yamlString.startsWith('"')
    ? JSON.parse(yamlString)
    : yamlString;
  return parseDocument(content).toJSON();
}

<<<<<<< HEAD
export function getCurrentPath(document: Document, absolutePosition: number) {
  let path: (string | number)[] = [];
  if (!document.contents) return [];

  visit(document, {
    Scalar(key, node, ancestors) {
      if (!node.range) return;
      if (
        absolutePosition >= node.range[0] &&
        absolutePosition <= node.range[2]
      ) {
        // Create a new array to store path components
        ancestors.forEach((ancestor, index) => {
          if (isPair(ancestor)) {
            path.push((ancestor.key as Scalar).value as string);
          } else if (isSeq(ancestor)) {
            // If ancestor is a Sequence, we need to find the index of the child item
            const childNode = ancestors[index + 1]; // Get the child node
            const seqIndex = ancestor.items.findIndex(
              (item) => item === childNode
            );
            if (seqIndex !== -1) {
              path.push(seqIndex);
            }
          }
        });
        // Path should be reversed as we're traversing from the node up to the root
        return visit.BREAK;
      }
    },
  });

  return path;
=======
export function getBodyFromStringOrDefinitionOrObject(
  definition: Definition | string | Record<string, unknown>
) {
  if (typeof definition === "string") {
    return definition;
  }
  if (typeof definition === "object" && "workflow" in definition) {
    return stringify(definition);
  }
  return stringify({
    workflow: getYamlWorkflowDefinition(definition as Definition),
  });
>>>>>>> 04fdc952
}<|MERGE_RESOLUTION|>--- conflicted
+++ resolved
@@ -4,17 +4,13 @@
   YAMLMap,
   Pair,
   Scalar,
-<<<<<<< HEAD
   visit,
   isPair,
   isSeq,
-} from "yaml";
-=======
   stringify,
 } from "yaml";
 import { Definition } from "../model/types";
 import { getYamlWorkflowDefinition } from "./parser";
->>>>>>> 04fdc952
 
 const YAML_STRINGIFY_OPTIONS = {
   indent: 2,
@@ -83,7 +79,6 @@
   return parseDocument(content).toJSON();
 }
 
-<<<<<<< HEAD
 export function getCurrentPath(document: Document, absolutePosition: number) {
   let path: (string | number)[] = [];
   if (!document.contents) return [];
@@ -117,7 +112,7 @@
   });
 
   return path;
-=======
+}
 export function getBodyFromStringOrDefinitionOrObject(
   definition: Definition | string | Record<string, unknown>
 ) {
@@ -130,5 +125,4 @@
   return stringify({
     workflow: getYamlWorkflowDefinition(definition as Definition),
   });
->>>>>>> 04fdc952
 }