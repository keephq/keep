--- conflicted
+++ resolved
@@ -176,9 +176,6 @@
     }
   };
 
-<<<<<<< HEAD
-  return workflowInputs.map(renderInputField);
-=======
   return (
     <div className="mt-4">
       <Title className="text-lg mb-2">Workflow Inputs</Title>
@@ -192,7 +189,6 @@
       </div>
     </div>
   );
->>>>>>> 4a58bc4c
 }
 
 export function areRequiredInputsFilled(
