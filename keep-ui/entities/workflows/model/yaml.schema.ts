--- conflicted
+++ resolved
@@ -66,7 +66,6 @@
   query_params: ["log_type", "previous_users"],
 };
 
-<<<<<<< HEAD
 const fluxcdProvider: ProviderMetadataForValidation = {
   type: "fluxcd",
   config: {
@@ -81,19 +80,6 @@
   can_notify: false,
   query_params: ["kubeconfig", "namespace"],
 };
-
-export const WorkflowInputSchema = z.object({
-  name: z.string(),
-  type: z.string(),
-  description: z.string().optional(),
-  default: z.any().optional(),
-  required: z.boolean().optional(),
-  options: z.array(z.string()).optional(),
-  visuallyRequired: z.boolean().optional(),
-});
-
-=======
->>>>>>> 4a58bc4c
 export type WorkflowInput = z.infer<typeof WorkflowInputSchema>;
 export type WorkflowInputType = WorkflowInput["type"];
 
