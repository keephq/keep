--- conflicted
+++ resolved
@@ -228,18 +228,12 @@
       triggers: z.array(TriggerSchema).min(1),
       inputs: z.array(WorkflowInputSchema).optional(),
       consts: z.record(z.string(), z.string()).optional(),
-<<<<<<< HEAD
-      inputs: z.array(WorkflowInputSchema).optional(),
       strategy: WorkflowStrategySchema.optional(),
       "on-failure": OnFailureSchema.optional(),
-=======
       owners: z.array(z.string()).optional(),
->>>>>>> 4a58bc4c
       // [doe.john@example.com, doe.jane@example.com, NOC]
       permissions: z.array(z.string()).optional(),
-      strategy: WorkflowStrategySchema.optional(),
       services: z.array(z.string()).optional(),
-      "on-failure": OnFailureSchema.optional(),
       steps: z.array(YamlStepOrActionSchema).optional(),
       actions: z.array(YamlStepOrActionSchema).optional(),
     })
