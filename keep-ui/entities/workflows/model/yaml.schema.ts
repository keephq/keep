--- conflicted
+++ resolved
@@ -56,23 +56,12 @@
   type: z.literal("manual"),
 });
 
-<<<<<<< HEAD
-const AlertTriggerSchema = z
-  .object({
-    type: z.literal("alert"),
-    filters: z
-      .array(z.object({ key: z.string(), value: z.string() }))
-      .optional(),
-  })
-  .strict();
-=======
 const AlertTriggerSchema = z.object({
   type: z.literal("alert"),
   filters: z.array(z.object({ key: z.string(), value: z.string() })).optional(),
   cel: z.string().optional(),
   only_on_change: z.array(z.string()).optional(),
 });
->>>>>>> 4992d98c
 
 const IntervalTriggerSchema = z
   .object({
