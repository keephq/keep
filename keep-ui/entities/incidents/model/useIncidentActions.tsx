import { useApi } from "@/shared/lib/hooks/useApi";
import { showErrorToast } from "@/shared/ui";
import { useCallback } from "react";
import { toast } from "react-toastify";
import { useSWRConfig } from "swr";
import { IncidentDto, Severity, Status } from "./models";
<<<<<<< HEAD
=======
import { useApi } from "@/shared/lib/hooks/useApi";
import { showErrorToast } from "@/shared/ui";
>>>>>>> 2f0bd83c

type UseIncidentActionsValue = {
  addIncident: (incident: IncidentCreateDto) => Promise<IncidentDto>;
  updateIncident: (
    incidentId: string,
    incident: IncidentUpdateDto,
    generatedByAi: boolean
  ) => Promise<void>;
  changeStatus: (
    incidentId: string,
    status: Status,
    comment?: string
  ) => Promise<void>;
  changeSeverity: (
    incidentId: string,
    severity: Severity,
    comment?: string
  ) => Promise<void>;
  deleteIncident: (
    incidentId: string,
    skipConfirmation?: boolean
  ) => Promise<boolean>;
  mergeIncidents: (
    sourceIncidents: IncidentDto[],
    destinationIncident: IncidentDto
  ) => Promise<void>;
  invokeProviderMethod: (
    providerId: string,
    methodName: string,
    methodParams: { [key: string]: string | boolean | object }
  ) => Promise<any>;
  confirmPredictedIncident: (incidentId: string) => Promise<void>;
  unlinkAlertsFromIncident: (
    incidentId: string,
    alertFingerprints: string[]
  ) => Promise<void>;
  splitIncidentAlerts: (
    incidentId: string,
    alertFingerprints: string[],
    destinationIncidentId: string
  ) => Promise<void>;
  enrichIncident: (
    incidentId: string,
    enrichments: { [key: string]: any }
  ) => Promise<void>;
  mutateIncidentsList: () => void;
  mutateIncident: (incidentId: string) => void;
};

type IncidentCreateDto = {
  user_generated_name: string;
  user_summary: string;
  assignee: string;
  resolve_on: string;
};

type IncidentUpdateDto = Partial<IncidentCreateDto> &
  Partial<{
    same_incident_in_the_past_id: string | null;
  }>;

export function useIncidentActions(): UseIncidentActionsValue {
  const api = useApi();
  const { mutate } = useSWRConfig();

  const mutateIncidentsList = useCallback(
    () =>
      // Adding "?" to the key because the list always has a query param
      mutate((key) => typeof key === "string" && key.startsWith("/incidents?")),
    [mutate]
  );
  const mutateIncident = useCallback(
    (incidentId: string) =>
      mutate(
        (key) =>
          typeof key === "string" && key.startsWith(`/incidents/${incidentId}`)
      ),
    [mutate]
  );

  const invokeProviderMethod = useCallback(
    async (
      providerId: string,
      methodName: string,
      methodParams: { [key: string]: string | boolean | object }
    ) => {
      const result = await api.post(
        `/providers/${providerId}/invoke/${methodName}`,
        methodParams
      );
      return result;
    },
    [api]
  );

  const enrichIncident = useCallback(
    async (incidentId: string, enrichments: { [key: string]: any }) => {
      const result = await api.post(`/incidents/${incidentId}/enrich`, {
        enrichments: enrichments,
      });
      return result;
    },
    [api]
  );

  const addIncident = useCallback(
    async (incident: IncidentCreateDto) => {
      try {
        const result = await api.post("/incidents", incident);
        mutateIncidentsList();
        toast.success("Incident created successfully");
        return result as IncidentDto;
      } catch (error) {
        showErrorToast(
          error,
          "Failed to create incident, please contact us if this issue persists."
        );
        throw error;
      }
    },
    [api, mutateIncidentsList]
  );

  const updateIncident = useCallback(
    async (
      incidentId: string,
      incident: IncidentUpdateDto,
      generatedByAi: boolean
    ) => {
      try {
        const result = await api.put(
          `/incidents/${incidentId}?generatedByAi=${generatedByAi}`,
          incident
        );

        mutateIncidentsList();
        mutateIncident(incidentId);
        toast.success("Incident updated successfully");

        return result;
      } catch (error) {
        showErrorToast(error, "Failed to update incident");
      }
    },
    [api, mutateIncident, mutateIncidentsList]
  );

  const mergeIncidents = useCallback(
    async (sourceIncidents: IncidentDto[], destinationIncident: IncidentDto) => {
      if (!sourceIncidents.length) {
        showErrorToast(new Error("No incidents selected for merging. Please select at least one incident to merge."));
        return;
      }
      
      if (!destinationIncident) {
        showErrorToast(new Error("Please select a destination incident."));
        return;
      }
      
      try {
        const result = await api.post("/incidents/merge", {
          source_incident_ids: sourceIncidents.map((incident) => incident.id),
          destination_incident_id: destinationIncident.id,
        });
        
        if (result.merged_incident_ids?.length) {
          toast.success("Incidents merged successfully!");
        } else if (result.skipped_incident_ids?.length) {
          showErrorToast(new Error("Some incidents were skipped and not merged."));
        } else {
          showErrorToast(new Error("No incidents were merged. Please check the selection and try again."));
        }
        
        mutateIncidentsList();
      } catch (error) {
        showErrorToast(error, "Failed to merge incidents");
      }
    },
    [api, mutateIncidentsList]
  );
  
  

  const deleteIncident = useCallback(
    async (incidentId: string, skipConfirmation = false) => {
      if (
        !skipConfirmation &&
        !confirm("Are you sure you want to delete this incident?")
      ) {
        return false;
      }
      try {
        const result = await api.delete(`/incidents/${incidentId}`);
        mutateIncidentsList();
        toast.success("Incident deleted successfully");
        return true;
      } catch (error) {
        showErrorToast(error, "Failed to delete incident");
        return false;
      }
    },
    [api, mutateIncidentsList]
  );

  const changeStatus = useCallback(
    async (incidentId: string, status: Status, comment?: string) => {
      if (!status) {
        showErrorToast(new Error("Please select a new status."));
        return;
      }

      try {
        const result = await api.post(`/incidents/${incidentId}/status`, {
          status,
          comment,
        });

        toast.success("Incident status changed successfully!");
        mutateIncidentsList();
        mutateIncident(incidentId);
        return result;
      } catch (error) {
        showErrorToast(error, "Failed to change incident status");
      }
    },
    [api, mutateIncident, mutateIncidentsList]
  );

  const changeSeverity = useCallback(
    async (incidentId: string, severity: Severity, comment?: string) => {
      if (!severity) {
        showErrorToast(new Error("Please select a new severity."));
        return;
      }

      try {
        const result = await api.post(`/incidents/${incidentId}/severity`, {
          severity,
          comment,
        });

        toast.success("Incident severity changed successfully!");
        mutateIncident(incidentId);
        return result;
      } catch (error) {
        showErrorToast(error, "Failed to change incident severity");
      }
    },
    [api, mutateIncident]
  );

  // Is it used?
  const confirmPredictedIncident = useCallback(
    async (incidentId: string) => {
      try {
        const result = await api.post(`/incidents/${incidentId}/confirm`);
        mutateIncidentsList();
        mutateIncident(incidentId);
        toast.success("Predicted incident confirmed successfully");
        return result;
      } catch (error) {
        showErrorToast(error, "Failed to confirm predicted incident");
      }
    },
    [api, mutateIncident, mutateIncidentsList]
  );

  const unlinkAlertsFromIncident = useCallback(
    async (
      incidentId: string,
      alertFingerprints: string[],
      {
        skipConfirmation = false,
      }: {
        skipConfirmation?: boolean;
      } = {}
    ) => {
      if (!alertFingerprints.length) {
        showErrorToast(new Error("Please select alerts to unlink."));
        return;
      }

      if (
        !skipConfirmation &&
        !confirm(
          `Are you sure you want to unlink ${
            alertFingerprints.length === 1
              ? "alert"
              : `${alertFingerprints.length} alerts`
          } from this incident?`
        )
      ) {
        return;
      }

      try {
        const result = await api.delete(
          `/incidents/${incidentId}/alerts`,
          alertFingerprints
        );
        mutateIncidentsList();
        mutateIncident(incidentId);
        toast.success("Alerts unlinked from incident successfully");
        return result;
      } catch (error) {
        showErrorToast(error, "Failed to unlink alerts from incident");
      }
    },
    [api, mutateIncident, mutateIncidentsList]
  );

  const splitIncidentAlerts = useCallback(
    async (
      incidentId: string,
      alertFingerprints: string[],
      destinationIncidentId: string
    ) => {
      try {
        const result = await api.post(`/incidents/${incidentId}/split`, {
          alert_fingerprints: alertFingerprints,
          destination_incident_id: destinationIncidentId,
        });
        mutateIncidentsList();
        mutateIncident(incidentId);
        toast.success("Alerts split successfully");
        return result;
      } catch (error) {
        showErrorToast(error, "Failed to split incident alerts");
      }
    },
    [api, mutateIncident, mutateIncidentsList]
  );

  return {
    addIncident,
    updateIncident,
    changeStatus,
    changeSeverity,
    deleteIncident,
    mergeIncidents,
    confirmPredictedIncident,
    mutateIncidentsList,
    mutateIncident,
    unlinkAlertsFromIncident,
    splitIncidentAlerts,
    invokeProviderMethod,
    enrichIncident,
  };
}<|MERGE_RESOLUTION|>--- conflicted
+++ resolved
@@ -4,11 +4,9 @@
 import { toast } from "react-toastify";
 import { useSWRConfig } from "swr";
 import { IncidentDto, Severity, Status } from "./models";
-<<<<<<< HEAD
-=======
 import { useApi } from "@/shared/lib/hooks/useApi";
 import { showErrorToast } from "@/shared/ui";
->>>>>>> 2f0bd83c
+
 
 type UseIncidentActionsValue = {
   addIncident: (incident: IncidentCreateDto) => Promise<IncidentDto>;
