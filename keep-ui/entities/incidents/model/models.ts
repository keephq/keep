--- conflicted
+++ resolved
@@ -42,12 +42,9 @@
   merged_by: string;
   merged_at: Date;
   fingerprint: string;
-<<<<<<< HEAD
   enrichments: { [key: string]: any };
-=======
   incident_type?: string;
   incident_application?: string;
->>>>>>> d061f22a
 }
 
 export interface IncidentCandidateDto {
