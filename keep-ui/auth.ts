import NextAuth from "next-auth";
import type { NextAuthConfig } from "next-auth";
import { customFetch } from "next-auth";
import Credentials from "next-auth/providers/credentials";
import Keycloak from "next-auth/providers/keycloak";
import Auth0 from "next-auth/providers/auth0";
import MicrosoftEntraID from "next-auth/providers/microsoft-entra-id";
import { AuthError } from "next-auth";
import { AuthenticationError, AuthErrorCodes } from "@/errors";
import type { JWT } from "next-auth/jwt";
<<<<<<< HEAD
=======
// https://github.com/nextauthjs/next-auth/issues/11028

export class BackendRefusedError extends AuthError {
  static type = "BackendRefusedError";
}

>>>>>>> fcb8bd6c
import { getApiURL } from "@/utils/apiUrl";
import {
  AuthType,
  MULTI_TENANT,
  SINGLE_TENANT,
  NO_AUTH,
  NoAuthUserEmail,
  NoAuthTenant,
} from "@/utils/authenticationType";
import type { User } from "next-auth";
import { ProxyAgent, fetch as undici } from "undici";
// https://github.com/nextauthjs/next-auth/issues/11028
export class BackendRefusedError extends AuthError {
  static type = "BackendRefusedError";
}

// Determine auth type with backward compatibility
const authTypeEnv = process.env.AUTH_TYPE;
const authType =
  authTypeEnv === MULTI_TENANT
    ? AuthType.AUTH0
    : authTypeEnv === SINGLE_TENANT
    ? AuthType.DB
    : authTypeEnv === NO_AUTH
    ? AuthType.NOAUTH
    : (authTypeEnv as AuthType);

<<<<<<< HEAD
// Determine proxy settings
=======
>>>>>>> fcb8bd6c
const proxyUrl =
  process.env.HTTP_PROXY ||
  process.env.HTTPS_PROXY ||
  process.env.http_proxy ||
  process.env.https_proxy;

<<<<<<< HEAD
// used only if proxyUrl is set
// currently tested only on Azure AD
=======
import { ProxyAgent, fetch as undici } from "undici";
>>>>>>> fcb8bd6c
function proxyFetch(
  ...args: Parameters<typeof fetch>
): ReturnType<typeof fetch> {
  console.log(
    "Proxy called for URL:",
    args[0] instanceof Request ? args[0].url : args[0]
  );
  const dispatcher = new ProxyAgent(proxyUrl!);

  if (args[0] instanceof Request) {
    const request = args[0];
    // @ts-expect-error `undici` has a `duplex` option
    return undici(request.url, {
      ...args[1],
      method: request.method,
      headers: request.headers as HeadersInit,
      body: request.body,
      dispatcher,
    });
  }

  // @ts-expect-error `undici` has a `duplex` option
  return undici(args[0], { ...(args[1] || {}), dispatcher });
}

/**
 * Creates a Microsoft Entra ID provider configuration and overrides the customFetch.
 *
 * SHAHAR: this is a workaround to override the customFetch symbol in the provider
 * because in Microsoft entra it already has a customFetch symbol and we need to override it.s
 */
export const createAzureADProvider = () => {
<<<<<<< HEAD
=======
  if (!proxyUrl) {
    console.log("Proxy is not enabled");
  } else {
    console.log("Proxy is enabled:", proxyUrl);
  }

>>>>>>> fcb8bd6c
  // Step 1: Create the base provider
  const baseConfig = {
    clientId: process.env.KEEP_AZUREAD_CLIENT_ID!,
    clientSecret: process.env.KEEP_AZUREAD_CLIENT_SECRET!,
    issuer: `https://login.microsoftonline.com/${process.env
      .KEEP_AZUREAD_TENANT_ID!}/v2.0`,
    authorization: {
      params: {
        scope: `api://${process.env
          .KEEP_AZUREAD_CLIENT_ID!}/default openid profile email`,
      },
    },
    client: {
      token_endpoint_auth_method: "client_secret_post",
    },
  };

  const provider = MicrosoftEntraID(baseConfig);
  // if not proxyUrl, return the provider
  if (!proxyUrl) return provider;

  // Step 2: Override the `customFetch` symbol in the provider
  provider[customFetch] = async (...args: Parameters<typeof fetch>) => {
    const url = new URL(args[0] instanceof Request ? args[0].url : args[0]);
    console.log("Custom Fetch Intercepted:", url.toString());

    // Handle `.well-known/openid-configuration` logic
    if (url.pathname.endsWith(".well-known/openid-configuration")) {
      console.log("Intercepting .well-known/openid-configuration");
      const response = await proxyFetch(...args);
      const json = await response.clone().json();
      const tenantRe = /microsoftonline\.com\/(\w+)\/v2\.0/;
      const tenantId = baseConfig.issuer?.match(tenantRe)?.[1] ?? "common";
      const issuer = json.issuer.replace("{tenantid}", tenantId);
      console.log("Modified issuer:", issuer);
      return Response.json({ ...json, issuer });
    }

    // Fallback for all other requests
    return proxyFetch(...args);
  };

  // Step 3: override profile since it use fetch without customFetch
  provider.profile = async (profile, tokens) => {
    const profilePhotoSize = 48; // Default or custom size
    console.log("Fetching profile photo via proxy");

    const response = await proxyFetch(
      `https://graph.microsoft.com/v1.0/me/photos/${profilePhotoSize}x${profilePhotoSize}/$value`,
      { headers: { Authorization: `Bearer ${tokens.access_token}` } }
    );

    let image: string | null = null;
    if (response.ok && typeof Buffer !== "undefined") {
      try {
        const pictureBuffer = await response.arrayBuffer();
        const pictureBase64 = Buffer.from(pictureBuffer).toString("base64");
        image = `data:image/jpeg;base64,${pictureBase64}`;
      } catch (error) {
        console.error("Error processing profile photo:", error);
      }
    }

    // Ensure the returned object matches the User interface
    return {
      id: profile.sub,
      name: profile.name,
      email: profile.email,
      image: image ?? null,
      accessToken: tokens.access_token ?? "", // Provide empty string as fallback
    };
  };

  return provider;
};

async function refreshAccessToken(token: any) {
  const issuerUrl = process.env.KEYCLOAK_ISSUER;
  const refreshTokenUrl = `${issuerUrl}/protocol/openid-connect/token`;

  try {
    const response = await fetch(refreshTokenUrl, {
      method: "POST",
      headers: {
        "Content-Type": "application/x-www-form-urlencoded",
      },
      body: new URLSearchParams({
        client_id: process.env.KEYCLOAK_ID!,
        client_secret: process.env.KEYCLOAK_SECRET!,
        grant_type: "refresh_token",
        refresh_token: token.refreshToken,
      }),
    });

    const refreshedTokens = await response.json();

    if (!response.ok) {
      throw new Error(
        `Refresh token failed: ${response.status} ${response.statusText}`
      );
    }

    return {
      ...token,
      accessToken: refreshedTokens.access_token,
      accessTokenExpires: Date.now() + refreshedTokens.expires_in * 1000,
      refreshToken: refreshedTokens.refresh_token ?? token.refreshToken,
    };
  } catch (error) {
    console.error("Error refreshing access token:", error);
    return {
      ...token,
      error: "RefreshAccessTokenError",
    };
  }
}

// Define provider configurations
const providerConfigs = {
  [AuthType.AUTH0]: [
    Auth0({
      clientId: process.env.AUTH0_CLIENT_ID!,
      clientSecret: process.env.AUTH0_CLIENT_SECRET!,
      issuer: process.env.AUTH0_ISSUER!,
      authorization: {
        params: {
          prompt: "login",
        },
      },
    }),
  ],
  [AuthType.DB]: [
    Credentials({
      name: "Credentials",
      credentials: {
        username: { label: "Username", type: "text", placeholder: "keep" },
        password: { label: "Password", type: "password", placeholder: "keep" },
      },
      async authorize(credentials): Promise<User | null> {
        try {
          const response = await fetch(`${getApiURL()}/signin`, {
            method: "POST",
            headers: { "Content-Type": "application/json" },
            body: JSON.stringify(credentials),
          });

          if (!response.ok) {
            const errorData = await response.json().catch(() => ({}));
            console.error("Authentication failed:", errorData);
            throw new AuthenticationError(AuthErrorCodes.INVALID_CREDENTIALS);
          }

          const user = await response.json();
          if (!user.accessToken) return null;

          return {
            id: user.id,
            name: user.name,
            email: user.email,
            accessToken: user.accessToken,
            tenantId: user.tenantId,
            role: user.role,
          };
        } catch (error) {
          if (error instanceof TypeError && error.message === "fetch failed") {
            throw new AuthenticationError(AuthErrorCodes.CONNECTION_REFUSED);
          }

          if (error instanceof AuthenticationError) {
            throw error;
          }

          throw new AuthenticationError(AuthErrorCodes.SERVICE_UNAVAILABLE);
        }
      },
    }),
  ],
  [AuthType.NOAUTH]: [
    Credentials({
      name: "NoAuth",
      credentials: {},
      async authorize(): Promise<User> {
        return {
          id: "keep-user-for-no-auth-purposes",
          name: "Keep",
          email: NoAuthUserEmail,
          accessToken: "keep-token-for-no-auth-purposes",
          tenantId: NoAuthTenant,
          role: "user",
        };
      },
    }),
  ],
  [AuthType.KEYCLOAK]: [
    Keycloak({
      clientId: process.env.KEYCLOAK_ID!,
      clientSecret: process.env.KEYCLOAK_SECRET!,
      issuer: process.env.KEYCLOAK_ISSUER,
      authorization: { params: { scope: "openid email profile roles" } },
    }),
  ],
  [AuthType.AZUREAD]: [createAzureADProvider()],
};

// Create the config
const config = {
  trustHost: true,
  providers:
    providerConfigs[authType as keyof typeof providerConfigs] ||
    providerConfigs[AuthType.NOAUTH],
  pages: {
    signIn: "/signin",
  },
  session: {
    strategy: "jwt" as const,
    maxAge: 30 * 24 * 60 * 60, // 30 days
  },
  callbacks: {
    authorized({ auth, request: { nextUrl } }) {
      const isLoggedIn = !!auth?.user;
      const isOnDashboard = nextUrl.pathname.startsWith("/dashboard");
      if (isOnDashboard) {
        if (isLoggedIn) return true;
        return false;
      }
      return true;
    },
    jwt: async ({ token, user, account, profile }): Promise<JWT> => {
      if (account && user) {
        let accessToken: string | undefined;
        let tenantId: string | undefined = user.tenantId;
        let role: string | undefined = user.role;
        // Ensure we always have an accessToken
        // https://github.com/nextauthjs/next-auth/discussions/4255
        if (authType === AuthType.AZUREAD) {
          // Properly handle Azure AD tokens
          accessToken = account.access_token;
          // You might want to extract additional claims from the id_token if needed
          if (account.id_token) {
            try {
              // Basic JWT decode (you might want to use a proper JWT library here)
              const payload = JSON.parse(
                Buffer.from(account.id_token.split(".")[1], "base64").toString()
              );
              // Extract any additional claims you need
              role = payload.roles?.[0] || "user";
              tenantId = payload.tid || undefined;
            } catch (e) {
              console.warn("Failed to decode id_token:", e);
            }
          }
        } else if (authType == AuthType.AUTH0) {
          accessToken = account.id_token;
          if ((profile as any)?.keep_tenant_id) {
            tenantId = (profile as any).keep_tenant_id;
          }
          if ((profile as any)?.keep_role) {
            role = (profile as any).keep_role;
          }
        } else {
          accessToken =
            user.accessToken || account.access_token || account.id_token;
        }
        if (!accessToken) {
          throw new Error("No access token available");
        }

        token.accessToken = accessToken;
        token.tenantId = tenantId;
        token.role = role;

        if (authType === AuthType.KEYCLOAK) {
          token.refreshToken = account.refresh_token;
          token.accessTokenExpires =
            Date.now() + (account.expires_in as number) * 1000;
        }
      } else if (
        authType === AuthType.KEYCLOAK &&
        token.accessTokenExpires &&
        typeof token.accessTokenExpires === "number" &&
        Date.now() < token.accessTokenExpires
      ) {
        token = await refreshAccessToken(token);
        if (!token.accessToken) {
          throw new Error("Failed to refresh access token");
        }
      }

      return token;
    },
    session: async ({ session, token, user }) => {
      return {
        ...session,
        accessToken: token.accessToken as string,
        tenantId: token.tenantId as string,
        userRole: token.role as string,
        user: {
          ...session.user,
          accessToken: token.accessToken as string,
          tenantId: token.tenantId as string,
          role: token.role as string,
        },
      };
    },
  },
} satisfies NextAuthConfig;

console.log("Starting Keep frontend with auth type:", authType);

export const { handlers, auth, signIn, signOut } = NextAuth(config);<|MERGE_RESOLUTION|>--- conflicted
+++ resolved
@@ -8,15 +8,6 @@
 import { AuthError } from "next-auth";
 import { AuthenticationError, AuthErrorCodes } from "@/errors";
 import type { JWT } from "next-auth/jwt";
-<<<<<<< HEAD
-=======
-// https://github.com/nextauthjs/next-auth/issues/11028
-
-export class BackendRefusedError extends AuthError {
-  static type = "BackendRefusedError";
-}
-
->>>>>>> fcb8bd6c
 import { getApiURL } from "@/utils/apiUrl";
 import {
   AuthType,
@@ -28,6 +19,7 @@
 } from "@/utils/authenticationType";
 import type { User } from "next-auth";
 import { ProxyAgent, fetch as undici } from "undici";
+
 // https://github.com/nextauthjs/next-auth/issues/11028
 export class BackendRefusedError extends AuthError {
   static type = "BackendRefusedError";
@@ -44,22 +36,15 @@
     ? AuthType.NOAUTH
     : (authTypeEnv as AuthType);
 
-<<<<<<< HEAD
 // Determine proxy settings
-=======
->>>>>>> fcb8bd6c
 const proxyUrl =
   process.env.HTTP_PROXY ||
   process.env.HTTPS_PROXY ||
   process.env.http_proxy ||
   process.env.https_proxy;
 
-<<<<<<< HEAD
 // used only if proxyUrl is set
 // currently tested only on Azure AD
-=======
-import { ProxyAgent, fetch as undici } from "undici";
->>>>>>> fcb8bd6c
 function proxyFetch(
   ...args: Parameters<typeof fetch>
 ): ReturnType<typeof fetch> {
@@ -92,15 +77,6 @@
  * because in Microsoft entra it already has a customFetch symbol and we need to override it.s
  */
 export const createAzureADProvider = () => {
-<<<<<<< HEAD
-=======
-  if (!proxyUrl) {
-    console.log("Proxy is not enabled");
-  } else {
-    console.log("Proxy is enabled:", proxyUrl);
-  }
-
->>>>>>> fcb8bd6c
   // Step 1: Create the base provider
   const baseConfig = {
     clientId: process.env.KEEP_AZUREAD_CLIENT_ID!,
