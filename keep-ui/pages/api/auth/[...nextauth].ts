--- conflicted
+++ resolved
@@ -106,15 +106,6 @@
   },
 } as AuthOptions;
 
-<<<<<<< HEAD
-
-
-export default (isSingleTenant && !useAuthentication)
-  ? null
-  : (isSingleTenant
-      ? NextAuth(singleTenantAuthOptions)
-      : NextAuth(authOptions));
-=======
 export const noAuthOptions = {
   providers: [],
 } as AuthOptions;
@@ -123,5 +114,4 @@
   ? NextAuth(noAuthOptions)
   : isSingleTenant
   ? NextAuth(singleTenantAuthOptions)
-  : NextAuth(authOptions);
->>>>>>> 966d3d78
+  : NextAuth(authOptions);