import {
  IncidentDto,
  IncidentsMetaDto,
  PaginatedIncidentAlertsDto,
  PaginatedIncidentsDto,
} from "@/entities/incidents/model";
import { PaginatedWorkflowExecutionDto } from "@/app/(keep)/workflows/builder/types";
import useSWR, { SWRConfiguration } from "swr";
import { useWebsocket } from "./usePusher";
import { useCallback, useEffect } from "react";
import { useAlerts } from "./useAlerts";
import { useApi } from "@/shared/lib/hooks/useApi";
import {DefaultIncidentFilters} from "@/entities/incidents/model/models";

interface IncidentUpdatePayload {
  incident_id: string | null;
}

export interface Filters {
  status?: string[];
  severity?: string[];
  assignees?: string[];
  sources?: string[];
  affected_services?: string[];
}

export const useIncidents = (
  confirmed: boolean = true,
  limit: number = 25,
  offset: number = 0,
  sorting: { id: string; desc: boolean } = { id: "creation_time", desc: false },
<<<<<<< HEAD
  cel: string = "",
=======
  filters: Filters | {} = DefaultIncidentFilters,
>>>>>>> b7ebda01
  options: SWRConfiguration = {
    revalidateOnFocus: false,
  }
) => {
  const api = useApi();

  const filtersParams = new URLSearchParams();

  if (cel) {
    filtersParams.set("cel", cel);
  }

  const swrValue = useSWR<PaginatedIncidentsDto>(
    () =>
      api.isReady()
        ? `/incidents?confirmed=${confirmed}&limit=${limit}&offset=${offset}&sorting=${
            sorting.desc ? "-" : ""
          }${sorting.id}&${filtersParams.toString()}`
        : null,
    (url) => api.get(url),
    options
  );

  return {
    ...swrValue,
    isLoading: swrValue.isLoading || (!options.fallbackData && !api.isReady()),
  };
};

export const useIncidentAlerts = (
  incidentId: string,
  limit: number = 20,
  offset: number = 0,
  options: SWRConfiguration = {
    revalidateOnFocus: false,
  }
) => {
  const api = useApi();
  return useSWR<PaginatedIncidentAlertsDto>(
    () =>
      api.isReady()
        ? `/incidents/${incidentId}/alerts?limit=${limit}&offset=${offset}`
        : null,
    (url) => api.get(url),
    options
  );
};

export const useIncidentFutureIncidents = (
  incidentId: string,
  options: SWRConfiguration = {
    revalidateOnFocus: false,
  }
) => {
  const api = useApi();

  return useSWR<PaginatedIncidentsDto>(
    () => (api.isReady() ? `/incidents/${incidentId}/future_incidents` : null),
    (url) => api.get(url),
    options
  );
};

export const useIncident = (
  incidentId: string,
  options: SWRConfiguration = {
    revalidateOnFocus: false,
  }
) => {
  const api = useApi();

  return useSWR<IncidentDto>(
    () => (api.isReady() && incidentId ? `/incidents/${incidentId}` : null),
    (url) => api.get(url),
    options
  );
};

export const useIncidentWorkflowExecutions = (
  incidentId: string,
  limit: number = 20,
  offset: number = 0,
  options: SWRConfiguration = {
    revalidateOnFocus: false,
  }
) => {
  const api = useApi();
  return useSWR<PaginatedWorkflowExecutionDto>(
    () =>
      api.isReady()
        ? `/incidents/${incidentId}/workflows?limit=${limit}&offset=${offset}`
        : null,
    (url) => api.get(url),
    options
  );
};

export const usePollIncidentComments = (incidentId: string) => {
  const { bind, unbind } = useWebsocket();
  const { useAlertAudit } = useAlerts();
  const { mutate: mutateIncidentActivity } = useAlertAudit(incidentId);
  const handleIncoming = useCallback(
    (data: IncidentUpdatePayload) => {
      mutateIncidentActivity();
    },
    [mutateIncidentActivity]
  );
  useEffect(() => {
    bind("incident-comment", handleIncoming);
    return () => {
      unbind("incident-comment", handleIncoming);
    };
  }, [bind, unbind, handleIncoming]);
};

export const usePollIncidentAlerts = (incidentId: string) => {
  const { bind, unbind } = useWebsocket();
  const { mutate } = useIncidentAlerts(incidentId);
  const handleIncoming = useCallback(
    (data: IncidentUpdatePayload) => {
      mutate();
    },
    [mutate]
  );
  useEffect(() => {
    bind("incident-change", handleIncoming);
    return () => {
      unbind("incident-change", handleIncoming);
    };
  }, [bind, unbind, handleIncoming]);
};

export const usePollIncidents = (mutateIncidents: any) => {
  const { bind, unbind } = useWebsocket();
  const handleIncoming = useCallback(
    (data: any) => {
      mutateIncidents();
    },
    [mutateIncidents]
  );

  useEffect(() => {
    bind("incident-change", handleIncoming);
    return () => {
      unbind("incident-change", handleIncoming);
    };
  }, [bind, unbind, handleIncoming]);
};

export const useIncidentsMeta = (
  options: SWRConfiguration = {
    revalidateOnFocus: false,
  }
) => {
  const api = useApi();

  return useSWR<IncidentsMetaDto>(
    api.isReady() ? "/incidents/meta" : null,
    (url) => api.get(url),
    options
  );
};<|MERGE_RESOLUTION|>--- conflicted
+++ resolved
@@ -29,11 +29,7 @@
   limit: number = 25,
   offset: number = 0,
   sorting: { id: string; desc: boolean } = { id: "creation_time", desc: false },
-<<<<<<< HEAD
   cel: string = "",
-=======
-  filters: Filters | {} = DefaultIncidentFilters,
->>>>>>> b7ebda01
   options: SWRConfiguration = {
     revalidateOnFocus: false,
   }
