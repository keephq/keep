import {
  IncidentDto,
  IncidentsMetaDto,
  PaginatedIncidentAlertsDto,
  PaginatedIncidentsDto
} from "../../app/incidents/models";
import { PaginatedWorkflowExecutionDto } from "app/workflows/builder/types";
import { useSession } from "next-auth/react";
import useSWR, { SWRConfiguration } from "swr";
import { getApiURL } from "utils/apiUrl";
import { fetcher } from "utils/fetcher";
import { useWebsocket } from "./usePusher";
import { useCallback, useEffect } from "react";

interface IncidentUpdatePayload {
  incident_id: string | null;
}

interface Filters {
  status: string[],
  severity: string[],
  assignees: string[]
  sources: string[],
  affected_services: string[],
}

export const useIncidents = (
  confirmed: boolean = true,
  limit: number = 25,
  offset: number = 0,
  sorting: { id: string; desc: boolean } = { id: "creation_time", desc: false },
<<<<<<< HEAD
  status: string | null = null,
=======
  filters: Filters | {} = {},
>>>>>>> 60a65b6c
  options: SWRConfiguration = {
    revalidateOnFocus: false,
  },
) => {
  const apiUrl = getApiURL();
  const { data: session } = useSession();

  const filtersParams = new URLSearchParams();

  Object.entries(filters).forEach(([key, value]) => {
    if (value.length == 0) {
      filtersParams.delete(key as string);
    } else {
      value.forEach((s: string) => {
        filtersParams.append(key, s)
      });
    }
  });

  console.log(filters);

  return useSWR<PaginatedIncidentsDto>(
    () =>
      session
        ? `${apiUrl}/incidents?confirmed=${confirmed}&limit=${limit}&offset=${offset}&sorting=${
            sorting.desc ? "-" : ""
<<<<<<< HEAD
          }${sorting.id}${status ? `&status=${status}` : ""}`
=======
          }${sorting.id}&${filtersParams.toString()}`
>>>>>>> 60a65b6c
        : null,
    (url) => fetcher(url, session?.accessToken),
    options
  );
};

export const useIncidentAlerts = (
  incidentId: string,
  limit: number = 20,
  offset: number = 0,
  options: SWRConfiguration = {
    revalidateOnFocus: false,
  }
) => {
  const apiUrl = getApiURL();
  const { data: session } = useSession();
  return useSWR<PaginatedIncidentAlertsDto>(
    () =>
      session
        ? `${apiUrl}/incidents/${incidentId}/alerts?limit=${limit}&offset=${offset}`
        : null,
    (url) => fetcher(url, session?.accessToken),
    options
  );
};

export const useIncidentFutureIncidents = (
  incidentId: string,
  options: SWRConfiguration = {
    revalidateOnFocus: false,
  }
) => {
  const apiUrl = getApiURL();
  const { data: session } = useSession();

  return useSWR<PaginatedIncidentsDto>(
    () => (session ? `${apiUrl}/incidents/${incidentId}/future_incidents` : null),
    (url) => fetcher(url, session?.accessToken),
    options
  );
};

export const useIncident = (
  incidentId: string,
  options: SWRConfiguration = {
    revalidateOnFocus: false,
  }
) => {
  const apiUrl = getApiURL();
  const { data: session } = useSession();

  return useSWR<IncidentDto>(
    () => (session ? `${apiUrl}/incidents/${incidentId}` : null),
    (url) => fetcher(url, session?.accessToken),
    options
  );
};

export const useIncidentWorkflowExecutions = (
  incidentId: string,
  limit: number = 20,
  offset: number = 0,
  options: SWRConfiguration = {
    revalidateOnFocus: false,
  }
) => {
  const apiUrl = getApiURL();
  const { data: session } = useSession();
  return useSWR<PaginatedWorkflowExecutionDto>(
    () =>
      session
        ? `${apiUrl}/incidents/${incidentId}/workflows?limit=${limit}&offset=${offset}`
        : null,
    (url) => fetcher(url, session?.accessToken),
    options
  );
};

export const usePollIncidentAlerts = (incidentId: string) => {
  const { bind, unbind } = useWebsocket();
  const { mutate } = useIncidentAlerts(incidentId);
  const handleIncoming = useCallback(
    (data: IncidentUpdatePayload) => {
      mutate();
    },
    [mutate]
  );
  useEffect(() => {
    bind("incident-change", handleIncoming);
    return () => {
      unbind("incident-change", handleIncoming);
    };
  }, [bind, unbind, handleIncoming]);
};

export const usePollIncidents = (mutateIncidents: any) => {
  const { bind, unbind } = useWebsocket();
  const handleIncoming = useCallback(
    (data: any) => {
      mutateIncidents();
    },
    [mutateIncidents]
  );

  useEffect(() => {
    bind("incident-change", handleIncoming);
    return () => {
      unbind("incident-change", handleIncoming);
    };
  }, [bind, unbind, handleIncoming]);
};


export const useIncidentsMeta = (
  options: SWRConfiguration = {
    revalidateOnFocus: false,
  }
) => {
  const apiUrl = getApiURL();
  const { data: session } = useSession();

  return useSWR<IncidentsMetaDto>(
    () => (session ? `${apiUrl}/incidents/meta` : null),
    (url) => fetcher(url, session?.accessToken),
    options
  );
};<|MERGE_RESOLUTION|>--- conflicted
+++ resolved
@@ -29,11 +29,7 @@
   limit: number = 25,
   offset: number = 0,
   sorting: { id: string; desc: boolean } = { id: "creation_time", desc: false },
-<<<<<<< HEAD
-  status: string | null = null,
-=======
   filters: Filters | {} = {},
->>>>>>> 60a65b6c
   options: SWRConfiguration = {
     revalidateOnFocus: false,
   },
@@ -60,11 +56,7 @@
       session
         ? `${apiUrl}/incidents?confirmed=${confirmed}&limit=${limit}&offset=${offset}&sorting=${
             sorting.desc ? "-" : ""
-<<<<<<< HEAD
-          }${sorting.id}${status ? `&status=${status}` : ""}`
-=======
           }${sorting.id}&${filtersParams.toString()}`
->>>>>>> 60a65b6c
         : null,
     (url) => fetcher(url, session?.accessToken),
     options
