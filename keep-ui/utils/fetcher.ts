export const fetcher = async (
  url: string,
  accessToken: string | undefined,
<<<<<<< HEAD
  options: RequestInit = {}
=======
  requestInit: RequestInit = {}
>>>>>>> 6bd719e4
) => {
  const response = await fetch(url, {
    ...options,
    headers: {
      Authorization: `Bearer ${accessToken}`,
      "Content-Type": "application/json",
      ...(options.headers || {}),
    },
    ...requestInit,
  });

  if (!response.ok) {
    throw new Error("An error occurred while fetching the data.");
  }

  return response.json();
};<|MERGE_RESOLUTION|>--- conflicted
+++ resolved
@@ -1,25 +1,20 @@
 export const fetcher = async (
   url: string,
   accessToken: string | undefined,
-<<<<<<< HEAD
-  options: RequestInit = {}
-=======
   requestInit: RequestInit = {}
->>>>>>> 6bd719e4
 ) => {
   const response = await fetch(url, {
-    ...options,
     headers: {
       Authorization: `Bearer ${accessToken}`,
-      "Content-Type": "application/json",
-      ...(options.headers || {}),
     },
     ...requestInit,
   });
 
+  // Ensure that the fetch was successful
   if (!response.ok) {
     throw new Error("An error occurred while fetching the data.");
   }
 
+  // Parse and return the JSON data
   return response.json();
 };