<<<<<<< HEAD

=======
// server only!
>>>>>>> e84664e2
export function getApiURL(): string {
  // we need to check if we are on vercel or not
  const gitBranchName = process.env.VERCEL_GIT_COMMIT_REF || "notvercel";
  // main branch or not vercel - use the normal url
  if (gitBranchName === "main" || gitBranchName === "notvercel") {
    return process.env.API_URL!;
  }
  // else, preview branch on vercel
  else {
    console.log("preview branch on vercel");
    let branchNameSanitized = gitBranchName.replace(/\//g, "-");
    const maxBranchNameLength = 40; // 63 - "keep-api-".length - "-3jg67kxyna-uc".length;
    if (branchNameSanitized.length > maxBranchNameLength) {
      branchNameSanitized = branchNameSanitized.substring(
        0,
        maxBranchNameLength
      );
    }
    let serviceName = `keep-api-${branchNameSanitized}`;
    return process.env.API_URL!.replace("keep-api", serviceName);
  }
}<|MERGE_RESOLUTION|>--- conflicted
+++ resolved
@@ -1,8 +1,4 @@
-<<<<<<< HEAD
-
-=======
 // server only!
->>>>>>> e84664e2
 export function getApiURL(): string {
   // we need to check if we are on vercel or not
   const gitBranchName = process.env.VERCEL_GIT_COMMIT_REF || "notvercel";
