import React, { useEffect, useMemo, useState } from "react";
import { Facet } from "./facet";
import {
  CreateFacetDto,
  FacetDto,
  FacetOptionDto,
  FacetOptionsQueries,
} from "./models";
import { PlusIcon, XMarkIcon } from "@heroicons/react/24/outline";
import { useLocalStorage } from "@/utils/hooks/useLocalStorage";
import { AddFacetModal } from "./add-facet-modal";
import "react-loading-skeleton/dist/skeleton.css";
import clsx from "clsx";

/**
 * It's facets state. Key is the facet id, and value is Set<string> of unselected options.
 * If facet option value is selected, the set will contain it's display value, otherwise it will not.
 */
type FacetState = {
  [facetId: string]: Set<string>;
};

function buildCel(
  facets: FacetDto[],
  facetOptions: { [key: string]: FacetOptionDto[] },
  facetsState: FacetState
): string {
  const cel = Object.values(facets)
    .filter((facet) => facet.id in facetsState)
    .map((facet) => {
      const notSelectedOptions = Object.values(facetOptions[facet.id])
        .filter((facetOption) =>
          facetsState[facet.id]?.has(facetOption.display_name)
        )
        .map((option) => {
          if (typeof option.value === "string") {
            return `'${option.value}'`;
          } else if (option.value == null) {
            return "null";
          }

          return option.value;
        });

      if (!notSelectedOptions.length) {
        return;
      }

      return `!(${facet.property_path} in [${notSelectedOptions.join(", ")}])`;
    })
    .filter((query) => query)
    .map((facetCel) => `${facetCel}`)
    .map((query) => query)
    .join(" && ");

  return cel;
}

export interface FacetsPanelProps {
  panelId: string;
  className: string;
  facets: FacetDto[];
  facetOptions: { [key: string]: FacetOptionDto[] };
  areFacetOptionsLoading?: boolean;
  /** Token to clear filters related to facets */
  clearFiltersToken?: string | null;
  /**
   * Object with facets that should be unchecked by default.
   * Key is the facet name, value is the list of option values to uncheck.
   **/
  uncheckedByDefaultOptionValues?: { [key: string]: string[] };
  renderFacetOptionLabel?: (
    facetName: string,
    optionDisplayName: string
  ) => JSX.Element | string | undefined;
  renderFacetOptionIcon?: (
    facetName: string,
    optionDisplayName: string
  ) => JSX.Element | undefined;
  onCelChange: (cel: string) => void;
  onAddFacet: () => void;
  onDeleteFacet: (facetId: string) => void;
  onLoadFacetOptions: (facetId: string) => void;
  onReloadFacetOptions: (facetsQuery: FacetOptionsQueries) => void;
}

export const FacetsPanel: React.FC<FacetsPanelProps> = ({
  panelId,
  className,
  facets,
  facetOptions,
  areFacetOptionsLoading = false,
  clearFiltersToken,
  uncheckedByDefaultOptionValues,
  renderFacetOptionIcon = undefined,
  renderFacetOptionLabel,
  onCelChange = undefined,
  onAddFacet = undefined,
  onDeleteFacet = undefined,
  onLoadFacetOptions = undefined,
  onReloadFacetOptions = undefined,
}) => {
  const defaultStateHandledForFacetIds = useMemo(() => new Set<string>(), []);
  const [facetsState, setFacetsState] = useState<FacetState>({});
  const [clickedFacetId, setClickedFacetId] = useState<string | null>(null);
  const [celState, setCelState] = useState("");

  function getFacetState(facetId: string): Set<string> {
    if (
      !defaultStateHandledForFacetIds.has(facetId) &&
      uncheckedByDefaultOptionValues &&
      Object.keys(uncheckedByDefaultOptionValues).length
    ) {
      const facetState = new Set<string>(...(facetsState[facetId] || []));
      const facet = facets.find((f) => f.id === facetId);

      if (facet) {
        uncheckedByDefaultOptionValues[facet?.name]?.forEach((optionValue) =>
          facetState.add(optionValue)
        );
        defaultStateHandledForFacetIds.add(facetId);
      }

      facetsState[facetId] = facetState;
    }

    return facetsState[facetId] || new Set<string>();
  }

  const isOptionSelected = (facet_id: string, option_id: string) => {
    return !facetsState[facet_id] || !facetsState[facet_id].has(option_id);
  };

  function calculateFacetsState(newFacetsState: FacetState): void {
    setFacetsState(newFacetsState);
    var cel = buildCel(facets, facetOptions, newFacetsState);

    if (cel !== celState) {
      setCelState(cel);
      onCelChange && onCelChange(cel);
    }
    const facetOptionQueries: FacetOptionsQueries = {};

    facets.forEach((facet) => {
      const otherFacets = facets.filter((f) => f.id !== facet.id);

      facetOptionQueries[facet.id] = buildCel(
        otherFacets,
        facetOptions,
        newFacetsState
      );
    });

    onReloadFacetOptions && onReloadFacetOptions(facetOptionQueries);
  }

  function toggleFacetOption(facetId: string, value: string) {
    setClickedFacetId(facetId);
    const facetState = getFacetState(facetId);

    if (isOptionSelected(facetId, value)) {
      facetState.add(value);
    } else {
      facetState.delete(value);
    }

    calculateFacetsState({ ...facetsState, [facetId]: facetState });
  }

  function selectOneFacetOption(facetId: string, optionValue: string): void {
    setClickedFacetId(facetId);
    const facetState = getFacetState(facetId);

    facetOptions[facetId].forEach((facetOption) => {
      if (facetOption.display_name === optionValue) {
        facetState.delete(optionValue);
        return;
      }

      facetState.add(facetOption.display_name);
    });

    calculateFacetsState({
      ...facetsState,
      [facetId]: facetState,
    });
  }

  function selectAllFacetOptions(facetId: string) {
    setClickedFacetId(facetId);
    const facetState = getFacetState(facetId);

    Object.values(facetOptions[facetId]).forEach((option) =>
      facetState.delete(option.display_name)
    );

    calculateFacetsState({
      ...facetsState,
      [facetId]: facetState,
    });
  }

  function clearFilters(): void {
    calculateFacetsState({});
  }

  useEffect(
    function clearFiltersWhenTokenChange(): void {
      if (clearFiltersToken) {
        clearFilters();
      }
      // eslint-disable-next-line react-hooks/exhaustive-deps
    },
    [clearFiltersToken]
  );

  return (
<<<<<<< HEAD
    <section id={`${panelId}-facets`} className={"min-w-52 max-w-52 " + className}>
=======
    <section
      id={`${panelId}-facets`}
      className={clsx("min-w-48 max-w-48", className)}
    >
>>>>>>> b6d3d95d
      <div className="space-y-2">
        <div className="flex justify-between">
          {/* Facet button */}
          <button
            onClick={() => onAddFacet && onAddFacet()}
            className="p-1 pr-2 text-sm text-gray-600 hover:bg-gray-100 rounded flex items-center gap-1"
          >
            <PlusIcon className="h-4 w-4" />
            Add facet
          </button>
          <button
            onClick={() => clearFilters()}
            className="p-1 pr-2 text-sm text-gray-600 hover:bg-gray-100 rounded flex items-center gap-1"
          >
            <XMarkIcon className="h-4 w-4" />
            Reset
          </button>
        </div>

<<<<<<< HEAD
        {
          !facets && [undefined, undefined, undefined].map((facet, index) => (
            <Facet
              key={index}
              name={''}
              isStatic={true}
              isOpenByDefault={true}
              optionsLoading={true}
              optionsReloading={false}
              facetState={new Set()}
              facetKey={`${index}`}
            />
          ))
        }
        
        {facets && facets.map((facet, index) => (
=======
        {facets?.map((facet, index) => (
>>>>>>> b6d3d95d
          <Facet
            key={facet.id + index}
            name={facet.name}
            isStatic={facet.is_static}
            options={facetOptions?.[facet.id]}
            optionsLoading={!facetOptions?.[facet.id]}
            optionsReloading={
              areFacetOptionsLoading &&
              !!facet.id &&
              clickedFacetId !== facet.id
            }
            onSelect={(value) => toggleFacetOption(facet.id, value)}
            onSelectOneOption={(value) => selectOneFacetOption(facet.id, value)}
            onSelectAllOptions={() => selectAllFacetOptions(facet.id)}
            facetState={getFacetState(facet.id)}
            facetKey={facet.id}
            renderOptionLabel={(optionDisplayName) =>
              renderFacetOptionLabel &&
              renderFacetOptionLabel(facet.name, optionDisplayName)
            }
            renderIcon={(optionDisplayName) =>
              renderFacetOptionIcon &&
              renderFacetOptionIcon(facet.name, optionDisplayName)
            }
            onLoadOptions={() =>
              onLoadFacetOptions && onLoadFacetOptions(facet.id)
            }
            onDelete={() => onDeleteFacet && onDeleteFacet(facet.id)}
          />
        ))}
<<<<<<< HEAD
=======

        {/* Facet Modal */}
        <AddFacetModal
          isOpen={isModalOpen}
          onClose={() => setIsModalOpen(false)}
          onAddFacet={(createFacet) =>
            onAddFacet ? onAddFacet(createFacet) : null
          }
        />
>>>>>>> b6d3d95d
      </div>
    </section>
  );
};<|MERGE_RESOLUTION|>--- conflicted
+++ resolved
@@ -215,14 +215,10 @@
   );
 
   return (
-<<<<<<< HEAD
-    <section id={`${panelId}-facets`} className={"min-w-52 max-w-52 " + className}>
-=======
     <section
       id={`${panelId}-facets`}
-      className={clsx("min-w-48 max-w-48", className)}
+      className={"min-w-52 max-w-52 " + className}
     >
->>>>>>> b6d3d95d
       <div className="space-y-2">
         <div className="flex justify-between">
           {/* Facet button */}
@@ -242,12 +238,11 @@
           </button>
         </div>
 
-<<<<<<< HEAD
-        {
-          !facets && [undefined, undefined, undefined].map((facet, index) => (
+        {!facets &&
+          [undefined, undefined, undefined].map((facet, index) => (
             <Facet
               key={index}
-              name={''}
+              name={""}
               isStatic={true}
               isOpenByDefault={true}
               optionsLoading={true}
@@ -255,55 +250,42 @@
               facetState={new Set()}
               facetKey={`${index}`}
             />
-          ))
-        }
-        
-        {facets && facets.map((facet, index) => (
-=======
-        {facets?.map((facet, index) => (
->>>>>>> b6d3d95d
-          <Facet
-            key={facet.id + index}
-            name={facet.name}
-            isStatic={facet.is_static}
-            options={facetOptions?.[facet.id]}
-            optionsLoading={!facetOptions?.[facet.id]}
-            optionsReloading={
-              areFacetOptionsLoading &&
-              !!facet.id &&
-              clickedFacetId !== facet.id
-            }
-            onSelect={(value) => toggleFacetOption(facet.id, value)}
-            onSelectOneOption={(value) => selectOneFacetOption(facet.id, value)}
-            onSelectAllOptions={() => selectAllFacetOptions(facet.id)}
-            facetState={getFacetState(facet.id)}
-            facetKey={facet.id}
-            renderOptionLabel={(optionDisplayName) =>
-              renderFacetOptionLabel &&
-              renderFacetOptionLabel(facet.name, optionDisplayName)
-            }
-            renderIcon={(optionDisplayName) =>
-              renderFacetOptionIcon &&
-              renderFacetOptionIcon(facet.name, optionDisplayName)
-            }
-            onLoadOptions={() =>
-              onLoadFacetOptions && onLoadFacetOptions(facet.id)
-            }
-            onDelete={() => onDeleteFacet && onDeleteFacet(facet.id)}
-          />
-        ))}
-<<<<<<< HEAD
-=======
-
-        {/* Facet Modal */}
-        <AddFacetModal
-          isOpen={isModalOpen}
-          onClose={() => setIsModalOpen(false)}
-          onAddFacet={(createFacet) =>
-            onAddFacet ? onAddFacet(createFacet) : null
-          }
-        />
->>>>>>> b6d3d95d
+          ))}
+
+        {facets &&
+          facets.map((facet, index) => (
+            <Facet
+              key={facet.id + index}
+              name={facet.name}
+              isStatic={facet.is_static}
+              options={facetOptions?.[facet.id]}
+              optionsLoading={!facetOptions?.[facet.id]}
+              optionsReloading={
+                areFacetOptionsLoading &&
+                !!facet.id &&
+                clickedFacetId !== facet.id
+              }
+              onSelect={(value) => toggleFacetOption(facet.id, value)}
+              onSelectOneOption={(value) =>
+                selectOneFacetOption(facet.id, value)
+              }
+              onSelectAllOptions={() => selectAllFacetOptions(facet.id)}
+              facetState={getFacetState(facet.id)}
+              facetKey={facet.id}
+              renderOptionLabel={(optionDisplayName) =>
+                renderFacetOptionLabel &&
+                renderFacetOptionLabel(facet.name, optionDisplayName)
+              }
+              renderIcon={(optionDisplayName) =>
+                renderFacetOptionIcon &&
+                renderFacetOptionIcon(facet.name, optionDisplayName)
+              }
+              onLoadOptions={() =>
+                onLoadFacetOptions && onLoadFacetOptions(facet.id)
+              }
+              onDelete={() => onDeleteFacet && onDeleteFacet(facet.id)}
+            />
+          ))}
       </div>
     </section>
   );
