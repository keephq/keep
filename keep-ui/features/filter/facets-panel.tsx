--- conflicted
+++ resolved
@@ -10,78 +10,7 @@
 import { PlusIcon, XMarkIcon } from "@heroicons/react/24/outline";
 import "react-loading-skeleton/dist/skeleton.css";
 import clsx from "clsx";
-<<<<<<< HEAD
 import { buildCel } from "./build-cel";
-=======
-
-/**
- * It's facets state. Key is the facet id, and value is Set<string> of unselected options.
- * If facet option value is selected, the set will contain it's display value, otherwise it will not.
- */
-type FacetState = {
-  [facetId: string]: Set<string>;
-};
-
-function buildCel(
-  facets: FacetDto[],
-  facetOptions: { [key: string]: FacetOptionDto[] },
-  facetsState: FacetState,
-  facetsConfigIdBased: FacetsConfig
-): string {
-  // In case facetOptions are not loaded yet, we need to create placeholder wich will be
-  // populated based on uncheckedByDefaultOptionValues
-  if (facetOptions == null) {
-    facetOptions = {};
-
-    facets.forEach((facet) => {
-      facetOptions[facet.id] = [];
-      const facetConfig = facetsConfigIdBased?.[facet.id];
-      if (facetConfig?.uncheckedByDefaultOptionValues) {
-        facetConfig.uncheckedByDefaultOptionValues.forEach((optionValue) => {
-          facetOptions[facet.id].push({
-            display_name: optionValue,
-            value: optionValue,
-            matches_count: 0,
-          });
-        });
-      }
-    });
-  }
-
-  const cel = Object.values(facets)
-    .filter((facet) => facet.id in facetsState)
-    .filter((facet) => facetOptions[facet.id])
-    .map((facet) => {
-      const notSelectedOptions = Object.values(facetOptions[facet.id])
-        .filter((facetOption) =>
-          facetsState[facet.id]?.has(facetOption.display_name)
-        )
-        .map((option) => {
-          if (typeof option.value === "string") {
-            /* Escape single-quote because single-quote is used for string literal mark*/
-            const optionValue = option.value.replace(/'/g, "\\'");
-            return `'${optionValue}'`;
-          } else if (option.value == null) {
-            return "null";
-          }
-
-          return option.value;
-        });
-
-      if (!notSelectedOptions.length) {
-        return;
-      }
-
-      return `!(${facet.property_path} in [${notSelectedOptions.join(", ")}])`;
-    })
-    .filter((query) => query)
-    .map((facetCel) => `${facetCel}`)
-    .map((query) => query)
-    .join(" && ");
-
-  return cel;
-}
->>>>>>> 05573b58
 
 export interface FacetsPanelProps {
   panelId: string;
