--- conflicted
+++ resolved
@@ -13,11 +13,8 @@
 import { useCallback } from "react";
 import CelInput from "@/features/cel-input/cel-input";
 import { useFacetPotentialFields } from "@/features/filter";
-<<<<<<< HEAD
 import { AlertsCountBadge } from "@/features/presets/create-or-update-preset/ui/alerts-count-badge";
-=======
 import { useConfig } from "@/utils/hooks/useConfig";
->>>>>>> c9ff8b29
 
 export function TriggerEditor() {
   const {
@@ -51,29 +48,15 @@
     if (!currentProperties.filters) {
       currentProperties.filters = {};
     }
-<<<<<<< HEAD
-    currentProperties.filters[filter] = value;
-    updateV2Properties({ alert: currentProperties });
-    saveNodeDataDebounced("properties", currentProperties);
+    const newProperties = { ...currentProperties, [filter]: value };
+    updateV2Properties({ alert: newProperties });
+    saveNodeDataDebounced("properties", newProperties);
   };
 
   const updateAlertCel = (value: string) => {
     const currentProperties = properties.alert || {};
     updateV2Properties({ alert: { ...currentProperties, cel: value } });
     saveNodeDataDebounced("properties", { ...currentProperties, cel: value });
-=======
-    currentFilters.filters[filter] = value;
-    updateV2Properties({ alert: currentFilters });
-    saveNodeDataDebounced("properties", {...currentFilters, [filter]: value});
-  };
-
-  const updateAlertCel = (value: string) => {
-    const currentFilters = properties.alert || {};
-    updateV2Properties({ alert: { ...currentFilters, cel: value } });
-    saveNodeDataDebounced("properties", {
-      { ...currentFilters, cel: value }
-    });
->>>>>>> c9ff8b29
   };
 
   const addFilter = () => {
