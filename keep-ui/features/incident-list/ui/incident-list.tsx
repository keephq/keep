--- conflicted
+++ resolved
@@ -267,31 +267,6 @@
             </div>
           </div>
           <div>
-<<<<<<< HEAD
-            {
-              incidentsError ? (
-                <IncidentListError incidentError={incidentsError} />
-              ) : null
-            }
-            {
-              incidentsError ? null : (
-                <div className="flex flex-row gap-5">
-                  <FacetsPanelServerSide
-                    className="mt-14"
-                    usePropertyPathsSuggestions={true}
-                    entityName={"incidents"}
-                    clearFiltersToken={clearFiltersToken}
-                    initialFacetsData={initialFacetsData}
-                    uncheckedByDefaultOptionValues={uncheckedFacetOptionsByDefault}
-                    onCelChange={(cel) => setFilterCel(cel)}
-                    renderFacetOptionIcon={renderFacetOptionIcon}
-                    renderFacetOptionLabel={renderFacetOptionLabel}
-                    revalidationToken={filterRevalidationToken}
-                  />
-                  <div className="flex flex-col gap-5 flex-1">
-                    {renderIncidents()}
-                  </div>
-=======
             {incidentsError ? (
               <IncidentListError incidentError={incidentsError} />
             ) : null}
@@ -312,7 +287,6 @@
                 />
                 <div className="flex flex-col gap-5 flex-1 min-w-0">
                   {renderIncidents()}
->>>>>>> b6d3d95d
                 </div>
               </div>
             )}
