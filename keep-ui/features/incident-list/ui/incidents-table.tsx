import { Badge, Card, Subtitle, Title } from "@tremor/react";
import {
  ExpandedState,
  createColumnHelper,
  getCoreRowModel,
  useReactTable,
  SortingState,
  getSortedRowModel,
  ColumnDef,
  Table,
} from "@tanstack/react-table";
import type {
  IncidentDto,
  PaginatedIncidentsDto,
} from "@/entities/incidents/model";
import React, {
  Dispatch,
  SetStateAction,
  useCallback,
  useEffect,
  useState,
} from "react";
import IncidentTableComponent from "./incident-table-component";
import Markdown from "react-markdown";
import remarkRehype from "remark-rehype";
import rehypeRaw from "rehype-raw";
import ManualRunWorkflowModal from "@/app/(keep)/workflows/manual-run-workflow-modal";
import { Button, Link } from "@/components/ui";
import { MergeIncidentsModal } from "@/features/merge-incidents";
import { IncidentDropdownMenu } from "./incident-dropdown-menu";
import clsx from "clsx";
import { IncidentChangeStatusSelect } from "@/features/change-incident-status/";
import { useIncidentActions } from "@/entities/incidents/model";
import { getIncidentName } from "@/entities/incidents/lib/utils";
import {
  DateTimeField,
  TableIndeterminateCheckbox,
  TablePagination,
  TableSeverityCell,
  UISeverity,
} from "@/shared/ui";
import { UserStatefulAvatar } from "@/entities/users/ui";
import { DynamicImageProviderIcon } from "@/components/ui";
<<<<<<< HEAD
import { GenerateReportModal } from "./incidents-report";
=======
import { TitleAndFilters } from "@/app/(keep)/alerts/TitleAndFilters";
import { useLocalStorage } from "@/utils/hooks/useLocalStorage";
import { severityMapping } from "@/entities/alerts/model";
import EnhancedDateRangePicker, {
  TimeFrame,
} from "@/components/ui/DateRangePicker";
>>>>>>> 57cb4ad7

function SelectedRowActions({
  selectedRowIds,
  onMergeInitiated,
  onDelete,
  onGenerateReport,
}: {
  selectedRowIds: string[];
  onMergeInitiated: () => void;
  onDelete: () => void;
  onGenerateReport: () => void;
}) {
  return (
    <div className="flex gap-2 items-center justify-end">
      {selectedRowIds.length ? (
        <span className="accent-dark-tremor-content text-sm px-2">
          {selectedRowIds.length} selected
        </span>
      ) : null}
      <Button
        color="orange"
        variant="primary"
        size="md"
        disabled={selectedRowIds.length < 2}
        onClick={onGenerateReport}
      >
        Generate report
      </Button>
      <Button
        color="orange"
        variant="primary"
        size="md"
        disabled={selectedRowIds.length < 2}
        onClick={onMergeInitiated}
      >
        Merge
      </Button>
      <Button
        color="red"
        variant="primary"
        size="md"
        disabled={!selectedRowIds.length}
        onClick={onDelete}
      >
        Delete
      </Button>
    </div>
  );
}

const columnHelper = createColumnHelper<IncidentDto>();

interface Props {
  incidents: PaginatedIncidentsDto;
  sorting: SortingState;
  setSorting: Dispatch<SetStateAction<any>>;
  setPagination: Dispatch<SetStateAction<any>>;
  editCallback: (rule: IncidentDto) => void;
}

export default function IncidentsTable({
  incidents: incidents,
  setPagination,
  sorting,
  setSorting,
  editCallback,
}: Props) {
  const { deleteIncident } = useIncidentActions();
  const [expanded, setExpanded] = useState<ExpandedState>({});
  const [pagination, setTablePagination] = useState({
    pageIndex: Math.ceil(incidents.offset / incidents.limit),
    pageSize: incidents.limit,
  });
  const [isGenerateReportModalOpen, setIsGenerateReportModalOpen] =
    useState(false);
  const [runWorkflowModalIncident, setRunWorkflowModalIncident] =
    useState<IncidentDto | null>();

  useEffect(() => {
    if (incidents.limit != pagination.pageSize) {
      setPagination({
        limit: pagination.pageSize,
        offset: 0,
      });
    }
    const currentOffset = pagination.pageSize * pagination.pageIndex;
    if (incidents.offset != currentOffset) {
      setPagination({
        limit: pagination.pageSize,
        offset: currentOffset,
      });
    }
  }, [incidents.limit, incidents.offset, pagination, setPagination]);

  const columns = [
    columnHelper.display({
      id: "severity",
      header: () => <></>,
      cell: ({ row }) => (
        <TableSeverityCell
          severity={row.original.severity as unknown as UISeverity}
        />
      ),
      size: 4,
      minSize: 4,
      maxSize: 4,
      meta: {
        tdClassName: "p-0",
        thClassName: "p-0",
      },
    }),
    columnHelper.display({
      id: "selected",
      minSize: 32,
      maxSize: 32,
      header: (context) => (
        <TableIndeterminateCheckbox
          checked={context.table.getIsAllRowsSelected()}
          indeterminate={context.table.getIsSomeRowsSelected()}
          onChange={context.table.getToggleAllRowsSelectedHandler()}
          onClick={(e) => e.stopPropagation()}
        />
      ),
      cell: (context) => (
        <TableIndeterminateCheckbox
          checked={context.row.getIsSelected()}
          indeterminate={context.row.getIsSomeSelected()}
          onChange={context.row.getToggleSelectedHandler()}
          onClick={(e) => e.stopPropagation()}
        />
      ),
    }),
    columnHelper.display({
      id: "status",
      header: "Status",
      cell: ({ row }) => (
        <IncidentChangeStatusSelect
          incidentId={row.original.id}
          value={row.original.status}
        />
      ),
    }),
    columnHelper.display({
      id: "name",
      header: "Incident",
      cell: ({ row }) => (
        <div className="min-w-32 lg:min-w-64">
          <Link
            href={`/incidents/${row.original.id}/alerts`}
            className="text-pretty"
          >
            {getIncidentName(row.original)}
          </Link>
          <div className="text-pretty overflow-hidden overflow-ellipsis line-clamp-3">
            <Markdown
              remarkPlugins={[remarkRehype]}
              rehypePlugins={[rehypeRaw]}
            >
              {row.original.user_summary || row.original.generated_summary}
            </Markdown>
          </div>
        </div>
      ),
    }),
    columnHelper.accessor("alerts_count", {
      id: "alerts_count",
      header: "Alerts",
    }),
    columnHelper.display({
      id: "alert_sources",
      header: "Sources",
      cell: ({ row }) =>
        row.original.alert_sources.map((alert_source, index) => (
          <DynamicImageProviderIcon
            key={alert_source}
            className={clsx(
              "inline-block",
              index == 0
                ? ""
                : "-ml-2 bg-white border-white border-2 rounded-full"
            )}
            alt={alert_source}
            height={24}
            width={24}
            title={alert_source}
            src={`/icons/${alert_source}-icon.png`}
          />
        )),
    }),
    columnHelper.display({
      id: "services",
      header: "Involved Services",
      cell: ({ row }) => {
        const notNullServices = row.original.services.filter(
          (service) => service !== "null"
        );
        return (
          <div className="flex flex-wrap items-baseline gap-1">
            {notNullServices
              .map((service) => <Badge key={service}>{service}</Badge>)
              .slice(0, 3)}
            {notNullServices.length > 3 ? (
              <span>
                and{" "}
                <Link href={`/incidents/${row.original.id}/alerts`}>
                  {notNullServices.length - 3} more
                </Link>
              </span>
            ) : null}
          </div>
        );
      },
    }),
    columnHelper.display({
      id: "assignee",
      header: "Assignee",
      cell: ({ row }) => (
        <UserStatefulAvatar email={row.original.assignee} size="xs" />
      ),
    }),
    columnHelper.accessor("creation_time", {
      id: "creation_time",
      header: "Created At",
      cell: ({ row }) => <DateTimeField date={row.original.creation_time} />,
    }),
    columnHelper.display({
      id: "actions",
      header: "",
      cell: ({ row }) => (
        <div className="flex justify-end">
          <IncidentDropdownMenu
            incident={row.original}
            handleEdit={editCallback}
            handleRunWorkflow={() => setRunWorkflowModalIncident(row.original)}
          />
        </div>
      ),
    }),
  ] as ColumnDef<IncidentDto>[];

  const table: Table<IncidentDto> = useReactTable({
    columns,
    data: incidents.items,
    state: {
      expanded,
      pagination,
      sorting,
      columnPinning: {
        left: ["severity", "selected"],
        right: ["actions"],
      },
    },
    getRowId: (row) => row.id,
    getCoreRowModel: getCoreRowModel(),
    manualPagination: true,
    rowCount: incidents.count,
    onPaginationChange: setTablePagination,
    onExpandedChange: setExpanded,
    onSortingChange: (value) => {
      if (typeof value === "function") {
        setSorting(value);
      }
    },
    getSortedRowModel: getSortedRowModel(),
    enableSorting: true,
    enableMultiSort: false,
    manualSorting: true,
  });

  const selectedRowIds = Object.entries(
    table.getSelectedRowModel().rowsById
  ).reduce<string[]>((acc, [alertId]) => {
    return acc.concat(alertId);
  }, []);

  type MergeOptions = {
    incidents: IncidentDto[];
  };

  const [mergeOptions, setMergeOptions] = useState<MergeOptions | null>(null);
  const handleMergeInitiated = useCallback(() => {
    const selectedIncidents = selectedRowIds.map(
      (incidentId) =>
        incidents.items.find((incident) => incident.id === incidentId)!
    );

    setMergeOptions({
      incidents: selectedIncidents,
    });
  }, [incidents.items, selectedRowIds]);

  const handleDeleteMultiple = useCallback(() => {
    if (selectedRowIds.length === 0) {
      return;
    }

    const isConfirmed = confirm(
      `Are you sure you want to delete ${selectedRowIds.length} incidents? This action cannot be undone.`
    );

    if (!isConfirmed) {
      return;
    }

    for (let i = 0; i < selectedRowIds.length; i++) {
      const incidentId = selectedRowIds[i];
      deleteIncident(incidentId, true);
    }
  }, [deleteIncident, selectedRowIds]);

  const generateReport = useCallback(
    () => setIsGenerateReportModalOpen(true),
    [setIsGenerateReportModalOpen]
  );

  return (
    <>
      <SelectedRowActions
        selectedRowIds={selectedRowIds}
        onMergeInitiated={handleMergeInitiated}
        onDelete={handleDeleteMultiple}
        onGenerateReport={generateReport}
      />
      {incidents.items.length > 0 ? (
        <Card className="p-0 overflow-hidden">
          <IncidentTableComponent table={table} />
        </Card>
      ) : (
        <Card className="flex-grow">
          <div className="flex flex-col items-center justify-center gap-y-8 h-full">
            <div className="text-center space-y-3">
              <Title className="text-2xl">No Incidents Matching Filters</Title>
              <Subtitle className="text-gray-400">
                Try changing the filters
              </Subtitle>
            </div>
          </div>
        </Card>
      )}
      <div className="mt-4 mb-8">
        <TablePagination table={table} />
      </div>
      <ManualRunWorkflowModal
        incident={runWorkflowModalIncident}
        handleClose={() => setRunWorkflowModalIncident(null)}
      />
      {mergeOptions && (
        <MergeIncidentsModal
          incidents={mergeOptions.incidents}
          handleClose={() => setMergeOptions(null)}
          onSuccess={() => table.resetRowSelection()}
        />
      )}
      {isGenerateReportModalOpen && (
        <GenerateReportModal
          incidentIds={selectedRowIds}
          onClose={() => setIsGenerateReportModalOpen(false)}
        />
      )}
    </>
  );
}<|MERGE_RESOLUTION|>--- conflicted
+++ resolved
@@ -41,16 +41,8 @@
 } from "@/shared/ui";
 import { UserStatefulAvatar } from "@/entities/users/ui";
 import { DynamicImageProviderIcon } from "@/components/ui";
-<<<<<<< HEAD
 import { GenerateReportModal } from "./incidents-report";
-=======
-import { TitleAndFilters } from "@/app/(keep)/alerts/TitleAndFilters";
-import { useLocalStorage } from "@/utils/hooks/useLocalStorage";
-import { severityMapping } from "@/entities/alerts/model";
-import EnhancedDateRangePicker, {
-  TimeFrame,
-} from "@/components/ui/DateRangePicker";
->>>>>>> 57cb4ad7
+import { DocumentChartBarIcon } from "@heroicons/react/24/outline";
 
 function SelectedRowActions({
   selectedRowIds,
@@ -64,39 +56,44 @@
   onGenerateReport: () => void;
 }) {
   return (
-    <div className="flex gap-2 items-center justify-end">
-      {selectedRowIds.length ? (
-        <span className="accent-dark-tremor-content text-sm px-2">
-          {selectedRowIds.length} selected
-        </span>
-      ) : null}
-      <Button
-        color="orange"
-        variant="primary"
-        size="md"
-        disabled={selectedRowIds.length < 2}
-        onClick={onGenerateReport}
-      >
-        Generate report
-      </Button>
-      <Button
-        color="orange"
-        variant="primary"
-        size="md"
-        disabled={selectedRowIds.length < 2}
-        onClick={onMergeInitiated}
-      >
-        Merge
-      </Button>
-      <Button
-        color="red"
-        variant="primary"
-        size="md"
-        disabled={!selectedRowIds.length}
-        onClick={onDelete}
-      >
-        Delete
-      </Button>
+    <div className="flex justify-between">
+      <div>
+        <Button
+          color="orange"
+          variant="primary"
+          icon={DocumentChartBarIcon}
+          size="md"
+          onClick={onGenerateReport}
+        >
+          Generate report
+        </Button>
+      </div>
+
+      <div className="flex gap-2 items-center justify-end">
+        {selectedRowIds.length ? (
+          <span className="accent-dark-tremor-content text-sm px-2">
+            {selectedRowIds.length} selected
+          </span>
+        ) : null}
+        <Button
+          color="orange"
+          variant="primary"
+          size="md"
+          disabled={selectedRowIds.length < 2}
+          onClick={onMergeInitiated}
+        >
+          Merge
+        </Button>
+        <Button
+          color="red"
+          variant="primary"
+          size="md"
+          disabled={!selectedRowIds.length}
+          onClick={onDelete}
+        >
+          Delete
+        </Button>
+      </div>
     </div>
   );
 }
@@ -104,6 +101,7 @@
 const columnHelper = createColumnHelper<IncidentDto>();
 
 interface Props {
+  filterCel: string;
   incidents: PaginatedIncidentsDto;
   sorting: SortingState;
   setSorting: Dispatch<SetStateAction<any>>;
@@ -113,6 +111,7 @@
 
 export default function IncidentsTable({
   incidents: incidents,
+  filterCel,
   setPagination,
   sorting,
   setSorting,
@@ -406,7 +405,7 @@
       )}
       {isGenerateReportModalOpen && (
         <GenerateReportModal
-          incidentIds={selectedRowIds}
+          filterCel={filterCel}
           onClose={() => setIsGenerateReportModalOpen(false)}
         />
       )}
