--- conflicted
+++ resolved
@@ -41,11 +41,8 @@
 } from "@/shared/ui";
 import { UserStatefulAvatar } from "@/entities/users/ui";
 import { DynamicImageProviderIcon } from "@/components/ui";
-<<<<<<< HEAD
-=======
 import { GenerateReportModal } from "./incidents-report";
 import { DocumentChartBarIcon } from "@heroicons/react/24/outline";
->>>>>>> 68bc4ead
 
 function SelectedRowActions({
   selectedRowIds,
