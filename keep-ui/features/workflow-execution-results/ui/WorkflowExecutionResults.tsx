--- conflicted
+++ resolved
@@ -1,12 +1,7 @@
 "use client";
 
-<<<<<<< HEAD
-import React, { useEffect, useState, useMemo } from "react";
+import React, { useEffect, useState, useMemo, useRef } from "react";
 import { Card, Callout, Button, Badge } from "@tremor/react";
-=======
-import React, { useEffect, useState, useMemo, useRef } from "react";
-import { Card, Callout, Button } from "@tremor/react";
->>>>>>> 452e160e
 import Loading from "@/app/(keep)/loading";
 import {
   ArrowPathIcon,
@@ -26,14 +21,11 @@
 import { WorkflowYAMLEditorWithLogs } from "@/shared/ui/WorkflowYAMLEditorWithLogs";
 import { useWorkflowExecutionDetail } from "@/entities/workflow-executions/model/useWorkflowExecutionDetail";
 import { useWorkflowDetail } from "@/entities/workflows/model/useWorkflowDetail";
-<<<<<<< HEAD
 import { Workflow } from "@/shared/api/workflows";
-=======
+import { useWorkflowExecutionsRevalidation } from "@/entities/workflow-executions/model/useWorkflowExecutionsRevalidation";
 import clsx from "clsx";
-import { useWorkflowExecutionsRevalidation } from "@/entities/workflow-executions/model/useWorkflowExecutionsRevalidation";
 
 const WAIT_AFTER_STATUS_CHANGED = 2000;
->>>>>>> 452e160e
 
 const convertWorkflowStatusToFaviconStatus = (
   status: WorkflowExecutionDetail["status"]
@@ -136,8 +128,6 @@
     }
   }, [executionData]);
 
-<<<<<<< HEAD
-=======
   useEffect(() => {
     return () => {
       if (timeoutRef.current) {
@@ -150,7 +140,6 @@
     return <Loading />;
   }
 
->>>>>>> 452e160e
   if (executionError) {
     return (
       <Callout
@@ -199,12 +188,8 @@
   isRevalidating,
 }: {
   executionData: WorkflowExecutionDetail | WorkflowExecutionFailure;
-<<<<<<< HEAD
   workflow: Workflow;
-=======
   isRevalidating: boolean;
-  workflowId: string;
->>>>>>> 452e160e
   workflowRaw: string | undefined;
   checks: number;
   isLoading: boolean;
@@ -234,7 +219,7 @@
 
   const refreshExecutionData = () => {
     if (executionId) {
-      revalidateForWorkflowExecution(workflowId, executionId);
+      revalidateForWorkflowExecution(workflow.id, executionId);
     }
   };
 
@@ -374,14 +359,8 @@
                 variant="primary"
                 color="orange"
                 size="sm"
-<<<<<<< HEAD
-                onClick={() => {
-                  revalidateMultiple([`/workflows/${workflow.id}/runs`]);
-                }}
-=======
                 icon={RefreshIcon}
                 onClick={refreshExecutionData}
->>>>>>> 452e160e
               >
                 Refresh
               </Button>
