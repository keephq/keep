--- conflicted
+++ resolved
@@ -90,11 +90,7 @@
         removeConsole: false,
       },
   output: "standalone",
-<<<<<<< HEAD
-  productionBrowserSourceMaps: true,
-=======
   productionBrowserSourceMaps: !isSentryDisabled,
->>>>>>> 963a19c2
   async redirects() {
     const workflowRawYamlRedirects = [
       {
