const { withSentryConfig } = require("@sentry/nextjs");

/** @type {import('next').NextConfig} */
const nextConfig = {
  reactStrictMode: false,
  images: {
    remotePatterns: [
      {
        protocol: "https",
        hostname: "lh3.googleusercontent.com",
      },
      {
        protocol: "https",
        hostname: "avatars.githubusercontent.com",
      },
      {
        protocol: "https",
        hostname: "s.gravatar.com",
      },
      {
        protocol: "https",
        hostname: "avatar.vercel.sh",
      },
      {
        protocol: "https",
        hostname: "ui-avatars.com",
      },
    ],
  },
  compiler: {
    removeConsole:
      process.env.NODE_ENV === "production"
        ? {
            exclude: ["error"],
          }
        : process.env.REMOVE_CONSOLE === "true",
  },
  output: "standalone",
  productionBrowserSourceMaps:
    process.env.ENV === "development" || process.env.SENTRY_DISABLED !== "true",
  async redirects() {
    return process.env.DISABLE_REDIRECTS === "true"
      ? []
      : [
          {
            source: "/",
            destination: "/incidents",
            permanent: process.env.ENV === "production",
          },
        ];
  },
  async headers() {
    // Allow Keycloak Server as a CORS origin since we use SSO wizard as iframe
    const keycloakIssuer = process.env.KEYCLOAK_ISSUER;
    const keycloakServer = keycloakIssuer
      ? keycloakIssuer.split("/auth")[0]
      : "http://localhost:8181";
    return [
      {
        source: "/:path*",
        headers: [
          {
            key: "Access-Control-Allow-Origin",
            value: keycloakServer,
          },
        ],
      },
    ];
  },
};

<<<<<<< HEAD
const withBundleAnalyzer =
  process.env.ANALYZE === "true"
    ? require("@next/bundle-analyzer")({ enabled: true })
    : (config) => config;
=======
const sentryConfig = {
  // For all available options, see:
  // https://github.com/getsentry/sentry-webpack-plugin#options

  org: "keep-hq",
  project: "keep-ui",

  // Only print logs for uploading source maps in CI
  silent: !process.env.CI,

  // For all available options, see:
  // https://docs.sentry.io/platforms/javascript/guides/nextjs/manual-setup/

  // Automatically annotate React components to show their full name in breadcrumbs and session replay
  reactComponentAnnotation: {
    enabled: true,
  },

  // Route browser requests to Sentry through a Next.js rewrite to circumvent ad-blockers.
  // This can increase your server load as well as your hosting bill.
  // Note: Check that the configured route will not match with your Next.js middleware, otherwise reporting of client-
  // side errors will fail.
  tunnelRoute: "/monitoring",

  // Hides source maps from generated client bundles
  hideSourceMaps: true,

  // Automatically tree-shake Sentry logger statements to reduce bundle size
  disableLogger: true,

  // Enables automatic instrumentation of Vercel Cron Monitors. (Does not yet work with App Router route handlers.)
  // See the following for more information:
  // https://docs.sentry.io/product/crons/
  // https://vercel.com/docs/cron-jobs
  automaticVercelMonitors: true,
};

const isSentryDisabled =
  process.env.SENTRY_DISABLED === "true" ||
  process.env.NODE_ENV === "development";

// Compose the final config
let config = nextConfig;

// Add Sentry if enabled
if (!isSentryDisabled) {
  config = withSentryConfig(config, sentryConfig);
}

// Add Bundle Analyzer only when analysis is requested
if (process.env.ANALYZE === "true") {
  config = require("@next/bundle-analyzer")({
    enabled: true,
  })(config);
}
>>>>>>> 5051a0fd

module.exports = config;<|MERGE_RESOLUTION|>--- conflicted
+++ resolved
@@ -69,12 +69,6 @@
   },
 };
 
-<<<<<<< HEAD
-const withBundleAnalyzer =
-  process.env.ANALYZE === "true"
-    ? require("@next/bundle-analyzer")({ enabled: true })
-    : (config) => config;
-=======
 const sentryConfig = {
   // For all available options, see:
   // https://github.com/getsentry/sentry-webpack-plugin#options
@@ -130,6 +124,5 @@
     enabled: true,
   })(config);
 }
->>>>>>> 5051a0fd
 
 module.exports = config;