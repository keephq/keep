#!/bin/sh

if [ -n "$API_URL" ]; then
  echo "Patching API_URL - ${API_URL}"
  # In case it's deployed on Kubernetes using the helm chart, we need to replace the NEXT_PUBLIC_API_URL
<<<<<<< HEAD
  find /app/.next \( -type d -name .git -prune \) -o -type f -print0 | xargs -0 sed -i "s#http://APP_API_URL-keep-api#$API_URL#g"
=======
  find /app/.next \( -type d -name .git -prune \) -o -type f -print0 | xargs -0 sed -i "s#APP_API_URL-keep-api#$API_URL#g"

>>>>>>> b2091491
fi

echo "Starting Nextjs"
exec node server.js<|MERGE_RESOLUTION|>--- conflicted
+++ resolved
@@ -3,12 +3,8 @@
 if [ -n "$API_URL" ]; then
   echo "Patching API_URL - ${API_URL}"
   # In case it's deployed on Kubernetes using the helm chart, we need to replace the NEXT_PUBLIC_API_URL
-<<<<<<< HEAD
   find /app/.next \( -type d -name .git -prune \) -o -type f -print0 | xargs -0 sed -i "s#http://APP_API_URL-keep-api#$API_URL#g"
-=======
-  find /app/.next \( -type d -name .git -prune \) -o -type f -print0 | xargs -0 sed -i "s#APP_API_URL-keep-api#$API_URL#g"
 
->>>>>>> b2091491
 fi
 
 echo "Starting Nextjs"
