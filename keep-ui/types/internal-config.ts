--- conflicted
+++ resolved
@@ -9,13 +9,9 @@
   POSTHOG_KEY: string;
   POSTHOG_HOST: string;
   POSTHOG_DISABLED: string;
-<<<<<<< HEAD
-  API_URL: string;
-=======
   // the API URL is used by the server to make requests to the API
   API_URL: string;
   // the API URL for the client (browser)
   // optional, defaults to /backend (relative)
   API_URL_CLIENT?: string;
->>>>>>> 05740670
 }