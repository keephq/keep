import { Menu, Transition } from "@headlessui/react";
import { Fragment } from "react";
import { EllipsisHorizontalIcon } from "@heroicons/react/20/solid";
import { Icon } from "@tremor/react";
import { EyeIcon, PencilIcon, PlayIcon, TrashIcon, WrenchIcon } from "@heroicons/react/24/outline";
import {DownloadIcon, LockClosedIcon, LockOpen1Icon} from "@radix-ui/react-icons";

interface WorkflowMenuProps {
  onDelete?: () => Promise<void>;
  onRun?: () => Promise<void>;
  onView?: () => void;
  onDownload?: () => void;
  onBuilder?: () => void;
<<<<<<< HEAD
  isRunButtonDisabled: boolean;
  runButtonToolTip?: string; 
=======
  allProvidersInstalled: boolean;
  hasManualTrigger: boolean;
  hasAlertTrigger: boolean;
  isWorkflowDisabled:boolean
>>>>>>> b23778bd
}


export default function WorkflowMenu({
  onDelete,
  onRun,
  onView,
  onDownload,
  onBuilder,
<<<<<<< HEAD
  isRunButtonDisabled,
  runButtonToolTip,
}: WorkflowMenuProps) {
=======
  allProvidersInstalled,
  hasManualTrigger,
  hasAlertTrigger,
  isWorkflowDisabled,
}: WorkflowMenuProps) {
  const getDisabledTooltip = () => {
    if (!allProvidersInstalled) return "Not all providers are installed.";
    if (!hasManualTrigger) return "No manual trigger available.";
    if (isWorkflowDisabled) return "Workflow is disabled";
    return "";
  };
>>>>>>> b23778bd
  const stopPropagation = (e: React.MouseEvent<HTMLButtonElement>) => {
      e.stopPropagation();
      };

<<<<<<< HEAD
=======
  const isRunButtonDisabled = !allProvidersInstalled || (!hasManualTrigger && !hasAlertTrigger) || isWorkflowDisabled;


>>>>>>> b23778bd
  return (
    <div className="w-44 text-right">
      <Menu as="div" className="relative inline-block text-left z-10">
        <div>
        <Menu.Button className="inline-flex w-full justify-center rounded-md text-sm" onClick={stopPropagation} >
        <Icon
            size="sm"
            icon={EllipsisHorizontalIcon}
            className="hover:bg-gray-100 w-8 h-8"  // you can manually adjust the size here
            color="gray"
            />
          </Menu.Button>
        </div>
        <Transition
          as={Fragment}
          enter="transition ease-out duration-100"
          enterFrom="transform opacity-0 scale-95"
          enterTo="transform opacity-100 scale-100"
          leave="transition ease-in duration-75"
          leaveFrom="transform opacity-100 scale-100"
          leaveTo="transform opacity-0 scale-95"
        >
          <Menu.Items className="absolute right-0 mt-2 w-36 origin-top-right divide-y divide-gray-100 rounded-md bg-white shadow-lg ring-1 ring-black ring-opacity-5 focus:outline-none">
            <div className="px-1 py-1">
            <Menu.Item>
              {({ active }) => (
                <div className="relative group">
                  <button
                    disabled={isRunButtonDisabled}
                    onClick={(e) => { stopPropagation(e); onRun?.(); }}
                    className={`${
                      active ? 'bg-slate-200' : 'text-gray-900'
                    } flex w-full items-center rounded-md px-2 py-2 text-xs ${isRunButtonDisabled ? 'cursor-not-allowed opacity-50' : ''}`}
                  >
                    <PlayIcon className="mr-2 h-4 w-4" aria-hidden="true" />
                    Run
                  </button>
                  {isRunButtonDisabled && !!runButtonToolTip &&(
                    <div className="absolute bottom-full transform -translate-x-1/2 bg-black text-white text-xs rounded px-4 py-1 z-10 opacity-0 group-hover:opacity-100">
                      {runButtonToolTip}
                    </div>
                  )}
                </div>
              )}
            </Menu.Item>
              <Menu.Item>
                {({ active }) => (
                  <button
                  onClick={(e) => { stopPropagation(e); onDownload?.(); }}
                    className={`${
                      active ? "bg-slate-200" : "text-gray-900"
                    } group flex w-full items-center rounded-md px-2 py-2 text-xs`}
                  >
                    <DownloadIcon className="mr-2 h-4 w-4" aria-hidden="true" />
                    Download
                  </button>
                )}
              </Menu.Item>
              <Menu.Item>
                {({ active }) => (
                  <button
                  onClick={(e) => { stopPropagation(e); onView?.(); }}
                    className={`${
                      active ? "bg-slate-200" : "text-gray-900"
                    } group flex w-full items-center rounded-md px-2 py-2 text-xs`}
                  >
                    <EyeIcon className="mr-2 h-4 w-4" aria-hidden="true" />
                    Last executions
                  </button>
                )}
              </Menu.Item>
              <Menu.Item>
                {({ active }) => (
                  <button
                    onClick={(e) => { stopPropagation(e); onBuilder?.();}}
                    className={`${
                      active ? "bg-slate-200" : "text-gray-900"
                    } group flex w-full items-center rounded-md px-2 py-2 text-xs`}
                  >
                    <WrenchIcon className="mr-2 h-4 w-4" aria-hidden="true" />
                    Open in builder
                  </button>
                )}
              </Menu.Item>
              <Menu.Item>
                {({ active }) => (
                  <button
                  onClick={(e) => { stopPropagation(e); onDelete?.(); }}
                    className={`${
                      active ? "bg-slate-200" : "text-gray-900"
                    } group flex w-full items-center rounded-md px-2 py-2 text-xs`}
                  >
                    <TrashIcon className="mr-2 h-4 w-4" aria-hidden="true" />
                    Delete
                  </button>
                )}
              </Menu.Item>
            </div>
          </Menu.Items>
        </Transition>
      </Menu>
    </div>
  );
}<|MERGE_RESOLUTION|>--- conflicted
+++ resolved
@@ -11,15 +11,9 @@
   onView?: () => void;
   onDownload?: () => void;
   onBuilder?: () => void;
-<<<<<<< HEAD
   isRunButtonDisabled: boolean;
   runButtonToolTip?: string; 
-=======
-  allProvidersInstalled: boolean;
-  hasManualTrigger: boolean;
-  hasAlertTrigger: boolean;
   isWorkflowDisabled:boolean
->>>>>>> b23778bd
 }
 
 
@@ -29,33 +23,20 @@
   onView,
   onDownload,
   onBuilder,
-<<<<<<< HEAD
   isRunButtonDisabled,
   runButtonToolTip,
-}: WorkflowMenuProps) {
-=======
-  allProvidersInstalled,
-  hasManualTrigger,
-  hasAlertTrigger,
   isWorkflowDisabled,
 }: WorkflowMenuProps) {
-  const getDisabledTooltip = () => {
-    if (!allProvidersInstalled) return "Not all providers are installed.";
-    if (!hasManualTrigger) return "No manual trigger available.";
-    if (isWorkflowDisabled) return "Workflow is disabled";
-    return "";
-  };
->>>>>>> b23778bd
   const stopPropagation = (e: React.MouseEvent<HTMLButtonElement>) => {
       e.stopPropagation();
       };
+  
+ if(isWorkflowDisabled){
+   runButtonToolTip = "Workflow is Disabled"
+ }
+  
+ isRunButtonDisabled = isRunButtonDisabled || isWorkflowDisabled 
 
-<<<<<<< HEAD
-=======
-  const isRunButtonDisabled = !allProvidersInstalled || (!hasManualTrigger && !hasAlertTrigger) || isWorkflowDisabled;
-
-
->>>>>>> b23778bd
   return (
     <div className="w-44 text-right">
       <Menu as="div" className="relative inline-block text-left z-10">
