--- conflicted
+++ resolved
@@ -564,7 +564,6 @@
           }
         }}
       >
-<<<<<<< HEAD
         {!loading && !isValid && <div className="relative group"><BiSolidError className="absolute top-[-25px] right-[-25px] text-red-500" size={32} />
           <Callout
             className="mt-2.5 mb-2.5 absolute top-[-90px] right-5 scale-0 rounded bg-gray-800 text-xs text-white group-hover:scale-100"
@@ -573,18 +572,12 @@
           >{error}</Callout>
 
         </div>}
-
-
-        <div className="absolute top-0 right-0 mt-2 mr-2 mb-2 flex items-center">
-=======
         <div className="absolute top-0 right-0 mt-2 mr-2 mb-2 flex items-center flex-wrap">
->>>>>>> 5db7c6e2
           {workflow.provisioned && (
             <Badge color="orange" size="xs" className="mr-2 mb-2">
               Provisioned
             </Badge>
           )}
-<<<<<<< HEAD
           {!!handleRunClick && WorkflowMenuSection({
             onDelete: handleDeleteClick,
             onRun: handleRunClick,
@@ -595,19 +588,6 @@
             isRunButtonDisabled: !!isRunButtonDisabled || !isValid,
             provisioned: workflow.provisioned,
           })}
-=======
-          {!!handleRunClick &&
-            WorkflowMenuSection({
-              onDelete: handleDeleteClick,
-              onRun: handleRunClick,
-              onDownload: handleDownloadClick,
-              onView: handleViewClick,
-              onBuilder: handleBuilderClick,
-              runButtonToolTip: message,
-              isRunButtonDisabled: !!isRunButtonDisabled,
-              provisioned: workflow.provisioned,
-            })}
->>>>>>> 5db7c6e2
         </div>
         <div className="m-2 flex flex-col justify-around item-start flex-wrap">
           <WorkflowGraph workflow={workflow} />
@@ -904,7 +884,6 @@
           <Title className="truncate max-w-64 text-left text-lightBlack">
             {workflow.name}
           </Title>
-<<<<<<< HEAD
           {!!handleRunClick && WorkflowMenuSection({
             onDelete: handleDeleteClick,
             onRun: handleRunClick,
@@ -915,19 +894,6 @@
             isRunButtonDisabled: !!isRunButtonDisabled || !isValid,
             provisioned: workflow.provisioned,
           })}
-=======
-          {!!handleRunClick &&
-            WorkflowMenuSection({
-              onDelete: handleDeleteClick,
-              onRun: handleRunClick,
-              onDownload: handleDownloadClick,
-              onView: handleViewClick,
-              onBuilder: handleBuilderClick,
-              runButtonToolTip: message,
-              isRunButtonDisabled: !!isRunButtonDisabled,
-              provisioned: workflow.provisioned,
-            })}
->>>>>>> 5db7c6e2
         </div>
 
         <div className="flex items-center justify-between h-10">
