--- conflicted
+++ resolved
@@ -17,15 +17,9 @@
 import WorkflowsEmptyState from "./noworfklows";
 import WorkflowTile from "./workflow-tile";
 import { Button, Card, Title } from "@tremor/react";
-<<<<<<< HEAD
-import { Dialog } from "@headlessui/react";
-import { ArrowRightIcon } from "@radix-ui/react-icons";
-import { useRouter } from "next/navigation";
-=======
 import { ArrowRightIcon } from "@radix-ui/react-icons";
 import { useRouter } from "next/navigation";
 import Modal from "@/components/ui/Modal";
->>>>>>> 822bb4a2
 
 export default function WorkflowsPage() {
   const apiUrl = getApiURL();
@@ -176,68 +170,6 @@
             Upload a Workflow
           </Button>
         </div>
-<<<<<<< HEAD
-        <Dialog
-          as="div"
-          className="fixed inset-0 z-10 overflow-y-auto"
-          open={isModalOpen}
-          onClose={setIsModalOpen}
-        >
-          <div className="flex items-center justify-center min-h-screen">
-            <Dialog.Overlay className="fixed inset-0 bg-black opacity-30" />
-
-            <div className="bg-white p-4 rounded max-w-lg max-h-fit	 mx-auto z-20">
-              <Dialog.Title>
-                <h2>Upload a Workflow file</h2>
-              </Dialog.Title>
-              <input
-                type="file"
-                id="workflowFile"
-                accept=".yml, .yaml" // accept only yamls
-                onChange={(e) => {
-                  onDrop(e);
-                  setIsModalOpen(false); // Add this line to close the modal
-                }}
-              />
-
-              <div className="mt-4">
-                <h3>Or just try some from Keep examples:</h3>
-
-                <Button
-                  className="mt-2"
-                  color="orange"
-                  size="md"
-                  icon={ArrowRightIcon}
-                  onClick={() => handleStaticExampleSelect("slack")}
-                >
-                  Send a Slack message for every alert or manually
-                </Button>
-
-                <Button
-                  className="mt-2"
-                  color="orange"
-                  size="md"
-                  icon={ArrowRightIcon}
-                  onClick={() => handleStaticExampleSelect("sql")}
-                >
-                  Run SQL query and send the results as a Slack message
-                </Button>
-
-                <p className="mt-4">
-                  More examples at{" "}
-                  <a
-                    href="https://github.com/keephq/keep/tree/main/examples/workflows"
-                    target="_blank"
-                  >
-                    Keep GitHub repo
-                  </a>
-                </p>
-              </div>
-
-              <div className="mt-4">
-                <button onClick={() => setIsModalOpen(false)}>Cancel</button>
-              </div>
-=======
         <Modal
           isOpen={isModalOpen}
           onClose={() => setIsModalOpen(false)}
@@ -290,7 +222,6 @@
 
             <div className="mt-4">
               <button onClick={() => setIsModalOpen(false)}>Cancel</button>
->>>>>>> 822bb4a2
             </div>
           </div>
         </Modal>
