--- conflicted
+++ resolved
@@ -393,11 +393,8 @@
                   render={({ field }) => (
                     <Select
                       {...field}
-<<<<<<< HEAD
                       isDisabled={!!selectedDeduplicationRule?.is_provisioned}
-=======
                       isMulti
->>>>>>> de742bda
                       options={availableFields.map((fieldName) => ({
                         value: fieldName,
                         label: fieldName,
@@ -476,11 +473,8 @@
                     render={({ field }) => (
                       <Select
                         {...field}
-<<<<<<< HEAD
                         isDisabled={!!selectedDeduplicationRule?.is_provisioned}
-=======
                         isMulti
->>>>>>> de742bda
                         options={availableFields.map((fieldName) => ({
                           value: fieldName,
                           label: fieldName,
