import {  useEffect, useState, useMemo } from "react";
import { Dialog } from "@headlessui/react";
import { useForm, Controller, SubmitHandler } from "react-hook-form";
import {
  Text,
  Button,
  TextInput,
  Callout,
  Badge,
  Switch,
  Icon,
  Title,
  Card,
} from "@tremor/react";
import { IoMdClose } from "react-icons/io";
import { DeduplicationRule } from "@/app/(keep)/deduplication/models";
import { useDeduplicationFields } from "utils/hooks/useDeduplicationRules";
import { GroupBase } from "react-select";
import Select from "@/components/ui/Select";
import MultiSelect from "@/components/ui/MultiSelect";
import {
  ExclamationTriangleIcon,
  InformationCircleIcon,
} from "@heroicons/react/24/outline";
<<<<<<< HEAD
import { KeyedMutator } from "swr";
import { useApi } from "@/shared/lib/hooks/useApi";
import { KeepApiError } from "@/shared/lib/api/KeepApiError";
=======
import { Providers } from "@/app/(keep)/providers/providers";
import { useApiUrl } from "utils/hooks/useConfig";
import { useHydratedSession as useSession } from "@/shared/lib/hooks/useHydratedSession";
import { KeyedMutator } from "swr";
import SidePanel from "@/components/SidePanel";
>>>>>>> b4d05d92

interface ProviderOption {
  value: string;
  label: string;
  logoUrl: string;
}

interface DeduplicationSidebarProps {
  isOpen: boolean;
  toggle: VoidFunction;
  selectedDeduplicationRule: DeduplicationRule | null;
  onSubmit: (data: Partial<DeduplicationRule>) => Promise<void>;
  mutateDeduplicationRules: KeyedMutator<DeduplicationRule[]>;
  providers: { installed_providers: Providers, linked_providers: Providers };
}

const DeduplicationSidebar: React.FC<DeduplicationSidebarProps> = ({
  isOpen,
  toggle,
  selectedDeduplicationRule,
  onSubmit,
  mutateDeduplicationRules,
  providers
}) => {
  const {
    control,
    handleSubmit,
    setValue,
    reset,
    setError,
    watch,
    formState: { errors },
    clearErrors,
  } = useForm<Partial<DeduplicationRule>>({
    defaultValues: selectedDeduplicationRule || {
      name: "",
      description: "",
      provider_type: "",
      provider_id: "",
      fingerprint_fields: [],
      full_deduplication: false,
      ignore_fields: [],
    },
  });

  const [isSubmitting, setIsSubmitting] = useState(false);
  
  const { data: deduplicationFields = {} } = useDeduplicationFields();
  const api = useApi();

  const alertProviders = useMemo(
    () =>
      [
        { id: null, type: "keep", details: { name: "Keep" }, tags: ["alert"] },
        ...providers.installed_providers,
        ...providers.linked_providers,
      ].filter((provider) => provider.tags?.includes("alert")),
    [providers]
  );
  const fullDeduplication = watch("full_deduplication");
  const selectedProviderType = watch("provider_type");
  const selectedProviderId = watch("provider_id");
  const fingerprintFields = watch("fingerprint_fields");
  const ignoreFields = watch("ignore_fields");

  const availableFields = useMemo(() => {
    const defaultFields = [
      "source",
      "service",
      "description",
      "fingerprint",
      "name",
      "lastReceived",
    ];
    if (selectedProviderType) {
      const key = `${selectedProviderType}_${selectedProviderId || "null"}`;
      const providerFields = deduplicationFields[key] || [];
      return [
        ...new Set([
          ...defaultFields,
          ...providerFields,
          ...(fingerprintFields ?? []),
          ...(ignoreFields ?? []),
        ]),
      ];
    }
    return [...new Set([...defaultFields, ...(fingerprintFields ?? [])])];
  }, [
    selectedProviderType,
    selectedProviderId,
    deduplicationFields,
    fingerprintFields,
    ignoreFields,
  ]);

  useEffect(() => {
    if (isOpen && selectedDeduplicationRule) {
      reset(selectedDeduplicationRule);
    } else if (isOpen) {
      reset({
        name: "",
        description: "",
        provider_type: "",
        provider_id: "",
        fingerprint_fields: [],
        full_deduplication: false,
        ignore_fields: [],
      });
    }
  }, [isOpen, selectedDeduplicationRule, reset]);

  const handleToggle = () => {
    if (isOpen) {
      clearErrors();
    }
    toggle();
  };

  const onFormSubmit: SubmitHandler<Partial<DeduplicationRule>> = async (
    data
  ) => {
    setIsSubmitting(true);
    clearErrors();
    try {
      let url = "/deduplications";

      if (selectedDeduplicationRule && selectedDeduplicationRule.id) {
        url += `/${selectedDeduplicationRule.id}`;
      }

      const method =
        !selectedDeduplicationRule || !selectedDeduplicationRule.id
          ? "POST"
          : "PUT";

      const response =
        method === "POST"
          ? await api.post(url, data)
          : await api.put(url, data);

      console.log("Deduplication rule saved:", data);
      reset();
      handleToggle();
      await mutateDeduplicationRules();
    } catch (error) {
      if (error instanceof KeepApiError) {
        setError("root.serverError", {
          type: "manual",
          message: error.message || "Failed to save deduplication rule",
        });
      } else {
        setError("root.serverError", {
          type: "manual",
          message: "An unexpected error occurred",
        });
      }
    } finally {
      setIsSubmitting(false);
    }
  };

  return (
    <SidePanel isOpen={isOpen} onClose={handleToggle}>
      <div className="flex justify-between mb-4">
        <div>
          <Dialog.Title className="text-3xl font-bold" as={Title}>
            {selectedDeduplicationRule
              ? "Edit Deduplication Rule"
              : "Add Deduplication Rule"}
            <Badge className="ml-4" color="orange">
              Beta
            </Badge>
            {selectedDeduplicationRule?.default && (
              <Badge className="ml-2" color="orange">
                Default Rule
              </Badge>
            )}
          </Dialog.Title>
        </div>
        <div>
          <Button onClick={toggle} variant="light">
            <IoMdClose className="h-6 w-6 text-gray-500" />
          </Button>
        </div>
      </div>

      {selectedDeduplicationRule?.default && (
        <div className="flex flex-col">
          <Callout
            className="mb-4 py-8"
            title="Editing a Default Rule"
            icon={ExclamationTriangleIcon}
            color="orange"
          >
            <Text>
              Editing a default deduplication rule requires advanced knowledge.
              Default rules are carefully designed to provide optimal
              deduplication for specific alert types. Modifying these rules may
              impact the efficiency of your alert processing. If you&apos;re
              unsure about making changes, we recommend creating a new custom
              rule instead of modifying the default one.
            </Text>
            <br></br>
            <a
              href="https://docs.keephq.dev/overview/deduplication"
              target="_blank"
              className="text-orange-600 hover:underline mt-4"
            >
              Learn more about deduplication rules
            </a>
          </Callout>
        </div>
      )}

      <form
        onSubmit={handleSubmit(onFormSubmit)}
        className="mt-4 flex flex-col h-full"
      >
        <div className="flex-grow space-y-4">
          <Card>
            <div className="space-y-4">
              <div>
                <Text className="block text-sm font-medium text-gray-700 mb-2">
                  Rule name
                </Text>
                <Controller
                  name="name"
                  control={control}
                  rules={{ required: "Rule name is required" }}
                  render={({ field }) => (
                    <TextInput
                      {...field}
                      error={!!errors.name}
                      errorMessage={errors.name?.message}
                    />
                  )}
                />
              </div>
              <div>
                <Text className="block text-sm font-medium text-gray-700 mb-2">
                  Description
                </Text>
                <Controller
                  name="description"
                  control={control}
                  rules={{ required: "Description is required" }}
                  render={({ field }) => (
                    <TextInput
                      {...field}
                      error={!!errors.description}
                      errorMessage={errors.description?.message}
                    />
                  )}
                />
              </div>
              <div>
                <span className="text-sm font-medium text-gray-700 flex items-center mb-2">
                  Provider
                  <span className="ml-1 relative inline-flex items-center">
                    <span className="group relative flex items-center">
                      <Icon
                        icon={InformationCircleIcon}
                        className="w-[1em] h-[1em] text-gray-500"
                      />
                      <span className="absolute bottom-full left-full p-2 bg-gray-800 text-white text-xs rounded opacity-0 group-hover:opacity-100 transition-opacity duration-300 w-80 text-center pointer-events-none group-hover:pointer-events-auto">
                        Select the provider for which this deduplication rule
                        will apply. This determines the source of alerts that
                        will be processed by this rule.
                      </span>
                    </span>
                  </span>
                </span>
                <Controller
                  name="provider_type"
                  control={control}
                  rules={{ required: "Provider is required" }}
                  render={({ field }) => (
                    <Select<ProviderOption, false, GroupBase<ProviderOption>>
                      {...field}
                      isDisabled={!!selectedDeduplicationRule?.default}
                      options={alertProviders.map((provider) => ({
                        value: `${provider.type}_${provider.id}`,
                        label: provider.details?.name || provider.id || "main",
                        logoUrl: `/icons/${provider.type}-icon.png`,
                      }))}
                      placeholder="Select provider"
                      onChange={(selectedOption) => {
                        if (selectedOption) {
                          const [providerType, providerId] =
                            selectedOption.value.split("_");
                          setValue("provider_type", providerType);
                          setValue("provider_id", providerId as any);
                        }
                      }}
                      value={
                        alertProviders.find(
                          (provider) =>
                            `${provider.type}_${provider.id}` ===
                            `${selectedProviderType}_${selectedProviderId}`
                        )
                          ? ({
                              value: `${selectedProviderType}_${selectedProviderId}`,
                              label:
                                alertProviders.find(
                                  (provider) =>
                                    `${provider.type}_${provider.id}` ===
                                    `${selectedProviderType}_${selectedProviderId}`
                                )?.details?.name ||
                                (selectedProviderId !== "null" &&
                                selectedProviderId !== null
                                  ? selectedProviderId
                                  : "main"),
                              logoUrl: `/icons/${selectedProviderType}-icon.png`,
                            } as ProviderOption)
                          : null
                      }
                    />
                  )}
                />
                {errors.provider_type && (
                  <p className="mt-1 text-sm text-red-600">
                    {errors.provider_type.message}
                  </p>
                )}
              </div>
              <div>
                <span className="text-sm font-medium text-gray-700 flex items-center mb-2">
                  Fields to use for fingerprint
                  <span className="ml-1 relative inline-flex items-center">
                    <span className="group relative flex items-center">
                      <Icon
                        icon={InformationCircleIcon}
                        className="w-[1em] h-[1em] text-gray-500"
                      />
                      <span className="absolute bottom-full left-1/2 transform -translate-x-1/2 p-2 bg-gray-800 text-white text-xs rounded opacity-0 group-hover:opacity-100 transition-opacity duration-300 w-80 text-center pointer-events-none group-hover:pointer-events-auto">
                        Fingerprint fields are used to identify and group
                        similar alerts. Choose fields that uniquely identify an
                        alert type, such as &apos;service&apos;,
                        &apos;error_type&apos;, or
                        &apos;affected_component&apos;.
                      </span>
                    </span>
                  </span>
                </span>
                <Controller
                  name="fingerprint_fields"
                  control={control}
                  rules={{
                    required: "At least one fingerprint field is required",
                  }}
                  render={({ field }) => (
                    <MultiSelect
                      {...field}
                      options={availableFields.map((fieldName) => ({
                        value: fieldName,
                        label: fieldName,
                      }))}
                      placeholder="Select fingerprint fields"
                      value={field.value?.map((value: string) => ({
                        value,
                        label: value,
                      }))}
                      onChange={(selectedOptions) => {
                        field.onChange(
                          selectedOptions.map(
                            (option: { value: string }) => option.value
                          )
                        );
                      }}
                      noOptionsMessage={() =>
                        selectedProviderType
                          ? "No options"
                          : "Please choose provider to see available fields"
                      }
                    />
                  )}
                />
                {errors.fingerprint_fields && (
                  <p className="mt-1 text-sm text-red-600">
                    {errors.fingerprint_fields.message}
                  </p>
                )}
              </div>
              <div>
                <Text className="flex items-center space-x-2">
                  <Controller
                    name="full_deduplication"
                    control={control}
                    render={({ field }) => (
                      <Switch checked={field.value} onChange={field.onChange} />
                    )}
                  />
                  <span className="text-sm font-medium text-gray-700 flex items-center">
                    Full deduplication
                    <span className="ml-1 relative inline-flex items-center">
                      <span className="group relative flex items-center">
                        <Icon
                          icon={InformationCircleIcon}
                          className="w-[1em] h-[1em] text-gray-500"
                        />
                        <span className="absolute bottom-full left-1/2 transform -translate-x-1/2 p-2 bg-gray-800 text-white text-xs rounded opacity-0 group-hover:opacity-100 transition-opacity duration-300 w-80 text-center pointer-events-none group-hover:pointer-events-auto">
                          1. Full deduplication: Keep will discard events if
                          they are the same (excluding the &apos;Ignore
                          Fields&apos;).
                          <br />
                          2. Partial deduplication (default): Uses specified
                          fields to correlate alerts. E.g., two alerts with same
                          &apos;service&apos; and &apos;env&apos; fields will be
                          deduped into one alert.
                        </span>
                      </span>
                    </span>
                  </span>
                </Text>
              </div>

              {fullDeduplication && (
                <div>
                  <Text className="block text-sm font-medium text-gray-700 mb-2">
                    Ignore fields
                  </Text>
                  <Controller
                    name="ignore_fields"
                    control={control}
                    render={({ field }) => (
                      <MultiSelect
                        {...field}
                        options={availableFields.map((fieldName) => ({
                          value: fieldName,
                          label: fieldName,
                        }))}
                        placeholder="Select ignore fields"
                        value={field.value?.map((value: string) => ({
                          value,
                          label: value,
                        }))}
                        onChange={(selectedOptions) => {
                          field.onChange(
                            selectedOptions.map(
                              (option: { value: string }) => option.value
                            )
                          );
                        }}
                      />
                    )}
                  />
                  {errors.ignore_fields && (
                    <p className="mt-1 text-sm text-red-600">
                      {errors.ignore_fields.message}
                    </p>
                  )}
                </div>
              )}
            </div>
          </Card>
          {errors.root?.serverError && (
            <Callout
              className="mt-4"
              title="Error while saving rule"
              color="rose"
            >
              {errors.root.serverError.message}
            </Callout>
          )}
        </div>
        <div className="mt-6 flex justify-end gap-2">
          <Button
            color="orange"
            variant="secondary"
            onClick={handleToggle}
            type="button"
            className="border border-orange-500 text-orange-500"
          >
            Cancel
          </Button>
          <Button color="orange" type="submit" disabled={isSubmitting}>
            {isSubmitting ? "Saving..." : "Save Rule"}
          </Button>
        </div>
      </form>
    </SidePanel>
  );
};

export default DeduplicationSidebar;<|MERGE_RESOLUTION|>--- conflicted
+++ resolved
@@ -22,17 +22,11 @@
   ExclamationTriangleIcon,
   InformationCircleIcon,
 } from "@heroicons/react/24/outline";
-<<<<<<< HEAD
 import { KeyedMutator } from "swr";
 import { useApi } from "@/shared/lib/hooks/useApi";
 import { KeepApiError } from "@/shared/lib/api/KeepApiError";
-=======
 import { Providers } from "@/app/(keep)/providers/providers";
-import { useApiUrl } from "utils/hooks/useConfig";
-import { useHydratedSession as useSession } from "@/shared/lib/hooks/useHydratedSession";
-import { KeyedMutator } from "swr";
 import SidePanel from "@/components/SidePanel";
->>>>>>> b4d05d92
 
 interface ProviderOption {
   value: string;
