--- conflicted
+++ resolved
@@ -23,11 +23,6 @@
 } from "@tanstack/react-table";
 import { DeduplicationRule } from "@/app/(keep)/deduplication/models";
 import DeduplicationSidebar from "@/app/(keep)/deduplication/DeduplicationSidebar";
-<<<<<<< HEAD
-import { TrashIcon, PlusIcon } from "@heroicons/react/24/outline";
-import Image from "next/image";
-import { useApi } from "@/shared/lib/hooks/useApi";
-=======
 import {
   TrashIcon,
   PauseIcon,
@@ -36,9 +31,7 @@
 } from "@heroicons/react/24/outline";
 import Image from "next/image";
 import { useProviders } from "utils/hooks/useProviders";
-import { useApiUrl } from "utils/hooks/useConfig";
-import { useHydratedSession as useSession } from "@/shared/lib/hooks/useHydratedSession";
->>>>>>> b4d05d92
+import { useApi } from "@/shared/lib/hooks/useApi";
 
 const columnHelper = createColumnHelper<DeduplicationRule>();
 
