import { TopologyNode } from "@/app/(keep)/topology/model";
import { Edge, Position } from "@xyflow/react";
import dagre, { graphlib } from "@dagrejs/dagre";
import { nodeHeight, nodeWidth } from "@/app/(keep)/topology/ui/map/styles";

// A flag to track if we've shown the warning message
let hasShownLimitWarning = false;

// Updated function with node limit
export function getLayoutedElements(
  nodes: TopologyNode[],
  edges: Edge[],
  bypassLimit = false,
  applicationMode = false
) {
  const MAX_NODES = 100;
  const MAX_APPLICATION_NODES = 300; // Higher limit for application view
  const totalNodes = nodes.length;
  let limitedNodes = nodes;
  let limitedEdges = edges;
  let limitApplied = false;
  let maxNodesToShow = applicationMode ? MAX_APPLICATION_NODES : MAX_NODES;

  // Check if we need to limit the nodes
  if (
    (!bypassLimit || (applicationMode && totalNodes > MAX_APPLICATION_NODES)) &&
    totalNodes > maxNodesToShow
  ) {
    limitedNodes = nodes.slice(0, maxNodesToShow);
    limitApplied = true;

    // Show warning message only once (if not in application mode)
    if (!applicationMode && !hasShownLimitWarning) {
      console.warn(
        `Topology display limited to ${maxNodesToShow} nodes (total: ${totalNodes})`
      );
      hasShownLimitWarning = true;
    } else if (applicationMode) {
      console.warn(
        `Application view limited to ${MAX_APPLICATION_NODES} nodes (total: ${totalNodes})`
      );
    }

    // Only keep edges that connect the limited nodes
    const limitedNodeIds = new Set(limitedNodes.map((node) => node.id));
    limitedEdges = edges.filter(
      (edge) =>
        limitedNodeIds.has(edge.source) && limitedNodeIds.has(edge.target)
    );
  } else if (bypassLimit && !applicationMode && totalNodes > MAX_NODES) {
    // Log when we're bypassing the limit for debugging
    console.info(
      `Bypassing node limit for ${totalNodes} nodes (e.g., for selected application view)`
    );
  }

  const dagreGraph = new graphlib.Graph({});
  dagreGraph.setDefaultEdgeLabel(() => ({}));

  // Adjust node spacing based on the number of nodes
  // Use tighter spacing for larger graphs to fit more nodes in the view
  let nodeSep = 50;
  let rankSep = 200;

  if (limitedNodes.length > 100) {
    nodeSep = 30;
    rankSep = 120;
  }
  if (limitedNodes.length > 200) {
    nodeSep = 20;
    rankSep = 80;
  }

  dagreGraph.setGraph({
    rankdir: "LR",
    nodesep: nodeSep,
    ranksep: rankSep,
  });

  // Add only the limited nodes to the dagre graph
  limitedNodes.forEach((node) => {
    dagreGraph.setNode(node.id, { width: nodeWidth, height: nodeHeight });
  });

  // Add the limited edges to the dagre graph
  limitedEdges.forEach((edge) => {
    dagreGraph.setEdge(edge.source, edge.target);
  });

  dagre.layout(dagreGraph);

<<<<<<< HEAD
  // Apply the layout to the nodes
  limitedNodes.forEach((node) => {
=======
  var nodesWithCorruptedY: number = 0

  nodes.forEach((node) => {
>>>>>>> f85036b5
    const gNode = dagreGraph.node(node.id);

    // Dagre has a bug returning NaN for y positions,
    // which causes the nodes to be positioned incorrectly
    // I didn't manage to find the root cause, so here is a "dirty" fix.
    // Fix for https://github.com/keephq/keep/issues/4455
    if(Number.isNaN(gNode.y)) {
      if (gNode.rank) {
        gNode.y = (gNode.rank + nodesWithCorruptedY) * nodeHeight * 1.5;
      }
      else {
        gNode.y = nodesWithCorruptedY * nodeHeight * 1.5;
      }
      nodesWithCorruptedY++;
    }

    node.position = {
      x: gNode.x - gNode.width / 2,
      y: gNode.y - gNode.height / 2,
    };
    node.style = {
      ...node.style,
      width: gNode.width as number,
      height: gNode.height as number,
    };
    node.targetPosition = Position.Left;
    node.sourcePosition = Position.Right;
  });

  // Return only the limited nodes and edges
  return {
    nodes: limitedNodes,
    edges: limitedEdges,
    metadata: limitApplied
      ? {
          limitApplied: true,
          totalNodes,
          displayedNodes: limitedNodes.length,
        }
      : undefined,
  };
}<|MERGE_RESOLUTION|>--- conflicted
+++ resolved
@@ -89,25 +89,20 @@
 
   dagre.layout(dagreGraph);
 
-<<<<<<< HEAD
+  var nodesWithCorruptedY: number = 0;
+
   // Apply the layout to the nodes
   limitedNodes.forEach((node) => {
-=======
-  var nodesWithCorruptedY: number = 0
-
-  nodes.forEach((node) => {
->>>>>>> f85036b5
     const gNode = dagreGraph.node(node.id);
 
     // Dagre has a bug returning NaN for y positions,
     // which causes the nodes to be positioned incorrectly
     // I didn't manage to find the root cause, so here is a "dirty" fix.
     // Fix for https://github.com/keephq/keep/issues/4455
-    if(Number.isNaN(gNode.y)) {
+    if (Number.isNaN(gNode.y)) {
       if (gNode.rank) {
         gNode.y = (gNode.rank + nodesWithCorruptedY) * nodeHeight * 1.5;
-      }
-      else {
+      } else {
         gNode.y = nodesWithCorruptedY * nodeHeight * 1.5;
       }
       nodesWithCorruptedY++;
