--- conflicted
+++ resolved
@@ -452,14 +452,9 @@
 
   const previousNodesIds = useRef<Set<string>>(new Set());
 
-<<<<<<< HEAD
   const { data: allIncidents } = useIncidents({});
-=======
   const { useLastAlerts } = useAlerts();
-
-  const { data: allIncidents } = useIncidents(false, false);
   const { data: allAlerts } = useLastAlerts(undefined);
->>>>>>> af381669
 
   useEffect(
     function createAndSetLayoutedNodesAndEdges() {
