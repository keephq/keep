"use client";
import React, {
  ElementType,
  useCallback,
  useEffect,
  useMemo,
  useRef,
  useState,
} from "react";
import {
  Background,
  BackgroundVariant,
  Controls,
  Edge,
  ReactFlow,
  ReactFlowInstance,
  ReactFlowProvider,
  applyNodeChanges,
  applyEdgeChanges,
  NodeChange,
  EdgeChange,
  FitViewOptions,
  addEdge,
  reconnectEdge,
} from "@xyflow/react";
import { ServiceNode } from "./service-node";
import { Button, Card, MultiSelect, MultiSelectItem } from "@tremor/react";
import {
  ArrowUpRightIcon,
  ArrowDownTrayIcon,
  ArrowUpTrayIcon,
  PlusIcon,
  ArrowPathIcon,
  XMarkIcon,
} from "@heroicons/react/24/outline";
import {
  edgeLabelBgStyleNoHover,
  edgeMarkerEndNoHover,
  edgeLabelBgStyleHover,
  edgeMarkerEndHover,
} from "./styles";
import "./topology.css";
import Loading from "@/app/(keep)/loading";
import { Link } from "@/components/ui";
import { useRouter } from "next/navigation";
import { useTopologySearchContext } from "../../TopologySearchContext";
import { ApplicationNode } from "./application-node";
import { ManageSelection } from "./manage-selection";
import {
  useTopology,
  useTopologyApplications,
  TopologyApplication,
  TopologyNode,
  TopologyService,
  TopologyServiceMinimal,
  TopologyApplicationMinimal,
} from "@/app/(keep)/topology/model";
import { TopologySearchAutocomplete } from "../TopologySearchAutocomplete";
import "@xyflow/react/dist/style.css";
import { areSetsEqual } from "@/utils/helpers";
import { getLayoutedElements } from "@/app/(keep)/topology/ui/map/getLayoutedElements";
import { getNodesAndEdgesFromTopologyData } from "@/app/(keep)/topology/ui/map/getNodesAndEdgesFromTopologyData";
import { useIncidents } from "@/utils/hooks/useIncidents";
import { EdgeBase, Connection } from "@xyflow/system";
import { AddEditNodeSidePanel } from "./AddEditNodeSidePanel";
import { useApi } from "@/shared/lib/hooks/useApi";
import {
  EmptyStateCard,
  ErrorComponent,
  showErrorToast,
  showSuccessToast,
} from "@/shared/ui";
import { downloadFileFromString } from "@/shared/lib/downloadFileFromString";
import { TbTopologyRing } from "react-icons/tb";
<<<<<<< HEAD
import { ImportTopologyModal } from "./ImportTopologyModal";
=======
import { useAlerts } from "@/entities/alerts/model";
>>>>>>> f85036b5

const defaultFitViewOptions: FitViewOptions = {
  padding: 0.1,
  minZoom: 0.3,
};

type TopologyMapProps = {
  topologyServices?: TopologyService[];
  topologyApplications?: TopologyApplication[];
  selectedApplicationIds?: string[];
  providerIds?: string[];
  services?: string[];
  environment?: string;
  isVisible?: boolean;
  standalone?: boolean;
  onPullTopology?: (e: React.MouseEvent) => Promise<void>;
};

export function TopologyMap({
  topologyServices: initialTopologyServices,
  topologyApplications: initialTopologyApplications,
  selectedApplicationIds: initialSelectedApplicationIds,
  providerIds,
  services,
  environment,
  isVisible = true,
  standalone = false,
  onPullTopology,
}: TopologyMapProps) {
  const [initiallyFitted, setInitiallyFitted] = useState(false);
  const [isImportModalOpen, setIsImportModalOpen] = useState(false);

  // Track if we're in incident view mode (fixed application selection)
  const isIncidentView = Boolean(
    initialSelectedApplicationIds && initialSelectedApplicationIds.length > 0
  );

  const {
    topologyData,
    isLoading,
    error,
    mutate: mutateTopologyData,
  } = useTopology({
    providerIds,
    services,
    environment,
    initialData: initialTopologyServices,
  });
  const { applications, mutate: mutateApplications } = useTopologyApplications({
    initialData: initialTopologyApplications,
  });
  const router = useRouter();

  const {
    selectedObjectId,
    setSelectedObjectId,
    selectedApplicationIds,
    setSelectedApplicationIds,
  } = useTopologySearchContext();

  // if initialSelectedApplicationIds is provided, set it as selectedApplicationIds
  useEffect(() => {
    // Only update when there are valid initial IDs provided as props
    if (
      initialSelectedApplicationIds &&
      initialSelectedApplicationIds.length > 0
    ) {
      setSelectedApplicationIds(initialSelectedApplicationIds);
    }
    // We only want this effect to run once on initial render or when prop changes
    // eslint-disable-next-line react-hooks/exhaustive-deps
  }, [initialSelectedApplicationIds]);

  // Separate effect to check for application changes
  useEffect(() => {
    // This is only needed for debugging
    if (selectedApplicationIds.length > 0) {
      console.log("Active application filters:", selectedApplicationIds);
    }
  }, [selectedApplicationIds]);

  const [isSidePanelOpen, setIsSidePanelOpen] = useState<boolean>(false);

  const applicationMap = useMemo(() => {
    const map = new Map<string, TopologyApplication>();
    applications.forEach((app) => {
      map.set(app.id, app);
    });
    return map;
  }, [applications]);

  // State for nodes and edges
  const [nodes, setNodes] = useState<TopologyNode[]>([]);
  const [edges, setEdges] = useState<Edge[]>([]);

  // Refs for storing data - all declared at component level
  const reactFlowInstanceRef = useRef<ReactFlowInstance<TopologyNode, Edge>>();
  const edgeReconnectSuccessful = useRef(true);
  const previousNodesIds = useRef<Set<string>>(new Set());
  // Refs for storing the complete node data
  const allNodesRef = useRef<TopologyNode[]>([]);
  const allEdgesRef = useRef<Edge[]>([]);

  // Warning state
  const [limitWarning, setLimitWarning] = useState<{
    show: boolean;
    totalNodes?: number;
    displayedNodes?: number;
  }>({ show: false });

  // Statistics about the topology
  const [topologyStats, setTopologyStats] = useState<{
    totalNodes: number;
    displayedNodes: number;
    totalEdges: number;
    displayedEdges: number;
  }>({
    totalNodes: 0,
    displayedNodes: 0,
    totalEdges: 0,
    displayedEdges: 0,
  });

  // Optional: "Show All" handler
  const handleShowAll = useCallback(() => {
    if (allNodesRef.current.length > 0) {
      // This might cause performance issues, warn the user
      const confirmShowAll = window.confirm(
        `Showing all ${allNodesRef.current.length} nodes may cause performance issues. Continue?`
      );

      if (confirmShowAll) {
        // Apply layout to all nodes - this will be slow for large graphs
        const fullLayoutedElements = getLayoutedElements(
          allNodesRef.current,
          allEdgesRef.current,
          true // Bypass the limit
        );

        setNodes(fullLayoutedElements.nodes);
        setEdges(fullLayoutedElements.edges);
        setLimitWarning({ show: false });
      }
    }
  }, []);

  const highlightNodes = useCallback((nodeIds: string[]) => {
    setNodes((nds) =>
      nds.map((n) => {
        return {
          ...n,
          selected: nodeIds.includes(n.id),
        };
      })
    );
  }, []);

  const handleImportTopology = () => {
    setIsImportModalOpen(true);
  };

  const api = useApi();

  const handleExportTopology = async () => {
    try {
      const response = await api.get("/topology/export", {
        headers: {
          Accept: "application/x-yaml",
        },
      });
      downloadFileFromString({
        data: response,
        filename: "topology-export.yaml",
        contentType: "application/x-yaml",
      });
    } catch (error) {
      showErrorToast(error, "Error exporting topology");
    }
  };

  const fitViewToServices = useCallback((serviceIds: string[]) => {
    const nodesToFit: TopologyNode[] = [];
    for (const id of serviceIds) {
      const node = reactFlowInstanceRef.current?.getNode(id);
      if (node) {
        nodesToFit.push(node);
      }
    }
    // setTimeout is used to be sure that reactFlow will handle the fitView correctly
    setTimeout(() => {
      reactFlowInstanceRef.current?.fitView({
        padding: 0.2,
        nodes: nodesToFit,
        duration: 300,
        maxZoom: 1,
      });
    }, 0);
  }, []);

  const onNodesChange = useCallback((changes: NodeChange<TopologyNode>[]) => {
    setNodes((nds) => applyNodeChanges(changes, nds));
  }, []);

  const getServiceById = useCallback(
    (_id: string) => {
      return topologyData?.find((service) => {
        return service.id === _id;
      });
    },
    [topologyData]
  );

  const onConnect = useCallback(
    async (params: EdgeBase | Connection) => {
      const sourceService = getServiceById(params.source);
      const targetService = getServiceById(params.target);
      if (
        sourceService?.is_manual === true &&
        targetService?.is_manual === true
      ) {
        setEdges((eds) => addEdge(params, eds));
        try {
          const response = await api.post("/topology/dependency", {
            service_id: sourceService.id,
            depends_on_service_id: targetService.id,
          });
          mutateTopologyData();
        } catch (error) {
          const edgeIdToRevert = `xy-edge__${sourceService.id}right-${targetService.id}left`;
          setEdges((eds) => eds.filter((e) => e.id !== edgeIdToRevert));
          showErrorToast(
            error,
            `Error while adding connection from ${params.source} to ${params.target}: ${error}`
          );
        }
      }
    },
    [api, getServiceById, mutateTopologyData]
  );

  const onReconnectStart = useCallback(() => {
    edgeReconnectSuccessful.current = false;
  }, []);

  const onReconnect = useCallback(
    async (oldEdge: EdgeBase, newConnection: Connection) => {
      edgeReconnectSuccessful.current = true;
      if (
        getServiceById(oldEdge.source)?.is_manual === false ||
        getServiceById(oldEdge.target)?.is_manual === false ||
        getServiceById(newConnection.source)?.is_manual === false ||
        getServiceById(newConnection.target)?.is_manual === false
      ) {
        return;
      }
      if (
        oldEdge.source === newConnection.source &&
        oldEdge.target === newConnection.target
      ) {
        return;
      } else {
        setEdges((els) => reconnectEdge(oldEdge, newConnection, els));
        try {
          const response = await api.put("/topology/dependency", {
            id: oldEdge.id,
            service_id: newConnection.source,
            depends_on_service_id: newConnection.target,
          });
          mutateTopologyData();
        } catch (error) {
          setEdges((eds) => eds.filter((e) => e.id !== oldEdge.id));
          setEdges((eds) => addEdge(oldEdge, eds));
          showErrorToast(
            error,
            `Error while adding (re)connection from ${newConnection.source} to ${newConnection.target}`
          );
        }
      }
    },
    [api, mutateTopologyData, getServiceById]
  );

  const getEdgeIdBySourceTarget = useCallback(
    (source: string, target: string) => {
      const sourceNode = topologyData?.find((node) => node.id === source);
      const edge = sourceNode?.dependencies.find(
        (deps) => deps.serviceId === target
      );
      return edge?.id;
    },
    [topologyData]
  );

  const onReconnectEnd = useCallback(
    async (_: MouseEvent | TouchEvent, edge: Edge) => {
      if (
        getServiceById(edge.source)?.is_manual === false ||
        getServiceById(edge.target)?.is_manual === false
      ) {
        return;
      }

      if (!edgeReconnectSuccessful.current) {
        setEdges((eds) => eds.filter((e) => e.id !== edge.id));
        try {
          const edgeId = getEdgeIdBySourceTarget(edge.source, edge.target);
          const response = await api.delete(`/topology/dependency/${edgeId}`);
          mutateTopologyData();
          // setEdges((eds) => eds.filter((e) => e.id !== edge.id));
        } catch (error) {
          setEdges((eds) => addEdge(edge, eds));
          showErrorToast(
            error,
            `Failed to delete connection from ${edge.source} to ${edge.target}`
          );
        }
      }
      edgeReconnectSuccessful.current = true;
    },
    [mutateTopologyData, getEdgeIdBySourceTarget, api, getServiceById]
  );

  const onEdgesChange = useCallback(
    (changes: EdgeChange[]) =>
      setEdges((eds) => applyEdgeChanges(changes, eds)),
    []
  );

  const onEdgeHover = (eventType: "enter" | "leave", edge: Edge) => {
    const newEdges = [...edges];
    const currentEdge = newEdges.find((e) => e.id === edge.id);
    if (currentEdge) {
      currentEdge.style = eventType === "enter" ? { stroke: "orange" } : {};
      currentEdge.labelBgStyle =
        eventType === "enter" ? edgeLabelBgStyleHover : edgeLabelBgStyleNoHover;
      currentEdge.markerEnd =
        eventType === "enter" ? edgeMarkerEndHover : edgeMarkerEndNoHover;
      currentEdge.labelStyle = eventType === "enter" ? { fill: "white" } : {};
      setEdges(newEdges);
    }
  };

  const handleSelectFromSearch = useCallback(
    ({
      value,
    }: {
      value: TopologyServiceMinimal | TopologyApplicationMinimal;
    }) => {
      if ("service" in value) {
        setSelectedObjectId(value.id);
      } else {
        const application = applicationMap.get(value.id);
        if (application) {
          setSelectedObjectId(application.id);
        }
      }
    },
    [applicationMap, setSelectedObjectId]
  );

  // if the topology is not visible on first load, we need to fit the view manually
  useEffect(
    function fallbackFitView() {
      if (!isVisible || initiallyFitted) return;
      setTimeout(() => {
        reactFlowInstanceRef.current?.fitView(defaultFitViewOptions);
      }, 0);
      setInitiallyFitted(true);
    },
    [isVisible, initiallyFitted]
  );

  useEffect(() => {
    if (!isVisible || !selectedObjectId || selectedObjectId === "") {
      return;
    }
    const node = reactFlowInstanceRef.current?.getNode(selectedObjectId);
    if (node) {
      highlightNodes([selectedObjectId]);
      fitViewToServices([selectedObjectId]);
      setSelectedObjectId(null);
      return;
    }
    const application = applicationMap.get(selectedObjectId);
    if (!application) {
      return;
    }
    const serviceIds = application.services.map((s) => s.service);
    highlightNodes(serviceIds);
    fitViewToServices(serviceIds);
    setSelectedObjectId(null);
  }, [
    isVisible,
    applicationMap,
    fitViewToServices,
    highlightNodes,
    selectedObjectId,
    setSelectedObjectId,
  ]);

<<<<<<< HEAD
  const { data: allIncidents } = useIncidents();
=======
  const previousNodesIds = useRef<Set<string>>(new Set());

  const { data: allIncidents } = useIncidents({});
  const { useLastAlerts } = useAlerts();
  const { data: allAlerts } = useLastAlerts(undefined);
>>>>>>> f85036b5

  // Fixed useEffect with properly organized refs
  useEffect(
    function createAndSetLayoutedNodesAndEdges() {
      if (!topologyData) {
        return;
      }

      const { nodeMap, edgeMap } = getNodesAndEdgesFromTopologyData(
        topologyData,
        applicationMap,
        allIncidents?.items ?? [],
        allAlerts ?? [],
        mutateTopologyData
      );

      const newNodes = Array.from(nodeMap.values());
      const newEdges = Array.from(edgeMap.values());

      // Store the complete set of nodes and edges in refs for potential use later
      allNodesRef.current = newNodes;
      allEdgesRef.current = newEdges;

      if (
        previousNodesIds.current.size > 0 &&
        areSetsEqual(previousNodesIds.current, new Set(nodeMap.keys()))
      ) {
        // No need to update positions here since getLayoutedElements will return a new set of nodes
        previousNodesIds.current = new Set(nodeMap.keys());
      } else {
        previousNodesIds.current = new Set(nodeMap.keys());
      }

      // If we have initial selected applications, immediately apply those filters
      // instead of showing the default limited view
      if (
        initialSelectedApplicationIds &&
        initialSelectedApplicationIds.length > 0
      ) {
        // The watchSelectedApplications effect will handle this after state updates
        return;
      }

      const layoutedElements = getLayoutedElements(newNodes, newEdges);

      // Set state for nodes and edges - now only using the limited set
      setNodes(layoutedElements.nodes);
      setEdges(layoutedElements.edges);

      // Store the total counts for potential use
      setTopologyStats({
        totalNodes: newNodes.length,
        displayedNodes: layoutedElements.nodes.length,
        totalEdges: newEdges.length,
        displayedEdges: layoutedElements.edges.length,
      });

      // Show warning banner if node limit was applied
      if (layoutedElements.metadata?.limitApplied) {
        setLimitWarning({
          show: true,
          totalNodes: layoutedElements.metadata.totalNodes,
          displayedNodes: layoutedElements.metadata.displayedNodes,
        });
      } else {
        setLimitWarning({ show: false });
      }
    },
    [
      topologyData,
      applicationMap,
      allIncidents,
      mutateTopologyData,
      initialSelectedApplicationIds,
    ]
  );

  useEffect(
    function watchSelectedApplications() {
      if (selectedApplicationIds.length === 0) {
        // When no applications are selected, we need to go back to the
        // limited view to avoid performance issues with large topologies

        // Re-apply the original layout with limits (don't bypass)
        const layoutedElements = getLayoutedElements(
          allNodesRef.current,
          allEdgesRef.current,
          false, // Don't bypass limit
          false // Not in application mode
        );

        // Update nodes and edges with the original limited layout
        setNodes(layoutedElements.nodes);
        setEdges(layoutedElements.edges);

        // Restore the original topology stats
        setTopologyStats({
          totalNodes: allNodesRef.current.length,
          displayedNodes: layoutedElements.nodes.length,
          totalEdges: allEdgesRef.current.length,
          displayedEdges: layoutedElements.edges.length,
        });

        // Show the warning banner if node limit was applied
        if (layoutedElements.metadata?.limitApplied) {
          setLimitWarning({
            show: true,
            totalNodes: layoutedElements.metadata.totalNodes,
            displayedNodes: layoutedElements.metadata.displayedNodes,
          });
        }

        // Fit view to the visible nodes
        setTimeout(() => {
          reactFlowInstanceRef.current?.fitView(defaultFitViewOptions);
        }, 0);

        return;
      }

      // Get all service nodes that are part of selected applications
      const selectedServiceNodesIds = new Set(
        applications.flatMap((app) =>
          selectedApplicationIds.includes(app.id)
            ? app.services.map((s) => s.id.toString())
            : []
        )
      );

      // When applications are selected, let's use only the nodes and edges
      // that are part of the selected applications, but bypass the limit
      const filteredNodes = allNodesRef.current.filter(
        (n) => n.type !== "service" || selectedServiceNodesIds.has(n.id)
      );

      const filteredEdges = allEdgesRef.current.filter(
        (e) =>
          selectedServiceNodesIds.has(e.source) &&
          selectedServiceNodesIds.has(e.target)
      );

      // Apply layout with application mode to handle larger sets with a higher limit
      const layoutedElements = getLayoutedElements(
        filteredNodes,
        filteredEdges,
        false, // Don't bypass the limit completely
        true // Use application mode with higher limits
      );

      // Update nodes and edges with the newly layouted elements
      setNodes(layoutedElements.nodes);
      setEdges(layoutedElements.edges);

      // Update stats to reflect what we're displaying
      setTopologyStats((prev) => ({
        ...prev,
        displayedNodes: layoutedElements.nodes.length,
        displayedEdges: layoutedElements.edges.length,
      }));

      // Show warning if we had to limit application nodes
      if (layoutedElements.metadata?.limitApplied) {
        setLimitWarning({
          show: true,
          totalNodes: layoutedElements.metadata.totalNodes,
          displayedNodes: layoutedElements.metadata.displayedNodes,
        });
      } else {
        // Hide the limit warning if there's no limit applied
        setLimitWarning({ show: false });
      }

      // Then fit view to the nodes
      setTimeout(() => {
        reactFlowInstanceRef.current?.fitView({
          padding: 0.2,
          minZoom: 0.5,
          nodes: layoutedElements.nodes,
          duration: 300,
        });
      }, 0);
    },
    [
      applications,
      selectedApplicationIds,
      getLayoutedElements,
      defaultFitViewOptions,
    ]
  );

  if (isLoading) {
    return <Loading />;
  }
  if (error) {
    return (
      <div className="mt-20 flex flex-col justify-center">
        <ErrorComponent
          error={error || new Error("Error Loading Topology Data")}
          description="We encountered some problem while trying to load your topology data, please contact us if this issue continues"
          reset={() => {
            mutateTopologyData();
          }}
        />
      </div>
    );
  }

  return (
    <>
      <div className="flex flex-col gap-4 h-full">
        {/* Banner placed outside the flex layout for the controls */}
        {limitWarning.show && (
          <div className="bg-amber-50 w-full py-2 px-4 mb-2 flex justify-between items-center border-y border-amber-200">
            <div className="flex items-center">
              <span className="font-medium text-amber-800 mr-2">
                Limited View
              </span>
              <span className="text-amber-700">
                For performance reasons, only {limitWarning.displayedNodes} out
                of {limitWarning.totalNodes} nodes are displayed.
              </span>
            </div>
            <div className="flex items-center gap-4">
              <Button
                size="xs"
                color="amber"
                variant="secondary"
                onClick={handleShowAll}
                className="whitespace-nowrap"
              >
                Show All (May Affect Performance)
              </Button>
              <button
                className="text-amber-400 hover:text-amber-500"
                onClick={() => setLimitWarning({ show: false })}
              >
                <XMarkIcon className="h-5 w-5" aria-hidden="true" />
              </button>
            </div>
          </div>
        )}
        <div className="flex justify-between gap-4 items-center">
          <TopologySearchAutocomplete
            wrapperClassName="w-full flex-1"
            includeApplications={true}
            providerIds={providerIds}
            services={services}
            environment={environment}
            placeholder="Search for a service or application"
            onSelect={handleSelectFromSearch}
          />
          {/* Using z-index to overflow the manage selection component */}
          <div className="basis-1/3 relative z-30">
            <MultiSelect
              placeholder={
                isIncidentView
                  ? "Application filter locked"
                  : "Show application"
              }
              value={selectedApplicationIds}
              onValueChange={(newValues) => {
                // Prevent changes if we're in incident view
                if (isIncidentView) {
                  return;
                }
                setSelectedApplicationIds(newValues);
              }}
              disabled={!applications.length || isIncidentView}
            >
              {applications.map((app) => (
                <MultiSelectItem key={app.id} value={app.id}>
                  {app.name}
                </MultiSelectItem>
              ))}
            </MultiSelect>
          </div>
          <div className="flex gap-2">
            <Button
              onClick={() => setIsSidePanelOpen(true)}
              color="orange"
              variant="primary"
              size="md"
              icon={PlusIcon}
            >
              Add Node
            </Button>
            <Button
              onClick={handleImportTopology}
              color="orange"
              variant="secondary"
              size="md"
              icon={ArrowUpTrayIcon}
            >
              Import
            </Button>
            <Button
              onClick={handleExportTopology}
              color="orange"
              variant="secondary"
              size="md"
              icon={ArrowDownTrayIcon}
            >
              Export
            </Button>
            {onPullTopology && (
              <Button
                onClick={onPullTopology}
                color="orange"
                variant="secondary"
                size="md"
                icon={ArrowPathIcon}
              >
                Pull from providers
              </Button>
            )}
          </div>

          {!standalone ? (
            <div>
              <Link
                icon={ArrowUpRightIcon}
                iconPosition="right"
                className="mr-2"
                href="/topology"
              >
                Full topology map
              </Link>
            </div>
          ) : null}
        </div>
        <Card className="p-0 h-full mx-auto relative overflow-hidden flex flex-col">
          <div className="absolute bottom-4 left-4 z-30 bg-white bg-opacity-80 rounded-md px-2 py-1 text-xs text-gray-600">
            Displaying {topologyStats.displayedNodes} of{" "}
            {topologyStats.totalNodes} nodes
          </div>
          <ReactFlowProvider>
            <ManageSelection
              topologyMutator={mutateTopologyData}
              getServiceById={getServiceById}
            />
            <ReactFlow
              nodes={nodes}
              edges={edges}
              minZoom={0.1}
              snapToGrid
              fitView
              fitViewOptions={defaultFitViewOptions}
              onNodesChange={onNodesChange}
              onEdgesChange={onEdgesChange}
              onReconnect={onReconnect}
              onReconnectStart={onReconnectStart}
              onReconnectEnd={onReconnectEnd}
              onConnect={onConnect}
              zoomOnDoubleClick={true}
              onEdgeMouseEnter={(_event, edge) => onEdgeHover("enter", edge)}
              onEdgeMouseLeave={(_event, edge) => onEdgeHover("leave", edge)}
              nodeTypes={{
                service: ServiceNode,
                application: ApplicationNode,
              }}
              onInit={(instance) => {
                reactFlowInstanceRef.current = instance;
              }}
            >
              <Background variant={BackgroundVariant.Lines} />
              <Controls />
            </ReactFlow>
          </ReactFlowProvider>
          {!topologyData ||
            (topologyData?.length === 0 && (
              <>
                <div className="absolute top-0 right-0 bg-gray-200 opacity-30 h-full w-full" />
                <div className="absolute top-0 right-0 h-full w-full p-4 md:p-10">
                  <div className="relative w-full h-full flex flex-col justify-center mb-20">
                    <EmptyStateCard
                      className="mb-20 max-w-3xl min-h-72"
                      icon={TbTopologyRing}
                      title="No Topology Yet"
                      description="Start by connecting providers that support topology, import topology data or create a new topology manually"
                    >
                      <div className="flex gap-2">
                        <Button
                          color="orange"
                          variant="secondary"
                          size="md"
                          onClick={handleImportTopology}
                        >
                          Import
                        </Button>
                        <Button
                          color="orange"
                          variant="primary"
                          size="md"
                          onClick={() =>
                            router.push("/providers?labels=topology")
                          }
                        >
                          Connect Providers
                        </Button>
                      </div>
                    </EmptyStateCard>
                  </div>
                </div>
              </>
            ))}
        </Card>
      </div>

      {/* Import Modal */}
      <ImportTopologyModal
        isOpen={isImportModalOpen}
        onClose={() => setIsImportModalOpen(false)}
        onSuccess={() => {
          mutateApplications();
          mutateTopologyData();
        }}
      />

      {/* Add Node Side Panel */}
      <AddEditNodeSidePanel
        isOpen={isSidePanelOpen}
        topologyMutator={mutateTopologyData}
        handleClose={() => {
          setIsSidePanelOpen(false);
        }}
      />
    </>
  );
}<|MERGE_RESOLUTION|>--- conflicted
+++ resolved
@@ -72,11 +72,8 @@
 } from "@/shared/ui";
 import { downloadFileFromString } from "@/shared/lib/downloadFileFromString";
 import { TbTopologyRing } from "react-icons/tb";
-<<<<<<< HEAD
 import { ImportTopologyModal } from "./ImportTopologyModal";
-=======
 import { useAlerts } from "@/entities/alerts/model";
->>>>>>> f85036b5
 
 const defaultFitViewOptions: FitViewOptions = {
   padding: 0.1,
@@ -477,15 +474,9 @@
     setSelectedObjectId,
   ]);
 
-<<<<<<< HEAD
-  const { data: allIncidents } = useIncidents();
-=======
-  const previousNodesIds = useRef<Set<string>>(new Set());
-
   const { data: allIncidents } = useIncidents({});
   const { useLastAlerts } = useAlerts();
   const { data: allAlerts } = useLastAlerts(undefined);
->>>>>>> f85036b5
 
   // Fixed useEffect with properly organized refs
   useEffect(
