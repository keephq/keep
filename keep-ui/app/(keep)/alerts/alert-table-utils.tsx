--- conflicted
+++ resolved
@@ -26,8 +26,6 @@
   UISeverity,
 } from "@/shared/ui";
 import { DynamicImageProviderIcon } from "@/components/ui";
-import Image from "next/image";
-import { KeepLogoError } from "@/shared/ui/KeepLogoError";
 
 export const DEFAULT_COLS = [
   "severity",
@@ -127,13 +125,7 @@
       (row) => {
         // Extract value using the dot notation path
         const keys = colName.split(".");
-<<<<<<< HEAD
         let value: any = row;
-=======
-        let alertValue: any = context.row.original;
-
-        // Traverse the object using the dot notation
->>>>>>> 2b409ed8
         for (const key of keys) {
           if (value && typeof value === "object" && key in value) {
             value = value[key as keyof typeof value];
@@ -161,7 +153,6 @@
             }
           }
 
-<<<<<<< HEAD
           if (typeof value === "object" && value !== null) {
             return "object"; // Group all objects together
           }
@@ -189,40 +180,16 @@
               </Accordion>
             );
           }
-=======
-        // Special handling for imageUrl
-        if (colName === "imageUrl" && alertValue) {
-          return <AlertImage imageUrl={alertValue} />;
-        }
-
-        // Handle object values
-        if (typeof alertValue === "object" && alertValue !== null) {
-          return (
-            <Accordion>
-              <AccordionHeader>Value</AccordionHeader>
-              <AccordionBody>
-                <pre className="overflow-scroll max-w-lg">
-                  {JSON.stringify(alertValue, null, 2)}
-                </pre>
-              </AccordionBody>
-            </Accordion>
-          );
-        }
-
-        // Handle primitive values
-        if (alertValue && alertValue !== null) {
-          return (
-            <div className="truncate whitespace-pre-wrap line-clamp-3">
-              {alertValue.toString()}
-            </div>
-          );
-        }
->>>>>>> 2b409ed8
-
-          if (alertValue && alertValue !== null) {
+
+          // Special handling for imageUrl
+          if (colName === "imageUrl" && value) {
+            return <AlertImage imageUrl={value as string} />;
+          }
+
+          if (value && value !== null) {
             return (
               <div className="truncate whitespace-pre-wrap line-clamp-3">
-                {alertValue.toString()}
+                {value.toString()}
               </div>
             );
           }
