import { useState } from "react";
import {
  ColumnDef,
  FilterFn,
  RowSelectionState,
  VisibilityState,
  createColumnHelper,
} from "@tanstack/react-table";
import { AlertDto } from "@/entities/alerts/model";
import { Accordion, AccordionBody, AccordionHeader, Icon } from "@tremor/react";
import { AlertName } from "@/entities/alerts/ui";
import AlertAssignee from "./alert-assignee";
import AlertExtraPayload from "./alert-extra-payload";
import AlertMenu from "./alert-menu";
import { isSameDay, isValid, isWithinInterval } from "date-fns";
import {
  MdOutlineNotificationsActive,
  MdOutlineNotificationsOff,
} from "react-icons/md";
import { getStatusIcon, getStatusColor } from "@/shared/lib/status-utils";
import TimeAgo from "react-timeago";
import { useConfig } from "utils/hooks/useConfig";
import {
  TableIndeterminateCheckbox,
  TableSeverityCell,
  UISeverity,
} from "@/shared/ui";
import { DynamicImageProviderIcon } from "@/components/ui";

export const DEFAULT_COLS = [
  "severity",
  "checkbox",
  "noise",
  "source",
  "name",
  "description",
  "status",
  "lastReceived",
  "alertMenu",
];
export const DEFAULT_COLS_VISIBILITY = DEFAULT_COLS.reduce<VisibilityState>(
  (acc, colId) => ({ ...acc, [colId]: true }),
  {}
);

export const getColumnsIds = (columns: ColumnDef<AlertDto>[]) =>
  columns.map((column) => column.id as keyof AlertDto);

export const getOnlyVisibleCols = (
  columnVisibility: VisibilityState,
  columnsIds: (keyof AlertDto)[]
): VisibilityState =>
  columnsIds.reduce<VisibilityState>((acc, columnId) => {
    if (DEFAULT_COLS.includes(columnId)) {
      return acc;
    }

    if (columnId in columnVisibility) {
      return { ...acc, [columnId]: columnVisibility[columnId] };
    }

    return { ...acc, [columnId]: false };
  }, columnVisibility);

export const isDateWithinRange: FilterFn<AlertDto> = (row, columnId, value) => {
  const date = new Date(row.getValue(columnId));

  const { start, end } = value;

  if (!date) {
    return true;
  }

  if (isValid(start) && isValid(end)) {
    return isWithinInterval(date, { start, end });
  }

  if (isValid(start)) {
    return isSameDay(start, date);
  }

  if (isValid(end)) {
    return isSameDay(end, date);
  }

  return true;
};

const columnHelper = createColumnHelper<AlertDto>();

interface GenerateAlertTableColsArg {
  additionalColsToGenerate?: string[];
  isCheckboxDisplayed?: boolean;
  isMenuDisplayed?: boolean;
  setNoteModalAlert?: (alert: AlertDto) => void;
  setTicketModalAlert?: (alert: AlertDto) => void;
  setRunWorkflowModalAlert?: (alert: AlertDto) => void;
  setDismissModalAlert?: (alert: AlertDto[]) => void;
  setChangeStatusAlert?: (alert: AlertDto) => void;
  presetName: string;
  presetNoisy?: boolean;
}

export const useAlertTableCols = (
  {
    additionalColsToGenerate = [],
    isCheckboxDisplayed,
    isMenuDisplayed,
    setNoteModalAlert,
    setTicketModalAlert,
    setRunWorkflowModalAlert,
    setDismissModalAlert,
    setChangeStatusAlert,
    presetName,
    presetNoisy = false,
  }: GenerateAlertTableColsArg = { presetName: "feed" }
) => {
  const [expandedToggles, setExpandedToggles] = useState<RowSelectionState>({});
  const { data: configData } = useConfig();
  // check if noisy alerts are enabled
  const noisyAlertsEnabled = configData?.NOISY_ALERTS_ENABLED;

  const filteredAndGeneratedCols = additionalColsToGenerate.map((colName) =>
    columnHelper.display({
      id: colName,
      header: colName,
      minSize: 100,
      cell: (context) => {
        const keys = colName.split(".");
        let alertValue: any = context.row.original;
        for (const key of keys) {
          if (
            alertValue &&
            typeof alertValue === "object" &&
            key in alertValue
          ) {
            alertValue = alertValue[key as keyof typeof alertValue];
          } else {
            alertValue = undefined;
            break;
          }
        }

        if (typeof alertValue === "object" && alertValue !== null) {
          return (
            <Accordion>
              <AccordionHeader>Value</AccordionHeader>
              <AccordionBody>
                <pre className="overflow-scroll max-w-lg">
                  {JSON.stringify(alertValue, null, 2)}
                </pre>
              </AccordionBody>
            </Accordion>
          );
        }

        if (alertValue && alertValue !== null) {
          return <div className="truncate">{alertValue.toString()}</div>;
        }

        return "";
      },
    })
  ) as ColumnDef<AlertDto>[];

  return [
    columnHelper.display({
      id: "severity",
      maxSize: 2,
      header: () => <></>,
      cell: (context) => (
        <TableSeverityCell
          severity={context.row.original.severity as unknown as UISeverity}
        />
      ),
      meta: {
        tdClassName: "w-1 !p-0",
        thClassName: "w-1 !p-0",
      },
    }),
    ...(isCheckboxDisplayed
      ? [
          columnHelper.display({
            id: "checkbox",
            maxSize: 32,
            minSize: 32,
            meta: {
              tdClassName: "w-6 !py-2 !pl-2 !pr-1",
              thClassName: "w-6 !py-2 !pl-2 !pr-1 ",
            },
            header: (context) => (
              <TableIndeterminateCheckbox
                checked={context.table.getIsAllRowsSelected()}
                indeterminate={context.table.getIsSomeRowsSelected()}
                onChange={context.table.getToggleAllRowsSelectedHandler()}
              />
            ),
            cell: (context) => (
              <TableIndeterminateCheckbox
                checked={context.row.getIsSelected()}
                indeterminate={context.row.getIsSomeSelected()}
                onChange={context.row.getToggleSelectedHandler()}
              />
            ),
          }),
        ]
      : ([] as ColumnDef<AlertDto>[])),
    // noisy column
    ...(noisyAlertsEnabled
      ? [
          columnHelper.display({
            id: "noise",
            size: 5,
            header: () => <></>,
            cell: (context) => {
              // Get the status of the alert
              const status = context.row.original.status;
              const isNoisy = context.row.original.isNoisy;

              // Return null if presetNoisy is not true
              if (!presetNoisy && !isNoisy) {
                return null;
              } else if (presetNoisy) {
                // Decide which icon to display based on the status
                if (status === "firing") {
                  return (
                    <Icon icon={MdOutlineNotificationsActive} color="red" />
                  );
                } else {
                  return <Icon icon={MdOutlineNotificationsOff} color="red" />;
                }
              }
              // else, noisy alert in non noisy preset
              else {
                if (status === "firing") {
                  return (
                    <Icon icon={MdOutlineNotificationsActive} color="red" />
                  );
                } else {
                  return null;
                }
              }
            },
            meta: {
              tdClassName: "p-0",
              thClassName: "p-0",
            },
            enableSorting: false,
          }),
        ]
      : []),
    // Source column with exact 40px width ( see alert-table-headers )
    columnHelper.accessor("source", {
      id: "source",
      header: () => <></>,
      minSize: 40,
      maxSize: 40,
      enableSorting: false,
      enableResizing: false,
      cell: (context) => (
        <div className="flex items-center justify-center">
          {(context.getValue() ?? []).map((source, index) => {
            let imagePath = `/icons/${source}-icon.png`;
            if (source.includes("@")) {
              imagePath = "/icons/mailgun-icon.png";
            }
            return (
              <DynamicImageProviderIcon
                className={`inline-block ${index == 0 ? "" : "-ml-2"}`}
                key={source}
                alt={source}
                height={24}
                width={24}
                title={source}
                src={imagePath}
              />
            );
          })}
        </div>
      ),
      meta: {
        tdClassName: "!p-0 w-4 sm:w-8 !box-border",
        thClassName: "!p-0 w-4 sm:w-8 !box-border",
      },
    }),
    // Name column butted up against source
    columnHelper.display({
      id: "name",
      header: "Name",
      cell: (context) => (
        <div>
          <AlertName
            alert={context.row.original}
            setNoteModalAlert={setNoteModalAlert}
            setTicketModalAlert={setTicketModalAlert}
          />
        </div>
      ),
      meta: {
        tdClassName: "!pl-0  w-4 sm:w-8",
        thClassName: "!pl-1  w-4 sm:w-8", // Small padding for header text only
      },
    }),
    columnHelper.accessor("description", {
      id: "description",
      header: "Description",
      minSize: 100,
      cell: (context) => (
        <div title={context.getValue()}>
          <div className="truncate">{context.getValue()}</div>
        </div>
      ),
    }),
    columnHelper.accessor("status", {
      id: "status",
      header: "Status",
      maxSize: 100,
      size: 100,
      cell: (context) => (
        <span className="flex items-center gap-1 capitalize">
          <Icon
            icon={getStatusIcon(context.getValue())}
            size="sm"
            color={getStatusColor(context.getValue())}
            className="!p-0"
          />
          {context.getValue()}
        </span>
      ),
    }),
    columnHelper.accessor("lastReceived", {
      id: "lastReceived",
      header: "Last Received",
      filterFn: isDateWithinRange,
      minSize: 100,
      // data is a Date object (converted in usePresetAlerts)
      cell: (context) => {
        const value = context.getValue();
        const date = value instanceof Date ? value : new Date(value);
        const isoString = date.toISOString();
        return (
<<<<<<< HEAD
          <span title={isoString}>
            <TimeAgo date={isoString} />
=======
          <span>
            <TimeAgo
              date={context.getValue().toISOString()}
              title={context.getValue().toLocaleString()}
            />
>>>>>>> 2ffb639f
          </span>
        );
      },
    }),
    columnHelper.accessor("assignee", {
      id: "assignee",
      header: "Assignee",
      minSize: 100,
      cell: (context) => <AlertAssignee assignee={context.getValue()} />,
    }),
    columnHelper.display({
      id: "extraPayload",
      header: "Extra Payload",
      minSize: 200,
      cell: (context) => (
        <AlertExtraPayload
          alert={context.row.original}
          isToggled={
            // When menu is not displayed, it means we're in History mode and therefore
            // we need to use the alert id as the key to keep the state of the toggles and not the fingerprint
            // because all fingerprints are the same. (it's the history of that fingerprint :P)
            isMenuDisplayed
              ? expandedToggles[context.row.original.fingerprint]
              : expandedToggles[context.row.id]
          }
          setIsToggled={(newValue) =>
            setExpandedToggles({
              ...expandedToggles,
              [isMenuDisplayed
                ? context.row.original.fingerprint
                : context.row.id]: newValue,
            })
          }
        />
      ),
    }),
    ...filteredAndGeneratedCols,
    ...((isMenuDisplayed
      ? [
          columnHelper.display({
            id: "alertMenu",
            minSize: 40,
            maxSize: 48,
            cell: (context) => (
              <div className="flex justify-end">
                <AlertMenu
                  presetName={presetName.toLowerCase()}
                  alert={context.row.original}
                  setRunWorkflowModalAlert={setRunWorkflowModalAlert}
                  setDismissModalAlert={setDismissModalAlert}
                  setChangeStatusAlert={setChangeStatusAlert}
                />
              </div>
            ),
            meta: {
              tdClassName: "p-1 md:p-2",
              thClassName: "p-1 md:p-2",
            },
          }),
        ]
      : []) as ColumnDef<AlertDto>[]),
  ] as ColumnDef<AlertDto>[];
};<|MERGE_RESOLUTION|>--- conflicted
+++ resolved
@@ -339,16 +339,8 @@
         const date = value instanceof Date ? value : new Date(value);
         const isoString = date.toISOString();
         return (
-<<<<<<< HEAD
-          <span title={isoString}>
-            <TimeAgo date={isoString} />
-=======
           <span>
-            <TimeAgo
-              date={context.getValue().toISOString()}
-              title={context.getValue().toLocaleString()}
-            />
->>>>>>> 2ffb639f
+            <TimeAgo date={isoString} title={isoString}/>
           </span>
         );
       },
