--- conflicted
+++ resolved
@@ -1,9 +1,6 @@
 import React, { useState, useEffect } from "react";
 import { AlertDto, Preset } from "./models";
 import Modal from "@/components/ui/Modal";
-<<<<<<< HEAD
-import { Button, Subtitle, TextInput, Switch, Text } from "@tremor/react";
-=======
 import {
   Button,
   Badge,
@@ -13,27 +10,16 @@
   Switch,
   Text,
 } from "@tremor/react";
-import { useApiUrl, useConfig } from "utils/hooks/useConfig";
->>>>>>> 19364583
+import { useConfig } from "utils/hooks/useConfig";
 import { toast } from "react-toastify";
 import { usePresets } from "utils/hooks/usePresets";
 import { useTags } from "utils/hooks/useTags";
 import { useRouter } from "next/navigation";
 import { Table } from "@tanstack/react-table";
 import { AlertsRulesBuilder } from "./alerts-rules-builder";
-<<<<<<< HEAD
-import { formatQuery, parseCEL } from "react-querybuilder";
-import CreatableMultiSelect from "@/components/ui/CreatableMultiSelect";
-import { MultiValue } from "react-select";
+import { formatQuery, parseCEL, RuleGroupType } from "react-querybuilder";
 import { useApi } from "@/shared/lib/hooks/useApi";
 import { KeepApiError } from "@/shared/lib/api/KeepApiError";
-=======
-import QueryBuilder, {
-  formatQuery,
-  parseCEL,
-  RuleGroupType,
-  DefaultRuleGroupType,
-} from "react-querybuilder";
 import CreatableMultiSelect from "@/components/ui/CreatableMultiSelect";
 import { MultiValue } from "react-select";
 import {
@@ -46,9 +32,6 @@
 import { useSearchAlerts } from "utils/hooks/useSearchAlerts";
 import { Tooltip } from "@/shared/ui/Tooltip";
 import { InformationCircleIcon } from "@heroicons/react/24/outline";
->>>>>>> 19364583
-
-type OptionType = { value: string; label: string };
 
 interface TagOption {
   id?: number;
@@ -300,80 +283,30 @@
       parseNumbers: true,
     });
 
-<<<<<<< HEAD
-      const body = {
-        name: presetName,
-        options: [
-          {
-            label: "CEL",
-            value: presetCEL,
-          },
-          {
-            label: "SQL",
-            value: sqlQuery,
-          },
-        ],
-        is_private: isPrivate,
-        is_noisy: isNoisy,
-        tags: selectedTags.map((tag) => ({
-          id: tag.id,
-          name: tag.name,
-        })),
-      };
-
-      try {
-        const response = selectedPreset?.id
-          ? await api.put(`/preset/${selectedPreset?.id}`, body)
-          : await api.post(`/preset`, body);
-        setIsModalOpen(false);
-        toast(`Preset ${presetName} updated!`, {
-          position: "top-left",
-          type: "success",
-        });
-        presetsMutator();
-        mutateTags();
-        router.push(`/alerts/${presetName.toLowerCase()}`);
-      } catch (error) {
-        if (error instanceof KeepApiError) {
-          toast.error(error.message || "Failed to update preset");
-        } else {
-          toast.error("An unexpected error occurred");
-        }
-      }
-=======
-    const response = await fetch(
-      selectedPreset?.id
-        ? `${apiUrl}/preset/${selectedPreset?.id}`
-        : `${apiUrl}/preset`,
-      {
-        method: selectedPreset?.id ? "PUT" : "POST",
-        headers: {
-          Authorization: `Bearer ${session?.accessToken}`,
-          "Content-Type": "application/json",
+    const body = {
+      name: presetName,
+      options: [
+        {
+          label: "CEL",
+          value: presetCEL,
         },
-        body: JSON.stringify({
-          name: presetName,
-          options: [
-            {
-              label: "CEL",
-              value: presetCEL,
-            },
-            {
-              label: "SQL",
-              value: sqlQuery,
-            },
-          ],
-          is_private: isPrivate,
-          is_noisy: isNoisy,
-          tags: selectedTags.map((tag) => ({
-            id: tag.id,
-            name: tag.name,
-          })),
-        }),
-      }
-    );
-
-    if (response.ok) {
+        {
+          label: "SQL",
+          value: sqlQuery,
+        },
+      ],
+      is_private: isPrivate,
+      is_noisy: isNoisy,
+      tags: selectedTags.map((tag) => ({
+        id: tag.id,
+        name: tag.name,
+      })),
+    };
+
+    try {
+      const response = selectedPreset?.id
+        ? await api.put(`/preset/${selectedPreset?.id}`, body)
+        : await api.post(`/preset`, body);
       setIsModalOpen(false);
       await presetsMutator();
       await mutateTags();
@@ -387,7 +320,12 @@
           type: "success",
         }
       );
->>>>>>> 19364583
+    } catch (error) {
+      if (error instanceof KeepApiError) {
+        toast.error(error.message || "Failed to update preset");
+      } else {
+        toast.error("An unexpected error occurred");
+      }
     }
   }
 
