"use client";

import { useEffect, useMemo, useState } from "react";
import { Preset } from "./models";
import { useAlerts } from "utils/hooks/useAlerts";
import { usePresets } from "utils/hooks/usePresets";
import AlertTableTabPanel from "./alert-table-tab-panel";
import { AlertHistory } from "./alert-history";
import AlertAssignTicketModal from "./alert-assign-ticket-modal";
import AlertNoteModal from "./alert-note-modal";
import { useProviders } from "utils/hooks/useProviders";
import { AlertDto } from "./models";
import { AlertMethodModal } from "./alert-method-modal";
import ManualRunWorkflowModal from "@/app/(keep)/workflows/manual-run-workflow-modal";
import AlertDismissModal from "./alert-dismiss-modal";
import { ViewAlertModal } from "./ViewAlertModal";
import { useRouter, useSearchParams } from "next/navigation";
import AlertChangeStatusModal from "./alert-change-status-modal";
import { useAlertPolling } from "utils/hooks/usePusher";
import NotFound from "@/app/(keep)/not-found";
<<<<<<< HEAD
import { useApi } from "@/shared/lib/hooks/useApi";
=======
import { useHydratedSession as useSession } from "@/shared/lib/hooks/useHydratedSession";
import EnrichAlertSidePanel from "@/app/(keep)/alerts/EnrichAlertSidePanel";
>>>>>>> c430eb63

const defaultPresets: Preset[] = [
  {
    id: "feed",
    name: "feed",
    options: [],
    is_private: false,
    is_noisy: false,
    alerts_count: 0,
    should_do_noise_now: false,
    tags: [],
  },
  {
    id: "dismissed",
    name: "dismissed",
    options: [],
    is_private: false,
    is_noisy: false,
    alerts_count: 0,
    should_do_noise_now: false,
    tags: [],
  },
  {
    id: "groups",
    name: "groups",
    options: [],
    is_private: false,
    is_noisy: false,
    alerts_count: 0,
    should_do_noise_now: false,
    tags: [],
  },
  {
    id: "without-incident",
    name: "without-incident",
    options: [],
    is_private: false,
    is_noisy: false,
    alerts_count: 0,
    should_do_noise_now: false,
    tags: [],
  },
];

type AlertsProps = {
  presetName: string;
};

export default function Alerts({ presetName }: AlertsProps) {
  const { usePresetAlerts } = useAlerts();
  const { data: providersData = { installed_providers: [] } } = useProviders();
  const router = useRouter();

  const ticketingProviders = useMemo(
    () =>
      providersData.installed_providers.filter((provider) =>
        provider.tags.includes("ticketing"),
      ),
    [providersData.installed_providers],
  );

  const searchParams = useSearchParams();
  // hooks for the note and ticket modals
  const [noteModalAlert, setNoteModalAlert] = useState<AlertDto | null>();
  const [ticketModalAlert, setTicketModalAlert] = useState<AlertDto | null>();
  const [runWorkflowModalAlert, setRunWorkflowModalAlert] =
    useState<AlertDto | null>();
  const [dismissModalAlert, setDismissModalAlert] = useState<
    AlertDto[] | null
  >();
  const [changeStatusAlert, setChangeStatusAlert] = useState<AlertDto | null>();
  const [viewAlertModal, setViewAlertModal] = useState<AlertDto | null>();
  const [viewEnrichAlertModal, setEnrichAlertModal] =
    useState<AlertDto | null>();
  const [isEnrichSidebarOpen, setIsEnrichSidebarOpen] = useState(false);
  const { useAllPresets } = usePresets();

  const { data: savedPresets = [] } = useAllPresets({
    revalidateOnFocus: false,
  });
  const presets = [...defaultPresets, ...savedPresets] as const;

  const selectedPreset = presets.find(
    (preset) => preset.name.toLowerCase() === decodeURIComponent(presetName),
  );

  const { data: pollAlerts } = useAlertPolling();
  const {
    data: alerts = [],
    isLoading: isAsyncLoading,
    mutate: mutateAlerts,
    error: alertsError,
  } = usePresetAlerts(selectedPreset ? selectedPreset.name : "");

<<<<<<< HEAD
  const api = useApi();

  const isLoading = isAsyncLoading || !api.isReady();

=======
  const { status: sessionStatus } = useSession();
  const isLoading = isAsyncLoading || sessionStatus === "loading";
>>>>>>> c430eb63
  useEffect(() => {
    const fingerprint = searchParams?.get("alertPayloadFingerprint");
    const enrich = searchParams?.get("enrich");
    console.log(enrich, fingerprint);
    if (fingerprint && enrich) {
      const alert = alerts?.find((alert) => alert.fingerprint === fingerprint);
      setEnrichAlertModal(alert);
      setIsEnrichSidebarOpen(true);
    } else if (fingerprint) {
      const alert = alerts?.find((alert) => alert.fingerprint === fingerprint);
      setViewAlertModal(alert);
    } else {
      setViewAlertModal(null);
      setEnrichAlertModal(null);
      setIsEnrichSidebarOpen(false);
    }
  }, [searchParams, alerts]);

  useEffect(() => {
    if (pollAlerts) {
      mutateAlerts();
    }
  }, [mutateAlerts, pollAlerts]);

  if (!selectedPreset) {
    return <NotFound />;
  }

  return (
    <>
      <AlertTableTabPanel
        key={selectedPreset.name}
        preset={selectedPreset}
        alerts={alerts}
        isAsyncLoading={isLoading}
        setTicketModalAlert={setTicketModalAlert}
        setNoteModalAlert={setNoteModalAlert}
        setRunWorkflowModalAlert={setRunWorkflowModalAlert}
        setDismissModalAlert={setDismissModalAlert}
        setChangeStatusAlert={setChangeStatusAlert}
        mutateAlerts={mutateAlerts}
      />

      {selectedPreset && (
        <AlertHistory alerts={alerts} presetName={selectedPreset.name} />
      )}
      <AlertAssignTicketModal
        handleClose={() => setTicketModalAlert(null)}
        ticketingProviders={ticketingProviders}
        alert={ticketModalAlert ?? null}
      />
      <AlertNoteModal
        handleClose={() => setNoteModalAlert(null)}
        alert={noteModalAlert ?? null}
      />
      {selectedPreset && <AlertMethodModal presetName={selectedPreset.name} />}
      <ManualRunWorkflowModal
        alert={runWorkflowModalAlert}
        handleClose={() => setRunWorkflowModalAlert(null)}
      />
      <AlertDismissModal
        alert={dismissModalAlert}
        preset={selectedPreset.name}
        handleClose={() => setDismissModalAlert(null)}
      />
      <AlertChangeStatusModal
        alert={changeStatusAlert}
        presetName={selectedPreset.name}
        handleClose={() => setChangeStatusAlert(null)}
      />
      <ViewAlertModal
        alert={viewAlertModal}
        handleClose={() => router.replace(`/alerts/${presetName}`)}
        mutate={mutateAlerts}
      />
      <EnrichAlertSidePanel
        alert={viewEnrichAlertModal}
        isOpen={isEnrichSidebarOpen}
        handleClose={() => {
          setIsEnrichSidebarOpen(false);
          router.replace(`/alerts/${presetName}`);
        }}
        mutate={mutateAlerts}
      />
    </>
  );
}<|MERGE_RESOLUTION|>--- conflicted
+++ resolved
@@ -18,12 +18,8 @@
 import AlertChangeStatusModal from "./alert-change-status-modal";
 import { useAlertPolling } from "utils/hooks/usePusher";
 import NotFound from "@/app/(keep)/not-found";
-<<<<<<< HEAD
 import { useApi } from "@/shared/lib/hooks/useApi";
-=======
-import { useHydratedSession as useSession } from "@/shared/lib/hooks/useHydratedSession";
 import EnrichAlertSidePanel from "@/app/(keep)/alerts/EnrichAlertSidePanel";
->>>>>>> c430eb63
 
 const defaultPresets: Preset[] = [
   {
@@ -118,15 +114,9 @@
     error: alertsError,
   } = usePresetAlerts(selectedPreset ? selectedPreset.name : "");
 
-<<<<<<< HEAD
   const api = useApi();
-
   const isLoading = isAsyncLoading || !api.isReady();
 
-=======
-  const { status: sessionStatus } = useSession();
-  const isLoading = isAsyncLoading || sessionStatus === "loading";
->>>>>>> c430eb63
   useEffect(() => {
     const fingerprint = searchParams?.get("alertPayloadFingerprint");
     const enrich = searchParams?.get("enrich");
