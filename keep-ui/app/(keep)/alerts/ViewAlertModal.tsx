"use client";

import { AlertDto } from "@/entities/alerts/model";
import Modal from "@/components/ui/Modal";
import { Button, Switch, Text } from "@tremor/react";
import { toast } from "react-toastify";
import "./ViewAlertModal.css";
import React, { useState, useRef, useEffect } from "react";
import { useApi } from "@/shared/lib/hooks/useApi";
import { showErrorToast } from "@/shared/ui";
<<<<<<< HEAD
import dynamic from "next/dynamic";
import { Monaco } from "@monaco-editor/react";
import * as monaco from "monaco-editor";
=======
import Editor, { Monaco } from "@monaco-editor/react";
>>>>>>> e823b1da

// Dynamically import the Editor component with no SSR
const Editor = dynamic(() => import("@monaco-editor/react"), { ssr: false });

interface ViewAlertModalProps {
  alert: AlertDto | null | undefined;
  handleClose: () => void;
  mutate: () => void;
}

export const ViewAlertModal: React.FC<ViewAlertModalProps> = ({
  alert,
  handleClose,
  mutate,
}) => {
  const isOpen = !!alert;
  const [showHighlightedOnly, setShowHighlightedOnly] = useState(false);
  const api = useApi();
  const editorRef = useRef(null);
  const decorationsRef = useRef<string[]>([]);

  const unEnrichAlert = async (key: string) => {
    if (confirm(`Are you sure you want to un-enrich ${key}?`)) {
      try {
        const requestData = {
          enrichments: [key],
          fingerprint: alert!.fingerprint,
        };
        await api.post(`/alerts/unenrich`, requestData);
        toast.success(`${key} un-enriched successfully!`);
        await mutate();
      } catch (error) {
        showErrorToast(error, `Failed to unenrich ${key}`);
      }
    }
  };

  const handleEditorDidMount = (
    editor: any,
    monacoInstance: Monaco
  ) => {
    editorRef.current = editor;

    // Add click handler
    editor.onMouseDown((e: any) => {
      if (!alert?.enriched_fields) return;

      const position = e.target.position;
      if (!position) return;

      const model = editor.getModel();
      if (!model) return;

      // Get the word at click position
      const word = model.getWordAtPosition(position);
      if (!word) return;

      // Get the line content
      const lineContent = model.getLineContent(position.lineNumber);

      // Check if the clicked word is a key in enriched_fields
      const clickedKey = alert.enriched_fields.find(
        (field) =>
          lineContent.includes(`"${field}"`) &&
          position.column >= lineContent.indexOf(`"${field}"`) &&
          position.column <=
            lineContent.indexOf(`"${field}"`) + field.length + 2
      );

      if (clickedKey) {
        unEnrichAlert(clickedKey);
      }
    });

    // Listen for content changes and update decorations
    editor.onDidChangeModelContent(() => {
      updateDecorations(editor);
    });

    updateDecorations(editor);
  };

  // Update decorations whenever showHighlightedOnly changes
  useEffect(() => {
    if (editorRef.current) {
      updateDecorations(editorRef.current);
    }
  }, [showHighlightedOnly]);

  const updateDecorations = (editor: any) => {
    if (!alert?.enriched_fields || !editor) return;

    const model = editor.getModel();
    if (!model) return;

    const decorations: any[] = [];

    // For each enriched field, find its position and create a decoration
    alert.enriched_fields.forEach((field) => {
      const matches = model.findMatches(
        `"${field}"`,
        false,
        false,
        true,
        null,
        true
      );

      matches.forEach((match: any) => {
        decorations.push({
          range: match.range,
          options: {
            inlineClassName: "enriched-field",
            hoverMessage: { value: "Click to un-enrich" },
            stickiness: 1,
          },
        });
      });
    });

    decorationsRef.current = editor.deltaDecorations(
      decorationsRef.current,
      decorations
    );
  };

  const editorOptions: any = {
    readOnly: true,
    minimap: { enabled: false },
    lineNumbers: "on",
    scrollBeyondLastLine: false,
    automaticLayout: true,
    tabSize: 2,
    fontSize: 14,
    renderWhitespace: "all",
    wordWrap: "on",
    wordWrapColumn: 80,
    wrappingIndent: "indent",
    contextmenu: false,
  };

  const handleCopy = async () => {
    if (alert) {
      try {
        await navigator.clipboard.writeText(JSON.stringify(alert, null, 2));
        toast.success("Alert copied to clipboard!");
      } catch (err) {
        showErrorToast(err, "Failed to copy alert.");
      }
    }
  };

  return (
    <Modal
      onClose={handleClose}
      isOpen={isOpen}
      className="overflow-visible max-w-[800px]"
    >
      <div className="flex justify-between items-center mb-4 min-w-full">
        <h2 className="text-lg font-semibold">Alert Details</h2>
        <div className="flex gap-x-2">
          <div className="placeholder-resizing min-w-48"></div>
          <div className="flex items-center space-x-2">
            <Switch
              color="orange"
              id="showHighlightedOnly"
              checked={showHighlightedOnly}
              onChange={() => setShowHighlightedOnly(!showHighlightedOnly)}
            />
            <label
              htmlFor="showHighlightedOnly"
              className="text-sm text-gray-500"
            >
              <Text>Enriched Fields Only</Text>
            </label>
          </div>
          <Button onClick={handleCopy} color="orange">
            Copy to Clipboard
          </Button>
          <Button onClick={handleClose} color="orange" variant="secondary">
            Close
          </Button>
        </div>
      </div>
      <div className="h-[600px]">
        {alert && (
          <>
            <style jsx global>{`
              .enriched-field {
                background-color: rgba(34, 197, 94, 0.2);
                cursor: pointer;
              }
              .enriched-field:hover {
                background-color: rgba(34, 197, 94, 0.4);
              }
            `}</style>
            <Editor
              height="100%"
              defaultLanguage="json"
              value={
                showHighlightedOnly
                  ? JSON.stringify(
                      Object.fromEntries(
                        alert.enriched_fields.map((key) => [
                          key,
                          alert[key as keyof typeof alert],
                        ])
                      ),
                      null,
                      2
                    )
                  : JSON.stringify(
                      Object.fromEntries(
                        Object.entries(alert).filter(
                          ([key]) => key !== "enriched_fields"
                        )
                      ),
                      null,
                      2
                    )
              }
              options={editorOptions}
              onMount={handleEditorDidMount}
              theme="vs-light"
            />
          </>
        )}
      </div>
    </Modal>
  );
};<|MERGE_RESOLUTION|>--- conflicted
+++ resolved
@@ -8,13 +8,7 @@
 import React, { useState, useRef, useEffect } from "react";
 import { useApi } from "@/shared/lib/hooks/useApi";
 import { showErrorToast } from "@/shared/ui";
-<<<<<<< HEAD
-import dynamic from "next/dynamic";
-import { Monaco } from "@monaco-editor/react";
-import * as monaco from "monaco-editor";
-=======
 import Editor, { Monaco } from "@monaco-editor/react";
->>>>>>> e823b1da
 
 // Dynamically import the Editor component with no SSR
 const Editor = dynamic(() => import("@monaco-editor/react"), { ssr: false });
@@ -52,10 +46,7 @@
     }
   };
 
-  const handleEditorDidMount = (
-    editor: any,
-    monacoInstance: Monaco
-  ) => {
+  const handleEditorDidMount = (editor: any, monacoInstance: Monaco) => {
     editorRef.current = editor;
 
     // Add click handler
