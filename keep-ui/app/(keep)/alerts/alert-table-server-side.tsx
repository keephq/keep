import { useCallback, useEffect, useMemo, useRef, useState } from "react";
import { Table, Card } from "@tremor/react";
import { AlertsTableBody } from "./alerts-table-body";
import { AlertDto } from "@/entities/alerts/model";
import {
  getCoreRowModel,
  useReactTable,
  getPaginationRowModel,
  ColumnDef,
  ColumnOrderState,
  VisibilityState,
  ColumnSizingState,
  getFilteredRowModel,
  SortingState,
  getSortedRowModel,
  PaginationState,
} from "@tanstack/react-table";
import AlertsTableHeaders from "./alert-table-headers";
import { useLocalStorage } from "utils/hooks/useLocalStorage";
import {
  getColumnsIds,
  getOnlyVisibleCols,
  DEFAULT_COLS_VISIBILITY,
  DEFAULT_COLS,
} from "./alert-table-utils";
import AlertActions from "./alert-actions";
import { AlertPresetManager } from "./alert-preset-manager";
import { evalWithContext } from "./alerts-rules-builder";
import { TitleAndFilters } from "./TitleAndFilters";
import { severityMapping } from "@/entities/alerts/model";
import AlertTabs from "./alert-tabs";
import AlertSidebar from "./alert-sidebar";
import { useConfig } from "@/utils/hooks/useConfig";
import { FacetsPanelServerSide } from "@/features/filter/facet-panel-server-side";
import Image from "next/image";
import { SeverityBorderIcon, UISeverity } from "@/shared/ui";
import { useUser } from "@/entities/users/model/useUser";
import { UserStatefulAvatar } from "@/entities/users/ui";
import { getStatusIcon, getStatusColor } from "@/shared/lib/status-utils";
import { Icon } from "@tremor/react";
import { BellIcon, BellSlashIcon } from "@heroicons/react/24/outline";
import AlertPaginationServerSide from "./alert-pagination-server-side";
import { FacetDto } from "@/features/filter";
<<<<<<< HEAD
import {
  GroupingState,
  getGroupedRowModel,
  getExpandedRowModel,
} from "@tanstack/react-table";

=======
import { TimeFrame } from "@/components/ui/DateRangePicker";
import { AlertsQuery } from "@/utils/hooks/useAlerts";
import { v4 as uuidV4 } from "uuid";
>>>>>>> e823b1da
const AssigneeLabel = ({ email }: { email: string }) => {
  const user = useUser(email);
  return user ? user.name : email;
};

interface PresetTab {
  name: string;
  filter: string;
  id?: string;
}
interface Props {
  refreshToken: string | null;
  alerts: AlertDto[];
  initialFacets: FacetDto[];
  alertsTotalCount: number;
  columns: ColumnDef<AlertDto>[];
  isAsyncLoading?: boolean;
  presetName: string;
  presetStatic?: boolean;
  presetId?: string;
  presetTabs?: PresetTab[];
  isRefreshAllowed?: boolean;
  isMenuColDisplayed?: boolean;
  setDismissedModalAlert?: (alert: AlertDto[] | null) => void;
  mutateAlerts?: () => void;
  setRunWorkflowModalAlert?: (alert: AlertDto) => void;
  setDismissModalAlert?: (alert: AlertDto[] | null) => void;
  setChangeStatusAlert?: (alert: AlertDto) => void;
  onReload?: (query: AlertsQuery) => void;
  onPoll?: () => void;
  onQueryChange?: () => void;
  onLiveUpdateStateChange?: (isLiveUpdateEnabled: boolean) => void;
}

export function AlertTableServerSide({
  refreshToken,
  alerts,
  alertsTotalCount,
  columns,
  initialFacets,
  isAsyncLoading = false,
  presetName,
  presetStatic = false,
  presetId = "",
  presetTabs = [],
  isRefreshAllowed = true,
  setDismissedModalAlert,
  mutateAlerts,
  setRunWorkflowModalAlert,
  setDismissModalAlert,
  setChangeStatusAlert,
  onReload,
  onPoll,
  onQueryChange,
  onLiveUpdateStateChange,
}: Props) {
  const [clearFiltersToken, setClearFiltersToken] = useState<string | null>(
    null
  );
<<<<<<< HEAD
  const [grouping, setGrouping] = useState<GroupingState>([]);
=======
  const [facetsPanelRefreshToken, setFacetsPanelRefreshToken] = useState<
    string | null
  >(null);
  const [shouldRefreshDate, setShouldRefreshDate] = useState<boolean>(false);
>>>>>>> e823b1da
  const [filterCel, setFilterCel] = useState<string>("");
  const [searchCel, setSearchCel] = useState<string>("");
  const [dateRangeCel, setDateRangeCel] = useState<string>("");
  const [dateRange, setDateRange] = useState<TimeFrame | null>(null);

  const a11yContainerRef = useRef<HTMLDivElement>(null);
  const { data: configData } = useConfig();
  const noisyAlertsEnabled = configData?.NOISY_ALERTS_ENABLED;

  const [theme, setTheme] = useLocalStorage(
    "alert-table-theme",
    Object.values(severityMapping).reduce<{ [key: string]: string }>(
      (acc, severity) => {
        acc[severity] = "bg-white";
        return acc;
      },
      {}
    )
  );

  const columnsIds = getColumnsIds(columns);

  const [columnOrder] = useLocalStorage<ColumnOrderState>(
    `column-order-${presetName}`,
    DEFAULT_COLS
  );

  const [columnVisibility] = useLocalStorage<VisibilityState>(
    `column-visibility-${presetName}`,
    DEFAULT_COLS_VISIBILITY
  );

  const [columnSizing, setColumnSizing] = useLocalStorage<ColumnSizingState>(
    "table-sizes",
    {}
  );

  const handleThemeChange = (newTheme: any) => {
    setTheme(newTheme);
  };

  const [sorting, setSorting] = useState<SortingState>(
    noisyAlertsEnabled ? [{ id: "noise", desc: true }] : []
  );
  const [paginationState, setPaginationState] = useState<PaginationState>({
    pageIndex: 0,
    pageSize: 20,
  });

  useEffect(() => {
    const filterArray = [];

    if (dateRange?.start) {
      filterArray.push(`lastReceived >= '${dateRange.start.toISOString()}'`);
    }

    if (dateRange?.paused && dateRange?.end) {
      filterArray.push(`lastReceived <= '${dateRange.end.toISOString()}'`);
    }

    setDateRangeCel(filterArray.filter(Boolean).join(" && "));

    // makes alerts to refresh when not paused and all time is selected
    if (!dateRange?.start && !dateRange?.end && !dateRange?.paused) {
      setTimeout(() => {
        onReload && onReload(alertsQuery);
        setFacetsPanelRefreshToken(uuidV4());
      }, 100);
    }
  }, [dateRange]);

  const mainCelQuery = useMemo(() => {
    const filterArray = [dateRangeCel, searchCel];
    return filterArray.filter(Boolean).join(" && ");
  }, [searchCel, dateRangeCel]);

  const alertsQuery = useMemo(
    function whenQueryChange() {
      let resultCel = [mainCelQuery, filterCel].filter(Boolean).join(" && ");

      const limit = paginationState.pageSize;
      const offset = limit * paginationState.pageIndex;
      const alertsQuery: AlertsQuery = {
        cel: resultCel,
        offset,
        limit,
        sortBy: sorting[0]?.id,
        sortDirection: sorting[0]?.desc ? "DESC" : "ASC",
      };

      return alertsQuery;
    },
    [filterCel, mainCelQuery, paginationState, sorting]
  );

  useEffect(() => {
    onQueryChange && onQueryChange();
  }, [filterCel, searchCel, paginationState, sorting, onQueryChange]);

  useEffect(() => {
    onReload && onReload(alertsQuery);
  }, [alertsQuery, onReload]);

  const [tabs, setTabs] = useState([
    { name: "All", filter: (alert: AlertDto) => true },
    ...presetTabs.map((tab) => ({
      name: tab.name,
      filter: (alert: AlertDto) => evalWithContext(alert, tab.filter),
      id: tab.id,
    })),
    { name: "+", filter: (alert: AlertDto) => true }, // a special tab to add new tabs
  ]);

  const [selectedTab, setSelectedTab] = useState(0);
  const [selectedAlert, setSelectedAlert] = useState<AlertDto | null>(null);
  const [isSidebarOpen, setIsSidebarOpen] = useState(false);
  const [isIncidentSelectorOpen, setIsIncidentSelectorOpen] =
    useState<boolean>(false);

  const leftPinnedColumns = noisyAlertsEnabled
    ? ["severity", "checkbox", "source", "name", "noise"]
    : ["severity", "checkbox", "source", "name"];

  const table = useReactTable({
    data: alerts,
    columns: columns,
    state: {
      columnVisibility: getOnlyVisibleCols(columnVisibility, columnsIds),
      columnOrder: columnOrder,
      columnSizing: columnSizing,
      columnPinning: {
        left: leftPinnedColumns,
        right: ["alertMenu"],
      },
      sorting: sorting,
      grouping: grouping,
      pagination: {
        pageIndex: paginationState.pageIndex,
        pageSize: paginationState.pageSize,
      },
    },
    enableGrouping: true,
    manualSorting: true,
    onSortingChange: setSorting,
    getSortedRowModel: getSortedRowModel(),
    initialState: {
      pagination: { pageSize: 20 },
    },
    globalFilterFn: ({ original }, _id, value) => {
      return evalWithContext(original, value);
    },
    getGroupedRowModel: getGroupedRowModel(),
    getCoreRowModel: getCoreRowModel(),
    getFilteredRowModel: getFilteredRowModel(),
    getPaginationRowModel: getPaginationRowModel(),
    onColumnSizingChange: setColumnSizing,
    enableColumnPinning: true,
    columnResizeMode: "onChange",
    autoResetPageIndex: false,
    enableGlobalFilter: true,
    enableSorting: true,
    manualPagination: true,
    pageCount: Math.ceil(alertsTotalCount / paginationState.pageSize),
    onPaginationChange: setPaginationState,
    onGroupingChange: setGrouping,
  });

  const selectedRowIds = Object.entries(
    table.getSelectedRowModel().rowsById
  ).reduce<string[]>((acc, [alertId]) => {
    return acc.concat(alertId);
  }, []);

  let showSkeleton = isAsyncLoading;
  let showEmptyState =
    !alertsQuery.cel && table.getPageCount() === 0 && !isAsyncLoading;

  const handleRowClick = (alert: AlertDto) => {
    // if presetName is alert-history, do not open sidebar
    if (presetName === "alert-history") {
      return;
    }
    setSelectedAlert(alert);
    setIsSidebarOpen(true);
  };

  const renderFacetOptionIcon = useCallback(
    (facetName: string, facetOptionName: string) => {
      facetName = facetName.toLowerCase();

      if (facetName === "source") {
        if (facetOptionName === "None") {
          return;
        }

        return (
          <Image
            className="inline-block"
            alt={facetOptionName}
            height={16}
            width={16}
            title={facetOptionName}
            src={
              facetOptionName.includes("@")
                ? "/icons/mailgun-icon.png"
                : `/icons/${facetOptionName}-icon.png`
            }
          />
        );
      }
      if (facetName === "severity") {
        return (
          <SeverityBorderIcon
            severity={
              (severityMapping[Number(facetOptionName)] ||
                facetOptionName) as UISeverity
            }
          />
        );
      }
      if (facetName === "assignee") {
        return <UserStatefulAvatar email={facetOptionName} size="xs" />;
      }
      if (facetName === "status") {
        return (
          <Icon
            icon={getStatusIcon(facetOptionName)}
            size="sm"
            color={getStatusColor(facetOptionName)}
            className="!p-0"
          />
        );
      }
      if (facetName === "dismissed") {
        return (
          <Icon
            icon={facetOptionName === "true" ? BellSlashIcon : BellIcon}
            size="sm"
            className="text-gray-600 !p-0"
          />
        );
      }

      return undefined;
    },
    []
  );

  const renderFacetOptionLabel = useCallback(
    (facetName: string, facetOptionName: string) => {
      facetName = facetName.toLowerCase();

      switch (facetName) {
        case "assignee":
          if (!facetOptionName) {
            return "Not assigned";
          }
          return <AssigneeLabel email={facetOptionName} />;
        case "dismissed":
          return facetOptionName === "true" ? "Dismissed" : "Not dismissed";
        case "severity": {
          const label =
            severityMapping[Number(facetOptionName)] || facetOptionName;
          return <span className="capitalize">{label}</span>;
        }
        default:
          return <span className="capitalize">{facetOptionName}</span>;
      }
    },
    []
  );

  useEffect(() => {
    // When refresh token comes, this code allows polling for certain time and then stops.
    // Will start polling again when new refresh token comes.
    // Why? Because events are throttled on BE side but we want to refresh the data frequently
    // when keep gets ingested with data, and it requires control when to refresh from the UI side.
    if (refreshToken) {
      setShouldRefreshDate(true);
      const timeout = setTimeout(() => {
        setShouldRefreshDate(false);
      }, 15000);
      return () => clearTimeout(timeout);
    }
  }, [refreshToken]);

  const timeframeChanged = useCallback(
    (timeframe: TimeFrame | null) => {
      if (!timeframe) {
        setDateRange(null);
        return;
      }

      if (timeframe?.paused != dateRange?.paused) {
        onLiveUpdateStateChange && onLiveUpdateStateChange(!timeframe.paused);
      }

      const currentDiff =
        (dateRange?.end?.getTime() || 0) - (dateRange?.start?.getTime() || 0);
      const newDiff =
        (timeframe?.end?.getTime() || 0) - (timeframe?.start?.getTime() || 0);

      if (!timeframe?.paused && currentDiff === newDiff) {
        if (shouldRefreshDate) {
          onPoll && onPoll();
          setDateRange(timeframe);
        }
        return;
      }

      onQueryChange && onQueryChange();
      setDateRange(timeframe);
    },
    [dateRange, shouldRefreshDate, onLiveUpdateStateChange]
  );

  return (
    // Add h-screen to make it full height and remove the default flex-col gap
    <div className="h-screen flex flex-col gap-4">
      {/* Add padding to account for any top nav/header */}
      <div className="px-4 flex-none">
        <TitleAndFilters
          table={table}
          alerts={alerts}
          timeframeRefreshInterval={2000}
          liveUpdateOptionEnabled={true}
          presetName={presetName}
          onThemeChange={handleThemeChange}
          onTimeframeChange={timeframeChanged}
        />
      </div>

      {/* Make actions/presets section fixed height */}
      <div className="h-14 px-4 flex-none">
        {selectedRowIds.length ? (
          <AlertActions
            selectedRowIds={selectedRowIds}
            alerts={alerts}
            table={table}
            clearRowSelection={table.resetRowSelection}
            setDismissModalAlert={setDismissedModalAlert}
            mutateAlerts={mutateAlerts}
            setIsIncidentSelectorOpen={setIsIncidentSelectorOpen}
            isIncidentSelectorOpen={isIncidentSelectorOpen}
          />
        ) : (
          <AlertPresetManager
            presetName={presetName}
<<<<<<< HEAD
            onCelChanges={(searchCel) => setSearchCel(searchCel)}
            table={table}
=======
            onCelChanges={setSearchCel}
>>>>>>> e823b1da
          />
        )}
      </div>

      {/* Main content area - uses flex-grow to fill remaining space */}
      <div className="flex-grow px-4 pb-4">
        <div className="h-full flex gap-6">
          {/* Facets sidebar */}
          <div className="w-33 min-w-[12rem] overflow-y-auto">
            <FacetsPanelServerSide
              key={searchCel}
              usePropertyPathsSuggestions={true}
              entityName={"alerts"}
              facetOptionsCel={mainCelQuery}
              clearFiltersToken={clearFiltersToken}
              initialFacetsData={{ facets: initialFacets, facetOptions: null }}
              onCelChange={setFilterCel}
              renderFacetOptionIcon={renderFacetOptionIcon}
              renderFacetOptionLabel={renderFacetOptionLabel}
              revalidationToken={facetsPanelRefreshToken}
            />
          </div>

          {/* Table section */}
          <div className="flex-1 flex flex-col min-w-0">
            <Card className="h-full flex flex-col p-0 overflow-x-auto">
              <div className="flex-grow flex flex-col">
                {!presetStatic && (
                  <div className="flex-none">
                    <AlertTabs
                      presetId={presetId}
                      tabs={tabs}
                      setTabs={setTabs}
                      selectedTab={selectedTab}
                      setSelectedTab={setSelectedTab}
                    />
                  </div>
                )}

                <div ref={a11yContainerRef} className="sr-only" />

                {/* Make table wrapper scrollable */}
                <div data-testid="alerts-table" className="flex-grow">
                  <Table className="[&>table]:table-fixed [&>table]:w-full">
                    <AlertsTableHeaders
                      columns={columns}
                      table={table}
                      presetName={presetName}
                      a11yContainerRef={a11yContainerRef}
                    />
                    <AlertsTableBody
                      table={table}
                      showSkeleton={showSkeleton}
                      showEmptyState={showEmptyState}
                      theme={theme}
                      onRowClick={handleRowClick}
                      presetName={presetName}
                    />
                  </Table>
                </div>
              </div>
            </Card>
          </div>
        </div>
      </div>

      {/* Pagination footer - fixed height */}
      <div className="h-16 px-4 flex-none pl-[14rem]">
        <AlertPaginationServerSide
          table={table}
          isRefreshing={isAsyncLoading}
          isRefreshAllowed={isRefreshAllowed}
          onRefresh={() => onReload && onReload(alertsQuery)}
        />
      </div>

      <AlertSidebar
        isOpen={isSidebarOpen}
        toggle={() => setIsSidebarOpen(false)}
        alert={selectedAlert}
        setRunWorkflowModalAlert={setRunWorkflowModalAlert}
        setDismissModalAlert={setDismissModalAlert}
        setChangeStatusAlert={setChangeStatusAlert}
        setIsIncidentSelectorOpen={() => {
          if (selectedAlert) {
            table
              .getRowModel()
              .rows.find(
                (row) => row.original.fingerprint === selectedAlert.fingerprint
              )
              ?.toggleSelected();
            setIsIncidentSelectorOpen(true);
          }
        }}
      />
    </div>
  );
}<|MERGE_RESOLUTION|>--- conflicted
+++ resolved
@@ -41,18 +41,14 @@
 import { BellIcon, BellSlashIcon } from "@heroicons/react/24/outline";
 import AlertPaginationServerSide from "./alert-pagination-server-side";
 import { FacetDto } from "@/features/filter";
-<<<<<<< HEAD
 import {
   GroupingState,
   getGroupedRowModel,
   getExpandedRowModel,
 } from "@tanstack/react-table";
-
-=======
 import { TimeFrame } from "@/components/ui/DateRangePicker";
 import { AlertsQuery } from "@/utils/hooks/useAlerts";
 import { v4 as uuidV4 } from "uuid";
->>>>>>> e823b1da
 const AssigneeLabel = ({ email }: { email: string }) => {
   const user = useUser(email);
   return user ? user.name : email;
@@ -112,14 +108,11 @@
   const [clearFiltersToken, setClearFiltersToken] = useState<string | null>(
     null
   );
-<<<<<<< HEAD
   const [grouping, setGrouping] = useState<GroupingState>([]);
-=======
   const [facetsPanelRefreshToken, setFacetsPanelRefreshToken] = useState<
     string | null
   >(null);
   const [shouldRefreshDate, setShouldRefreshDate] = useState<boolean>(false);
->>>>>>> e823b1da
   const [filterCel, setFilterCel] = useState<string>("");
   const [searchCel, setSearchCel] = useState<string>("");
   const [dateRangeCel, setDateRangeCel] = useState<string>("");
@@ -468,12 +461,8 @@
         ) : (
           <AlertPresetManager
             presetName={presetName}
-<<<<<<< HEAD
-            onCelChanges={(searchCel) => setSearchCel(searchCel)}
+            onCelChanges={setSearchCel}
             table={table}
-=======
-            onCelChanges={setSearchCel}
->>>>>>> e823b1da
           />
         )}
       </div>
