import { useCallback, useEffect, useMemo, useRef, useState } from "react";
import { Table, Card, Button } from "@tremor/react";
import { AlertsTableBody } from "./alerts-table-body";
import { AlertDto, reverseSeverityMapping } from "@/entities/alerts/model";
import {
  getCoreRowModel,
  useReactTable,
  getPaginationRowModel,
  ColumnDef,
  ColumnOrderState,
  VisibilityState,
  ColumnSizingState,
  getFilteredRowModel,
  SortingState,
  getSortedRowModel,
  PaginationState,
} from "@tanstack/react-table";
import AlertsTableHeaders from "./alert-table-headers";
import { useLocalStorage } from "utils/hooks/useLocalStorage";
import {
  getColumnsIds,
  getOnlyVisibleCols,
  DEFAULT_COLS_VISIBILITY,
  DEFAULT_COLS,
} from "./alert-table-utils";
import AlertActions from "./alert-actions";
import { AlertPresetManager } from "./alert-preset-manager";
import { evalWithContext } from "./alerts-rules-builder";
import { TitleAndFilters } from "./TitleAndFilters";
import { severityMapping } from "@/entities/alerts/model";
import AlertTabs from "./alert-tabs";
import AlertSidebar from "./alert-sidebar";
import { useConfig } from "@/utils/hooks/useConfig";
import { FacetsPanelServerSide } from "@/features/filter/facet-panel-server-side";
import Image from "next/image";
import { EmptyStateCard, SeverityBorderIcon, UISeverity } from "@/shared/ui";
import { useUser } from "@/entities/users/model/useUser";
import { UserStatefulAvatar } from "@/entities/users/ui";
import { getStatusIcon, getStatusColor } from "@/shared/lib/status-utils";
import { Icon } from "@tremor/react";
import { BellIcon, BellSlashIcon } from "@heroicons/react/24/outline";
import AlertPaginationServerSide from "./alert-pagination-server-side";
import { FacetDto } from "@/features/filter";
import { GroupingState, getGroupedRowModel } from "@tanstack/react-table";
import { TimeFrame } from "@/components/ui/DateRangePicker";
import { AlertsQuery } from "@/utils/hooks/useAlerts";
import { v4 as uuidV4 } from "uuid";
import { FacetsConfig } from "@/features/filter/models";
import { ViewedAlert } from "./alert-table";
import { TimeFormatOption } from "./alert-table-time-format";
import PushAlertToServerModal from "./alert-push-alert-to-server-modal";
import { useRouter } from "next/navigation";
import { GrTest } from "react-icons/gr";
import { PlusIcon } from "@heroicons/react/20/solid";
<<<<<<< HEAD
import { DynamicImageProviderIcon } from "@/components/ui/DynamicProviderIcon";
=======
import {
  RowStyle,
  useAlertRowStyle,
} from "@/entities/alerts/model/useAlertRowStyle";
>>>>>>> f411f341

const AssigneeLabel = ({ email }: { email: string }) => {
  const user = useUser(email);
  return user ? user.name : email;
};

interface PresetTab {
  name: string;
  filter: string;
  id?: string;
}

interface Tab {
  name: string;
  filter: (alert: AlertDto) => boolean;
  id?: string;
}

interface Props {
  refreshToken: string | null;
  alerts: AlertDto[];
  initialFacets: FacetDto[];
  alertsTotalCount: number;
  columns: ColumnDef<AlertDto>[];
  isAsyncLoading?: boolean;
  presetName: string;
  presetStatic?: boolean;
  presetId?: string;
  presetTabs?: PresetTab[];
  isRefreshAllowed?: boolean;
  isMenuColDisplayed?: boolean;
  setDismissedModalAlert?: (alert: AlertDto[] | null) => void;
  mutateAlerts?: () => void;
  setRunWorkflowModalAlert?: (alert: AlertDto) => void;
  setDismissModalAlert?: (alert: AlertDto[] | null) => void;
  setChangeStatusAlert?: (alert: AlertDto) => void;
  onReload?: (query: AlertsQuery) => void;
  onPoll?: () => void;
  onQueryChange?: () => void;
  onLiveUpdateStateChange?: (isLiveUpdateEnabled: boolean) => void;
}

export function AlertTableServerSide({
  refreshToken,
  alerts,
  alertsTotalCount,
  columns,
  initialFacets,
  isAsyncLoading = false,
  presetName,
  presetStatic = false,
  presetId = "",
  presetTabs = [],
  isRefreshAllowed = true,
  setDismissedModalAlert,
  mutateAlerts,
  setRunWorkflowModalAlert,
  setDismissModalAlert,
  setChangeStatusAlert,
  onReload,
  onPoll,
  onQueryChange,
  onLiveUpdateStateChange,
}: Props) {
  const [clearFiltersToken, setClearFiltersToken] = useState<string | null>(
    null
  );
  const [grouping, setGrouping] = useState<GroupingState>([]);
  const [facetsPanelRefreshToken, setFacetsPanelRefreshToken] = useState<
    string | null
  >(null);
  const [shouldRefreshDate, setShouldRefreshDate] = useState<boolean>(false);
  const [filterCel, setFilterCel] = useState<string>("");
  const [searchCel, setSearchCel] = useState<string>("");
  const [dateRangeCel, setDateRangeCel] = useState<string>("");
  const [dateRange, setDateRange] = useState<TimeFrame | null>(null);
  const alertsQueryRef = useRef<AlertsQuery | null>(null);
  const [rowStyle] = useAlertRowStyle();
  const [columnTimeFormats, setColumnTimeFormats] = useLocalStorage<
    Record<string, TimeFormatOption>
  >(`column-time-formats-${presetName}`, {});
  const a11yContainerRef = useRef<HTMLDivElement>(null);
  const { data: configData } = useConfig();
  const noisyAlertsEnabled = configData?.NOISY_ALERTS_ENABLED;

  const [theme, setTheme] = useLocalStorage(
    "alert-table-theme",
    Object.values(severityMapping).reduce<{ [key: string]: string }>(
      (acc, severity) => {
        acc[severity] = "bg-white";
        return acc;
      },
      {}
    )
  );

  const columnsIds = getColumnsIds(columns);

  const [columnOrder] = useLocalStorage<ColumnOrderState>(
    `column-order-${presetName}`,
    DEFAULT_COLS
  );

  const [columnVisibility] = useLocalStorage<VisibilityState>(
    `column-visibility-${presetName}`,
    DEFAULT_COLS_VISIBILITY
  );

  const [columnSizing, setColumnSizing] = useLocalStorage<ColumnSizingState>(
    "table-sizes",
    {}
  );

  const handleThemeChange = (newTheme: any) => {
    setTheme(newTheme);
  };

  const [sorting, setSorting] = useState<SortingState>(
    noisyAlertsEnabled ? [{ id: "noise", desc: true }] : []
  );
  const [paginationState, setPaginationState] = useState<PaginationState>({
    pageIndex: 0,
    pageSize: rowStyle == "relaxed" ? 20 : 50,
  });

  const [, setViewedAlerts] = useLocalStorage<ViewedAlert[]>(
    `viewed-alerts-${presetName}`,
    []
  );
  const [lastViewedAlert, setLastViewedAlert] = useState<string | null>(null);

  useEffect(() => {
    const filterArray = [];

    if (dateRange?.start) {
      filterArray.push(`lastReceived >= '${dateRange.start.toISOString()}'`);
    }

    if (dateRange?.paused && dateRange?.end) {
      filterArray.push(`lastReceived <= '${dateRange.end.toISOString()}'`);
    }

    setDateRangeCel(filterArray.filter(Boolean).join(" && "));

    // makes alerts to refresh when not paused and all time is selected
    if (!dateRange?.start && !dateRange?.end && !dateRange?.paused) {
      setTimeout(() => {
        onReload && onReload(alertsQueryRef.current as AlertsQuery);
        setFacetsPanelRefreshToken(uuidV4());
      }, 100);
    }
  }, [dateRange]);

  const mainCelQuery = useMemo(() => {
    const filterArray = [dateRangeCel, searchCel];
    return filterArray.filter(Boolean).join(" && ");
  }, [searchCel, dateRangeCel]);

  const alertsQuery = useMemo(
    function whenQueryChange() {
      let resultCel = [mainCelQuery, filterCel].filter(Boolean).join(" && ");

      const limit = paginationState.pageSize;
      const offset = limit * paginationState.pageIndex;
      const alertsQuery: AlertsQuery = {
        cel: resultCel,
        offset,
        limit,
        sortBy: sorting[0]?.id,
        sortDirection: sorting[0]?.desc ? "DESC" : "ASC",
      };

      alertsQueryRef.current = alertsQuery;
      return alertsQuery;
    },
    [filterCel, mainCelQuery, paginationState, sorting]
  );

  useEffect(() => {
    onQueryChange && onQueryChange();
  }, [filterCel, searchCel, paginationState, sorting, onQueryChange]);

  useEffect(() => {
    onReload && onReload(alertsQueryRef.current as AlertsQuery);
  }, [alertsQuery, onReload]);

  const [tabs, setTabs] = useState<Tab[]>([
    { name: "All", filter: () => true },
    ...presetTabs.map((tab) => ({
      name: tab.name,
      filter: (alert: AlertDto) => evalWithContext(alert, tab.filter),
      id: tab.id,
    })),
    { name: "+", filter: () => true },
  ]);

  const [selectedTab, setSelectedTab] = useState(0);
  const [selectedAlert, setSelectedAlert] = useState<AlertDto | null>(null);
  const [isSidebarOpen, setIsSidebarOpen] = useState(false);
  const [isIncidentSelectorOpen, setIsIncidentSelectorOpen] =
    useState<boolean>(false);

  const leftPinnedColumns = noisyAlertsEnabled
    ? ["severity", "checkbox", "source", "name", "noise"]
    : ["severity", "checkbox", "source", "name"];

  const table = useReactTable({
    data: alerts,
    columns: columns,
    state: {
      columnVisibility: getOnlyVisibleCols(columnVisibility, columnsIds),
      columnOrder: columnOrder,
      columnSizing: columnSizing,
      columnPinning: {
        left: leftPinnedColumns,
        right: ["alertMenu"],
      },
      sorting: sorting,
      grouping: grouping,
      pagination: {
        pageIndex: paginationState.pageIndex,
        pageSize: paginationState.pageSize,
      },
    },
    meta: {
      columnTimeFormats: columnTimeFormats,
      setColumnTimeFormats: setColumnTimeFormats,
    },
    enableGrouping: true,
    manualSorting: true,
    onSortingChange: setSorting,
    getSortedRowModel: getSortedRowModel(),
    initialState: {
      pagination: { pageSize: rowStyle == "relaxed" ? 20 : 50 },
    },
    globalFilterFn: ({ original }, _id, value) => {
      return evalWithContext(original, value);
    },
    getGroupedRowModel: getGroupedRowModel(),
    getCoreRowModel: getCoreRowModel(),
    getFilteredRowModel: getFilteredRowModel(),
    getPaginationRowModel: getPaginationRowModel(),
    onColumnSizingChange: setColumnSizing,
    enableColumnPinning: true,
    columnResizeMode: "onChange",
    autoResetPageIndex: false,
    enableGlobalFilter: true,
    enableSorting: true,
    manualPagination: true,
    pageCount: Math.ceil(alertsTotalCount / paginationState.pageSize),
    onPaginationChange: setPaginationState,
    onGroupingChange: setGrouping,
  });

  const selectedRowIds = Object.entries(
    table.getSelectedRowModel().rowsById
  ).reduce<string[]>((acc, [alertId]) => {
    return acc.concat(alertId);
  }, []);

  let showSkeleton = isAsyncLoading;
  const isTableEmpty = table.getPageCount() === 0;
  const showFilterEmptyState = isTableEmpty && !!filterCel;
  const showSearchEmptyState =
    isTableEmpty && !!searchCel && !showFilterEmptyState;

  const handleRowClick = (alert: AlertDto) => {
    // if presetName is alert-history, do not open sidebar
    if (presetName === "alert-history") {
      return;
    }

    // Update viewed alerts
    setViewedAlerts((prev) => {
      const newViewedAlerts = prev.filter(
        (a) => a.fingerprint !== alert.fingerprint
      );
      return [
        ...newViewedAlerts,
        {
          fingerprint: alert.fingerprint,
          viewedAt: new Date().toISOString(),
        },
      ];
    });

    setLastViewedAlert(alert.fingerprint);
    setSelectedAlert(alert);
    setIsSidebarOpen(true);
  };

  useEffect(() => {
    // When refresh token comes, this code allows polling for certain time and then stops.
    // Will start polling again when new refresh token comes.
    // Why? Because events are throttled on BE side but we want to refresh the data frequently
    // when keep gets ingested with data, and it requires control when to refresh from the UI side.
    if (refreshToken) {
      setShouldRefreshDate(true);
      const timeout = setTimeout(() => {
        setShouldRefreshDate(false);
      }, 15000);
      return () => clearTimeout(timeout);
    }
  }, [refreshToken]);

  const timeframeChanged = useCallback(
    (timeframe: TimeFrame | null) => {
      if (!timeframe) {
        setDateRange(null);
        return;
      }

      if (timeframe?.paused != dateRange?.paused) {
        onLiveUpdateStateChange && onLiveUpdateStateChange(!timeframe.paused);
      }

      const currentDiff =
        (dateRange?.end?.getTime() || 0) - (dateRange?.start?.getTime() || 0);
      const newDiff =
        (timeframe?.end?.getTime() || 0) - (timeframe?.start?.getTime() || 0);

      if (!timeframe?.paused && currentDiff === newDiff) {
        if (shouldRefreshDate) {
          onPoll && onPoll();
          setDateRange(timeframe);
        }
        return;
      }

      onQueryChange && onQueryChange();
      setDateRange(timeframe);
    },
    [dateRange, shouldRefreshDate, onLiveUpdateStateChange]
  );

  const facetsConfig: FacetsConfig = useMemo(() => {
    return {
      ["Severity"]: {
        canHitEmptyState: false,
        renderOptionLabel: (facetOption) => {
          const label =
            severityMapping[Number(facetOption.display_name)] ||
            facetOption.display_name;
          return <span className="capitalize">{label}</span>;
        },
        renderOptionIcon: (facetOption) => (
          <SeverityBorderIcon
            severity={
              (severityMapping[Number(facetOption.display_name)] ||
                facetOption.display_name) as UISeverity
            }
          />
        ),
        sortCallback: (facetOption) =>
          reverseSeverityMapping[facetOption.value] || 100, // if status is not in the mapping, it should be at the end
      },
      ["Status"]: {
        renderOptionIcon: (facetOption) => (
          <Icon
            icon={getStatusIcon(facetOption.display_name)}
            size="sm"
            color={getStatusColor(facetOption.display_name)}
            className="!p-0"
          />
        ),
      },
      ["Source"]: {
        renderOptionIcon: (facetOption) => {
          if (facetOption.display_name === "None") {
            return;
          }

          return (
            <DynamicImageProviderIcon
              className="inline-block"
              alt={facetOption.display_name}
              height={16}
              width={16}
              title={facetOption.display_name}
              src={
                facetOption.display_name.includes("@")
                  ? "/icons/mailgun-icon.png"
                  : `/icons/${facetOption.display_name}-icon.png`
              }
            />
          );
        },
      },
      ["Assignee"]: {
        renderOptionIcon: (facetOption) => (
          <UserStatefulAvatar email={facetOption.display_name} size="xs" />
        ),
        renderOptionLabel: (facetOption) => {
          if (facetOption.display_name === "null") {
            return "Not assigned";
          }
          return <AssigneeLabel email={facetOption.display_name} />;
        },
      },
      ["Dismissed"]: {
        renderOptionLabel: (facetOption) =>
          facetOption.display_name.toLocaleLowerCase() === "true"
            ? "Dismissed"
            : "Not dismissed",
        renderOptionIcon: (facetOption) => (
          <Icon
            icon={
              facetOption.display_name.toLocaleLowerCase() === "true"
                ? BellSlashIcon
                : BellIcon
            }
            size="sm"
            className="text-gray-600 !p-0"
          />
        ),
      },
    };
  }, []);

  const [modalOpen, setModalOpen] = useState(false);
  const router = useRouter();

  const handleModalClose = () => setModalOpen(false);
  const handleModalOpen = () => setModalOpen(true);
  function renderTable() {
    if (
      !showSkeleton &&
      table.getPageCount() === 0 &&
      !showFilterEmptyState &&
      !showSearchEmptyState
    ) {
      return (
        <>
          <div className="flex items-center h-[500px] w-full">
            <div className="flex flex-col justify-center items-center w-full p-4">
              <EmptyStateCard
                noCard
                title="No Alerts to Display"
                description="Connect a data source to start receiving alerts, or simulate an alert to test the platform"
              >
                <div className="flex gap-2 justify-center">
                  <Button
                    color="orange"
                    icon={GrTest}
                    variant="secondary"
                    onClick={handleModalOpen}
                  >
                    Simulate Alert
                  </Button>
                  <Button
                    icon={PlusIcon}
                    color="orange"
                    variant="primary"
                    onClick={() => {
                      router.push("/providers?labels=alert");
                    }}
                  >
                    Connect Data Source
                  </Button>
                </div>
              </EmptyStateCard>
            </div>
          </div>
          <PushAlertToServerModal
            isOpen={modalOpen}
            handleClose={handleModalClose}
            presetName={presetName}
          />
        </>
      );
    }
    return (
      <Table className="[&>table]:table-fixed [&>table]:w-full">
        <AlertsTableHeaders
          columns={columns}
          table={table}
          presetName={presetName}
          a11yContainerRef={a11yContainerRef}
          columnTimeFormats={columnTimeFormats}
          setColumnTimeFormats={setColumnTimeFormats}
        />
        <AlertsTableBody
          table={table}
          showSkeleton={showSkeleton}
          showFilterEmptyState={showFilterEmptyState}
          showSearchEmptyState={showSearchEmptyState}
          theme={theme}
          lastViewedAlert={lastViewedAlert}
          onRowClick={handleRowClick}
          onClearFiltersClick={() => setClearFiltersToken(uuidV4())}
          presetName={presetName}
        />
      </Table>
    );
  }

  return (
    <div className="flex flex-col gap-4">
      <div className="flex-none">
        <TitleAndFilters
          table={table}
          alerts={alerts}
          timeframeRefreshInterval={2000}
          liveUpdateOptionEnabled={true}
          presetName={presetName}
          onThemeChange={handleThemeChange}
          onTimeframeChange={timeframeChanged}
        />
      </div>

      {/* Make actions/presets section fixed height */}
      <div className="h-14 flex-none">
        {selectedRowIds.length ? (
          <AlertActions
            selectedRowIds={selectedRowIds}
            alerts={alerts}
            table={table}
            clearRowSelection={table.resetRowSelection}
            setDismissModalAlert={setDismissedModalAlert}
            mutateAlerts={mutateAlerts}
            setIsIncidentSelectorOpen={setIsIncidentSelectorOpen}
            isIncidentSelectorOpen={isIncidentSelectorOpen}
          />
        ) : (
          <AlertPresetManager
            presetName={presetName}
            onCelChanges={setSearchCel}
            table={table}
          />
        )}
      </div>

      <div className="pb-4">
        <div className="flex gap-4">
          {/* Facets sidebar */}
          <div className="w-33 min-w-[12rem] overflow-y-auto">
            <FacetsPanelServerSide
              key={searchCel}
              usePropertyPathsSuggestions={true}
              entityName={"alerts"}
              facetOptionsCel={mainCelQuery}
              clearFiltersToken={clearFiltersToken}
              initialFacetsData={{ facets: initialFacets, facetOptions: null }}
              facetsConfig={facetsConfig}
              onCelChange={setFilterCel}
              revalidationToken={facetsPanelRefreshToken}
            />
          </div>

          {/* Table section */}
          <div className="flex-1 flex flex-col min-w-0 gap-4">
            <Card className="flex-1 flex flex-col p-0 overflow-x-auto">
              <div className="flex-grow flex flex-col">
                {!presetStatic && (
                  <div className="flex-none">
                    <AlertTabs
                      presetId={presetId}
                      tabs={tabs}
                      setTabs={setTabs}
                      selectedTab={selectedTab}
                      setSelectedTab={setSelectedTab}
                    />
                  </div>
                )}

                <div ref={a11yContainerRef} className="sr-only" />

                {/* Make table wrapper scrollable */}
                <div data-testid="alerts-table" className="flex-grow">
                  {renderTable()}
                </div>
              </div>
            </Card>
            {/* Pagination footer - fixed height */}
            <div className="h-16 flex-none">
              <AlertPaginationServerSide
                table={table}
                isRefreshing={isAsyncLoading}
                isRefreshAllowed={isRefreshAllowed}
                onRefresh={() =>
                  onReload && onReload(alertsQueryRef.current as AlertsQuery)
                }
              />
            </div>
          </div>
        </div>
      </div>

      <AlertSidebar
        isOpen={isSidebarOpen}
        toggle={() => setIsSidebarOpen(false)}
        alert={selectedAlert}
        setRunWorkflowModalAlert={setRunWorkflowModalAlert}
        setDismissModalAlert={setDismissModalAlert}
        setChangeStatusAlert={setChangeStatusAlert}
        setIsIncidentSelectorOpen={() => {
          if (selectedAlert) {
            table
              .getRowModel()
              .rows.find(
                (row) => row.original.fingerprint === selectedAlert.fingerprint
              )
              ?.toggleSelected();
            setIsIncidentSelectorOpen(true);
          }
        }}
      />
    </div>
  );
}<|MERGE_RESOLUTION|>--- conflicted
+++ resolved
@@ -52,14 +52,11 @@
 import { useRouter } from "next/navigation";
 import { GrTest } from "react-icons/gr";
 import { PlusIcon } from "@heroicons/react/20/solid";
-<<<<<<< HEAD
 import { DynamicImageProviderIcon } from "@/components/ui/DynamicProviderIcon";
-=======
 import {
   RowStyle,
   useAlertRowStyle,
 } from "@/entities/alerts/model/useAlertRowStyle";
->>>>>>> f411f341
 
 const AssigneeLabel = ({ email }: { email: string }) => {
   const user = useUser(email);
