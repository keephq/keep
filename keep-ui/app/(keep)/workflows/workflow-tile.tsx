"use client";

import Image from "next/image";
import React, { useState } from "react";
import { useRouter } from "next/navigation";
import WorkflowMenu from "./workflow-menu";
import Loading from "@/app/(keep)/loading";
import { Trigger, Provider, Workflow } from "@/shared/api/workflows";
import { Button, Text, Card, Icon, ListItem, List, Badge } from "@tremor/react";
import ProviderForm from "@/app/(keep)/providers/provider-form";
import SlidingPanel from "react-sliding-side-panel";
import { useFetchProviders } from "@/app/(keep)/providers/page.client";
import { Provider as FullProvider } from "@/app/(keep)/providers/providers";
import {
  CheckCircleIcon,
  CursorArrowRaysIcon,
  XCircleIcon,
} from "@heroicons/react/24/outline";
import AlertTriggerModal from "./workflow-run-with-alert-modal";
import { formatDistanceToNowStrict } from "date-fns";
import TimeAgo, { Formatter, Suffix, Unit } from "react-timeago";
import WorkflowGraph from "./workflow-graph";
import { PiDiamondsFourFill } from "react-icons/pi";
import Modal from "@/components/ui/Modal";
import {
  MdOutlineKeyboardArrowRight,
  MdOutlineKeyboardArrowLeft,
} from "react-icons/md";
import { HiBellAlert } from "react-icons/hi2";
import { useWorkflowRun } from "utils/hooks/useWorkflowRun";
<<<<<<< HEAD
import { useWorkflowActions } from "@/entities/workflows/model/useWorkflowActions";
=======
import { useApi } from "@/shared/lib/hooks/useApi";
import { DynamicIcon } from "@/components/ui";
>>>>>>> 7b5af458
import "./workflow-tile.css";

function TriggerTile({ trigger }: { trigger: Trigger }) {
  return (
    <ListItem>
      <span className="text-sm">{trigger.type}</span>
      {trigger.type === "manual" && (
        <span>
          <Icon icon={CheckCircleIcon} color="green" size="xs" />
        </span>
      )}
      {trigger.type === "interval" && <span>{trigger.value} seconds</span>}
      {trigger.type === "alert" && (
        <span className="text-sm text-right">
          {trigger.filters &&
            trigger.filters.map((filter) => (
              <>
                {filter.key} = {filter.value}
                <br />
              </>
            ))}
        </span>
      )}
    </ListItem>
  );
}

export const ProvidersCarousel = ({
  providers,
  onConnectClick,
}: {
  providers: FullProvider[];
  onConnectClick: (provider: FullProvider) => void;
}) => {
  const [currentIndex, setCurrentIndex] = useState(0);

  const providersPerPage = 3;

  const nextIcons = () => {
    if (currentIndex + providersPerPage < providers.length) {
      setCurrentIndex(currentIndex + providersPerPage);
    }
  };

  const prevIcons = () => {
    if (currentIndex - providersPerPage >= 0) {
      setCurrentIndex(currentIndex - providersPerPage);
    }
  };

  const displayedProviders = providers.slice(
    currentIndex,
    currentIndex + providersPerPage
  );

  return (
    <div className="contianer flex flex-row justify-around items-center">
      <button
        className={`bg-transparent border-none text-2xl cursor-pointer ${
          currentIndex === 0 ? "opacity-50 cursor-not-allowed" : ""
        }`}
        onClick={prevIcons}
        disabled={currentIndex === 0}
      >
        <MdOutlineKeyboardArrowLeft size="2rem" />
      </button>
      <div className="container flex items-center justify-around overflow-hidden p-2">
        {displayedProviders.map((provider, index) => (
          <div
            key={index}
            className="relative p-2 hover:grayscale-0 text-2xl h-full shadow-md"
          >
            {provider.installed ? (
              <Icon
                icon={CheckCircleIcon}
                className="absolute top-[-15px] right-[-15px]"
                color="green"
                size="sm"
                tooltip="Connected"
              />
            ) : (
              <Icon
                icon={XCircleIcon}
                className="absolute top-[-15px] right-[-15px]"
                color="red"
                size="sm"
                tooltip="Disconnected"
              />
            )}
            <Button
              onClick={() => onConnectClick(provider)}
              disabled={provider.installed}
              className="bg-transparent border-none hover:bg-transparent p-0"
            >
              <Image
                src={`/icons/${provider.type}-icon.png`}
                width={30}
                height={30}
                alt={provider.type}
                className={`${
                  provider.installed ? "" : "grayscale hover:grayscale-0"
                }`}
              />
            </Button>
          </div>
        ))}
      </div>
      <button
        className={`bg-transparent border-none text-2xl cursor-pointer ${
          currentIndex + providersPerPage >= providers.length
            ? "opacity-50 cursor-not-allowed"
            : ""
        }`}
        onClick={nextIcons}
        disabled={currentIndex + providersPerPage >= providers.length}
      >
        <MdOutlineKeyboardArrowRight size="2rem" />
      </button>
    </div>
  );
};

function WorkflowTile({ workflow }: { workflow: Workflow }) {
  // Create a set to keep track of unique providers
  const router = useRouter();
  const [openPanel, setOpenPanel] = useState(false);
  const [selectedProvider, setSelectedProvider] = useState<FullProvider | null>(
    null
  );

  const [openTriggerModal, setOpenTriggerModal] = useState<boolean>(false);
  const alertSource = workflow?.triggers
    ?.find((w) => w.type === "alert")
    ?.filters?.find((f) => f.key === "source")?.value;
  const [fallBackIcon, setFallBackIcon] = useState(false);

  const { providers } = useFetchProviders();
  const { deleteWorkflow } = useWorkflowActions();
  const {
    isRunning,
    handleRunClick,
    getTriggerModalProps,
    isRunButtonDisabled,
    message,
  } = useWorkflowRun(workflow!);

  const handleConnectProvider = (provider: FullProvider) => {
    setSelectedProvider(provider);
    // prepopulate it with the name
    setOpenPanel(true);
  };

  const handleCloseModal = () => {
    setOpenPanel(false);
    setSelectedProvider(null);
  };

  const handleDeleteClick = async () => {
    deleteWorkflow(workflow.id);
  };

  const handleWorkflowClick = (e: React.MouseEvent) => {
    e.stopPropagation();
    e.preventDefault();
    const target = e.target as HTMLElement;
    if (target.closest(".js-dont-propagate")) {
      // do not redirect if the three-dot menu is clicked
      return;
    }
    router.push(`/workflows/${workflow.id}`);
  };

  const handleConnecting = (isConnecting: boolean, isConnected: boolean) => {
    if (isConnected) {
      handleCloseModal();
      // refresh the page to show the changes
      window.location.reload();
    }
  };
  const handleDownloadClick = async () => {
    try {
      // Use the raw workflow data directly, as it is already in YAML format
      const workflowYAML = workflow.workflow_raw;

      // Create a Blob object representing the data as a YAML file
      const blob = new Blob([workflowYAML], { type: "text/yaml" });

      // Create an anchor element with a URL object created from the Blob
      const url = window.URL.createObjectURL(blob);

      // Create a "hidden" anchor tag with the download attribute and click it
      const a = document.createElement("a");
      a.style.display = "none";
      a.href = url;
      a.download = `${workflow.workflow_raw_id}.yaml`; // The file will be named after the workflow's id
      document.body.appendChild(a);
      a.click();

      // Release the object URL to free up resources
      window.URL.revokeObjectURL(url);
    } catch (error) {
      console.error("An error occurred while downloading the YAML", error);
    }
  };

  const handleViewClick = async () => {
    router.push(`/workflows/${workflow.id}`);
  };

  const handleBuilderClick = async () => {
    router.push(`/workflows/builder/${workflow.id}`);
  };

  const workflowProvidersMap = new Map(
    workflow.providers.map((p) => [p.type, p])
  );

  const uniqueProviders: FullProvider[] = Array.from(
    new Set(workflow.providers.map((p) => p.type))
  )
    .map((type) => {
      let fullProvider =
        providers.find((fp) => fp.type === type) || ({} as FullProvider);
      let workflowProvider =
        workflowProvidersMap.get(type) || ({} as FullProvider);

      // Merge properties
      const mergedProvider: FullProvider = {
        ...fullProvider,
        ...workflowProvider,
        installed: workflowProvider.installed || fullProvider.installed,
        details: {
          authentication: {},
          name: (workflowProvider as Provider).name || fullProvider.id,
        },
        id: fullProvider.type,
      };

      return mergedProvider;
    })
    .filter(Boolean) as FullProvider[];
  const triggerTypes = workflow.triggers.map((trigger) => trigger.type);

  const lastExecutions = workflow?.last_executions?.slice(0, 15) || [];
  const lastProviderConfigRequiredExec = lastExecutions.filter(
    (execution) => execution?.status === "providers_not_configured"
  );
  const isAllExecutionProvidersConfigured =
    lastProviderConfigRequiredExec.length === lastExecutions.length;

  const customFormatter: Formatter = (
    value: number,
    unit: Unit,
    suffix: Suffix
  ) => {
    if (!workflow.last_execution_started && isAllExecutionProvidersConfigured) {
      return "";
    }

    const formattedString = formatDistanceToNowStrict(
      new Date(workflow.last_execution_started + "Z"),
      { addSuffix: true }
    );

    return formattedString
      .replace("about ", "")
      .replace("minute", "min")
      .replace("second", "sec")
      .replace("hour", "hr");
  };

  const isManualTriggerPresent = workflow?.triggers?.find(
    (t) => t.type === "manual"
  );

  const DynamicIconForTrigger = ({
    onlyIcons,
    interval,
    ...props
  }: {
    onlyIcons?: boolean;
    interval?: string;
    className?: string;
  }) => {
    return (
      <>
        {triggerTypes.map((t, index) => {
          if (t === "alert") {
            return onlyIcons ? (
              <Badge
                key={t}
                size="xs"
                color="orange"
                title={`Source: ${alertSource}`}
                {...props}
              >
                <div className="flex justify-center items-center">
                  <DynamicIcon
                    providerType={alertSource!}
                    width="16px"
                    height="16px"
                    color="orange"
                  />
                </div>
              </Badge>
            ) : (
              <Badge
                icon={() => <DynamicIcon providerType={alertSource!} />}
                key={t}
                size="xs"
                color="orange"
                title={`Source: ${alertSource}`}
                {...props}
              >
                {t}
              </Badge>
            );
          }
          if (t === "manual") {
            return onlyIcons ? (
              <Badge key={t} size="xs" color="orange" title={t} {...props}>
                <div className="flex justify-center items-center">
                  <Icon icon={CursorArrowRaysIcon} size="sm" color="orange" />
                </div>
              </Badge>
            ) : (
              <Badge
                key={t}
                size="xs"
                color="orange"
                icon={CursorArrowRaysIcon}
                title={`Source: ${t}`}
                {...props}
              >
                {t}
              </Badge>
            );
          }

          if (t === "interval" && onlyIcons) {
            return (
              <Badge
                key={t}
                size="xs"
                color="orange"
                title={`Source: ${t}`}
                {...props}
              >
                <div className="flex justify-center items-center">
                  <PiDiamondsFourFill size={16} color="orange" />
                  <div>{interval}</div>
                </div>
              </Badge>
            );
          }
          return !onlyIcons ? (
            <Badge key={t} color="orange">
              {t}
            </Badge>
          ) : null;
        })}
      </>
    );
  };

  return (
    <div>
      {isRunning && (
        <div className="fixed inset-0 z-50 flex items-center justify-center bg-black bg-opacity-50">
          <Loading />
        </div>
      )}
      <Card
        className="relative flex flex-col justify-between bg-white rounded shadow p-2 h-full border-2 border-transparent hover:border-orange-400 overflow-hidden"
        onClick={handleWorkflowClick}
      >
        <div className="absolute top-0 right-0 mt-2 mr-2 mb-2 flex items-center flex-wrap">
          {workflow.provisioned && (
            <Badge color="orange" size="xs" className="mr-2 mb-2">
              Provisioned
            </Badge>
          )}
          {!!handleRunClick && (
            <WorkflowMenu
              onDelete={handleDeleteClick}
              onRun={handleRunClick}
              onDownload={handleDownloadClick}
              onView={handleViewClick}
              onBuilder={handleBuilderClick}
              runButtonToolTip={message}
              isRunButtonDisabled={!!isRunButtonDisabled}
              provisioned={workflow.provisioned}
            />
          )}
        </div>
        <div className="m-2 flex flex-col justify-around item-start flex-wrap">
          <WorkflowGraph workflow={workflow} />
          <div className="container flex flex-col space-between">
            <div className="h-24 cursor-default">
              <h2 className="truncate leading-6 font-bold text-base md:text-lg lg:text-xl">
                {workflow?.name || "Unkown"}
              </h2>
              <p className="text-gray-500 line-clamp-2">
                {workflow?.description || "no description"}
              </p>
            </div>
            <div className="flex flex-row justify-between items-center gap-1 flex-wrap text-sm">
              {!!workflow?.interval && (
                <Button
                  className={`border bg-white border-gray-500 p-0.5 pr-1.5 pl-1.5 text-black placeholder-opacity-100 text-xs rounded-3xl hover:bg-gray-100 hover:border-gray font-bold shadow`}
                  onClick={(e) => {
                    e.stopPropagation();
                    setOpenTriggerModal(true);
                  }}
                  icon={PiDiamondsFourFill}
                  tooltip={`time: ${workflow?.interval} secs`}
                >
                  Interval
                </Button>
              )}
              {isManualTriggerPresent && (
                <Button
                  className={`border bg-white border-gray-500 p-0.5 pr-1.5 pl-1.5 text-black placeholder-opacity-100 text-xs rounded-3xl hover:bg-gray-100 hover:border-gray font-bold shadow`}
                  onClick={(e) => {
                    e.stopPropagation();
                    setOpenTriggerModal(true);
                  }}
                  icon={CursorArrowRaysIcon}
                >
                  Manual
                </Button>
              )}
              {alertSource && (
                <Button
                  className={`border bg-white border-gray-500 p-0.5 pr-1.5 pl-1.5 text-black placeholder-opacity-100 text-xs rounded-3xl hover:bg-gray-100 hover:border-gray font-bold shadow`}
                  onClick={(e) => {
                    e.stopPropagation();
                    setOpenTriggerModal(true);
                  }}
                  tooltip={`Source: ${alertSource}`}
                >
                  <div className="flex items-center justify-center gap-0.5">
                    {!fallBackIcon ? (
                      <Image
                        src={`/icons/${alertSource}-icon.png`}
                        width={20}
                        height={20}
                        alt={alertSource}
                        onError={() => setFallBackIcon(true)}
                        className="object-cover"
                      />
                    ) : (
                      <HiBellAlert size={20} />
                    )}
                    Trigger
                  </div>
                </Button>
              )}
              <div className="flex-1 text-gray-500 text-sm text-right cursor-pointer truncate max-w-full">
                {!isAllExecutionProvidersConfigured &&
                  workflow?.last_execution_started && (
                    <TimeAgo
                      date={workflow?.last_execution_started + "Z"}
                      formatter={customFormatter}
                    />
                  )}
              </div>
            </div>
          </div>
        </div>
        <div className="container p-2 hidden">
          <Card className="mt-2.5 p-2">
            <Text className="">Providers:</Text>
            <ProvidersCarousel
              providers={uniqueProviders}
              onConnectClick={handleConnectProvider}
            />
          </Card>
          <SlidingPanel
            type={"right"}
            isOpen={openPanel}
            size={30}
            backdropClicked={handleCloseModal}
            panelContainerClassName="bg-white z-[2000]"
          >
            {selectedProvider && (
              <ProviderForm
                provider={selectedProvider}
                onConnectChange={handleConnecting}
                closeModal={handleCloseModal}
                installedProvidersMode={selectedProvider.installed}
                isProviderNameDisabled={true}
              />
            )}
          </SlidingPanel>
        </div>
      </Card>

      {!!getTriggerModalProps && (
        <AlertTriggerModal {...getTriggerModalProps()} />
      )}
      <Modal
        isOpen={openTriggerModal}
        onClose={() => {
          setOpenTriggerModal(false);
        }}
      >
        <div className="mt-2.5">
          <div className="flex flex-row items-center justify-start flex-wrap gap-1">
            <span className="mr-1">Triggers:</span>
            <DynamicIconForTrigger />
          </div>
          <div>
            {workflow.triggers.length > 0 ? (
              <List>
                {workflow.triggers.map((trigger, index) => (
                  <TriggerTile key={index} trigger={trigger} />
                ))}
              </List>
            ) : (
              <p className="text-xs text-center mx-4 mt-5 text-tremor-content dark:text-dark-tremor-content">
                This workflow does not have any triggers.
              </p>
            )}
          </div>
        </div>
      </Modal>
    </div>
  );
}

<<<<<<< HEAD
=======
export function WorkflowTileOld({ workflow }: { workflow: Workflow }) {
  const api = useApi();
  // Create a set to keep track of unique providers
  const router = useRouter();
  const [openPanel, setOpenPanel] = useState(false);
  const [selectedProvider, setSelectedProvider] = useState<FullProvider | null>(
    null
  );

  const { providers } = useFetchProviders();
  const {
    isRunning,
    handleRunClick,
    isRunButtonDisabled,
    message,
    getTriggerModalProps,
  } = useWorkflowRun(workflow!);

  const handleConnectProvider = (provider: FullProvider) => {
    setSelectedProvider(provider);
    setOpenPanel(true);
  };

  const handleCloseModal = () => {
    setOpenPanel(false);
    setSelectedProvider(null);
  };

  const handleDeleteClick = async () => {
    try {
      await api.delete(`/workflows/${workflow.id}`);

      // Workflow deleted successfully
      window.location.reload();
    } catch (error) {
      console.error("An error occurred while deleting workflow", error);
    }
  };

  const handleConnecting = (isConnecting: boolean, isConnected: boolean) => {
    if (isConnected) {
      handleCloseModal();
      // refresh the page to show the changes
      window.location.reload();
    }
  };
  const handleDownloadClick = async () => {
    try {
      // Use the raw workflow data directly, as it is already in YAML format
      const workflowYAML = workflow.workflow_raw;

      // Create a Blob object representing the data as a YAML file
      const blob = new Blob([workflowYAML], { type: "text/yaml" });

      // Create an anchor element with a URL object created from the Blob
      const url = window.URL.createObjectURL(blob);

      // Create a "hidden" anchor tag with the download attribute and click it
      const a = document.createElement("a");
      a.style.display = "none";
      a.href = url;
      a.download = `${workflow.workflow_raw_id}.yaml`; // The file will be named after the workflow's id
      document.body.appendChild(a);
      a.click();

      // Release the object URL to free up resources
      window.URL.revokeObjectURL(url);
    } catch (error) {
      console.error("An error occurred while downloading the YAML", error);
    }
  };

  const handleViewClick = async () => {
    router.push(`/workflows/${workflow.id}`);
  };

  const handleBuilderClick = async () => {
    router.push(`/workflows/builder/${workflow.id}`);
  };

  const workflowProvidersMap = new Map(
    workflow.providers.map((p) => [p.type, p])
  );

  const uniqueProviders: FullProvider[] = Array.from(
    new Set(workflow.providers.map((p) => p.type))
  )
    .map((type) => {
      let fullProvider =
        providers.find((fp) => fp.type === type) || ({} as FullProvider);
      let workflowProvider =
        workflowProvidersMap.get(type) || ({} as FullProvider);

      // Merge properties
      const mergedProvider: FullProvider = {
        ...fullProvider,
        ...workflowProvider,
        installed: workflowProvider.installed || fullProvider.installed,
        details: {
          authentication: {},
          name: (workflowProvider as Provider).name || fullProvider.id,
        },
        id: fullProvider.type,
      };

      return mergedProvider;
    })
    .filter(Boolean) as FullProvider[];
  const triggerTypes = workflow.triggers.map((trigger) => trigger.type);
  return (
    <div className="workflow-tile-basis mt-2.5">
      {isRunning && (
        <div className="fixed inset-0 z-50 flex items-center justify-center bg-black bg-opacity-50">
          <Loading />
        </div>
      )}
      <Card>
        <div className="flex w-full justify-between items-center h-14">
          <Title className="truncate max-w-64 text-left text-lightBlack">
            {workflow.name}
          </Title>
          {!!handleRunClick &&
            WorkflowMenuSection({
              onDelete: handleDeleteClick,
              onRun: handleRunClick,
              onDownload: handleDownloadClick,
              onView: handleViewClick,
              onBuilder: handleBuilderClick,
              runButtonToolTip: message,
              isRunButtonDisabled: !!isRunButtonDisabled,
              provisioned: workflow.provisioned,
            })}
        </div>

        <div className="flex items-center justify-between h-10">
          <Text className="truncate max-w-sm text-left text-lightBlack">
            {workflow.description}
          </Text>
        </div>

        <List>
          <ListItem>
            <span>Created By</span>
            <span className="text-right">{workflow.created_by}</span>
          </ListItem>
          <ListItem>
            <span>Created At</span>
            <span className="text-right">
              {workflow.creation_time
                ? new Date(workflow.creation_time + "Z").toLocaleString()
                : "N/A"}
            </span>
          </ListItem>
          <ListItem>
            <span>Last Updated</span>
            <span className="text-right">
              {workflow.last_updated
                ? new Date(workflow.last_updated + "Z").toLocaleString()
                : "N/A"}
            </span>
          </ListItem>
          <ListItem>
            <span>Last Execution</span>
            <span className="text-right">
              {workflow.last_execution_time
                ? new Date(workflow.last_execution_time + "Z").toLocaleString()
                : "N/A"}
            </span>
          </ListItem>
          <ListItem>
            <span>Last Status</span>
            <span className="text-right">
              {workflow.last_execution_status
                ? workflow.last_execution_status
                : "N/A"}
            </span>
          </ListItem>
          <ListItem>
            <span>Disabled</span>
            <span className="text-right">{workflow?.disabled?.toString()}</span>
          </ListItem>
        </List>

        <Accordion className="mt-2.5">
          <AccordionHeader>
            <span className="mr-1">Triggers:</span>
            {triggerTypes.map((t) => {
              if (t === "alert") {
                const alertSource = workflow.triggers
                  .find((w) => w.type === "alert")
                  ?.filters?.find((f) => f.key === "source")?.value;
                return (
                  <Badge
                    icon={(props: any) => (
                      <DynamicIcon providerType={alertSource} {...props} />
                    )}
                    key={t}
                    size="xs"
                    color="orange"
                    title={`Source: ${alertSource}`}
                  >
                    {t}
                  </Badge>
                );
              }
              return (
                <Badge key={t} size="xs" color="orange">
                  {t}
                </Badge>
              );
            })}
          </AccordionHeader>
          <AccordionBody>
            {workflow.triggers.length > 0 ? (
              <List>
                {workflow.triggers.map((trigger, index) => (
                  <TriggerTile key={index} trigger={trigger} />
                ))}
              </List>
            ) : (
              <p className="text-xs text-center mx-4 mt-5 text-tremor-content dark:text-dark-tremor-content">
                This workflow does not have any triggers.
              </p>
            )}
          </AccordionBody>
        </Accordion>

        <Card className="mt-2.5">
          <Text>Providers:</Text>
          <div className="flex flex-wrap justify-start">
            {uniqueProviders.map((provider) => (
              <ProviderTile
                key={provider.id}
                provider={provider}
                onConnectClick={handleConnectProvider}
              />
            ))}
          </div>
        </Card>
        <SlidingPanel
          type={"right"}
          isOpen={openPanel}
          size={30}
          backdropClicked={handleCloseModal}
          panelContainerClassName="bg-white z-[2000]"
        >
          {selectedProvider && (
            <ProviderForm
              provider={selectedProvider}
              onConnectChange={handleConnecting}
              closeModal={handleCloseModal}
              installedProvidersMode={selectedProvider.installed}
              isProviderNameDisabled={true}
            />
          )}
        </SlidingPanel>
      </Card>
      {!!getTriggerModalProps && (
        <AlertTriggerModal {...getTriggerModalProps()} />
      )}
    </div>
  );
}

>>>>>>> 7b5af458
export default WorkflowTile;<|MERGE_RESOLUTION|>--- conflicted
+++ resolved
@@ -28,12 +28,8 @@
 } from "react-icons/md";
 import { HiBellAlert } from "react-icons/hi2";
 import { useWorkflowRun } from "utils/hooks/useWorkflowRun";
-<<<<<<< HEAD
 import { useWorkflowActions } from "@/entities/workflows/model/useWorkflowActions";
-=======
-import { useApi } from "@/shared/lib/hooks/useApi";
 import { DynamicIcon } from "@/components/ui";
->>>>>>> 7b5af458
 import "./workflow-tile.css";
 
 function TriggerTile({ trigger }: { trigger: Trigger }) {
@@ -565,271 +561,4 @@
   );
 }
 
-<<<<<<< HEAD
-=======
-export function WorkflowTileOld({ workflow }: { workflow: Workflow }) {
-  const api = useApi();
-  // Create a set to keep track of unique providers
-  const router = useRouter();
-  const [openPanel, setOpenPanel] = useState(false);
-  const [selectedProvider, setSelectedProvider] = useState<FullProvider | null>(
-    null
-  );
-
-  const { providers } = useFetchProviders();
-  const {
-    isRunning,
-    handleRunClick,
-    isRunButtonDisabled,
-    message,
-    getTriggerModalProps,
-  } = useWorkflowRun(workflow!);
-
-  const handleConnectProvider = (provider: FullProvider) => {
-    setSelectedProvider(provider);
-    setOpenPanel(true);
-  };
-
-  const handleCloseModal = () => {
-    setOpenPanel(false);
-    setSelectedProvider(null);
-  };
-
-  const handleDeleteClick = async () => {
-    try {
-      await api.delete(`/workflows/${workflow.id}`);
-
-      // Workflow deleted successfully
-      window.location.reload();
-    } catch (error) {
-      console.error("An error occurred while deleting workflow", error);
-    }
-  };
-
-  const handleConnecting = (isConnecting: boolean, isConnected: boolean) => {
-    if (isConnected) {
-      handleCloseModal();
-      // refresh the page to show the changes
-      window.location.reload();
-    }
-  };
-  const handleDownloadClick = async () => {
-    try {
-      // Use the raw workflow data directly, as it is already in YAML format
-      const workflowYAML = workflow.workflow_raw;
-
-      // Create a Blob object representing the data as a YAML file
-      const blob = new Blob([workflowYAML], { type: "text/yaml" });
-
-      // Create an anchor element with a URL object created from the Blob
-      const url = window.URL.createObjectURL(blob);
-
-      // Create a "hidden" anchor tag with the download attribute and click it
-      const a = document.createElement("a");
-      a.style.display = "none";
-      a.href = url;
-      a.download = `${workflow.workflow_raw_id}.yaml`; // The file will be named after the workflow's id
-      document.body.appendChild(a);
-      a.click();
-
-      // Release the object URL to free up resources
-      window.URL.revokeObjectURL(url);
-    } catch (error) {
-      console.error("An error occurred while downloading the YAML", error);
-    }
-  };
-
-  const handleViewClick = async () => {
-    router.push(`/workflows/${workflow.id}`);
-  };
-
-  const handleBuilderClick = async () => {
-    router.push(`/workflows/builder/${workflow.id}`);
-  };
-
-  const workflowProvidersMap = new Map(
-    workflow.providers.map((p) => [p.type, p])
-  );
-
-  const uniqueProviders: FullProvider[] = Array.from(
-    new Set(workflow.providers.map((p) => p.type))
-  )
-    .map((type) => {
-      let fullProvider =
-        providers.find((fp) => fp.type === type) || ({} as FullProvider);
-      let workflowProvider =
-        workflowProvidersMap.get(type) || ({} as FullProvider);
-
-      // Merge properties
-      const mergedProvider: FullProvider = {
-        ...fullProvider,
-        ...workflowProvider,
-        installed: workflowProvider.installed || fullProvider.installed,
-        details: {
-          authentication: {},
-          name: (workflowProvider as Provider).name || fullProvider.id,
-        },
-        id: fullProvider.type,
-      };
-
-      return mergedProvider;
-    })
-    .filter(Boolean) as FullProvider[];
-  const triggerTypes = workflow.triggers.map((trigger) => trigger.type);
-  return (
-    <div className="workflow-tile-basis mt-2.5">
-      {isRunning && (
-        <div className="fixed inset-0 z-50 flex items-center justify-center bg-black bg-opacity-50">
-          <Loading />
-        </div>
-      )}
-      <Card>
-        <div className="flex w-full justify-between items-center h-14">
-          <Title className="truncate max-w-64 text-left text-lightBlack">
-            {workflow.name}
-          </Title>
-          {!!handleRunClick &&
-            WorkflowMenuSection({
-              onDelete: handleDeleteClick,
-              onRun: handleRunClick,
-              onDownload: handleDownloadClick,
-              onView: handleViewClick,
-              onBuilder: handleBuilderClick,
-              runButtonToolTip: message,
-              isRunButtonDisabled: !!isRunButtonDisabled,
-              provisioned: workflow.provisioned,
-            })}
-        </div>
-
-        <div className="flex items-center justify-between h-10">
-          <Text className="truncate max-w-sm text-left text-lightBlack">
-            {workflow.description}
-          </Text>
-        </div>
-
-        <List>
-          <ListItem>
-            <span>Created By</span>
-            <span className="text-right">{workflow.created_by}</span>
-          </ListItem>
-          <ListItem>
-            <span>Created At</span>
-            <span className="text-right">
-              {workflow.creation_time
-                ? new Date(workflow.creation_time + "Z").toLocaleString()
-                : "N/A"}
-            </span>
-          </ListItem>
-          <ListItem>
-            <span>Last Updated</span>
-            <span className="text-right">
-              {workflow.last_updated
-                ? new Date(workflow.last_updated + "Z").toLocaleString()
-                : "N/A"}
-            </span>
-          </ListItem>
-          <ListItem>
-            <span>Last Execution</span>
-            <span className="text-right">
-              {workflow.last_execution_time
-                ? new Date(workflow.last_execution_time + "Z").toLocaleString()
-                : "N/A"}
-            </span>
-          </ListItem>
-          <ListItem>
-            <span>Last Status</span>
-            <span className="text-right">
-              {workflow.last_execution_status
-                ? workflow.last_execution_status
-                : "N/A"}
-            </span>
-          </ListItem>
-          <ListItem>
-            <span>Disabled</span>
-            <span className="text-right">{workflow?.disabled?.toString()}</span>
-          </ListItem>
-        </List>
-
-        <Accordion className="mt-2.5">
-          <AccordionHeader>
-            <span className="mr-1">Triggers:</span>
-            {triggerTypes.map((t) => {
-              if (t === "alert") {
-                const alertSource = workflow.triggers
-                  .find((w) => w.type === "alert")
-                  ?.filters?.find((f) => f.key === "source")?.value;
-                return (
-                  <Badge
-                    icon={(props: any) => (
-                      <DynamicIcon providerType={alertSource} {...props} />
-                    )}
-                    key={t}
-                    size="xs"
-                    color="orange"
-                    title={`Source: ${alertSource}`}
-                  >
-                    {t}
-                  </Badge>
-                );
-              }
-              return (
-                <Badge key={t} size="xs" color="orange">
-                  {t}
-                </Badge>
-              );
-            })}
-          </AccordionHeader>
-          <AccordionBody>
-            {workflow.triggers.length > 0 ? (
-              <List>
-                {workflow.triggers.map((trigger, index) => (
-                  <TriggerTile key={index} trigger={trigger} />
-                ))}
-              </List>
-            ) : (
-              <p className="text-xs text-center mx-4 mt-5 text-tremor-content dark:text-dark-tremor-content">
-                This workflow does not have any triggers.
-              </p>
-            )}
-          </AccordionBody>
-        </Accordion>
-
-        <Card className="mt-2.5">
-          <Text>Providers:</Text>
-          <div className="flex flex-wrap justify-start">
-            {uniqueProviders.map((provider) => (
-              <ProviderTile
-                key={provider.id}
-                provider={provider}
-                onConnectClick={handleConnectProvider}
-              />
-            ))}
-          </div>
-        </Card>
-        <SlidingPanel
-          type={"right"}
-          isOpen={openPanel}
-          size={30}
-          backdropClicked={handleCloseModal}
-          panelContainerClassName="bg-white z-[2000]"
-        >
-          {selectedProvider && (
-            <ProviderForm
-              provider={selectedProvider}
-              onConnectChange={handleConnecting}
-              closeModal={handleCloseModal}
-              installedProvidersMode={selectedProvider.installed}
-              isProviderNameDisabled={true}
-            />
-          )}
-        </SlidingPanel>
-      </Card>
-      {!!getTriggerModalProps && (
-        <AlertTriggerModal {...getTriggerModalProps()} />
-      )}
-    </div>
-  );
-}
-
->>>>>>> 7b5af458
 export default WorkflowTile;