import { Dispatch, SetStateAction } from "react";

import {
  Definition as FlowDefinition,
  ReactFlowDefinition,
  V2Step,
<<<<<<< HEAD
  Definition as FlowDefinition,
  V2Properties,
} from "./builder-store";
import {
  getSchemaByStepType,
  getWorkflowPropertiesSchema,
  requiredMap,
} from "./utils";
import _ from "lodash";
=======
} from "@/app/(keep)/workflows/builder/types";
>>>>>>> aa11b5de

export function globalValidatorV2(
  definition: FlowDefinition,
  setGlobalValidationError: (
    id: string | null,
    error: Record<string, string> | null
  ) => void
): boolean {
  const properties = definition?.properties;
  const result = getWorkflowPropertiesSchema(properties).safeParse(properties);
  const errors = result?.error?.errors;
  const errorMap =
    errors?.reduce<Record<string, string>>((obj, error) => {
      const path = error.path;
      if (path && path[0] && !obj[path[0]]) {
        obj[path[0]] = error?.message?.toString();
      }
      return obj;
    }, {}) || null;

  if (!result.success && errorMap) {
    switch (true) {
      case "interval" in errorMap:
        setGlobalValidationError("interval", errorMap);
        break;
      case "alert" in errorMap:
        setGlobalValidationError("alert", errorMap);
        break;
      case "incident" in errorMap:
        setGlobalValidationError("incident", errorMap);
        break;
      case "manual" in errorMap:
        setGlobalValidationError("manual", errorMap);
        break;
      default:
        setGlobalValidationError(null, errorMap);
    }
    return false;
  }

  if (
    !!properties &&
    !properties["manual"] &&
    !properties["interval"] &&
    !properties["alert"] &&
    !properties["incident"]
  ) {
    setGlobalValidationError("trigger_start", {
      rule_error: "Workflow Should at least have one trigger.",
    });
    return false;
  }

  const anyStepOrAction = definition?.sequence?.length > 0;
  if (!anyStepOrAction) {
    setGlobalValidationError(null, {
      rule_error: "At least 1 step/action is required.",
    });
    return false;
  }
  const anyActionsInMainSequence = (
    definition.sequence[0] as V2Step
  )?.sequence?.some((step) => step?.type?.includes("action-"));
  if (anyActionsInMainSequence) {
    // This checks to see if there's any steps after the first action
    const actionIndex = (
      definition?.sequence?.[0] as V2Step
    )?.sequence?.findIndex((step) => step.type.includes("action-"));
    if (actionIndex && definition?.sequence) {
      const sequence = definition?.sequence?.[0]?.sequence || [];
      for (let i = actionIndex + 1; i < sequence.length; i++) {
        if (sequence[i]?.type?.includes("step-")) {
          setGlobalValidationError(sequence[i].id, {
            rule_error: "Steps cannot be placed after actions.",
          });
          return false;
        }
      }
    }
  }
  const valid = anyStepOrAction;
  if (valid) setGlobalValidationError(null, null);
  return valid;
}

export const getUniqueKeysFromStep = (properties: V2Properties) => {
  return [
    ...new Set([
      ...(properties.stepParams || []),
      ...(properties.actionParams || []),
    ]),
  ].filter((val) => val);
};

export const getDefaultWith = (uniqueKeys: string[]) => {
  return (
    uniqueKeys?.reduce<V2Properties>((obj, key) => {
      obj[key] = "";
      return obj;
    }, {}) || {}
  );
};

export function stepValidatorV2(
  step: V2Step,
  setStepValidationError: (
    step: V2Step,
    error: null | Record<string, string>
  ) => void,
  parentSequence?: V2Step,
  definition?: ReactFlowDefinition
): boolean {
  const schema = getSchemaByStepType(step.type);

  if (schema) {
    const unqiuekeys = getUniqueKeysFromStep(step.properties);
    const defaultWith = getDefaultWith(unqiuekeys);
    const result = schema.safeParse({
      ...step,
      //Property keys are temporarily created to ensure proper validation and meaningful error messages.
      properties: {
        ...step.properties,
        with: { ...defaultWith, ...(step.properties.with || {}) },
        config: step.properties.config || "",
      },
    });
    if (!result.success) {
      const errorMap = result.error.errors.reduce<Record<string, string>>(
        (obj, err) => {
          const path = err.path.join(".");
          if (path && !(path in obj)) {
            obj[path] = err.message?.toString();
          }
          return obj;
        },
        {}
      );
      setStepValidationError(step, errorMap);
      return false;
    }
  }

  if (step.type === "foreach") {
    let valid = true;
    const sequences = step.sequence || [];
    console.log("enterign thsi foreach", sequences);

    for (let sequence of sequences) {
      valid = stepValidatorV2(sequence, setStepValidationError);
      if (!valid) {
        return false;
      }
    }
    return valid;
  }

  //TO DO: move this to zod validations
  if (step.type.includes("condition-")) {
    const branches = (step?.branches || {
      true: [],
      false: [],
    }) as V2Step["branches"];

    const trueBranches = branches?.true || [];
    const falseBranches = branches?.false || [];
    const onlyActions = branches?.true?.every((step: V2Step) =>
      step.type.includes("action-")
    );
    if (!onlyActions) {
      setStepValidationError(step, {
        rule_error: "Conditions can only contain actions.",
      });
      return false;
    }

    const conditionHasActions = branches?.true
      ? branches?.true.length > 0
      : false;
    if (!conditionHasActions)
      setStepValidationError(step, {
        rule_error: "Conditions must contain at least one action.",
      });
    let valid = conditionHasActions && onlyActions;
    if (valid) setStepValidationError(step, null);

    for (let branch of trueBranches) {
      valid = stepValidatorV2(branch, setStepValidationError);
      if (!valid) {
        return false;
      }
    }

    for (let branch of falseBranches) {
      valid = stepValidatorV2(branch, setStepValidationError);
      if (!valid) {
        return false;
      }
    }
    return valid;
  }

  if (step?.componentType === "task") {
    if (!step?.properties?.with) {
      setStepValidationError(step, {
        rule_error: "Conditions must contain at least one action.",
      });
      return false;
    }
    if (step?.properties?.with) {
      setStepValidationError(step, null);
    }
    return true;
  }

  setStepValidationError(step, null);
  return true;
}<|MERGE_RESOLUTION|>--- conflicted
+++ resolved
@@ -1,22 +1,13 @@
-import { Dispatch, SetStateAction } from "react";
-
 import {
   Definition as FlowDefinition,
   ReactFlowDefinition,
   V2Step,
-<<<<<<< HEAD
-  Definition as FlowDefinition,
   V2Properties,
-} from "./builder-store";
+} from "@/app/(keep)/workflows/builder/types";
 import {
   getSchemaByStepType,
   getWorkflowPropertiesSchema,
-  requiredMap,
 } from "./utils";
-import _ from "lodash";
-=======
-} from "@/app/(keep)/workflows/builder/types";
->>>>>>> aa11b5de
 
 export function globalValidatorV2(
   definition: FlowDefinition,
