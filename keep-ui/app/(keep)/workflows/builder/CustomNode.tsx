--- conflicted
+++ resolved
@@ -77,22 +77,10 @@
 
   if (data.id === "trigger_start" || data.id === "trigger_end") {
     return (
-<<<<<<< HEAD
-      <div className="w-full h-full rounded-full bg-orange-50 border-1 border-orange-500 p-2 flex items-center justify-center">
-        {debug && (
-          <div
-            className={`h-fit bg-black text-pink-500 font-mono text-[10px] px-1 py-1 absolute top-0 bottom-0 my-auto right-0 translate-x-[calc(100%+20px)] pointer-events-none`}
-          >
-            {id}
-          </div>
-        )}
-        {data.name}
-=======
       <div className="w-full h-full flex items-center justify-center">
         <span className="rounded-full bg-orange-50 border border-orange-500 px-4 py-2 flex items-center justify-center">
           {data.name}
         </span>
->>>>>>> 0da8d31c
         <Handle type="target" position={Position.Top} className="w-32" />
         <Handle type="source" position={Position.Bottom} className="w-32" />
       </div>
