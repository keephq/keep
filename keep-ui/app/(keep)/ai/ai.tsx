--- conflicted
+++ resolved
@@ -1,22 +1,5 @@
 "use client";
 
-<<<<<<< HEAD
-import { Card, Title, Subtitle } from "@tremor/react";
-import { useAIStats, UseAIActions } from "utils/hooks/useAI";
-import { toast } from "react-toastify";
-import { useEffect, useState, useMemo } from "react";
-import Image from "next/image";
-import debounce from "lodash.debounce";
-
-function RangeInputWithLabel({
-  setting,
-  onChange,
-}: {
-  setting: any;
-  onChange: (newValue: number) => void;
-}) {
-  const [value, setValue] = useState(setting.value);
-=======
 import { Card, List, ListItem, Title, Subtitle } from "@tremor/react";
 import { useAIStats, usePollAILogs } from "utils/hooks/useAI";
 import { toast } from "react-toastify";
@@ -31,7 +14,6 @@
   const [basicAlgorithmLog, setBasicAlgorithmLog] = useState("");
   const [newText, setNewText] = useState("Mine incidents");
   const [animate, setAnimate] = useState(false);
->>>>>>> 63f9f6fc
 
   // Create a memoized debounced function
   const debouncedOnChange = useMemo(
@@ -70,13 +52,12 @@
   const { data: aistats, isLoading, refetch: refetchAIStats } = useAIStats();
   const { updateAISettings } = UseAIActions();
 
-<<<<<<< HEAD
   // TODO: use pollingInterval instead
   useEffect(() => {
     const interval = setInterval(() => {
       refetchAIStats();
     }, 5000);
-=======
+
   const mineIncidents = async (e: FormEvent) => {
     e.preventDefault();
     setAnimate(true);
@@ -88,7 +69,6 @@
         "Failed to mine incidents, please contact us if this issue persists."
       );
     }
->>>>>>> 63f9f6fc
 
     return () => clearInterval(interval);
   }, [refetchAIStats]);
