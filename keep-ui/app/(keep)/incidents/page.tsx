import { IncidentList } from "@/features/incident-list";
import { getIncidents, GetIncidentsParams } from "@/entities/incidents/api";
import { PaginatedIncidentsDto } from "@/entities/incidents/model";
import { createServerApiClient } from "@/shared/api/server";
<<<<<<< HEAD
import {DefaultIncidentFilters} from "@/entities/incidents/model/models";
import { getInitialFacetsData, InitialFacetsData } from "@/features/filter/api";
=======
import { DefaultIncidentFilters } from "@/entities/incidents/model/models";
import { getInitialFacets, InitialFacetsData } from "@/features/filter/api";
>>>>>>> 8fc68ca4

const defaultIncidentsParams: GetIncidentsParams = {
  confirmed: true,
  limit: 20,
  offset: 0,
  sorting: { id: "creation_time", desc: true },
  filters: DefaultIncidentFilters,
  cel: "!(status in ['resolved', 'deleted'])", // on initial page load, we have to display only active incidents
};

export default async function Page() {
  let incidents: PaginatedIncidentsDto | null = null;
  let facetsData: InitialFacetsData | null = null;

  try {
    const api = await createServerApiClient();

    const tasks = [
      getIncidents(api, defaultIncidentsParams, ),
<<<<<<< HEAD
      getInitialFacetsData(api, "incidents"),
    ]
=======
      getInitialFacets(api, "incidents"),
    ];
>>>>>>> 8fc68ca4
    const [_incidents, _facetsData] = await Promise.all(tasks);
    incidents = _incidents as PaginatedIncidentsDto;
    facetsData = _facetsData as InitialFacetsData;
  } catch (error) {
    console.log(error);
  }
  return (
    <IncidentList
      initialData={incidents ?? undefined}
      initialFacetsData={facetsData ?? undefined}
    />
  );
}

export const metadata = {
  title: "Keep - Incidents",
  description: "List of incidents",
};<|MERGE_RESOLUTION|>--- conflicted
+++ resolved
@@ -2,13 +2,8 @@
 import { getIncidents, GetIncidentsParams } from "@/entities/incidents/api";
 import { PaginatedIncidentsDto } from "@/entities/incidents/model";
 import { createServerApiClient } from "@/shared/api/server";
-<<<<<<< HEAD
-import {DefaultIncidentFilters} from "@/entities/incidents/model/models";
+import { DefaultIncidentFilters } from "@/entities/incidents/model/models";
 import { getInitialFacetsData, InitialFacetsData } from "@/features/filter/api";
-=======
-import { DefaultIncidentFilters } from "@/entities/incidents/model/models";
-import { getInitialFacets, InitialFacetsData } from "@/features/filter/api";
->>>>>>> 8fc68ca4
 
 const defaultIncidentsParams: GetIncidentsParams = {
   confirmed: true,
@@ -28,13 +23,8 @@
 
     const tasks = [
       getIncidents(api, defaultIncidentsParams, ),
-<<<<<<< HEAD
       getInitialFacetsData(api, "incidents"),
     ]
-=======
-      getInitialFacets(api, "incidents"),
-    ];
->>>>>>> 8fc68ca4
     const [_incidents, _facetsData] = await Promise.all(tasks);
     incidents = _incidents as PaginatedIncidentsDto;
     facetsData = _facetsData as InitialFacetsData;
