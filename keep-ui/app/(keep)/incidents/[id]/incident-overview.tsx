--- conflicted
+++ resolved
@@ -95,15 +95,12 @@
   };
 
   const formatedSummary = (
-<<<<<<< HEAD
     <Markdown 
     remarkPlugins={[remarkGfm, remarkRehype]} 
     rehypePlugins={[rehypeRaw]}
-    className="prose prose-slate max-w-2xl [&>p]:!my-1 [&>ul]:!my-1 [&>ol]:!my-1"
+    className="whitespace-pre-wrap prose prose-slate max-w-2xl [&>p]:!my-1 [&>ul]:!my-1 [&>ol]:!my-1"
     >
-=======
-    <Markdown remarkPlugins={[remarkRehype]} rehypePlugins={[rehypeRaw]} className="whitespace-pre-wrap">
->>>>>>> 9be72cd6
+
       {summary ?? generatedSummary}
     </Markdown>
   );
