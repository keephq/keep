"use client";

import {
  useIncidentActions,
  type IncidentDto,
} from "@/entities/incidents/model";
import React, { useState } from "react";
import {
  useIncident,
  useIncidentAlerts,
  useIncidentsByIds,
} from "@/utils/hooks/useIncidents";
import { Disclosure } from "@headlessui/react";
import { IoChevronDown } from "react-icons/io5";
import remarkRehype from "remark-rehype";
import rehypeRaw from "rehype-raw";
import Markdown from "react-markdown";
import { Badge, Callout } from "@tremor/react";
import { Button, DynamicImageProviderIcon, Link } from "@/components/ui";
import { IncidentChangeStatusSelect } from "features/incidents/change-incident-status";
import { getIncidentName } from "@/entities/incidents/lib/utils";
import { DateTimeField, FieldHeader } from "@/shared/ui";
import {
  SameIncidentField,
  FollowingIncidents,
} from "@/features/incidents/same-incidents-in-the-past/";
import { StatusIcon } from "@/entities/incidents/ui/statuses";
import clsx from "clsx";
import { TbSparkles } from "react-icons/tb";
import {
  CopilotTask,
  useCopilotAction,
  useCopilotContext,
  useCopilotReadable,
} from "@copilotkit/react-core";
import { IncidentOverviewSkeleton } from "../incident-overview-skeleton";
import { AlertDto } from "@/entities/alerts/model";
import { useRouter } from "next/navigation";
import { RootCauseAnalysis } from "@/components/ui/RootCauseAnalysis";
import { IncidentChangeSeveritySelect } from "features/incidents/change-incident-severity";
import remarkGfm from "remark-gfm";
import { useApi } from "@/shared/lib/hooks/useApi";
import { startCase, xor, map, some } from "lodash";
import { useConfig } from "@/utils/hooks/useConfig";
import { EnrichmentEditableField } from "@/app/(keep)/incidents/[id]/enrichments/EnrichmentEditableField";
import { EnrichmentEditableForm } from "@/app/(keep)/incidents/[id]/enrichments/EnrichmentEditableForm";

const PROVISIONED_ENRICHMENTS = [
  "services",
  "incident_id",
  "incident_url",
  "incident_provider",
  "incident_title",
<<<<<<< HEAD
=======
  "environments",
  "repositories",
>>>>>>> 3e67708d
];

interface Props {
  incident: IncidentDto;
}

function Summary({
  title,
  summary,
  collapsable,
  className,
  alerts,
  incident,
}: {
  title: string;
  summary: string;
  collapsable?: boolean;
  className?: string;
  alerts: AlertDto[];
  incident: IncidentDto;
}) {
  const [generatedSummary, setGeneratedSummary] = useState("");
  const { data: config } = useConfig();
  const { updateIncident } = useIncidentActions();
  const context = useCopilotContext();
  useCopilotReadable({
    description: "The incident alerts",
    value: alerts,
  });
  useCopilotReadable({
    description: "The incident title",
    value: incident.user_generated_name ?? incident.ai_generated_name,
  });
  useCopilotAction({
    name: "setGeneratedSummary",
    description: "Set the generated summary",
    parameters: [
      { name: "summary", type: "string", description: "The generated summary" },
    ],
    handler: async ({ summary }) => {
      await updateIncident(
        incident.id,
        {
          user_summary: summary,
        },
        true
      );
      setGeneratedSummary(summary);
    },
  });
  const task = new CopilotTask({
    instructions:
      "Generate a short concise summary of the incident based on the context of the alerts and the title of the incident. Don't repeat prompt.",
  });
  const [generatingSummary, setGeneratingSummary] = useState(false);
  const executeTask = async () => {
    setGeneratingSummary(true);
    await task.run(context);
    setGeneratingSummary(false);
  };

  const formatedSummary = (
    <div className="prose prose-slate max-w-2xl [&>p]:!my-1 [&>ul]:!my-1 [&>ol]:!my-1">
      <Markdown
        remarkPlugins={[remarkGfm, remarkRehype]}
        rehypePlugins={[rehypeRaw]}
      >
        {summary ?? generatedSummary}
      </Markdown>
    </div>
  );

  if (collapsable) {
    return (
      <Disclosure as="div" className={clsx("space-y-1", className)}>
        <Disclosure.Button>
          {({ open }) => (
            <h4 className="text-gray-500 text-sm inline-flex justify-between items-center gap-1">
              <span>{title}</span>
              <IoChevronDown
                className={clsx({ "rotate-180": open }, "text-slate-400")}
              />
            </h4>
          )}
        </Disclosure.Button>

        <Disclosure.Panel as="div" className="space-y-2 relative">
          {formatedSummary}
        </Disclosure.Panel>
      </Disclosure>
    );
  }

  return (
    <div>
      {formatedSummary}
      <Button
        variant="secondary"
        onClick={executeTask}
        className="mt-2.5"
        disabled={generatingSummary || !config?.OPEN_AI_API_KEY_SET}
        loading={generatingSummary}
        icon={TbSparkles}
        size="xs"
        tooltip={
          !config?.OPEN_AI_API_KEY_SET
            ? "AI is not configured"
            : "Generate AI summary"
        }
      >
        AI Summary
      </Button>
    </div>
  );
}

function ThisIncidentMergedToCallout({
  merged_into_incident_id,
  className,
}: {
  merged_into_incident_id: string;
  className?: string;
}) {
  const { data: merged_incident } = useIncident(merged_into_incident_id);

  if (!merged_incident) {
    return null;
  }

  return (
    <Callout
      // @ts-ignore
      title={
        <div>
          <p>This incident was merged into</p>
          <Link
            icon={() => (
              <StatusIcon className="!p-0" status={merged_incident.status} />
            )}
            href={`/incidents/${merged_incident?.id}`}
          >
            {getIncidentName(merged_incident)}
          </Link>
        </div>
      }
      color="purple"
      className={className}
    />
  );
}

function IncidentsMergedIntoThisOneCallout({
  merged_incidents,
  className,
}: {
  merged_incidents: string[];
  className?: string;
}) {
  const incidents = useIncidentsByIds(merged_incidents);

  if (!incidents) {
    return null;
  }

  return (
    <Callout
      // @ts-ignore
      title={
        <div>
          <p>Those incidents merged into this one:</p>
          {incidents?.data?.map((incident: IncidentDto) => (
            <Link
              key={incident.id}
              icon={() => (
                <StatusIcon
                  className="!p-0"
                  status={incident.status}
                  size="xs"
                />
              )}
              href={`/incidents/${incident?.id}`}
            >
              {getIncidentName(incident)}
            </Link>
          )) || null}
        </div>
      }
      color="purple"
      className={className}
    />
  );
}

export function IncidentOverview({ incident: initialIncidentData }: Props) {
  const router = useRouter();
  const { data: fetchedIncident, mutate } = useIncident(
    initialIncidentData.id,
    {
      fallbackData: initialIncidentData,
      revalidateOnMount: false,
    }
  );
  const incident = fetchedIncident || initialIncidentData;
  const summary = incident.user_summary || incident.generated_summary;
  // Why do we have "null" in services?
  const notNullServices = incident.services.filter(
    (service) => service !== "null"
  );
  const { assignIncident } = useIncidentActions();
  const {
    data: alerts,
    isLoading: _alertsLoading,
    error: alertsError,
  } = useIncidentAlerts(incident.id, 20, 0);
  const environments =
    incident.enrichments.environments ||
    (Array.from(
      new Set(
        alerts?.items
          .filter(
            (alert) =>
              alert.environment &&
              alert.environment !== "undefined" &&
              alert.environment !== "default"
          )
          .map((alert) => alert.environment)
      )
    ) as Array<string>);
  const repositories =
    incident.enrichments.repositories ||
    (Array.from(
      new Set(
        alerts?.items
          .filter((alert) => (alert as any).repository)
          .map((alert) => (alert as any).repository as string)
      )
    ) as Array<string>);

  const filterBy = (key: string, value: string) => {
    router.push(
      `/alerts/feed?cel=${key}%3D%3D${encodeURIComponent(`"${value}"`)}`
    );
  };

  const api = useApi();

  const handleBulkEnrichmentChange = async (
    fields: Record<string, string | string[]>
  ) => {
    try {
      const requestData = {
        enrichments: fields,
        fingerprint: incident.id,
      };
      await api.post(`/incidents/${incident.id}/enrich`, requestData);
      await mutate();
    } catch (error) {
      // Handle unexpected error
      console.error("An unexpected error occurred");
    }
  };

  const handleBulkUnEnrichment = async (fields: string[]) => {
    try {
      const requestData = {
        enrichments: fields,
        fingerprint: incident.id,
      };
      await api.post(`/incidents/${incident.id}/unenrich`, requestData);
      await mutate();
    } catch (error) {
      // Handle unexpected error
      console.error("An unexpected error occurred");
    }
  };

  const handleEnrichmentChange = async (
    fieldName: string,
    fieldValue: string | string[]
  ) => {
    await handleBulkEnrichmentChange({ [fieldName]: fieldValue });
  };

  const handleUnEnrichment = async (fieldName: string) => {
    await handleBulkUnEnrichment([fieldName]);
  };

  if (!alerts || _alertsLoading) {
    return <IncidentOverviewSkeleton />;
  }
  return (
    // Adding padding bottom to visually separate from the tabs
    <div className="flex gap-6 items-start w-full text-tremor-default">
      <div className="basis-2/3 grow">
        <div className="grid grid-cols-1 xl:grid-cols-2 gap-4">
          <div className="max-w-2xl">
            <FieldHeader>Summary</FieldHeader>
            <Summary
              title="Summary"
              summary={summary}
              alerts={alerts.items}
              incident={incident}
            />
            {incident.merged_into_incident_id && (
              <ThisIncidentMergedToCallout
                className="inline-block mt-2"
                merged_into_incident_id={incident.merged_into_incident_id}
              />
            )}
            {incident.merged_incidents?.length > 0 && (
              <IncidentsMergedIntoThisOneCallout
                className="inline-block mt-2"
                merged_incidents={incident.merged_incidents}
              />
            )}
            <div className="mt-2">
              <SameIncidentField incident={incident} />
            </div>
          </div>
          <div className="flex flex-col gap-2">
            <div className="grid grid-cols-2 gap-4">
              <div>
                <FieldHeader>Services</FieldHeader>
                <EnrichmentEditableField
                  name="services"
                  value={notNullServices}
                  onUpdate={handleEnrichmentChange}
<<<<<<< HEAD
                  onDelete={handleUnEnrichment}
=======
                  onDelete={
                    incident.enrichments?.services
                      ? handleUnEnrichment
                      : undefined
                  }
>>>>>>> 3e67708d
                />
              </div>

              <div>
                <FieldHeader>Environments</FieldHeader>
                <EnrichmentEditableField
                  name="environments"
                  value={environments}
                  onUpdate={handleEnrichmentChange}
                  onDelete={
                    incident.enrichments?.environments
                      ? handleUnEnrichment
                      : undefined
                  }
                />
              </div>

              <div>
                <FieldHeader>External incident</FieldHeader>

                <EnrichmentEditableForm
                  fields={{
                    incident_id: incident.enrichments?.incident_id,
                    incident_url: incident.enrichments?.incident_url,
                    incident_provider: incident.enrichments?.incident_provider,
                    incident_title: incident.enrichments?.incident_title,
                  }}
                  title="External incident"
                  onUpdate={handleBulkEnrichmentChange}
                  onDelete={handleBulkUnEnrichment}
                >
                  <>
                    {incident.enrichments?.incident_id &&
                    incident.enrichments?.incident_url ? (
                      <div className="flex flex-wrap gap-1 truncate">
                        <Badge
                          size="sm"
                          color="orange"
                          icon={
                            incident.enrichments?.incident_provider
                              ? (props: any) => (
                                  <DynamicImageProviderIcon
                                    providerType={
                                      incident.enrichments?.incident_provider
                                    }
                                    src={`/icons/${incident.enrichments?.incident_provider}-icon.png`}
                                    height="24"
                                    width="24"
                                    {...props}
                                  />
                                )
                              : undefined
                          }
                          className="cursor-pointer text-ellipsis"
                          onClick={() =>
                            window.open(
                              incident.enrichments.incident_url,
                              "_blank"
                            )
                          }
                        >
                          {incident.enrichments?.incident_title ??
                            incident.user_generated_name}
                        </Badge>
                      </div>
                    ) : (
                      "No external incidents"
                    )}
                  </>
                </EnrichmentEditableForm>
              </div>

              <div>
                <FieldHeader>Repositories</FieldHeader>

                <EnrichmentEditableField
                  name="repositories"
                  value={repositories}
                  onUpdate={handleEnrichmentChange}
                  onDelete={
                    incident.enrichments?.repositories
                      ? handleUnEnrichment
                      : undefined
                  }
                >
                  {repositories?.length > 0 ? (
                    <div className="flex flex-wrap gap-1">
                      {repositories.map((repo: any) => {
                        const repoName = repo.split("/").pop();
                        return (
                          <Badge
                            key={repo}
                            color="orange"
                            size="sm"
                            icon={(props: any) => (
                              <DynamicImageProviderIcon
                                providerType="github"
                                src={`/icons/github-icon.png`}
                                height="24"
                                width="24"
                                {...props}
                              />
                            )}
                            className="cursor-pointer"
                            onClick={() => window.open(repo, "_blank")}
                          >
                            {repoName}
                          </Badge>
                        );
                      })}
                    </div>
                  ) : (
                    "No environments involved"
                  )}
                </EnrichmentEditableField>
              </div>
              <div>
                <FieldHeader>Assignee</FieldHeader>
                <div className="flex flex-col gap-1">
                  {incident.assignee ? (
                    <p>{incident.assignee}</p>
                  ) : (
                    <p>No assignee yet</p>
                  )}
                  <div>
                    <span
                      className="text-sm text-gray-500 cursor-pointer hover:text-orange-500 underline"
                      onClick={() => {
                        if (
                          confirm(
                            "Are you sure you want to assign this incident to yourself?"
                          )
                        ) {
                          assignIncident(incident.id);
                        }
                      }}
                    >
                      Assign to me
                    </span>
                  </div>
                </div>
              </div>
              {incident.rule_fingerprint !== "none" &&
                !!incident.rule_fingerprint && (
                  <div>
                    <FieldHeader>Grouped by</FieldHeader>
                    <div className="flex flex-wrap gap-1">
                      <Badge
                        color="orange"
                        size="sm"
                        className="cursor-pointer overflow-ellipsis"
                        tooltip={incident.rule_fingerprint}
                      >
                        {incident.rule_fingerprint.length > 10
                          ? incident.rule_fingerprint.slice(0, 10) + "..."
                          : incident.rule_fingerprint}
                      </Badge>
                    </div>
                  </div>
                )}
              {map(incident.enrichments, (value: any, key: string) => {
                if (PROVISIONED_ENRICHMENTS.indexOf(key) > -1) return;
                return (
                  <div key={`incident-enrichment-${key}`}>
                    <FieldHeader>{startCase(key)}</FieldHeader>
                    <EnrichmentEditableField
                      name={key}
                      value={value}
                      onUpdate={handleEnrichmentChange}
                      onDelete={handleUnEnrichment}
                    />
                  </div>
                );
              })}
              <div>
                <EnrichmentEditableField
                  value={""}
                  onUpdate={handleEnrichmentChange}
                />
              </div>
            </div>
          </div>
          <div>
            <FollowingIncidents incident={incident} />
          </div>
        </div>
      </div>
      <div className="pr-10 grid grid-cols-1 xl:grid-cols-2 gap-4">
        <div>
          <FieldHeader>Status</FieldHeader>
          <IncidentChangeStatusSelect
            incidentId={incident.id}
            value={incident.status}
          />
        </div>
        <div>
          <FieldHeader>Severity</FieldHeader>
          <IncidentChangeSeveritySelect
            incidentId={incident.id}
            value={incident.severity}
          />
        </div>
        {!!incident.last_seen_time && (
          <div>
            <FieldHeader>Last seen at</FieldHeader>
            <DateTimeField date={incident.last_seen_time} />
          </div>
        )}
        {!!incident.start_time && (
          <div>
            <FieldHeader>Started at</FieldHeader>
            <DateTimeField date={incident.start_time} />
          </div>
        )}
        {incident?.enrichments && "rca_points" in incident.enrichments && (
          <RootCauseAnalysis points={incident.enrichments.rca_points} />
        )}
        <div>
          <FieldHeader>Resolve on</FieldHeader>
          <Badge
            size="sm"
            color="orange"
            className="cursor-help"
            tooltip={
              incident.resolve_on === "all_resolved"
                ? "Incident will be resolved when all its alerts are resolved"
                : "Incident will resolve only when manually set to resolved"
            }
          >
            {incident.resolve_on}
          </Badge>
        </div>
      </div>
    </div>
  );
}<|MERGE_RESOLUTION|>--- conflicted
+++ resolved
@@ -51,11 +51,8 @@
   "incident_url",
   "incident_provider",
   "incident_title",
-<<<<<<< HEAD
-=======
   "environments",
   "repositories",
->>>>>>> 3e67708d
 ];
 
 interface Props {
@@ -383,15 +380,11 @@
                   name="services"
                   value={notNullServices}
                   onUpdate={handleEnrichmentChange}
-<<<<<<< HEAD
-                  onDelete={handleUnEnrichment}
-=======
                   onDelete={
                     incident.enrichments?.services
                       ? handleUnEnrichment
                       : undefined
                   }
->>>>>>> 3e67708d
                 />
               </div>
 
