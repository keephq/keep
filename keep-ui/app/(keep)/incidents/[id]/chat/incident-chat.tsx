import {
  CopilotChat,
  ResponseButtonProps,
  // useCopilotChatSuggestions,
} from "@copilotkit/react-ui";
import type { IncidentDto } from "@/entities/incidents/model";
import { useIncidentAlerts } from "utils/hooks/useIncidents";
import { EmptyStateCard } from "@/components/ui/EmptyStateCard";
import { useRouter } from "next/navigation";
import {
  useCopilotAction,
  useCopilotReadable,
  useCopilotMessagesContext,
  useCopilotChat,
  CopilotTask,
  useCopilotContext,
} from "@copilotkit/react-core";
import {
  ActionExecutionMessage,
  ResultMessage,
  TextMessage,
} from "@copilotkit/runtime-client-gql";
import { Button, Card } from "@tremor/react";
import { useIncidentActions } from "@/entities/incidents/model";
import { TraceData, SimpleTraceViewer } from "@/shared/ui/TraceViewer";
import { useProviders } from "@/utils/hooks/useProviders";
import { useEffect, useMemo, useState } from "react";
import "@copilotkit/react-ui/styles.css";
import "./incident-chat.css";
import { useSession } from "next-auth/react";
import { StopIcon, TrashIcon } from "@radix-ui/react-icons";
import { toast } from "react-toastify";
import { CustomIncidentChat } from "./incident-custom-chat";

export function IncidentChat({
  incident,
  mutateIncident,
}: {
  incident: IncidentDto;
  mutateIncident: () => void;
}) {
  const router = useRouter();
  const { data: session } = useSession();
  const { data: alerts, isLoading: alertsLoading } = useIncidentAlerts(
    incident.id
  );
  const { messages, setMessages } = useCopilotMessagesContext();
  const { runChatCompletion, stopGeneration } = useCopilotChat();
  const context = useCopilotContext();
  const [loadingStates, setLoadingStates] = useState<{
    [key: string]: boolean;
  }>({});

  function CustomResponseButton({ onClick, inProgress }: ResponseButtonProps) {
    return (
      <div className="flex mt-3 gap-2">
        {!inProgress ? (
          <Button
            color="orange"
            onClick={runChatCompletion}
            loading={inProgress}
          >
            Regenerate response
          </Button>
        ) : (
          <Button color="orange" onClick={stopGeneration} icon={StopIcon}>
            Stop generating
          </Button>
        )}
        <Button
          color="orange"
          variant="secondary"
          tooltip="Clear chat"
          onClick={() => {
            localStorage.removeItem(`copilotkit-messages-${incident.id}`);
            setMessages([]);
          }}
          icon={TrashIcon}
        />
      </div>
    );
  }

  //https://docs.copilotkit.ai/guides/messages-localstorage
  // save to local storage when messages change
  useEffect(() => {
    if (messages.length !== 0) {
      localStorage.setItem(
        `copilotkit-messages-${incident.id}`,
        JSON.stringify(messages)
      );
    }
  }, [messages]);

  // load from local storage when component mounts// initially load from local storage
  useEffect(() => {
    const messages = localStorage.getItem(`copilotkit-messages-${incident.id}`);
    if (messages) {
      const parsedMessages = JSON.parse(messages).map((message: any) => {
        if (message.type === "TextMessage") {
          return new TextMessage({
            id: message.id,
            role: message.role,
            content: message.content,
            createdAt: message.createdAt,
          });
        } else if (message.type === "ActionExecutionMessage") {
          return new ActionExecutionMessage({
            id: message.id,
            name: message.name,
            scope: message.scope,
            arguments: message.arguments,
            createdAt: message.createdAt,
          });
        } else if (message.type === "ResultMessage") {
          return new ResultMessage({
            id: message.id,
            actionExecutionId: message.actionExecutionId,
            actionName: message.actionName,
            result: message.result,
            createdAt: message.createdAt,
          });
        } else {
          throw new Error(`Unknown message type: ${message.type}`);
        }
      });
      setMessages(parsedMessages);
    }
  }, []);

  const { data: providers } = useProviders();
  const { updateIncident, invokeProviderMethod, enrichIncident } =
    useIncidentActions();
  const providersWithGetTrace = useMemo(
    () =>
      providers?.installed_providers
        .filter(
          (provider) =>
            provider.methods?.some((method) => method.func_name === "get_trace")
        )
        .map((provider) => provider.id),
    [providers]
  );

  // Suggestions
  // useCopilotChatSuggestions(
  //   {
  //     instructions:
  //       "Suggest the most relevant next actions to investigate or resolve this incident.",
  //   },
  //   [incident, alerts, providersWithGetTrace]
  // );

  // Tasks
  const rcaTask = new CopilotTask({
    instructions: `First, add the the response to the rca points.
    If there's an existing external incident, add it to it's timeline.
    If there's no external incident, try to create one and then add it to it's timeline.`,
    includeCopilotActions: true,
    includeCopilotReadable: true,
  });

  // Chat context
  useCopilotReadable({
    description: "The user who is chatting with the assistant",
    value: session?.user,
  });
  useCopilotReadable({
    description: "incidentDetails",
    value: incident,
  });
  useCopilotReadable({
    description: "alerts",
    value: alerts?.items,
  });
  useCopilotReadable({
    description: "The provider ids you can get traces from",
    value: providersWithGetTrace,
  });
  useCopilotReadable({
    description:
      "The installed providers and the methods you can invoke using invokeProviderMethod",
    value: providers?.installed_providers
      .filter((provider) => !!provider.methods)
      .map((provider) => ({
        id: provider.id,
        type: provider.type,
        methods: provider.methods,
      })),
  });

  // Actions
  useCopilotAction({
    name: "enrichRCA",
    description:
      "This action is used by the copilot chat to enrich the incident with root cause analysis. It takes the messages and the incident and enriches the incident with the root cause analysis.",
    parameters: [
      {
        name: "rootCausePoint",
        type: "string",
        description:
          "The bullet you think should be added to the list of root cause analysis points",
      },
      {
        name: "providerType",
        type: "string",
        description:
          "The provider you decided to use to get the root cause analysis point, in lower case. (This is only needed when you used a invokeProviderMethod action to get the root cause analysis point. For example: 'datadog' or 'github')",
      },
    ],
    handler: async ({ rootCausePoint, providerType }) => {
      const rcaPoints = incident.enrichments["rca_points"] || [];
      await enrichIncident(incident.id, {
        rca_points: [
          ...rcaPoints,
          { content: rootCausePoint, providerType: providerType },
        ],
      });
      mutateIncident();
    },
  });
  useCopilotAction({
    name: "invokeProviderMethod",
    description:
      "Invoke a method from a provider. The method (func_name) is invoked on the provider with the given id and the parameters are the ones provided in the func_params object. If you don't know how to construct the parameters, ask the user for them.",
    parameters: [
      {
        name: "providerId",
        type: "string",
        description: "The ID of the provider to invoke the method on",
      },
      {
        name: "func_name",
        type: "string",
        description: "The name of the method to invoke",
      },
      {
        name: "func_params",
        type: "string",
        description:
          "The parameters the method expects as described in func_params, this should be a JSON object with the keys as described in func_params and values provided by you or the user. This cannot be empty (undefined!)",
      },
    ],
    handler: async ({ providerId, func_name, func_params }) => {
      const result = await invokeProviderMethod(
        providerId,
        func_name,
        typeof func_params === "string" ? JSON.parse(func_params) : func_params
      );

      if (typeof result !== "string") {
        await enrichIncident(incident.id, {
          [func_name]: result,
        });
      }

      return result;
    },
  });
  useCopilotAction({
    name: "createIncident",
    description:
      "Create an incident in a provider that supports incident creation. You can get all the necessary parameters from the incident itself. If you are missing some inforamtion, ask the user to provide it. If the incident already got created and you have the incident id and the incident provider type in the incident enrichments, tell the user the incident is already created.",
    parameters: [
      {
        name: "providerId",
        type: "string",
        description: "The ID of the provider to invoke the method on",
      },
      {
        name: "providerType",
        type: "string",
        description:
          "The type of the provider being used, for example 'datadog'",
      },
      {
        name: "incident_name",
        type: "string",
        description:
          "The title of this incident. If the title doesn't mean a lot, generate an informative title",
      },
      {
        name: "incident_message",
        type: "string",
        description:
          "A summarization of the incident that will be presented in the timeline of the incident",
      },
      {
        name: "commander_user",
        type: "string",
        description:
          "The user who will be the commander of the incident, use the requesting user email. If you can't understand who's the commander alone, ask the user to provide the name.",
      },
      {
        name: "customer_impacted",
        type: "boolean",
        description:
          "If you think this incident impacts some customer, set this to true. If you're not sure, set it to false.",
      },
      {
        name: "severity",
        type: "string",
        description:
          'The severity level of the incident, one of "SEV-1", "SEV-2", "SEV-3", "SEV-4", "UNKNOWN"',
      },
    ],
    handler: async ({
      providerId,
      providerType,
      incident_name,
      incident_message,
      commander_user,
      customer_impacted,
      severity,
    }) => {
      if (incident.enrichments && incident.enrichments["incident_id"]) {
        return `The incident already exists: ${incident.enrichments["incident_url"]}`;
      }

      const result = await invokeProviderMethod(providerId, "create_incident", {
        incident_name,
        incident_message,
        commander_user,
        customer_impacted,
        severity,
      });

      if (typeof result !== "string") {
        const incidentId = result.id;
        const incidentUrl = result.url;
        const incidentTitle = result.title;
        await enrichIncident(incident.id, {
          incident_url: incidentUrl,
          incident_id: incidentId,
          incident_provider: providerType,
          incident_title: incidentTitle,
        });
      }

      return result;
    },
  });

  useCopilotAction({
    name: "invokeGetTrace",
    description:
      "According to the provided context (provider id and trace id), invoke the get_trace method from the provider. If the alerts already contain trace_id or traceId and the type of the provider is available, automatically get that trace. If the trace is available in the incident enrichments, use it and mention that it was previously fetched.",
    parameters: [
      {
        name: "providerId",
        type: "string",
        description: "The ID of the provider to invoke the method on",
      },
      {
        name: "traceId",
        type: "string",
        description: "The trace ID to get the trace for",
      },
    ],
    handler: async ({ providerId, traceId }) => {
      if (
        incident.enrichments &&
        incident.enrichments["traces"] &&
        incident.enrichments["traces"][traceId]
      ) {
        return incident.enrichments["traces"][traceId] as TraceData;
      }

      const result = await invokeProviderMethod(providerId, "get_trace", {
        trace_id: traceId,
      });

      if (typeof result !== "string") {
        const existingTraces = incident.enrichments["traces"] || {};
        await enrichIncident(incident.id, {
          traces: {
            ...existingTraces,
            [traceId]: result,
          },
        });
      }

      return result as TraceData;
    },
    render: ({ status, result }) => {
      if (status === "executing" || status === "inProgress") {
        return (
          <Button color="slate" size="lg" disabled loading>
            Loading...
          </Button>
        );
      } else if (status === "complete" && typeof result !== "string") {
        return <SimpleTraceViewer trace={result} />;
      } else {
        return <Card>Trace not found: {result}</Card>;
      }
    },
  });

  useCopilotAction({
    name: "searchTraces",
    description:
      "Search traces using the provider's search_traces method. You should take the alert.alert_query queries and search for traces that match them.",
    parameters: [
      {
        name: "providerId",
        type: "string",
        description: "The ID of the provider to invoke the method on",
      },
      {
        name: "queries",
        type: "string[]",
        description:
          "The alert queries from the alert.alert_query to search for",
      },
    ],
    handler: async ({ providerId, queries }) => {
      const methodParams: { [key: string]: string | boolean | object } = {
        queries: queries,
      };

      const result = await invokeProviderMethod(
        providerId,
        "search_traces",
        methodParams
      );
      return result;
    },
  });

  useCopilotAction({
    name: "updateIncidentNameAndSummary",
    description:
      "Update incident name and summary, if the user asked you to update just one of them, update only that one",
    parameters: [
      {
        name: "name",
        type: "string",
        description: "The new name for the incident",
      },
      {
        name: "summary",
        type: "string",
        description: "The new summary for the incident",
      },
    ],
    handler: async ({ name, summary }) => {
      await updateIncident(
        incident.id,
        {
          user_generated_name: name,
          user_summary: summary,
          assignee: incident.assignee,
          same_incident_in_the_past_id: incident.same_incident_in_the_past_id,
        },
        true
      );
    },
  });

  useEffect(() => {
    const observer = new MutationObserver(() => {
      const messages = document.querySelectorAll(
        '[data-message-role="assistant"]'
      );

      messages.forEach((message) => {
        if (!message.querySelector(".message-feedback")) {
          const feedbackDiv = document.createElement("div");
          feedbackDiv.className =
            "message-feedback absolute bottom-2 right-2 flex gap-2";

          const button = document.createElement("button");
          button.className =
            "p-1 hover:bg-tremor-background-muted rounded-full transition-colors group relative";

          const tooltip = document.createElement("span");
          tooltip.className =
            "invisible group-hover:visible absolute bottom-full right-0 whitespace-nowrap rounded bg-tremor-background-emphasis px-2 py-1 text-xs text-tremor-background";
          tooltip.textContent = "Add to RCA";

          const svg = document.createElementNS(
            "http://www.w3.org/2000/svg",
            "svg"
          );
          svg.setAttribute("width", "15");
          svg.setAttribute("height", "15");
          svg.setAttribute("viewBox", "0 0 15 15");
          svg.setAttribute("fill", "none");

          const path1 = document.createElementNS(
            "http://www.w3.org/2000/svg",
            "path"
          );
          path1.setAttribute(
            "d",
            "M7.5.8c-3.7 0-6.7 3-6.7 6.7s3 6.7 6.7 6.7 6.7-3 6.7-6.7-3-6.7-6.7-6.7zm0 12.4c-3.1 0-5.7-2.5-5.7-5.7s2.5-5.7 5.7-5.7 5.7 2.5 5.7 5.7-2.6 5.7-5.7 5.7z"
          );
          path1.setAttribute("fill", "currentColor");

          const path2 = document.createElementNS(
            "http://www.w3.org/2000/svg",
            "path"
          );
          path2.setAttribute(
            "d",
            "M4.8 7c.4 0 .8-.4.8-.8s-.4-.8-.8-.8-.8.4-.8.8.4.8.8.8zm5.4 0c.4 0 .8-.4.8-.8s-.4-.8-.8-.8-.8.4-.8.8.4.8.8.8zm-5.1 1.9h5.8c.2.8-.5 2.3-2.9 2.3s-3.1-1.5-2.9-2.3z"
          );
          path2.setAttribute("fill", "currentColor");

          svg.appendChild(path1);
          svg.appendChild(path2);
          button.appendChild(tooltip);
          button.appendChild(svg);
          feedbackDiv.appendChild(button);

          // Add click handler with loading state
          button.onclick = async () => {
            const messageId =
              message.getAttribute("data-message-id") ||
              Math.random().toString();
            setLoadingStates((prev) => ({ ...prev, [messageId]: true }));
            button.classList.add("opacity-50", "cursor-not-allowed");
            svg.setAttribute("class", "animate-spin");

            try {
              await handleFeedback("thumbsUp", message);
            } finally {
              setLoadingStates((prev) => ({ ...prev, [messageId]: false }));
              button.classList.remove("opacity-50", "cursor-not-allowed");
              svg.setAttribute("class", "");
              toast.info("Added to RCA", {
                position: "top-right",
              });
            }
          };

          (message as any).style.position = "relative";
          message.appendChild(feedbackDiv);
        }
      });
    });

    observer.observe(document.body, {
      childList: true,
      subtree: true,
    });

    return () => observer.disconnect();
  }, [context]);

  const handleFeedback = async (
    type: "thumbsUp" | "thumbsDown",
    message: Element
  ) => {
    const messageContent = message.textContent
      ?.replace("Add to RCA", "")
      .trim();
    await rcaTask.run(context, messageContent);
  };

<<<<<<< HEAD
=======
  if (!alerts?.items || alerts.items.length === 0)
    return (
      <EmptyStateCard
        title="Chat not available"
        description="Incident assitant will become available as alerts are assigned to this incident."
        onClick={() => router.push("/alerts/feed")}
      />
    );

>>>>>>> 8c3d2d61
  return (
    <CustomIncidentChat
      incident={incident}
      mutateIncident={mutateIncident}
      alerts={alerts}
      user={session?.user}
    />
  );
}<|MERGE_RESOLUTION|>--- conflicted
+++ resolved
@@ -559,18 +559,15 @@
     await rcaTask.run(context, messageContent);
   };
 
-<<<<<<< HEAD
-=======
   if (!alerts?.items || alerts.items.length === 0)
     return (
       <EmptyStateCard
         title="Chat not available"
-        description="Incident assitant will become available as alerts are assigned to this incident."
+        description="Incident assistant will become available as alerts are assigned to this incident."
         onClick={() => router.push("/alerts/feed")}
       />
     );
 
->>>>>>> 8c3d2d61
   return (
     <CustomIncidentChat
       incident={incident}
