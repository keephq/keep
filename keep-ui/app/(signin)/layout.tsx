--- conflicted
+++ resolved
@@ -1,11 +1,6 @@
 export const metadata = {
-<<<<<<< HEAD
-  title: "Keep AIOps",
-  description: "Keep AIOps",
-=======
   title: "Keep",
   description: "The open-source alert management and AIOps platform",
->>>>>>> fcb8bd6c
 };
 
 export default function RootLayout({
