--- conflicted
+++ resolved
@@ -5,8 +5,6 @@
   Subtitle,
   Button,
   TextInput,
-  SearchSelect,
-  SearchSelectItem,
   MultiSelect,
   MultiSelectItem,
   Callout,
@@ -105,7 +103,9 @@
   }, [user, setValue, isOpen, reset, clearErrors, identifierType]);
 
   const onSubmit: SubmitHandler<FieldValues> = async (data) => {
-    if (!userCreationAllowed) return;
+    if (!userCreationAllowed) {
+      return;
+    }
 
     setIsSubmitting(true);
     clearErrors("root.serverError");
@@ -374,22 +374,7 @@
                   }}
                   className="border border-orange-500 text-orange-500"
                 >
-<<<<<<< HEAD
-                  Cancel
-                </Button>
-                <Button
-                  color="orange"
-                  type="submit"
-                  disabled={isSubmitting || (isNewUser ? false : !isDirty)}
-                >
-                  {isSubmitting
-                    ? "Saving..."
-                    : isNewUser
-                      ? "Create User"
-                      : "Save"}
-=======
                   Close
->>>>>>> ddcf62da
                 </Button>
                 {userCreationAllowed && (
                   <Button
@@ -400,8 +385,8 @@
                     {isSubmitting
                       ? "Saving..."
                       : isNewUser
-                      ? "Create User"
-                      : "Save"}
+                        ? "Create User"
+                        : "Save"}
                   </Button>
                 )}
               </div>
