--- conflicted
+++ resolved
@@ -1,28 +1,5 @@
-<<<<<<< HEAD
-import {
-  Title,
-  Subtitle,
-  Card,
-  Table,
-  TableHead,
-  TableRow,
-  TableHeaderCell,
-  TableBody,
-  TableCell,
-  TextInput,
-  Badge,
-  Button,
-} from "@tremor/react";
-import Loading from "app/loading";
-import { useState, useEffect, useMemo } from "react";
-import { useHydratedSession as useSession } from "@/shared/lib/hooks/useHydratedSession";
-import { usePresets } from "utils/hooks/usePresets";
-import { useGroups } from "utils/hooks/useGroups";
-import { useUsers } from "utils/hooks/useUsers";
-=======
 import React, { useState, useEffect } from "react";
 import { Title, Subtitle, Card, TextInput } from "@tremor/react";
->>>>>>> ddcf62da
 import { usePermissions } from "utils/hooks/usePermissions";
 import { useUsers } from "utils/hooks/useUsers";
 import { useGroups } from "utils/hooks/useGroups";
@@ -33,7 +10,7 @@
 import { PermissionsTable } from "./permissions-table";
 import PermissionSidebar from "./permissions-sidebar";
 import { useApiUrl } from "utils/hooks/useConfig";
-import { useSession } from "next-auth/react";
+import { useHydratedSession as useSession } from "@/shared/lib/hooks/useHydratedSession";
 
 interface Props {
   accessToken: string;
