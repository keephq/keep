import { TopologyService } from "@/app/topology/model/models";
import { useSession } from "next-auth/react";
<<<<<<< HEAD
import useSWR from "swr";
=======
import useSWR, { SWRConfiguration } from "swr";
import { getApiURL } from "@/utils/apiUrl";
>>>>>>> 14634a25
import { fetcher } from "@/utils/fetcher";
import { useEffect } from "react";
import { buildTopologyUrl } from "@/app/topology/api";
import { useTopologyPollingContext } from "@/app/topology/model/TopologyPollingContext";
import { useApiUrl } from "utils/hooks/useConfig";

export const useTopologyBaseKey = () => `${useApiUrl()}/topology`;

type UseTopologyOptions = {
  providerIds?: string[];
  services?: string[];
  environment?: string;
  initialData?: TopologyService[];
  options?: SWRConfiguration;
};

// TODO: ensure that hook is memoized so could be used multiple times in the tree without rerenders
export const useTopology = (
  {
    providerIds,
    services,
    environment,
    initialData: fallbackData,
    options,
  }: UseTopologyOptions = {
    options: {
      revalidateOnFocus: false,
    },
  }
) => {
  const { data: session } = useSession();
  const apiUrl = useApiUrl();
  const pollTopology = useTopologyPollingContext();

  const url = !session
    ? null
    : buildTopologyUrl(apiUrl!, { providerIds, services, environment });

  const { data, error, mutate } = useSWR<TopologyService[]>(
    url,
    (url: string) => fetcher(url, session!.accessToken),
    {
      fallbackData,
      ...options,
    }
  );

  useEffect(() => {
    if (pollTopology) {
      mutate();
      console.log("mutate triggered because of pollTopology");
    }
  }, [pollTopology, mutate]);

  return {
    topologyData: data,
    error,
    isLoading: !data && !error,
    mutate,
  };
};<|MERGE_RESOLUTION|>--- conflicted
+++ resolved
@@ -1,11 +1,6 @@
 import { TopologyService } from "@/app/topology/model/models";
 import { useSession } from "next-auth/react";
-<<<<<<< HEAD
-import useSWR from "swr";
-=======
 import useSWR, { SWRConfiguration } from "swr";
-import { getApiURL } from "@/utils/apiUrl";
->>>>>>> 14634a25
 import { fetcher } from "@/utils/fetcher";
 import { useEffect } from "react";
 import { buildTopologyUrl } from "@/app/topology/api";
