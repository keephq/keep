--- conflicted
+++ resolved
@@ -67,17 +67,9 @@
                 onEdit={onEdit}
                 onDelete={onDelete}
               />
-<<<<<<< HEAD
             </div>
           );        })}
       </ResponsiveGridLayout>
-=======
-            );
-          }
-          return null;
-        })}
-      </div>
->>>>>>> f25b5fb9
     </>
   );
 };
