--- conflicted
+++ resolved
@@ -9,12 +9,9 @@
 const navigation = [
   { name: "Providers", href: "/" },
   { name: "Alerts", href: "/alerts" },
-<<<<<<< HEAD
   { name: "CI", href: "/ci" },
   { name: "Settings", href: "/settings" },
-=======
   { name: "Builder", href: "/builder" },
->>>>>>> b8ae5350
 ];
 
 function classNames(...classes: string[]) {
