"use client";

import {
  TextInput,
  Textarea,
  Divider,
  Subtitle,
  Text,
  Button,
  Select,
  SelectItem,
} from "@tremor/react";
import { useSession } from "next-auth/react";
import { FormEvent, useEffect, useState } from "react";
import { toast } from "react-toastify";
import { getApiURL } from "utils/apiUrl";
import { IncidentDto } from "./models";
import { useIncidents } from "utils/hooks/useIncidents";
import { Session } from "next-auth";
import { useUsers } from "utils/hooks/useUsers";

interface Props {
  incidentToEdit: IncidentDto | null;
  createCallback?: (id: string) => void;
  exitCallback?: () => void;
}

<<<<<<< HEAD
export const updateIncidentRequest = async ({
  session,
  incidentId,
  incidentName,
  incidentUserSummary,
  incidentAssignee,
  incidentSameIncidentInThePastId,
}: {
  session: Session | null;
  incidentId: string;
  incidentName: string;
  incidentUserSummary: string;
  incidentAssignee: string;
  incidentSameIncidentInThePastId: string | null;
}) => {
  const apiUrl = getApiURL();
  const response = await fetch(`${apiUrl}/incidents/${incidentId}`, {
    method: "PUT",
    headers: {
      Authorization: `Bearer ${session?.accessToken}`,
      "Content-Type": "application/json",
    },
    body: JSON.stringify({
      user_generated_name: incidentName,
      user_summary: incidentUserSummary,
      assignee: incidentAssignee,
      same_incident_in_the_past_id: incidentSameIncidentInThePastId,
    }),
  });
=======
export const updateIncidentRequest = async (
  session: Session | null,
  incidentId: string,
  incidentName: string,
  incidentUserSummary: string,
  incidentAssignee: string,
  generatedByAi: boolean = false
) => {
  const apiUrl = getApiURL();
  const response = await fetch(
    `${apiUrl}/incidents/${incidentId}?generatedByAi=${generatedByAi}`,
    {
      method: "PUT",
      headers: {
        Authorization: `Bearer ${session?.accessToken}`,
        "Content-Type": "application/json",
      },
      body: JSON.stringify({
        user_generated_name: incidentName,
        user_summary: incidentUserSummary,
        assignee: incidentAssignee,
      }),
    }
  );
>>>>>>> 60a65b6c
  return response;
};

export default function CreateOrUpdateIncident({
  incidentToEdit,
  createCallback,
  exitCallback,
}: Props) {
  const { data: session } = useSession();
  const { mutate } = useIncidents(true, 20);
  const [incidentName, setIncidentName] = useState<string>("");
  const [incidentUserSummary, setIncidentUserSummary] = useState<string>("");
  const [incidentAssignee, setIncidentAssignee] = useState<string>("");
  const { data: users = [] } = useUsers();
  const editMode = incidentToEdit !== null;

  // Display cancel btn if editing or we need to cancel for another reason (eg. going one step back in the modal etc.)
  const cancellable = editMode || exitCallback;

  useEffect(() => {
    if (incidentToEdit) {
      setIncidentName(
        incidentToEdit.user_generated_name ??
          incidentToEdit.ai_generated_name ??
          ""
      );
      setIncidentUserSummary(
        incidentToEdit.user_summary ?? incidentToEdit.generated_summary ?? ""
      );
      setIncidentAssignee(incidentToEdit.assignee ?? "");
    }
  }, [incidentToEdit]);

  const clearForm = () => {
    setIncidentName("");
    setIncidentUserSummary("");
    setIncidentAssignee("");
  };

  const addIncident = async (e: FormEvent) => {
    e.preventDefault();
    const apiUrl = getApiURL();
    const response = await fetch(`${apiUrl}/incidents`, {
      method: "POST",
      headers: {
        Authorization: `Bearer ${session?.accessToken}`,
        "Content-Type": "application/json",
      },
      body: JSON.stringify({
        user_generated_name: incidentName,
        user_summary: incidentUserSummary,
        assignee: incidentAssignee,
      }),
    });
    if (response.ok) {
      exitEditMode();
      await mutate();
      toast.success("Incident created successfully");

      const created = await response.json();
      createCallback?.(created.id); // close the modal and associate the alert incident
    } else {
      toast.error(
        "Failed to create incident, please contact us if this issue persists."
      );
    }
  };

  // This is the function that will be called on submitting the form in the editMode, it sends a PUT request to the backend.
  const updateIncident = async (e: FormEvent) => {
    e.preventDefault();
    const response = await updateIncidentRequest({
      session: session,
      incidentId: incidentToEdit?.id!,
      incidentName: incidentName,
      incidentUserSummary: incidentUserSummary,
      incidentAssignee: incidentAssignee,
      incidentSameIncidentInThePastId: incidentToEdit?.same_incident_in_the_past_id!,
    })
    if (response.ok) {
      exitEditMode();
      await mutate();
      toast.success("Incident updated successfully");
    } else {
      toast.error(
        "Failed to update incident, please contact us if this issue persists."
      );
    }
  };

  // If the Incident is successfully updated or the user cancels the update we exit the editMode and set the editRule in the incident.tsx to null.
  const exitEditMode = () => {
    exitCallback?.();
    clearForm();
  };

  const submitEnabled = (): boolean => {
    return !!incidentName;
  };

  return (
    <form className="py-2" onSubmit={editMode ? updateIncident : addIncident}>
      <Subtitle>Incident Metadata</Subtitle>
      <div className="mt-2.5">
        <Text className="mb-2">
          Name<span className="text-red-500 text-xs">*</span>
        </Text>
        <TextInput
          placeholder="Incident Name"
          required={true}
          value={incidentName}
          onValueChange={setIncidentName}
        />
      </div>
      <div className="mt-2.5">
        <Text className="mb-2">Summary</Text>
        <Textarea
          placeholder="What happened?"
          required={false}
          value={incidentUserSummary}
          onValueChange={setIncidentUserSummary}
        />
      </div>

      <div className="mt-2.5">
        <Text className="mb-2">Assignee</Text>
        {users.length > 0 ? (
          <Select
            placeholder="Who is responsible"
            value={incidentAssignee}
            onValueChange={setIncidentAssignee}
          >
            {users.map((user) => (
              <SelectItem key={user.email} value={user.email}>
                {user.name || user.email}
              </SelectItem>
            ))}
          </Select>
        ) : (
          <TextInput
            placeholder="Who is responsible"
            value={incidentAssignee}
            onValueChange={setIncidentAssignee}
          />
        )}
      </div>

      <Divider />

      <div className="mt-auto pt-6 space-x-1 flex flex-row justify-end items-center">
        {cancellable && (
          <Button
            color="orange"
            size="xs"
            variant="secondary"
            onClick={exitEditMode}
          >
            Cancel
          </Button>
        )}
        <Button
          disabled={!submitEnabled()}
          color="orange"
          size="xs"
          type="submit"
        >
          {editMode ? "Update" : "Create"}
        </Button>
      </div>
    </form>
  );
}<|MERGE_RESOLUTION|>--- conflicted
+++ resolved
@@ -25,7 +25,6 @@
   exitCallback?: () => void;
 }
 
-<<<<<<< HEAD
 export const updateIncidentRequest = async ({
   session,
   incidentId,
@@ -33,6 +32,7 @@
   incidentUserSummary,
   incidentAssignee,
   incidentSameIncidentInThePastId,
+  generatedByAi: boolean = false
 }: {
   session: Session | null;
   incidentId: string;
@@ -42,7 +42,7 @@
   incidentSameIncidentInThePastId: string | null;
 }) => {
   const apiUrl = getApiURL();
-  const response = await fetch(`${apiUrl}/incidents/${incidentId}`, {
+  const response = await fetch(`${apiUrl}/incidents/${incidentId}?generatedByAi=${generatedByAi}`, {
     method: "PUT",
     headers: {
       Authorization: `Bearer ${session?.accessToken}`,
@@ -55,32 +55,6 @@
       same_incident_in_the_past_id: incidentSameIncidentInThePastId,
     }),
   });
-=======
-export const updateIncidentRequest = async (
-  session: Session | null,
-  incidentId: string,
-  incidentName: string,
-  incidentUserSummary: string,
-  incidentAssignee: string,
-  generatedByAi: boolean = false
-) => {
-  const apiUrl = getApiURL();
-  const response = await fetch(
-    `${apiUrl}/incidents/${incidentId}?generatedByAi=${generatedByAi}`,
-    {
-      method: "PUT",
-      headers: {
-        Authorization: `Bearer ${session?.accessToken}`,
-        "Content-Type": "application/json",
-      },
-      body: JSON.stringify({
-        user_generated_name: incidentName,
-        user_summary: incidentUserSummary,
-        assignee: incidentAssignee,
-      }),
-    }
-  );
->>>>>>> 60a65b6c
   return response;
 };
 
