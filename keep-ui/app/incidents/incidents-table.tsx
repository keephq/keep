import { Button, Badge } from "@tremor/react";
import {
  ExpandedState,
  createColumnHelper,
  getCoreRowModel,
  useReactTable,
  SortingState,
  getSortedRowModel,
  ColumnDef,
} from "@tanstack/react-table";
import {
  MdRemoveCircle,
  MdModeEdit,
  MdKeyboardDoubleArrowRight,
  MdPlayArrow,
} from "react-icons/md";
import { useSession } from "next-auth/react";
import { IncidentDto, PaginatedIncidentsDto } from "./models";
import React, { Dispatch, SetStateAction, useEffect, useState } from "react";
import Image from "next/image";
import IncidentPagination from "./incident-pagination";
import IncidentTableComponent from "./incident-table-component";
import { deleteIncident } from "./incident-candidate-actions";
import IncidentChangeStatusModal from "./incident-change-status-modal";
import { STATUS_ICONS } from "@/app/incidents/statuses";
import Markdown from "react-markdown";
import remarkRehype from "remark-rehype";
import rehypeRaw from "rehype-raw";
import ManualRunWorkflowModal from "@/app/workflows/manual-run-workflow-modal";
<<<<<<< HEAD
import { AlertDto } from "@/app/alerts/models";
=======
import { useApiUrl } from "@/utils/hooks/useConfig";
>>>>>>> 05740670

const columnHelper = createColumnHelper<IncidentDto>();

interface Props {
  incidents: PaginatedIncidentsDto;
  mutate: () => void;
  sorting: SortingState;
  setSorting: Dispatch<SetStateAction<any>>;
  setPagination: Dispatch<SetStateAction<any>>;
  editCallback: (rule: IncidentDto) => void;
}

export default function IncidentsTable({
  incidents: incidents,
  mutate,
  setPagination,
  sorting,
  setSorting,
  editCallback,
}: Props) {
  const apiUrl = useApiUrl();
  const { data: session } = useSession();
  const [expanded, setExpanded] = useState<ExpandedState>({});
  const [pagination, setTablePagination] = useState({
    pageIndex: Math.ceil(incidents.offset / incidents.limit),
    pageSize: incidents.limit,
  });
  const [changeStatusIncident, setChangeStatusIncident] =
    useState<IncidentDto | null>();
  const [runWorkflowModalIncident, setRunWorkflowModalIncident] =
    useState<IncidentDto | null>();

  const handleChangeStatus = (e: React.MouseEvent, incident: IncidentDto) => {
    e.preventDefault();
    e.stopPropagation();
    setChangeStatusIncident(incident);
  };

  const handleRunWorkflow = (e: React.MouseEvent, incident: IncidentDto) => {
    e.preventDefault();
    e.stopPropagation();
    setRunWorkflowModalIncident(incident);
  };

  useEffect(() => {
    if (incidents.limit != pagination.pageSize) {
      setPagination({
        limit: pagination.pageSize,
        offset: 0,
      });
    }
    const currentOffset = pagination.pageSize * pagination.pageIndex;
    if (incidents.offset != currentOffset) {
      setPagination({
        limit: pagination.pageSize,
        offset: currentOffset,
      });
    }
  }, [pagination]);

  const columns = [
    columnHelper.display({
      id: "status",
      header: "Status",
      cell: ({ row }) => (
        <span onClick={(e) => handleChangeStatus(e, row.original!)}>
          {STATUS_ICONS[row.original.status]}
        </span>
      ),
    }),
    columnHelper.display({
      id: "name",
      header: "Name",
      cell: ({ row }) => (
        <div className="text-pretty min-w-40">
          {row.original.user_generated_name || row.original.ai_generated_name}
        </div>
      ),
    }),
    columnHelper.display({
      id: "user_summary",
      header: "Summary",
      cell: ({ row }) => (
        <div className="text-pretty min-w-96">
          <Markdown remarkPlugins={[remarkRehype]} rehypePlugins={[rehypeRaw]}>
<<<<<<< HEAD
            {row.original.user_summary || row.original.generated_summary}
=======
            {row.original.user_summary}
>>>>>>> 05740670
          </Markdown>
        </div>
      ),
    }),
    columnHelper.display({
      id: "rule_fingerprint",
      header: "Group by value",
      cell: ({ row }) => (
        <div className="text-wrap">{row.original.rule_fingerprint || "-"}</div>
      ),
    }),
    columnHelper.accessor("severity", {
      id: "severity",
      header: "Severity",
      cell: (context) => {
        const severity = context.row.original.severity;
        let color;
        if (severity === "critical") color = "red";
        else if (severity === "info") color = "blue";
        else if (severity === "warning") color = "yellow";
        return <Badge color={color}>{severity}</Badge>;
      },
    }),
    columnHelper.accessor("alerts_count", {
      id: "alerts_count",
      header: "Number of Alerts",
    }),
    columnHelper.display({
      id: "alert_sources",
      header: "Alert Sources",
      cell: ({ row }) =>
        row.original.alert_sources.map((alert_sources, index) => (
          <Image
            className={`inline-block ${index == 0 ? "" : "-ml-2"}`}
            key={alert_sources}
            alt={alert_sources}
            height={24}
            width={24}
            title={alert_sources}
            src={`/icons/${alert_sources}-icon.png`}
          />
        )),
    }),
    columnHelper.display({
      id: "services",
      header: "Involved Services",
      cell: ({ row }) => (
        <div className="flex flex-wrap gap-1">
          {row.original.services
            .filter((service) => service !== "null")
            .map((service) => (
              <Badge key={service}>{service}</Badge>
            ))}
        </div>
      ),
    }),
    columnHelper.display({
      id: "assignee",
      header: "Assignee",
      cell: ({ row }) => row.original.assignee,
    }),
    columnHelper.accessor("creation_time", {
      id: "creation_time",
      header: "Created At",
      cell: ({ row }) =>
        new Date(row.original.creation_time + "Z").toLocaleString(),
    }),
    columnHelper.display({
      id: "delete",
      header: "",
      cell: ({ row }) => (
        <div className={"space-x-1 flex flex-row items-center justify-center"}>
          {/*If user wants to edit the mapping. We use the callback to set the data in mapping.tsx which is then passed to the create-new-mapping.tsx form*/}
          <Button
            color="orange"
            size="xs"
            variant="secondary"
            tooltip="Edit"
            icon={MdModeEdit}
            onClick={(e: React.MouseEvent) => {
              e.preventDefault();
              e.stopPropagation();
              editCallback(row.original!);
            }}
          />
          <Button
            color="orange"
            size="xs"
            variant="secondary"
            icon={MdKeyboardDoubleArrowRight}
            tooltip="Change status"
            onClick={(e) => handleChangeStatus(e, row.original!)}
          />
          <Button
            color="orange"
            size="xs"
            variant="secondary"
            icon={MdPlayArrow}
            tooltip="Run Workflow"
            onClick={(e) => handleRunWorkflow(e, row.original!)}
          />
          <Button
            color="red"
            size="xs"
            variant="secondary"
            tooltip="Remove"
            icon={MdRemoveCircle}
            onClick={async (e: React.MouseEvent) => {
              e.preventDefault();
              e.stopPropagation();
              await deleteIncident({
                incidentId: row.original.id!,
                mutate,
                session,
                apiUrl: apiUrl!,
              });
            }}
          />
        </div>
      ),
    }),
  ] as ColumnDef<IncidentDto>[];

  const table = useReactTable({
    columns,
    data: incidents.items,
    state: { expanded, pagination, sorting },
    getCoreRowModel: getCoreRowModel(),
    manualPagination: true,
    rowCount: incidents.count,
    onPaginationChange: setTablePagination,
    onExpandedChange: setExpanded,
    onSortingChange: (value) => {
      if (typeof value === "function") {
        setSorting(value);
      }
    },
    getSortedRowModel: getSortedRowModel(),
    enableSorting: true,
    enableMultiSort: false,
    manualSorting: true,
    debugTable: true,
  });

  return (
    <div>
      <IncidentTableComponent table={table} />
      <IncidentChangeStatusModal
        incident={changeStatusIncident}
        mutate={mutate}
        handleClose={() => setChangeStatusIncident(null)}
      />
      <ManualRunWorkflowModal
        incident={runWorkflowModalIncident}
        handleClose={() => setRunWorkflowModalIncident(null)}
      />
      <div className="mt-4 mb-8">
        <IncidentPagination table={table} isRefreshAllowed={true} />
      </div>
    </div>
  );
}<|MERGE_RESOLUTION|>--- conflicted
+++ resolved
@@ -27,11 +27,8 @@
 import remarkRehype from "remark-rehype";
 import rehypeRaw from "rehype-raw";
 import ManualRunWorkflowModal from "@/app/workflows/manual-run-workflow-modal";
-<<<<<<< HEAD
+import { useApiUrl } from "@/utils/hooks/useConfig";
 import { AlertDto } from "@/app/alerts/models";
-=======
-import { useApiUrl } from "@/utils/hooks/useConfig";
->>>>>>> 05740670
 
 const columnHelper = createColumnHelper<IncidentDto>();
 
@@ -117,11 +114,7 @@
       cell: ({ row }) => (
         <div className="text-pretty min-w-96">
           <Markdown remarkPlugins={[remarkRehype]} rehypePlugins={[rehypeRaw]}>
-<<<<<<< HEAD
             {row.original.user_summary || row.original.generated_summary}
-=======
-            {row.original.user_summary}
->>>>>>> 05740670
           </Markdown>
         </div>
       ),
