--- conflicted
+++ resolved
@@ -11,7 +11,8 @@
 import {
   MdRemoveCircle,
   MdModeEdit,
-  MdKeyboardDoubleArrowRight, MdPlayArrow,
+  MdKeyboardDoubleArrowRight,
+  MdPlayArrow,
 } from "react-icons/md";
 import { useSession } from "next-auth/react";
 import { IncidentDto, PaginatedIncidentsDto } from "./models";
@@ -21,16 +22,12 @@
 import IncidentTableComponent from "./incident-table-component";
 import { deleteIncident } from "./incident-candidate-actions";
 import IncidentChangeStatusModal from "./incident-change-status-modal";
-<<<<<<< HEAD
 import { STATUS_ICONS } from "@/app/incidents/statuses";
-=======
-import {STATUS_ICONS} from "@/app/incidents/statuses";
 import Markdown from "react-markdown";
 import remarkRehype from "remark-rehype";
 import rehypeRaw from "rehype-raw";
 import ManualRunWorkflowModal from "@/app/workflows/manual-run-workflow-modal";
-import {AlertDto} from "@/app/alerts/models";
->>>>>>> d4dfe056
+import { AlertDto } from "@/app/alerts/models";
 
 const columnHelper = createColumnHelper<IncidentDto>();
 
@@ -72,7 +69,7 @@
     e.preventDefault();
     e.stopPropagation();
     setRunWorkflowModalIncident(incident);
-  }
+  };
 
   useEffect(() => {
     if (incidents.limit != pagination.pageSize) {
@@ -114,16 +111,9 @@
       header: "Summary",
       cell: ({ row }) => (
         <div className="text-pretty min-w-96">
-<<<<<<< HEAD
-          {row.original.user_summary || row.original.generated_summary}
-=======
-          <Markdown
-            remarkPlugins={[remarkRehype]}
-            rehypePlugins={[rehypeRaw]}
-          >
-            {row.original.user_summary}
+          <Markdown remarkPlugins={[remarkRehype]} rehypePlugins={[rehypeRaw]}>
+            {row.original.user_summary || row.original.generated_summary}
           </Markdown>
->>>>>>> d4dfe056
         </div>
       ),
     }),
