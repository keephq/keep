--- conflicted
+++ resolved
@@ -23,11 +23,8 @@
 import { IncidentDto } from "./model";
 import { useState } from "react";
 import { useIncidents } from "utils/hooks/useIncidents";
-<<<<<<< HEAD
+import { useRouter } from "next/navigation";
 import Image from "next/image";
-=======
-import { useRouter } from "next/navigation";
->>>>>>> 70210578
 
 const columnHelper = createColumnHelper<IncidentDto>();
 
@@ -196,7 +193,7 @@
               key={row.id}
               onClick={() => {
                 //row.toggleExpanded();
-                router.push(`/incidents/${row.original.incident_fingerprint}`);
+                router.push(`/incidents/${row.original.id}`);
               }}
             >
               {row.getVisibleCells().map((cell) => (
