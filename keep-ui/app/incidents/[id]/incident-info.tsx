--- conflicted
+++ resolved
@@ -306,22 +306,14 @@
               ) : (
                 <p>
                   No linked incidents. Link same incident from the past to help
-<<<<<<< HEAD
-                  the AI classifier. 🤔(
-=======
                   the AI classifier. 🤔 (
->>>>>>> 14634a25
                   <a
                     onClick={(e) =>
                       handleChangeSameIncidentInThePast(e, incident)
                     }
                     className="cursor-pointer text-orange-500"
                   >
-<<<<<<< HEAD
-                    link
-=======
                     click to link
->>>>>>> 14634a25
                   </a>
                   )
                 </p>
