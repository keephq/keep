--- conflicted
+++ resolved
@@ -7,25 +7,4 @@
     "Easily check the configuration quality of your observability tools such as Datadog, Grafana, Prometheus, and more without the need to sign up.",
 };
 
-<<<<<<< HEAD
 export default ProviderHealthPage;
-=======
-export default function ProviderHealthPage() {
-  const { providers, isLocalhost, mutate } = useFetchProviders();
-
-  if (!providers || providers.length <= 0) {
-    return <Loading />;
-  }
-
-  return (
-    <>
-      <ProvidersTiles
-        providers={providers}
-        isLocalhost={isLocalhost}
-        isHealthCheck={true}
-        mutate={mutate}
-      />
-    </>
-  );
-}
->>>>>>> 81a40904
