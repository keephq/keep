--- conflicted
+++ resolved
@@ -34,11 +34,8 @@
   });
   const [isIncidentSelectorOpen, setIsIncidentSelectorOpen] =
     useState<boolean>(false);
-<<<<<<< HEAD
   const [isCreateIncidentWithAIOpen, setIsCreateIncidentWithAIOpen] =
     useState<boolean>(false);
-=======
->>>>>>> 05740670
 
   const selectedAlerts = alerts.filter((_alert, index) =>
     selectedRowIds.includes(index.toString())
@@ -93,7 +90,6 @@
   const hideIncidentSelector = () => {
     setIsIncidentSelectorOpen(false);
   };
-<<<<<<< HEAD
 
   const showCreateIncidentWithAI = () => {
     setIsCreateIncidentWithAIOpen(true);
@@ -101,8 +97,6 @@
   const hideCreateIncidentWithAI = () => {
     setIsCreateIncidentWithAIOpen(false);
   };
-=======
->>>>>>> 05740670
 
   const handleSuccessfulAlertsAssociation = () => {
     hideIncidentSelector();
@@ -162,14 +156,11 @@
         handleSuccess={handleSuccessfulAlertsAssociation}
         handleClose={hideIncidentSelector}
       />
-<<<<<<< HEAD
       <CreateIncidentWithAIModal
         isOpen={isCreateIncidentWithAIOpen}
         alerts={selectedAlerts}
         handleClose={hideCreateIncidentWithAI}
       />
-=======
->>>>>>> 05740670
     </div>
   );
 }