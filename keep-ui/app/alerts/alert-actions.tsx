--- conflicted
+++ resolved
@@ -24,7 +24,7 @@
   alerts,
   clearRowSelection,
   setDismissModalAlert,
-  mutateAlerts
+  mutateAlerts,
 }: Props) {
   const router = useRouter();
   const { useAllPresets } = usePresets();
@@ -101,14 +101,10 @@
   const handleSuccessfulAlertsAssociation = () => {
     hideIncidentSelector();
     clearRowSelection();
-<<<<<<< HEAD
-  };
-=======
     if (mutateAlerts) {
       mutateAlerts();
     }
-  }
->>>>>>> e1ec4868
+  };
 
   return (
     <div className="w-full flex justify-end items-center">
