--- conflicted
+++ resolved
@@ -44,16 +44,11 @@
   getHiddenColumnsLocalStorageKey,
 } from "./alert-columns-select";
 import AlertTableCheckbox from "./alert-table-checkbox";
-<<<<<<< HEAD
 import { MAX_ALERTS_PER_WINDOW } from "utils/fatigue";
 import AlertFatigueMeter from "./alert-fatigue-meter";
 import AlertPagination from "./alert-pagination";
 import { KeyedMutator } from "swr";
-=======
-import AlertPagination from "./alert-pagination";
-import { KeyedMutator } from "swr";
 import { AlertHistory } from "./alert-history";
->>>>>>> 17c26585
 
 const getAlertLastReceieved = (lastRecievedFromAlert: Date) => {
   let lastReceived = "unknown";
@@ -137,30 +132,6 @@
     }
   };
 
-<<<<<<< HEAD
-  const checkboxColumn =
-    rowSelection && !isHistoryOpen
-      ? [
-          columnHelper.display({
-            id: "checkbox",
-            header: (context) => (
-              <AlertTableCheckbox
-                checked={context.table.getIsAllRowsSelected()}
-                indeterminate={context.table.getIsSomeRowsSelected()}
-                onChange={context.table.getToggleAllRowsSelectedHandler()}
-              />
-            ),
-            cell: (context) => (
-              <AlertTableCheckbox
-                checked={context.row.getIsSelected()}
-                indeterminate={context.row.getIsSomeSelected()}
-                onChange={context.row.getToggleSelectedHandler()}
-              />
-            ),
-          }),
-        ]
-      : [];
-=======
   const checkboxColumn = enabledRowSelection
     ? [
         columnHelper.display({
@@ -182,7 +153,6 @@
         }),
       ]
     : [];
->>>>>>> 17c26585
 
   const menuColumn = presetName
     ? [
@@ -374,7 +344,6 @@
     onColumnVisibilityChange: setColumnVisibility,
     getRowId: (row) => row.fingerprint,
     enableRowSelection: true,
-    pageCount: 10,
     onRowSelectionChange: setRowSelection,
   });
 
@@ -424,8 +393,6 @@
         <AlertsTableBody table={table} showSkeleton={isAsyncLoading} />
       </Table>
       <AlertPagination table={table} mutate={mutate} />
-<<<<<<< HEAD
-=======
       <AlertHistory
         isOpen={isOpen}
         closeModal={() => setIsOpen(false)}
@@ -433,7 +400,6 @@
         users={users}
         currentUser={currentUser}
       />
->>>>>>> 17c26585
     </>
   );
 }