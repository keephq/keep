import {
  Table,
  TableHead,
  TableRow,
  TableHeaderCell,
  Icon,
  Callout,
} from "@tremor/react";
import { AlertsTableBody } from "./alerts-table-body";
import { AlertDto } from "./models";
import {
  CircleStackIcon,
  QuestionMarkCircleIcon,
} from "@heroicons/react/24/outline";
import { Provider } from "app/providers/providers";
import { User } from "app/settings/models";
import { User as NextUser } from "next-auth";
import {
  ColumnOrderState,
  OnChangeFn,
  RowSelectionState,
  createColumnHelper,
  flexRender,
  getCoreRowModel,
  useReactTable,
  VisibilityState,
  getPaginationRowModel,
} from "@tanstack/react-table";
import PushPullBadge from "@/components/ui/push-pulled-badge/push-pulled-badge";
import moment from "moment";
import Image from "next/image";
import { Workflow } from "app/workflows/models";
import { useRouter } from "next/navigation";
import AlertName from "./alert-name";
import AlertAssignee from "./alert-assignee";
import AlertMenu from "./alert-menu";
import AlertSeverity from "./alert-severity";
import AlertExtraPayload, {
  getExtraPayloadNoKnownKeys,
} from "./alert-extra-payload";
import { useState } from "react";
import AlertColumnsSelect, {
  getColumnsOrderLocalStorageKey,
  getHiddenColumnsLocalStorageKey,
} from "./alert-columns-select";
import AlertTableCheckbox from "./alert-table-checkbox";
<<<<<<< HEAD
import { MAX_ALERTS_PER_WINDOW } from "utils/fatigue";
import AlertFatigueMeter from "./alert-fatigue-meter";
=======
import AlertPagination from "./alert-pagination";
import { KeyedMutator } from "swr";
>>>>>>> 044f855a

const getAlertLastReceieved = (lastRecievedFromAlert: Date) => {
  let lastReceived = "unknown";
  if (lastRecievedFromAlert) {
    lastReceived = lastRecievedFromAlert.toString();
    try {
      lastReceived = moment(lastRecievedFromAlert).fromNow();
    } catch {}
  }
  return (
    <span title={lastRecievedFromAlert.toISOString()}>{lastReceived}</span>
  );
};

const columnHelper = createColumnHelper<AlertDto>();

interface Props {
  alerts: AlertDto[];
  groupBy?: string;
  groupedByAlerts?: { [key: string]: AlertDto[] };
  workflows?: any[];
  providers?: Provider[];
  mutate?: KeyedMutator<AlertDto[]>;
  isAsyncLoading?: boolean;
  onDelete?: (
    fingerprint: string,
    lastReceived: Date,
    restore?: boolean
  ) => void;
  setAssignee?: (
    fingerprint: string,
    lastReceived: Date,
    unassign: boolean
  ) => void;
  users?: User[];
  currentUser: NextUser;
  openModal?: (alert: AlertDto) => void;
  presetName?: string;
  rowSelection?: RowSelectionState;
  setRowSelection?: OnChangeFn<RowSelectionState>;
  columnsToExclude?: string[];
  isHistoryOpen?: boolean;
}

export function AlertTable({
  alerts,
  groupedByAlerts = {},
  groupBy,
  workflows = [],
  providers = [],
  mutate,
  isAsyncLoading = false,
  onDelete,
  setAssignee,
  users = [],
  currentUser,
  openModal,
  presetName,
  rowSelection,
  setRowSelection,
  columnsToExclude = [],
  isHistoryOpen = false,
}: Props) {
  const router = useRouter();

  const handleWorkflowClick = (workflows: Workflow[]) => {
    if (workflows.length === 1) {
      router.push(`workflows/${workflows[0].id}`);
    } else {
      router.push("workflows");
    }
  };

  const checkboxColumn =
    rowSelection && !isHistoryOpen
      ? [
          columnHelper.display({
            id: "checkbox",
            header: (context) => (
              <AlertTableCheckbox
                checked={context.table.getIsAllRowsSelected()}
                indeterminate={context.table.getIsSomeRowsSelected()}
                onChange={context.table.getToggleAllRowsSelectedHandler()}
              />
            ),
            cell: (context) => (
              <AlertTableCheckbox
                checked={context.row.getIsSelected()}
                indeterminate={context.row.getIsSomeSelected()}
                onChange={context.row.getToggleSelectedHandler()}
              />
            ),
          }),
        ]
      : [];

  const menuColumn = openModal
    ? [
        columnHelper.display({
          id: "alertMenu",
          meta: {
            thClassName: "sticky right-0",
            tdClassName: "sticky right-0",
          },
          cell: (context) => (
            <AlertMenu
              alert={context.row.original}
              canOpenHistory={
                !groupedByAlerts![(context.row.original as any)[groupBy!]]
              }
              openHistory={() => openModal!(context.row.original)}
              provider={providers.find(
                (p) => p.type === context.row.original.source![0]
              )}
              mutate={mutate ?? (async () => undefined)}
              callDelete={onDelete}
              setAssignee={setAssignee}
              currentUser={currentUser}
            />
          ),
        }),
      ]
    : [];

  const defaultColumns = [
    ...checkboxColumn,
    columnHelper.accessor("severity", {
      header: () => "Severity",
      cell: (context) => <AlertSeverity severity={context.getValue()} />,
    }),
    columnHelper.accessor("name", {
      header: () => "Name",
      cell: (context) => (
        <AlertName
          alert={context.row.original}
          workflows={workflows}
          handleWorkflowClick={handleWorkflowClick}
        />
      ),
    }),
    columnHelper.accessor("description", {
      header: () => "Description",
      cell: (context) => (
        <div
          className="max-w-[340px] flex items-center"
          title={context.getValue()}
        >
          <div className="truncate">{context.getValue()}</div>
        </div>
      ),
    }),
    columnHelper.accessor("pushed", {
      header: () => (
        <div className="flex items-center gap-1">
          <span>Pushed</span>
          <Icon
            icon={QuestionMarkCircleIcon}
            tooltip="Whether the alert was pushed or pulled from the alert source"
            variant="simple"
            color="gray"
          />
        </div>
      ),
      cell: (context) => <PushPullBadge pushed={context.getValue()} />,
    }),
    columnHelper.accessor("status", {
      header: "Status",
    }),
    columnHelper.accessor("lastReceived", {
      header: "Last Received",
      cell: (context) => getAlertLastReceieved(context.getValue()),
    }),
    columnHelper.accessor("source", {
      header: "Source",
      cell: (context) =>
        (context.getValue() ?? []).map((source, index) => (
          <Image
            className={`inline-block ${index == 0 ? "" : "-ml-2"}`}
            key={source}
            alt={source}
            height={24}
            width={24}
            title={source}
            src={`/icons/${source}-icon.png`}
          />
        )),
    }),
    columnHelper.accessor("assignees", {
      header: "Assignee",
      cell: (context) => (
        <AlertAssignee
          assignee={
            (context.getValue() ?? {})[
              context.row.original.lastReceived?.toISOString()
            ]
          }
          users={users}
        />
      ),
    }),
    columnHelper.accessor("fatigueMeter", {
      header: () => (
        <div className="flex items-center gap-1">
          <span>Fatigue Meter</span>
          <Icon
            icon={QuestionMarkCircleIcon}
            tooltip={`Calculated based on the number of alerts / ${MAX_ALERTS_PER_WINDOW} in 1 hour`}
            variant="simple"
            color="gray"
          />
        </div>
      ),
      cell: ({ row }) => (
        <AlertFatigueMeter
          currentAlert={row.original}
          alerts={groupedByAlerts[row.original.fingerprint]}
        />
      ),
    }),
    columnHelper.display({
      id: "extraPayload",
      cell: (context) => <AlertExtraPayload alert={context.row.original} />,
    }),
    ...menuColumn,
  ];

  const extraPayloadKeys = Array.from(
    new Set(
      alerts
        .map((alert) => {
          const { extraPayload } = getExtraPayloadNoKnownKeys(alert);
          return Object.keys(extraPayload).concat(columnsToExclude);
        })
        .reduce((acc, keys) => [...acc, ...keys], [])
    )
  );
  // Create all the necessary columns
  const extraPayloadColumns = extraPayloadKeys.map((key) =>
    columnHelper.display({
      id: key,
      header: key,
      cell: (context) => {
        const val = (context.row.original as any)[key];
        if (typeof val === "object") {
          return JSON.stringify(val);
        }
        return (context.row.original as any)[key]?.toString() ?? "";
      },
    })
  );

  const columnsToHideFromLocalStorage = localStorage.getItem(
    getHiddenColumnsLocalStorageKey(presetName)
  );
  const columnOrderLocalStorage = localStorage.getItem(
    getColumnsOrderLocalStorageKey(presetName)
  );

  const columns = [...defaultColumns, ...extraPayloadColumns];
  const [columnOrder, setColumnOrder] = useState<ColumnOrderState>(
    columnOrderLocalStorage ? JSON.parse(columnOrderLocalStorage) : []
  );
  const [columnVisibility, setColumnVisibility] = useState<VisibilityState>(
    // Defaultly exclude the extra payload columns from the default visibility
    !!columnsToHideFromLocalStorage
      ? JSON.parse(columnsToHideFromLocalStorage)
      : extraPayloadKeys.reduce((obj, key) => {
          obj[key] = false;
          return obj;
        }, {} as any)
  );
  const table = useReactTable({
    data: alerts,
    columns: columns,
    onColumnOrderChange: setColumnOrder,
    getCoreRowModel: getCoreRowModel(),
    getPaginationRowModel: getPaginationRowModel(),
    state: {
      columnVisibility,
      columnOrder,
      rowSelection,
    },
    onColumnVisibilityChange: setColumnVisibility,
    getRowId: (row) => row.fingerprint,
    enableRowSelection: true,
    onRowSelectionChange: setRowSelection,
  });

  return (
    <>
      {presetName && (
        <AlertColumnsSelect
          table={table}
          presetName={presetName}
          setColumnVisibility={setColumnVisibility}
          isLoading={isAsyncLoading}
          columnOrder={columnOrder}
        />
      )}
      {isAsyncLoading && (
        <Callout
          title="Getting your alerts..."
          icon={CircleStackIcon}
          color="gray"
          className="mt-5"
        >
          Alerts will show up in this table as they are added to Keep...
        </Callout>
      )}
      <Table>
        <TableHead>
          {table.getHeaderGroups().map((headerGroup) => (
            <TableRow key={headerGroup.id}>
              {headerGroup.headers.map((header) => (
                <TableHeaderCell
                  key={header.id}
                  className={`bg-white pb-0 ${
                    header.column.columnDef.meta?.thClassName
                      ? header.column.columnDef.meta?.thClassName
                      : ""
                  }`}
                >
                  {flexRender(
                    header.column.columnDef.header,
                    header.getContext()
                  )}
                </TableHeaderCell>
              ))}
            </TableRow>
          ))}
        </TableHead>
        <AlertsTableBody table={table} showSkeleton={isAsyncLoading} />
      </Table>
      <AlertPagination table={table} mutate={mutate} />
    </>
  );
}<|MERGE_RESOLUTION|>--- conflicted
+++ resolved
@@ -44,13 +44,10 @@
   getHiddenColumnsLocalStorageKey,
 } from "./alert-columns-select";
 import AlertTableCheckbox from "./alert-table-checkbox";
-<<<<<<< HEAD
 import { MAX_ALERTS_PER_WINDOW } from "utils/fatigue";
 import AlertFatigueMeter from "./alert-fatigue-meter";
-=======
 import AlertPagination from "./alert-pagination";
 import { KeyedMutator } from "swr";
->>>>>>> 044f855a
 
 const getAlertLastReceieved = (lastRecievedFromAlert: Date) => {
   let lastReceived = "unknown";
