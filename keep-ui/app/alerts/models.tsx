--- conflicted
+++ resolved
@@ -61,13 +61,10 @@
 note?: string;
 isNoisy?: boolean;
 enriched_fields: string[];
-<<<<<<< HEAD
+incident?: string;
 
 // From AlertWithIncidentLinkMetadataDto
 is_created_by_ai?: boolean;
-=======
-incident?: string;
->>>>>>> b8d546e4
 }
 
 interface Option {
