--- conflicted
+++ resolved
@@ -18,53 +18,12 @@
   mutate: () => void;
 }
 
-<<<<<<< HEAD
 const EnrichAlertModal: React.FC<EnrichAlertModalProps> = ({
   alert,
   isOpen,
   handleClose,
   mutate,
 }) => {
-=======
-const EXCLUDED_FIELDS = [
-  "id",
-  "status",
-  "severity",
-  "lastReceived",
-  "fingerprint",
-  "isPartialDuplicate",
-  "isFullDuplicate",
-  "apiKeyRef",
-  "firingStartTime",
-  "enriched_fields",
-  "isNoisy",
-  "deleted",
-  "startedAt",
-  "incident",
-  "providerId",
-  "providerType",
-  "dismissUntil",
-  "dismissed",
-  "assignee",
-  "source",
-  "pushed",
-  "environment",
-];
-
-const transformAlertToEditableFields = (alert: AlertDto | null | undefined) => {
-  if (!alert) return [];
-  return Object.entries(alert)
-    .filter(([key]) => !EXCLUDED_FIELDS.includes(key))
-    .map(([key, value]) => ({ key, value }));
-};
-
-const EnrichAlertModal: React.FC<EnrichAlertModalProps> = ({
-                                                             alert,
-                                                             handleClose,
-                                                             mutate,
-                                                           }) => {
-  const isOpen = !!alert;
->>>>>>> ff07523a
   const { data: session } = useSession();
   const apiUrl = useApiUrl();
 
@@ -97,15 +56,6 @@
     setCustomFields((prev) => prev.filter((_, i) => i !== index));
   };
 
-<<<<<<< HEAD
-=======
-  const handleFieldChange = (key: string, value: string) => {
-    setEditedFields((prev) =>
-      prev.map((item) => (item.key === key ? { ...item, value } : item)),
-    );
-  };
-
->>>>>>> ff07523a
   useEffect(() => {
     const preEnrichedFields =
       alert?.enriched_fields?.map((key) => {
