import { useState, useEffect, useRef, useMemo } from "react";
import { Dispatch, SetStateAction } from "react";
import { AlertDto, Preset } from "./models";
import CreatableSelect from "react-select/creatable";
import { Button, Subtitle, Switch } from "@tremor/react";
import { CheckIcon, PlusIcon, TrashIcon } from "@radix-ui/react-icons";
import { getApiURL } from "utils/apiUrl";
import { toast } from "react-toastify";
import { useSession } from "next-auth/react";
import { usePresets } from "utils/hooks/usePresets";
import { useRouter } from "next/navigation";

export interface Option {
  readonly label: string;
  readonly value: string;
}

interface Props {
  preset: Preset | null;
  alerts: AlertDto[];
  selectedOptions: Option[];
  setSelectedOptions: Dispatch<SetStateAction<Option[]>>;
  isLoading: boolean;
}

export default function AlertPresets({
  preset,
  alerts,
  selectedOptions,
  setSelectedOptions,
  isLoading,
}: Props) {
  const [isPrivate, setIsPrivate] = useState<boolean>(false);

  const handleSwitchChange = (value: boolean) => {
    setIsPrivate(value);
  }
  const apiUrl = getApiURL();
  const { useAllPresets } = usePresets();
  const { mutate: presetsMutator } = useAllPresets({
    revalidateOnFocus: false,
  });
  const { data: session } = useSession();
  const router = useRouter();

  const selectRef = useRef(null);
  const [options, setOptions] = useState<Option[]>([]);
  const [inputValue, setInputValue] = useState("");
  const [isMenuOpen, setIsMenuOpen] = useState(false);
  const uniqueValuesMap = useMemo(() => {
    const newUniqueValuesMap = new Map<string, Set<string>>();
    if (alerts) {
      // Populating the map with keys and values
      alerts.forEach((alert) => {
        Object.entries(alert).forEach(([key, value]) => {
          if (typeof value !== "string" && key !== "source") return;
          if (!newUniqueValuesMap.has(key)) {
            newUniqueValuesMap.set(key, new Set());
          }
          if (key === "source") {
            value = value?.join(",");
          }
          if (!newUniqueValuesMap.get(key)?.has(value?.trim()))
            newUniqueValuesMap.get(key)?.add(value?.toString().trim());
        });
      });
    }
    return newUniqueValuesMap;
  }, [alerts]);

  // Initially, set options to keys
  useEffect(() => {
    setOptions(
      Array.from(uniqueValuesMap.keys()).map((key) => ({
        label: key,
        value: key,
      }))
    );
  }, [uniqueValuesMap]);

  const isValidNewOption = () => {
    // Only allow creating new options if the input includes '='
    return inputValue.includes("=");
  };

  // Handler for key down events
  const handleKeyDown = (event: React.KeyboardEvent<HTMLElement>) => {
    const inputElement = event.target as HTMLInputElement; // Cast to HTMLInputElement

    if (event.key === "Enter") {
      if (!inputElement.value.includes("=")) {
        event.preventDefault();
      }
    }

    if (event.key === "Tab") {
      event.preventDefault();
      // Only add to selectedOptions if focusedOption is not null
      const select = selectRef.current as any;
      if (select?.state.focusedOption) {
        const value = select.state.focusedOption.value;
        if (value.includes("=")) {
          handleInputChange(select.state.focusedOption.value);
        } else {
          handleInputChange(`${value}=`);
        }
      }
    }
  };

  const handleChange = (selected: any, actionMeta: any) => {
    if (
      actionMeta.action === "select-option" &&
      selected.some((option: any) => !option.value.includes("="))
    ) {
      // Handle invalid option selection
      handleInputChange(`${actionMeta.option.value}=`);
      // Optionally, you can prevent the selection or handle it differently
    } else {
      setSelectedOptions(selected);
      setIsMenuOpen(false);
    }
  };

  const handleInputChange = (inputValue: string) => {
    setInputValue(inputValue);
    if (inputValue.includes("=")) {
      const [inputKey, inputValuePart] = inputValue.split("=");
      if (uniqueValuesMap.has(inputKey)) {
        const filteredValues = Array.from(
          uniqueValuesMap.get(inputKey) || []
        ).filter((value) => value?.startsWith(inputValuePart));
        const newOptions = filteredValues.map((value) => ({
          label: `${inputKey}=${value}`,
          value: `${inputKey}=${value}`,
        }));
        setOptions(newOptions);
      } else {
        setOptions([]);
      }
    } else {
      setOptions(
        Array.from(uniqueValuesMap.keys()).map((key) => ({
          label: key,
          value: key,
        }))
      );
    }
  };

  const filterOption = ({ label }: Option, input: string) => {
    return label.toLowerCase().includes(input.toLowerCase());
  };

  // When deleting a preset, we check if it is a private or global
  async function deletePreset(presetId: string) {
    if (
      confirm(`You are about to delete preset ${preset!.name}, are you sure?`)
    ) {
      const response = await fetch(`${apiUrl}/preset/${presetId}`, {
        method: "DELETE",
        headers: {
          Authorization: `Bearer ${session?.accessToken}`,
        },
      });
      if (response.ok) {
        toast(`Preset ${preset!.name} deleted!`, {
          position: "top-left",
          type: "success",
        });
        presetsMutator();
      }
    }
  }


  // Add an option or check box, if it will be global or private.
  async function addOrUpdatePreset() {
    const newPresetName = prompt(
      `${preset?.name ? "Update preset name?" : "Enter new preset name"}`,
      preset?.name === "feed" || preset?.name === "deleted" ? "" : preset?.name
    );
    if (newPresetName) {
      const options = selectedOptions.map((option) => {
        return {
          value: option.value,
          label: option.label,
        };
      });
      const response = await fetch(
        preset?.id ? `${apiUrl}/preset/${preset?.id}` : `${apiUrl}/preset`,
        {
          method: preset?.id ? "PUT" : "POST",
          headers: {
            Authorization: `Bearer ${session?.accessToken}`,
            "Content-Type": "application/json",
          },
<<<<<<< HEAD
          body: JSON.stringify({
            name: presetName,
            options: options,
            is_global: isPrivate,
          }),
=======
          body: JSON.stringify({ name: newPresetName, options: options }),
>>>>>>> 66b23763
        }
      );
      if (response.ok) {
        toast(
          preset?.name
            ? `Preset ${newPresetName} updated!`
            : `Preset ${newPresetName} created!`,
          {
            position: "top-left",
            type: "success",
          }
        );
        await presetsMutator();
        router.push(`/alerts/${newPresetName.toLowerCase()}`);
      }
    }
  }

  return (
    <>
      <Subtitle>Filters</Subtitle>
      <div className="flex w-full">
        <CreatableSelect
          isMulti
          options={options}
          value={selectedOptions}
          onChange={handleChange}
          onInputChange={handleInputChange}
          inputValue={inputValue}
          filterOption={filterOption}
          onKeyDown={handleKeyDown}
          isValidNewOption={isValidNewOption}
          ref={selectRef}
          className="w-full"
          menuIsOpen={isMenuOpen}
          onFocus={() => setIsMenuOpen(true)}
          onBlur={() => setIsMenuOpen(false)}
          isClearable={false}
          isDisabled={isLoading}
        />
<<<<<<< HEAD
        {preset?.name === "Feed" && (
          <>
            <Button
              icon={PlusIcon}
              size="xs"
              color="orange"
              className="ml-2.5"
              disabled={selectedOptions.length <= 0}
              onClick={async () => await addOrUpdatePreset()}
              tooltip="Save current filter as a view"
            >
              Create Preset
            </Button>
            <div className="flex items-center mb-4">
              <Switch
                id="switch"
                name="switch"
                checked={isPrivate}
                onChange={handleSwitchChange}
              />
              <label htmlFor="switch" className="text-tremor-default text-tremor-content dark:text-dark-tremor-content">
                Save preset as private or global.
                 </label>
            </div>
          </>
=======
        {preset?.name === "feed" && (
          <Button
            icon={PlusIcon}
            size="xs"
            color="orange"
            className="ml-2.5"
            disabled={selectedOptions.length <= 0}
            onClick={async () => await addOrUpdatePreset()}
            tooltip="Save current filter as a view"
          >
            Create Preset
          </Button>
>>>>>>> 66b23763
        )}
        {preset?.name !== "deleted" && preset?.name !== "feed" && (
          <div className="flex ml-2.5">
            <Button
              icon={CheckIcon}
              size="xs"
              color="orange"
              title="Save preset"
              className="mr-1"
              disabled={selectedOptions.length <= 0}
              onClick={async () => await addOrUpdatePreset()}
            >
              Save Preset
            </Button>
            <Button
              icon={TrashIcon}
              size="xs"
              color="orange"
              variant="secondary"
              title="Delete preset"
              onClick={async () => {
                await deletePreset(preset!.id!);
              }}
            >
              Delete Preset
            </Button>
          </div>
        )}
      </div>
    </>
  );
}<|MERGE_RESOLUTION|>--- conflicted
+++ resolved
@@ -195,15 +195,11 @@
             Authorization: `Bearer ${session?.accessToken}`,
             "Content-Type": "application/json",
           },
-<<<<<<< HEAD
           body: JSON.stringify({
             name: presetName,
             options: options,
             is_global: isPrivate,
           }),
-=======
-          body: JSON.stringify({ name: newPresetName, options: options }),
->>>>>>> 66b23763
         }
       );
       if (response.ok) {
@@ -244,7 +240,7 @@
           isClearable={false}
           isDisabled={isLoading}
         />
-<<<<<<< HEAD
+
         {preset?.name === "Feed" && (
           <>
             <Button
@@ -270,21 +266,6 @@
                  </label>
             </div>
           </>
-=======
-        {preset?.name === "feed" && (
-          <Button
-            icon={PlusIcon}
-            size="xs"
-            color="orange"
-            className="ml-2.5"
-            disabled={selectedOptions.length <= 0}
-            onClick={async () => await addOrUpdatePreset()}
-            tooltip="Save current filter as a view"
-          >
-            Create Preset
-          </Button>
->>>>>>> 66b23763
-        )}
         {preset?.name !== "deleted" && preset?.name !== "feed" && (
           <div className="flex ml-2.5">
             <Button
