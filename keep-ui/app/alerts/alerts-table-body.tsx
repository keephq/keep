--- conflicted
+++ resolved
@@ -106,9 +106,6 @@
         const extraIsEmpty = Object.keys(extraPayload).length === 0;
         return (
           <TableRow key={alert.id}>
-<<<<<<< HEAD
-            <TableCell className="text-center">
-=======
             {pushed && (
               <TableCell>
                 <AlertMenu
@@ -119,7 +116,6 @@
               </TableCell>
             )}
             <TableCell>
->>>>>>> 42eb3bd1
               {getSeverity(alert.severity)}
             </TableCell>
             <TableCell className="max-w-[340px] truncate" title={alert.name}>
