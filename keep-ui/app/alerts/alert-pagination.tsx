import { ArrowPathIcon, TableCellsIcon } from "@heroicons/react/24/outline";
import { ArrowLeftIcon, ArrowRightIcon } from "@radix-ui/react-icons";
import { Button, Select, SelectItem, Text } from "@tremor/react";
import { useState } from "react";
import { AlertDto } from "./models";
import { Table } from "@tanstack/react-table";
import { KeyedMutator } from "swr";

interface Props {
  table: Table<AlertDto>;
  mutate?: KeyedMutator<AlertDto[]>;
}

export default function AlertPagination({ table, mutate }: Props) {
  const [reloadLoading, setReloadLoading] = useState<boolean>(false);

  return (
    <div className="flex justify-between items-center">
      <Text>
        Showing {table.getState().pagination.pageIndex + 1} of{" "}
        {table.getPageCount()}
      </Text>
      <div className="flex">
        <Select
          value={table.getState().pagination.pageSize.toString()}
          enableClear={false}
          onValueChange={(newValue) => table.setPageSize(Number(newValue))}
          className="mr-2"
          icon={TableCellsIcon}
        >
          <SelectItem value="10">10</SelectItem>
          <SelectItem value="20">20</SelectItem>
          <SelectItem value="50">50</SelectItem>
          <SelectItem value="100">100</SelectItem>
        </Select>
        <Button
          icon={ArrowLeftIcon}
<<<<<<< HEAD
          onClick={() => table.previousPage()}
=======
          onClick={table.previousPage}
>>>>>>> 17c26585
          disabled={!table.getCanPreviousPage()}
          size="xs"
          color="orange"
          variant="secondary"
          className="mr-1"
        />
        <Button
          icon={ArrowRightIcon}
<<<<<<< HEAD
          onClick={() => table.nextPage()}
=======
          onClick={table.nextPage}
>>>>>>> 17c26585
          disabled={!table.getCanNextPage()}
          size="xs"
          color="orange"
          variant="secondary"
        />
        {mutate && (
          <Button
            icon={ArrowPathIcon}
            color="orange"
            size="xs"
            className="ml-2.5"
            disabled={reloadLoading}
            loading={reloadLoading}
            onClick={async () => {
              setReloadLoading(true);
              await mutate();
              setReloadLoading(false);
            }}
            title="Refresh"
          />
        )}
      </div>
    </div>
  );
}<|MERGE_RESOLUTION|>--- conflicted
+++ resolved
@@ -35,11 +35,7 @@
         </Select>
         <Button
           icon={ArrowLeftIcon}
-<<<<<<< HEAD
-          onClick={() => table.previousPage()}
-=======
           onClick={table.previousPage}
->>>>>>> 17c26585
           disabled={!table.getCanPreviousPage()}
           size="xs"
           color="orange"
@@ -48,11 +44,7 @@
         />
         <Button
           icon={ArrowRightIcon}
-<<<<<<< HEAD
-          onClick={() => table.nextPage()}
-=======
           onClick={table.nextPage}
->>>>>>> 17c26585
           disabled={!table.getCanNextPage()}
           size="xs"
           color="orange"
