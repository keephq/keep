import { Dialog, Transition } from "@headlessui/react";
import { Fragment } from "react";
import { AlertDto } from "./models";
import { AlertTable } from "./alert-table";
import { Button, Flex, Subtitle, Title, Divider } from "@tremor/react";
import { User } from "app/settings/models";
import { User as NextUser } from "next-auth";
<<<<<<< HEAD
import AlertHistoryCharts from "./alert-history-charts";
=======
import Loading from "app/loading";
>>>>>>> 96a95e02

interface Props {
  isOpen: boolean;
  closeModal: () => void;
  data: AlertDto[];
  users?: User[];
  currentUser: NextUser;
}

export function AlertHistory({
  isOpen,
  closeModal,
  data,
  users = [],
  currentUser,
}: Props) {
<<<<<<< HEAD
  if (!data) {
    return <></>;
  }
=======
  const [chartData, setChartData] = useState<any[] | null>(null);
  const [categoriesByStatus, setCategoriesByStatus] = useState<string[]>([]);
>>>>>>> 96a95e02

  const lastReceivedData = data.map((alert) => alert.lastReceived);
  const maxLastReceived: Date = new Date(
    Math.max(...lastReceivedData.map((date) => date.getTime()))
  );
  const minLastReceived: Date = new Date(
    Math.min(...lastReceivedData.map((date) => date.getTime()))
  );

  const currentStateAlerts = data.sort(
    (a, b) => b.lastReceived.getTime() - a.lastReceived.getTime()
  );

  return (
    <Transition appear show={isOpen} as={Fragment}>
      <Dialog as="div" className="relative z-50" onClose={closeModal}>
        <Transition.Child
          as={Fragment}
          enter="ease-out duration-300"
          enterFrom="opacity-0"
          enterTo="opacity-100"
          leave="ease-in duration-200"
          leaveFrom="opacity-100"
          leaveTo="opacity-0"
        >
          <div className="fixed inset-0 bg-gray-900 bg-opacity-25" />
        </Transition.Child>
        <div className="fixed inset-0 overflow-y-auto">
          <div className="flex h-full items-center justify-center p-4 text-center">
            <Transition.Child
              as={Fragment}
              enter="ease-out duration-300"
              enterFrom="opacity-0 scale-95"
              enterTo="opacity-100 scale-100"
              leave="ease-in duration-200"
              leaveFrom="opacity-100 scale-100"
              leaveTo="opacity-0 scale-95"
            >
              <Dialog.Panel
                className="w-full max-w-screen-2xl max-h-[710px] transform overflow-scroll ring-tremor bg-white
                                    p-6 text-left align-middle shadow-tremor transition-all rounded-xl"
              >
                <Flex alignItems="center" justifyContent="between">
                  <div>
                    <Title>History of: {data[0]?.name}</Title>
                    <Subtitle>Total alerts: {data.length}</Subtitle>
                    <Subtitle>
                      First Occurence: {minLastReceived.toString()}
                    </Subtitle>
                    <Subtitle>
                      Last Occurence: {maxLastReceived.toString()}
                    </Subtitle>
                  </div>
                  <Button
                    className="mt-2 bg-white border-gray-200 text-gray-500 hover:bg-gray-50 hover:border-gray-300"
                    onClick={closeModal}
                  >
                    Close
                  </Button>
                </Flex>
                <Divider />
                <AlertHistoryCharts
                  maxLastReceived={maxLastReceived}
                  minLastReceived={minLastReceived}
                  alerts={currentStateAlerts}
                />
                <Divider />
                <AlertTable
                  alerts={currentStateAlerts}
                  users={users}
                  currentUser={currentUser}
<<<<<<< HEAD
                  columnsToExclude={["fatigueMeter", "description"]}
=======
>>>>>>> 96a95e02
                />
              </Dialog.Panel>
            </Transition.Child>
          </div>
        </div>
      </Dialog>
    </Transition>
  );
}<|MERGE_RESOLUTION|>--- conflicted
+++ resolved
@@ -5,11 +5,7 @@
 import { Button, Flex, Subtitle, Title, Divider } from "@tremor/react";
 import { User } from "app/settings/models";
 import { User as NextUser } from "next-auth";
-<<<<<<< HEAD
 import AlertHistoryCharts from "./alert-history-charts";
-=======
-import Loading from "app/loading";
->>>>>>> 96a95e02
 
 interface Props {
   isOpen: boolean;
@@ -26,15 +22,10 @@
   users = [],
   currentUser,
 }: Props) {
-<<<<<<< HEAD
   if (!data) {
     return <></>;
   }
-=======
-  const [chartData, setChartData] = useState<any[] | null>(null);
-  const [categoriesByStatus, setCategoriesByStatus] = useState<string[]>([]);
->>>>>>> 96a95e02
-
+  
   const lastReceivedData = data.map((alert) => alert.lastReceived);
   const maxLastReceived: Date = new Date(
     Math.max(...lastReceivedData.map((date) => date.getTime()))
@@ -105,10 +96,7 @@
                   alerts={currentStateAlerts}
                   users={users}
                   currentUser={currentUser}
-<<<<<<< HEAD
                   columnsToExclude={["fatigueMeter", "description"]}
-=======
->>>>>>> 96a95e02
                 />
               </Dialog.Panel>
             </Transition.Child>
