import { ReactNode } from "react";
import { NextAuthProvider } from "./auth-provider";
import ErrorBoundary from "./error-boundary";
import { Intercom } from "@/components/ui/Intercom";
import { Mulish } from "next/font/google";

import "./globals.css";
import "react-toastify/dist/ReactToastify.css";

// If loading a variable font, you don't need to specify the font weight
const mulish = Mulish({
  subsets: ["latin"],
  display: "swap",
});

import { ToastContainer } from "react-toastify";
<<<<<<< HEAD
import Navbar from "components/navbar/navbar";
=======
import Navbar from "components/navbar/Navbar";
>>>>>>> 8df72c3b

type RootLayoutProps = {
  children: ReactNode;
};

export default async function RootLayout({ children }: RootLayoutProps) {
  return (
    <html lang="en" className={`bg-gray-50 ${mulish.className}`}>
      <body className="h-screen flex flex-col lg:grid lg:grid-cols-[250px_auto] lg:grid-rows-1">
        <NextAuthProvider>
          {/* @ts-ignore-error Server Component */}
          <Navbar />
          {/* https://discord.com/channels/752553802359505017/1068089513253019688/1117731746922893333 */}
          <main className="flex flex-col col-start-2 p-4 overflow-auto">
            <div className="flex-1 h-0">
              <ErrorBoundary>{children}</ErrorBoundary>
            </div>
            <ToastContainer />
          </main>
        </NextAuthProvider>

        {/** footer */}
        {process.env.GIT_COMMIT_HASH ? (
          <div className="fixed right-2.5 bottom-2.5 text-gray-500 text-sm">
            Build: {process.env.GIT_COMMIT_HASH}
          </div>
        ) : (
          <Intercom />
        )}
      </body>
    </html>
  );
}<|MERGE_RESOLUTION|>--- conflicted
+++ resolved
@@ -14,11 +14,7 @@
 });
 
 import { ToastContainer } from "react-toastify";
-<<<<<<< HEAD
-import Navbar from "components/navbar/navbar";
-=======
 import Navbar from "components/navbar/Navbar";
->>>>>>> 8df72c3b
 
 type RootLayoutProps = {
   children: ReactNode;
