"use client";
import { PropsWithChildren } from "react";
import { ProvidersFilterByLabel } from "./components/providers-filter-by-label";
import { ProvidersSearch } from "./components/providers-search";
import { FilerContextProvider } from "./filter-context";

export default function ProvidersLayout({ children }: PropsWithChildren) {
  return (
<<<<<<< HEAD
    <main className="p-4">
      <div className="flex w-full justify-between mb-4 ml-2.5">
        <div className="flex justify-center items-center">
          {/* <Title>Providers</Title> */}
          {/* <Select className="h-8 w-44 ml-2.5" placeholder="Filter 1">
            <SelectItem value="filter-1">Filter 1</SelectItem>
          </Select>
          <Select className="h-8 w-44 ml-2.5" placeholder="Filter 2">
            <SelectItem value="filter-2">Filter 2</SelectItem>
          </Select> */}
        </div>
        <div className="flex">
          <TextInput
            id="search-providers"
            icon={MagnifyingGlassIcon}
            placeholder="Filter providers..."
            value={providersSearchString}
            onChange={(e) => setProvidersSearchString(e.target.value)}
          />
          <MultiSelect
            onValueChange={setSelectedTags}
            value={selectedTags}
            placeholder="Filter by label..."
            className="max-w-xs ml-2.5"
            icon={TagIcon}
          >
            <MultiSelectItem value="alert">Alert</MultiSelectItem>
            <MultiSelectItem value="topology">Topology</MultiSelectItem>
            <MultiSelectItem value="messaging">Messaging</MultiSelectItem>
            <MultiSelectItem value="ticketing">Ticketing</MultiSelectItem>
            <MultiSelectItem value="data">Data</MultiSelectItem>
          </MultiSelect>
=======
    <FilerContextProvider>
      <main className="p-4">
        <div className="flex w-full justify-end mb-4 ml-2.5">
          <div className="flex">
            <ProvidersSearch />
            <ProvidersFilterByLabel />
          </div>
>>>>>>> d07c7c08
        </div>
        <div className="flex flex-col">{children}</div>
      </main>
    </FilerContextProvider>
  );
}<|MERGE_RESOLUTION|>--- conflicted
+++ resolved
@@ -6,40 +6,6 @@
 
 export default function ProvidersLayout({ children }: PropsWithChildren) {
   return (
-<<<<<<< HEAD
-    <main className="p-4">
-      <div className="flex w-full justify-between mb-4 ml-2.5">
-        <div className="flex justify-center items-center">
-          {/* <Title>Providers</Title> */}
-          {/* <Select className="h-8 w-44 ml-2.5" placeholder="Filter 1">
-            <SelectItem value="filter-1">Filter 1</SelectItem>
-          </Select>
-          <Select className="h-8 w-44 ml-2.5" placeholder="Filter 2">
-            <SelectItem value="filter-2">Filter 2</SelectItem>
-          </Select> */}
-        </div>
-        <div className="flex">
-          <TextInput
-            id="search-providers"
-            icon={MagnifyingGlassIcon}
-            placeholder="Filter providers..."
-            value={providersSearchString}
-            onChange={(e) => setProvidersSearchString(e.target.value)}
-          />
-          <MultiSelect
-            onValueChange={setSelectedTags}
-            value={selectedTags}
-            placeholder="Filter by label..."
-            className="max-w-xs ml-2.5"
-            icon={TagIcon}
-          >
-            <MultiSelectItem value="alert">Alert</MultiSelectItem>
-            <MultiSelectItem value="topology">Topology</MultiSelectItem>
-            <MultiSelectItem value="messaging">Messaging</MultiSelectItem>
-            <MultiSelectItem value="ticketing">Ticketing</MultiSelectItem>
-            <MultiSelectItem value="data">Data</MultiSelectItem>
-          </MultiSelect>
-=======
     <FilerContextProvider>
       <main className="p-4">
         <div className="flex w-full justify-end mb-4 ml-2.5">
@@ -47,7 +13,6 @@
             <ProvidersSearch />
             <ProvidersFilterByLabel />
           </div>
->>>>>>> d07c7c08
         </div>
         <div className="flex flex-col">{children}</div>
       </main>
