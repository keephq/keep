--- conflicted
+++ resolved
@@ -216,8 +216,14 @@
   async function handleOauth() {
     const verifier = generateRandomString();
     cookieCutter.set("verifier", verifier);
-    cookieCutter.set("oauth2_install_webhook", formValues.install_webhook);
-    cookieCutter.set("oauth2_pulling_enabled", formValues.pulling_enabled);
+    cookieCutter.set(
+      "oauth2_install_webhook",
+      formValues.install_webhook?.toString() ?? "false"
+    );
+    cookieCutter.set(
+      "oauth2_pulling_enabled",
+      formValues.pulling_enabled?.toString() ?? "false"
+    );
     const verifierChallenge = base64urlencode(await sha256(verifier));
 
     let oauth2Url = provider.oauth2_url;
@@ -364,115 +370,6 @@
       method: method,
       headers: headers,
       body: body,
-<<<<<<< HEAD
-=======
-    })
-      .then((response) => {
-        const response_json = response.json();
-        if (!response.ok) {
-          // If the response is not okay, throw the error message
-          return response_json.then((errorData) => {
-            if (response.status === 400) {
-              throw `${errorData.detail}`;
-            }
-            if (response.status === 409) {
-              throw `Provider with name ${formValues.provider_name} already exists`;
-            }
-            const errorDetail = errorData.detail;
-            if (response.status === 412) {
-              setProviderValidatedScopes(errorDetail);
-            }
-            throw `${provider.type} scopes are invalid: ${JSON.stringify(
-              errorDetail,
-              null,
-              4
-            )}`;
-          });
-        }
-        return response_json;
-      })
-      .then((data) => {
-        setFormErrors("");
-        return data;
-      });
-  };
-
-  const handleUpdateClick = (e: any) => {
-    if (provider.webhook_required) callInstallWebhook(e);
-    e.preventDefault();
-    if (validate()) {
-      setIsLoading(true);
-      submit(`${apiUrl}/providers/${provider.id}`, "PUT")
-        .then((data) => {
-          setIsLoading(false);
-          toast.success("Updated provider successfully", {
-            position: "top-left",
-          });
-          mutate();
-        })
-        .catch((error) => {
-          toast.error("Failed to update provider", { position: "top-left" });
-          const updatedFormErrors = error.toString();
-          setFormErrors(updatedFormErrors);
-          onFormChange(formValues, updatedFormErrors);
-          setIsLoading(false);
-        });
-    }
-  };
-
-  const handleConnectClick = async () => {
-    if (validate()) {
-      setIsLoading(true);
-      onConnectChange(true, false);
-      submit(`${apiUrl}/providers/install`)
-        .then(async (data) => {
-          console.log("Connect Result:", data);
-          setIsLoading(false);
-          onConnectChange(false, true);
-          if (
-            formValues.install_webhook &&
-            provider.can_setup_webhook &&
-            !isLocalhost
-          ) {
-            // mutate after webhook installation
-            await installWebhook(data as Provider, accessToken, apiUrl);
-          }
-          mutate();
-        })
-        .catch((error) => {
-          const updatedFormErrors = error.toString();
-
-          if (updatedFormErrors.includes("SyntaxError")) {
-            setFormErrors(
-              "Bad response from API: Check the backend logs for more details"
-            );
-          } else if (updatedFormErrors.includes("Failed to fetch")) {
-            setFormErrors(
-              "Failed to connect to API: Check provider settings and your internet connection"
-            );
-          } else {
-            setFormErrors(updatedFormErrors);
-          }
-          onFormChange(formValues, updatedFormErrors);
-          setIsLoading(false);
-          onConnectChange(false, false);
-        });
-    }
-  };
-
-  const installOrUpdateWebhookEnabled = provider.scopes
-    ?.filter((scope) => scope.mandatory_for_webhook)
-    .every((scope) => providerValidatedScopes[scope.name] === true);
-
-  const addEntry = (fieldName) => (e) => {
-    e.preventDefault();
-    setFormValues((prevValues) => {
-      const currentEntries = prevValues[fieldName] || [];
-      const updatedEntries = [...currentEntries, { key: "", value: "" }];
-      const updatedValues = { ...prevValues, [fieldName]: updatedEntries };
-      onFormChange(updatedValues, formErrors);
-      return updatedValues;
->>>>>>> 5051a0fd
     });
   }
 
@@ -489,6 +386,22 @@
       setProviderValidatedScopes(error);
       setFormErrors(
         `Provider scopes validation failed: ${JSON.stringify(error, null, 4)}`
+      );
+    } else {
+      setCustomError(
+        typeof error === "object" ? JSON.stringify(error) : error.toString()
+      );
+    }
+  }
+
+  function setCustomError(error: string) {
+    if (error.includes("SyntaxError")) {
+      setFormErrors(
+        "Bad response from API: Check the backend logs for more details"
+      );
+    } else if (error.includes("Failed to fetch")) {
+      setFormErrors(
+        "Failed to connect to API: Check provider settings and your internet connection"
       );
     } else {
       setFormErrors(error);
