--- conflicted
+++ resolved
@@ -1,6 +1,7 @@
 // @ts-nocheck
 import React, { useState } from "react";
 import { useSession } from "../../utils/customAuth";
+import { Provider } from "./providers";
 import { Provider } from "./providers";
 import { getApiURL } from "../../utils/apiUrl";
 import Alert from "./alert";
@@ -165,15 +166,11 @@
       });
   };
 
-<<<<<<< HEAD
-
-=======
->>>>>>> b8ae5350
+
   console.log("ProviderForm component loaded");
   return (
     <div>
       <form className={isConnected ? "connected-form" : ""}>
-<<<<<<< HEAD
       <div className="form-group">
         <label htmlFor="provider_name" className="label-container">
           <span className="method-name">Provider Name:</span>
@@ -216,15 +213,6 @@
                     </div>
                   </div>
                 )}
-=======
-        {Object.keys(provider.config).map((configKey) => {
-          const method = provider.config[configKey];
-          return (
-            <div className="form-group" key={configKey}>
-              <label htmlFor={configKey}>
-                {method.description}
-                {method.required !== false ? "" : " (optional)"}:
->>>>>>> b8ae5350
               </label>
               <input
                 type={method.type}
@@ -232,12 +220,7 @@
                 name={configKey}
                 value={formValues[configKey] || ""}
                 onChange={handleInputChange}
-<<<<<<< HEAD
                 placeholder={method.placeholder || "Enter " + configKey}
-=======
-                placeholder={method.placeholder}
-                disabled={isConnected} // Disable the field when isConnected is true
->>>>>>> b8ae5350
               />
             </div>
           );
