--- conflicted
+++ resolved
@@ -2,13 +2,8 @@
 //  There's also a lot of s**t in here, but it works for now 🤷‍♂️
 import React, { useState, useRef, useMemo } from "react";
 import { useSession } from "next-auth/react";
-<<<<<<< HEAD
 import { Provider, ProviderAuthConfig } from "./providers";
-import { getApiURL } from "../../utils/apiUrl";
-=======
-import { Provider } from "./providers";
 import { useApiUrl } from "utils/hooks/useConfig";
->>>>>>> a234cdfc
 import Image from "next/image";
 import {
   Title,
@@ -57,12 +52,8 @@
 import "./provider-form.css";
 import { toast } from "react-toastify";
 import { useProviders } from "@/utils/hooks/useProviders";
-<<<<<<< HEAD
 import { getZodSchema } from "./form-validation";
-=======
 import TimeAgo from "react-timeago";
-import { toast } from "react-toastify";
->>>>>>> a234cdfc
 
 type ProviderFormProps = {
   provider: Provider;
@@ -148,20 +139,21 @@
   const initialValues: ProviderFormData = {
     provider_id: provider.id,
     install_webhook: provider.can_setup_webhook ?? false,
+    pulling_enabled: provider.pulling_enabled,
   };
-  if (provider.installed)
-    Object.assign(initialValues, {
-      provider_name: provider.details.name,
-      ...provider.details.authentication,
-    });
+  if (!provider.installed) return initialValues;
+
+  Object.assign(initialValues, {
+    provider_name: provider.details.name,
+    ...provider.details.authentication,
+  });
 
   // Set default values for select & switch inputs
   for (const [field, config] of Object.entries(provider.config)) {
     if (field in initialValues) continue;
     if (config.default === null) continue;
-    if (config.type && ["select", "switch"].includes(config.type)) {
+    if (config.type && ["select", "switch"].includes(config.type))
       initialValues[field] = config.default;
-    }
   }
 
   return initialValues;
@@ -185,53 +177,8 @@
   console.log("Loading the ProviderForm component");
   const { mutate } = useProviders();
   const searchParams = useSearchParams();
-<<<<<<< HEAD
   const [formValues, setFormValues] = useState<ProviderFormData>(() =>
     getInitialFormValues(provider)
-=======
-  const [activeTabsState, setActiveTabsState] = useState({});
-  const initialData = {
-    provider_id: provider.id, // Include the provider ID in formValues
-    ...formData,
-  };
-  if (provider.can_setup_webhook) {
-    initialData["install_webhook"] = provider.can_setup_webhook;
-    if (provider.pulling_enabled) {
-      initialData["pulling_enabled"] = true;
-    }
-  }
-  const [formValues, setFormValues] = useState<{
-    [key: string]: string | boolean;
-  }>(() => {
-    const initialValues = {
-      provider_id: provider.id,
-      ...formData,
-    };
-
-    // Set default values for select inputs
-    Object.entries(provider.config).forEach(([configKey, method]) => {
-      if (
-        method.type === "select" &&
-        method.default &&
-        !initialValues[configKey]
-      ) {
-        initialValues[configKey] = method.default;
-      }
-    });
-
-    if (provider.can_setup_webhook) {
-      initialValues["install_webhook"] = provider.can_setup_webhook;
-      if (provider.pulling_enabled) {
-        initialValues["pulling_enabled"] = provider.pulling_enabled;
-      }
-    }
-    return initialValues;
-  });
-
-  const [formErrors, setFormErrors] = useState<string>(null);
-  const [inputErrors, setInputErrors] = useState<{ [key: string]: boolean }>(
-    {}
->>>>>>> a234cdfc
   );
   const [formErrors, setFormErrors] = useState<string | null>(null);
   const [inputErrors, setInputErrors] = useState<InputErrors>({});
@@ -261,14 +208,8 @@
   const { data: session } = useSession();
   const accessToken = session?.accessToken;
 
-<<<<<<< HEAD
   const callInstallWebhook = async () => {
-    await installWebhook(provider, accessToken!);
-=======
-  const callInstallWebhook = async (e: Event) => {
-    e.preventDefault();
     await installWebhook(provider, accessToken!, apiUrl);
->>>>>>> a234cdfc
   };
 
   async function handleOauth() {
@@ -294,7 +235,7 @@
 
   function revalidateScopes() {
     setRefreshLoading(true);
-    fetch(`${getApiURL()}/providers/${provider.id}/scopes`, {
+    fetch(`${apiUrl}/providers/${provider.id}/scopes`, {
       method: "POST",
       headers: {
         Authorization: `Bearer ${accessToken}`,
@@ -311,35 +252,7 @@
         setRefreshLoading(false);
       }
     });
-<<<<<<< HEAD
-  }
-=======
-    setActiveTabsState(initialActiveTabsState);
-  }, []);
-
-  useEffect(() => {
-    if (triggerRevalidateScope !== 0) {
-      setRefreshLoading(true);
-      fetch(`${apiUrl}/providers/${provider.id}/scopes`, {
-        method: "POST",
-        headers: {
-          Authorization: `Bearer ${accessToken}`,
-        },
-      }).then((response) => {
-        if (response.ok) {
-          response.json().then((newValidatedScopes) => {
-            setProviderValidatedScopes(newValidatedScopes);
-            provider.validatedScopes = newValidatedScopes;
-            mutate();
-            setRefreshLoading(false);
-          });
-        } else {
-          setRefreshLoading(false);
-        }
-      });
-    }
-  }, [triggerRevalidateScope, accessToken, provider.id]);
->>>>>>> a234cdfc
+  }
 
   async function deleteProvider() {
     if (confirm("Are you sure you want to delete this provider?")) {
@@ -397,7 +310,6 @@
     }));
   };
 
-<<<<<<< HEAD
   function validate() {
     const validation = zodSchema.safeParse(formValues);
     if (validation.success) return true;
@@ -410,7 +322,7 @@
     setInputErrors(errors);
     return false;
   }
-=======
+
   const handlePullingEnabledChange = (
     event: React.ChangeEvent<HTMLInputElement>
   ) => {
@@ -420,23 +332,6 @@
       pulling_enabled: checked,
     }));
   };
-
-  const validate = () => {
-    const errors = validateForm(formValues);
-    if (Object.keys(errors).length === 0) {
-      return true;
-    } else {
-      setFormErrors(
-        `Missing required fields: ${JSON.stringify(
-          Object.keys(errors),
-          null,
-          4
-        )}`
-      );
-      return false;
-    }
-  };
->>>>>>> a234cdfc
 
   async function submit(requestUrl: string, method: string = "POST") {
     let headers = {
@@ -466,104 +361,6 @@
       method: method,
       headers: headers,
       body: body,
-<<<<<<< HEAD
-=======
-    })
-      .then((response) => {
-        const response_json = response.json();
-        if (!response.ok) {
-          // If the response is not okay, throw the error message
-          return response_json.then((errorData) => {
-            if (response.status === 400) {
-              throw `${errorData.detail}`;
-            }
-            if (response.status === 409) {
-              throw `Provider with name ${formValues.provider_name} already exists`;
-            }
-            const errorDetail = errorData.detail;
-            if (response.status === 412) {
-              setProviderValidatedScopes(errorDetail);
-            }
-            throw `${provider.type} scopes are invalid: ${JSON.stringify(
-              errorDetail,
-              null,
-              4
-            )}`;
-          });
-        }
-        return response_json;
-      })
-      .then((data) => {
-        setFormErrors("");
-        return data;
-      });
-  };
-
-  const handleUpdateClick = (e: any) => {
-    if (provider.webhook_required) callInstallWebhook(e);
-    e.preventDefault();
-    if (validate()) {
-      setIsLoading(true);
-      submit(`${apiUrl}/providers/${provider.id}`, "PUT")
-        .then((data) => {
-          setIsLoading(false);
-          toast.success("Updated provider successfully", {
-            position: "top-left",
-          });
-          mutate();
-        })
-        .catch((error) => {
-          toast.error("Failed to update provider", { position: "top-left" });
-          const updatedFormErrors = error.toString();
-          setFormErrors(updatedFormErrors);
-          onFormChange(formValues, updatedFormErrors);
-          setIsLoading(false);
-        });
-    }
-  };
-
-  const handleConnectClick = async () => {
-    if (validate()) {
-      setIsLoading(true);
-      onConnectChange(true, false);
-      submit(`${apiUrl}/providers/install`)
-        .then(async (data) => {
-          console.log("Connect Result:", data);
-          setIsLoading(false);
-          onConnectChange(false, true);
-          if (
-            formValues.install_webhook &&
-            provider.can_setup_webhook &&
-            !isLocalhost
-          ) {
-            // mutate after webhook installation
-            await installWebhook(data as Provider, accessToken, apiUrl);
-          }
-          mutate();
-        })
-        .catch((error) => {
-          const updatedFormErrors = error.toString();
-          setFormErrors(updatedFormErrors);
-          onFormChange(formValues, updatedFormErrors);
-          setIsLoading(false);
-          onConnectChange(false, false);
-        });
-    }
-  };
-
-  const installOrUpdateWebhookEnabled = provider.scopes
-    ?.filter((scope) => scope.mandatory_for_webhook)
-    .every((scope) => providerValidatedScopes[scope.name] === true);
-
-  const addEntry = (fieldName) => (e) => {
-    e.preventDefault();
-    setFormValues((prevValues) => {
-      const currentEntries = prevValues[fieldName] || [];
-      const updatedEntries = [...currentEntries, { key: "", value: "" }];
-      const updatedValues = { ...prevValues, [fieldName]: updatedEntries };
-      onFormChange(updatedValues, formErrors);
-      return updatedValues;
->>>>>>> a234cdfc
     });
   }
 
@@ -584,14 +381,15 @@
     if (provider.webhook_required) callInstallWebhook();
     if (!validate()) return;
     setIsLoading(true);
-    const response = await submit(
-      `${getApiURL()}/providers/${provider.id}`,
-      "PUT"
-    );
+    const response = await submit(`${apiUrl}/providers/${provider.id}`, "PUT");
     if (response.ok) {
       setIsLoading(false);
+      toast.success("Updated provider successfully", {
+        position: "top-left",
+      });
       mutate();
     } else {
+      toast.error("Failed to update provider", { position: "top-left" });
       handleSubmitError(response);
       setIsLoading(false);
     }
@@ -601,7 +399,7 @@
     if (!validate()) return;
     setIsLoading(true);
     onConnectChange?.(true, false);
-    const response = await submit(`${getApiURL()}/providers/install`);
+    const response = await submit(`${apiUrl}/providers/install`);
     if (response.ok) {
       const data = await response.json();
       console.log("Connect Result:", data);
@@ -614,7 +412,7 @@
         !isLocalhost
       ) {
         // mutate after webhook installation
-        await installWebhook(data as Provider, accessToken);
+        await installWebhook(data as Provider, accessToken, apiUrl);
       }
       mutate();
     } else {
@@ -841,7 +639,7 @@
                     name="pulling_enabled"
                     className="mr-2.5"
                     onChange={handlePullingEnabledChange}
-                    checked={formValues["pulling_enabled"] || false}
+                    checked={Boolean(formValues["pulling_enabled"])}
                   />
                   <label
                     htmlFor="pulling_enabled"
@@ -884,24 +682,6 @@
           </div>
 
           {provider.can_setup_webhook && installedProvidersMode && (
-<<<<<<< HEAD
-            <Button
-              type="button"
-              icon={GlobeAltIcon}
-              onClick={callInstallWebhook}
-              variant="secondary"
-              color="orange"
-              className="mt-2.5"
-              disabled={!installOrUpdateWebhookEnabled || provider.provisioned}
-              tooltip={
-                !installOrUpdateWebhookEnabled
-                  ? "Fix required webhook scopes and refresh scopes to enable"
-                  : "This uses server saved credentials. If needed, please use the `Update` button first"
-              }
-            >
-              Install/Update Webhook
-            </Button>
-=======
             <>
               <div className="flex">
                 <input
@@ -910,7 +690,7 @@
                   name="pulling_enabled"
                   className="mr-2.5"
                   onChange={handlePullingEnabledChange}
-                  checked={formValues["pulling_enabled"] || false}
+                  checked={Boolean(formValues["pulling_enabled"])}
                 />
                 <label htmlFor="pulling_enabled" className="flex items-center">
                   <Text className="capitalize">Pulling Enabled</Text>
@@ -941,7 +721,6 @@
                 Install/Update Webhook
               </Button>
             </>
->>>>>>> a234cdfc
           )}
           {provider.supports_webhook && (
             <ProviderSemiAutomated
