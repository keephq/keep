--- conflicted
+++ resolved
@@ -87,11 +87,7 @@
   scopes?: ProviderScope[];
   validatedScopes: { [scopeName: string]: boolean | string };
   methods?: ProviderMethod[];
-<<<<<<< HEAD
-  tags: ("alert" | "ticketing" | "messaging" | "data" | "queue" | "topology")[];
-=======
   tags: TProviderLabels[];
->>>>>>> d07c7c08
   alertsDistribution?: AlertDistritbuionData[];
   alertExample?: { [key: string]: string };
 }
