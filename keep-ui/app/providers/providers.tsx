export interface ProviderAuthConfig {
  name: string;
  description: string;
  hint?: string;
  placeholder?: string;
  validation: string; // regex
  required?: boolean;
  value?: string;
  sensitive?: boolean;
  hidden?: boolean;
  type?: string;
  file_type?: string;
}

export interface ProviderMethodParam {
  name: string;
  type: string;
  mandatory: boolean;
  default?: string;
  expected_values?: string[];
}

export interface ProviderMethod {
  name: string;
  scopes: string[];
  func_name: string;
  description: string;
  category: string;
  type: "view" | "action";
  func_params?: ProviderMethodParam[];
}

export interface ProviderScope {
  name: string;
  description?: string;
  mandatory: boolean;
  documentation_url?: string;
  alias?: string;
  mandatory_for_webhook: boolean;
}

export interface ProvidersResponse {
  providers: Provider[];
  installed_providers: Provider[];
  linked_providers: Provider[];
  is_localhost: boolean;
}

interface AlertDistritbuionData {
  hour: string;
  number: number;
}

<<<<<<< HEAD
export type TProviderLabels = 'alert' | 'topology' | 'messaging' | 'ticketing' | 'data' | 'queue' | 'runbook';
=======
export type TProviderLabels =
  | "alert"
  | "topology"
  | "messaging"
  | "ticketing"
  | "data"
  | "queue";
>>>>>>> a88d239b

export interface Provider {
  // key value pair of auth method name and auth method config
  config: {
    [configKey: string]: ProviderAuthConfig;
  };
  // whether the provider is installed or not
  installed: boolean;
  linked: boolean;
  last_alert_received: string;
  // if the provider is installed, this will be the auth details
  //  otherwise, this will be null
  details: {
    authentication: {
      [authKey: string]: string;
    };
    name?: string;
  };
  // the id of the provider
  id: string;
  // the name of the provider
  display_name: string;
  comingSoon?: boolean;
  can_query: boolean;
  query_params?: string[];
  can_notify: boolean;
  notify_params?: string[];
  type: string;
  can_setup_webhook?: boolean;
  webhook_required?: boolean;
  supports_webhook?: boolean;
  provider_description?: string;
  oauth2_url?: string;
  scopes?: ProviderScope[];
  validatedScopes: { [scopeName: string]: boolean | string };
  methods?: ProviderMethod[];
  tags: TProviderLabels[];
  alertsDistribution?: AlertDistritbuionData[];
  alertExample?: { [key: string]: string };
  provisioned?: boolean;
}

export type Providers = Provider[];

export const defaultProvider: Provider = {
  config: {}, // Set default config as an empty object
  installed: false, // Set default installed value
  linked: false, // Set default linked value
  last_alert_received: "", // Set default last alert received value
  details: { authentication: {}, name: "" }, // Set default authentication details as an empty object
  id: "", // Placeholder for the provider ID
  display_name: "", // Placeholder for the provider name
  can_notify: false,
  can_query: false,
  type: "",
  tags: [],
  validatedScopes: {},
};<|MERGE_RESOLUTION|>--- conflicted
+++ resolved
@@ -51,17 +51,9 @@
   number: number;
 }
 
-<<<<<<< HEAD
+
 export type TProviderLabels = 'alert' | 'topology' | 'messaging' | 'ticketing' | 'data' | 'queue' | 'runbook';
-=======
-export type TProviderLabels =
-  | "alert"
-  | "topology"
-  | "messaging"
-  | "ticketing"
-  | "data"
-  | "queue";
->>>>>>> a88d239b
+
 
 export interface Provider {
   // key value pair of auth method name and auth method config
