export interface ProviderAuthConfig {
  name: string;
  description: string;
  hint?: string;
  placeholder?: string;
  validation: string; // regex
  required?: boolean;
  value?: string;
  sensitive?: boolean;
  hidden?: boolean;
  type?: string;
  file_type?: string;
}

export interface ProviderMethodParam {
  name: string;
  type: string;
  mandatory: boolean;
  default?: string;
  expected_values?: string[];
}

export interface ProviderMethod {
  name: string;
  scopes: string[];
  func_name: string;
  description: string;
  category: string;
  type: "view" | "action";
  func_params?: ProviderMethodParam[];
}

export interface ProviderScope {
  name: string;
  description?: string;
  mandatory: boolean;
  documentation_url?: string;
  alias?: string;
  mandatory_for_webhook: boolean;
}

export interface ProvidersResponse {
  providers: Provider[];
  installed_providers: Provider[];
  linked_providers: Provider[];
  is_localhost: boolean;
}

interface AlertDistritbuionData {
  hour: string;
  number: number;
}

export type TProviderLabels = 'alert' | 'messaging' | 'ticketing' | 'data' | 'queue';

export interface Provider {
  // key value pair of auth method name and auth method config
  config: {
    [configKey: string]: ProviderAuthConfig;
  };
  // whether the provider is installed or not
  installed: boolean;
  linked: boolean;
  last_alert_received: string;
  // if the provider is installed, this will be the auth details
  //  otherwise, this will be null
  details: {
    authentication: {
      [authKey: string]: string;
    };
    name?: string;
  };
  // the id of the provider
  id: string;
  // the name of the provider
  display_name: string;
  comingSoon?: boolean;
  can_query: boolean;
  query_params?: string[];
  can_notify: boolean;
  notify_params?: string[];
  type: string;
  can_setup_webhook?: boolean;
  supports_webhook?: boolean;
  provider_description?: string;
  oauth2_url?: string;
  scopes?: ProviderScope[];
  validatedScopes: { [scopeName: string]: boolean | string };
  methods?: ProviderMethod[];
<<<<<<< HEAD
  tags: TProviderLabels[];
=======
  tags: ("alert" | "ticketing" | "messaging" | "data" | "queue" | "topology")[];
>>>>>>> 3064036e
  alertsDistribution?: AlertDistritbuionData[];
  alertExample?: { [key: string]: string };
}

export type Providers = Provider[];

export const defaultProvider: Provider = {
  config: {}, // Set default config as an empty object
  installed: false, // Set default installed value
  linked: false, // Set default linked value
  last_alert_received: "", // Set default last alert received value
  details: { authentication: {}, name: "" }, // Set default authentication details as an empty object
  id: "", // Placeholder for the provider ID
  display_name: "", // Placeholder for the provider name
  can_notify: false,
  can_query: false,
  type: "",
  tags: [],
  validatedScopes: {},
};<|MERGE_RESOLUTION|>--- conflicted
+++ resolved
@@ -51,7 +51,7 @@
   number: number;
 }
 
-export type TProviderLabels = 'alert' | 'messaging' | 'ticketing' | 'data' | 'queue';
+export type TProviderLabels = 'alert' | 'topology' | 'messaging' | 'ticketing' | 'data' | 'queue';
 
 export interface Provider {
   // key value pair of auth method name and auth method config
@@ -87,11 +87,7 @@
   scopes?: ProviderScope[];
   validatedScopes: { [scopeName: string]: boolean | string };
   methods?: ProviderMethod[];
-<<<<<<< HEAD
   tags: TProviderLabels[];
-=======
-  tags: ("alert" | "ticketing" | "messaging" | "data" | "queue" | "topology")[];
->>>>>>> 3064036e
   alertsDistribution?: AlertDistritbuionData[];
   alertExample?: { [key: string]: string };
 }
