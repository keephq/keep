"use client";
import { Card, List, ListItem, Title, Subtitle } from "@tremor/react";
import { useAIStats, usePollAILogs } from "utils/hooks/useAI";
import { useSession } from "next-auth/react";
import { getApiURL } from "utils/apiUrl";
import { toast } from "react-toastify";
import { useEffect, useState, useRef, FormEvent } from "react";
import { AILogs } from "./model";

export default function Ai() {
  const { data: aistats, isLoading } = useAIStats();
  const { data: session } = useSession();
  const [text, setText] = useState("");
  const [basicAlgorithmLog, setBasicAlgorithmLog] = useState("");
  const [newText, setNewText] = useState("Mine incidents");
  const [animate, setAnimate] = useState(false);
  const onlyOnce = useRef(false);

  const mutateAILogs = (logs: AILogs) => {
    setBasicAlgorithmLog(logs.log);
  };
  usePollAILogs(mutateAILogs);

  useEffect(() => {
    let index = 0;

    const interval = setInterval(() => {
      setText(newText.slice(0, index + 1));
      index++;

      if (index === newText.length) {
        clearInterval(interval);
      }
    }, 100);

    return () => {
      clearInterval(interval);
    };
  }, [newText]);

  const mineIncidents = async (e: FormEvent) => {
    e.preventDefault();
    setAnimate(true);
    setNewText("Mining 🚀🚀🚀 ...");
    const apiUrl = getApiURL();
    const response = await fetch(`${apiUrl}/incidents/mine`, {
      method: "POST",
      headers: {
        Authorization: `Bearer ${session?.accessToken}`,
        "Content-Type": "application/json",
      },
      body: JSON.stringify({}),
    });
    if (!response.ok) {
      toast.error(
        "Failed to mine incidents, please contact us if this issue persists."
      );
    }

    setAnimate(false);
    setNewText("Mine incidents");
  };

  return (
    <main className="p-4 md:p-10 mx-auto max-w-full">
      <div className="flex justify-between items-center">
        <div>
          <Title>AI Correlation</Title>
          <Subtitle>
            Correlating alerts to incidents based on past alerts, incidents, and
            the other data.
          </Subtitle>
        </div>
      </div>
      <Card className="mt-10 p-4 md:p-10 mx-auto">
        <div>
          <div className="prose-2xl">👋 You are almost there!</div>
          AI Correlation is coming soon. Make sure you have enough data
          collected to prepare.
          <div className="max-w-md mt-10 flex justify-items-start justify-start">
            <List>
              <ListItem>
                <span>
                  Connect an incident source to dump incidents, or create 10
                  incidents manually
                </span>
                <span>
                  {aistats?.incidents_count &&
                  aistats?.incidents_count >= 10 ? (
                    <div>✅</div>
                  ) : (
                    <div>⏳</div>
                  )}
                </span>
              </ListItem>
              <ListItem>
                <span>Collect 100 alerts</span>
                <span>
                  {aistats?.alerts_count && aistats?.alerts_count >= 100 ? (
                    <div>✅</div>
                  ) : (
                    <div>⏳</div>
                  )}
                </span>
              </ListItem>
              <ListItem>
                <span>Collect alerts for more than 3 days</span>
                <span>
                  {aistats?.first_alert_datetime &&
                  new Date(aistats.first_alert_datetime) <
                    new Date(Date.now() - 3 * 24 * 60 * 60 * 1000) ? (
                    <div>✅</div>
                  ) : (
                    <div>⏳</div>
                  )}
                </span>
              </ListItem>
            </List>
          </div>
          {aistats?.is_mining_enabled && (
            <div>
<<<<<<< HEAD
              <div className="prose-2xl mt-10">Algorithms:</div>
=======
              <div className="prose-2xl mt-10">AI:</div>
>>>>>>> 7644477c
              <div className="grid grid-cols-2 gap-4 mt-6">
                <Card
                  className={
                    "p-4 flex flex-col justify-between w-full border-white border-2"
                  }
                >
                  <h3 className="text-lg sm:text-xl font-semibold line-clamp-2">
                    {aistats?.algorithm_verbose_name}
                  </h3>
                  <p className="text-sm">
                    Basic algorithm combining algorithmical methods to correlate
                    alerts to incidents and Large Language Models to provide
                    incident summary.
                  </p>

                  <div className="mt-4">
                    <Subtitle>Log:</Subtitle>
                    {!basicAlgorithmLog && (<p>No recent logs found.</p>)}{basicAlgorithmLog}
                  </div>

                  <button
                    className={
                      (animate && "animate-pulse") +
                      " w-full text-white mt-2 pt-2 pb-2 pr-2 rounded-xl transition-all duration-500 bg-gradient-to-tl from-amber-800 via-amber-600 to-amber-400 bg-size-200 bg-pos-0 hover:bg-pos-100"
                    }
                    onClick={mineIncidents}
                  >
                    <div className="flex flex-row p-2">
                      <div className="p-2">
                        {animate && (
                          <svg
                            className="animate-spin h-6 w-6 text-white"
                            xmlns="http://www.w3.org/2000/svg"
                            fill="none"
                            viewBox="0 0 24 24"
                          >
                            <circle
                              className="opacity-25"
                              cx="12"
                              cy="12"
                              r="10"
                              stroke="currentColor"
                              strokeWidth="4"
                            ></circle>
                            <path
                              className="opacity-75"
                              fill="currentColor"
                              d="M4 12a8 8 0 018-8V0C5.373 0 0 5.373 0 12h4zm2 5.291A7.962 7.962 0 014 12H0c0 3.042 1.135 5.824 3 7.938l3-2.647z"
                            ></path>
                          </svg>
                        )}
                        {!animate && (
                          <svg
                            xmlns="http://www.w3.org/2000/svg"
                            fill="none"
                            viewBox="0 0 24 24"
                            strokeWidth={1.5}
                            stroke="currentColor"
                            className="w-6 h-6"
                          >
                            <path
                              strokeLinecap="round"
                              strokeLinejoin="round"
                              d="M4.26 10.147a60.438 60.438 0 0 0-.491 6.347A48.62 48.62 0 0 1 12 20.904a48.62 48.62 0 0 1 8.232-4.41 60.46 60.46 0 0 0-.491-6.347m-15.482 0a50.636 50.636 0 0 0-2.658-.813A59.906 59.906 0 0 1 12 3.493a59.903 59.903 0 0 1 10.399 5.84c-.896.248-1.783.52-2.658.814m-15.482 0A50.717 50.717 0 0 1 12 13.489a50.702 50.702 0 0 1 7.74-3.342M6.75 15a.75.75 0 1 0 0-1.5.75.75 0 0 0 0 1.5Zm0 0v-3.675A55.378 55.378 0 0 1 12 8.443m-7.007 11.55A5.981 5.981 0 0 0 6.75 15.75v-1.5"
                            />
                          </svg>
                        )}
                      </div>
                      <div className="pt-2">{text}</div>
                    </div>
                  </button>
                </Card>
              </div>
            </div>
          )}
        </div>
      </Card>
    </main>
  );
}<|MERGE_RESOLUTION|>--- conflicted
+++ resolved
@@ -119,11 +119,7 @@
           </div>
           {aistats?.is_mining_enabled && (
             <div>
-<<<<<<< HEAD
-              <div className="prose-2xl mt-10">Algorithms:</div>
-=======
               <div className="prose-2xl mt-10">AI:</div>
->>>>>>> 7644477c
               <div className="grid grid-cols-2 gap-4 mt-6">
                 <Card
                   className={
