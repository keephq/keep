--- conflicted
+++ resolved
@@ -1,17 +1,13 @@
-<<<<<<< HEAD
 import type { editor } from "monaco-editor";
 
-export type YamlValidationErrorSeverity = "error" | "warning" | "info";
-=======
 export type YamlValidationErrorSeverity = "error" | "warning" | "info" | "hint";
->>>>>>> 452e160e
 
 export type YamlValidationError = {
   message: string;
   severity: YamlValidationErrorSeverity;
   lineNumber: number;
   column: number;
-<<<<<<< HEAD
+  owner: string;
 };
 
 export interface BaseWorkflowYAMLEditorProps {
@@ -24,7 +20,9 @@
     monacoInstance: typeof import("monaco-editor")
   ) => void;
   onChange?: (value: string | undefined) => void;
-  onValidationErrors?: (errors: YamlValidationError[]) => void;
+  onValidationErrors?: React.Dispatch<
+    React.SetStateAction<YamlValidationError[]>
+  >;
   onSave?: (value: string) => void;
 }
 
@@ -39,8 +37,4 @@
 
 export type WorkflowYAMLEditorProps =
   | WorkflowYAMLEditorDefaultProps
-  | WorkflowYAMLEditorDiffProps;
-=======
-  owner: string;
-};
->>>>>>> 452e160e
+  | WorkflowYAMLEditorDiffProps;