--- conflicted
+++ resolved
@@ -1,15 +1,5 @@
 "use client";
 
-<<<<<<< HEAD
-import React, { Suspense, useMemo, useRef, useState } from "react";
-import type { editor, Uri } from "monaco-editor";
-import { Download, Copy, Check } from "lucide-react";
-import { Button } from "@tremor/react";
-import { useWorkflowJsonSchema } from "@/entities/workflows/lib/useWorkflowJsonSchema";
-import { KeepLoader } from "@/shared/ui";
-import { downloadFileFromString } from "@/shared/lib/downloadFileFromString";
-import { WorkflowYAMLEditorProps, YamlValidationError } from "../model/types";
-=======
 import React, {
   Suspense,
   useMemo,
@@ -19,39 +9,19 @@
   useEffect,
 } from "react";
 import type { editor } from "monaco-editor";
+import { useWorkflowJsonSchema } from "@/entities/workflows/lib/useWorkflowJsonSchema";
+import { WorkflowYAMLEditorProps } from "../model/types";
+
 // NOTE: IT IS IMPORTANT TO IMPORT MonacoYAMLEditor FROM THE SHARED UI DIRECTORY, because import will be replaced for turbopack
 import { MonacoYAMLEditor, KeepLoader } from "@/shared/ui";
 import { downloadFileFromString } from "@/shared/lib/downloadFileFromString";
->>>>>>> 452e160e
 import { WorkflowYAMLValidationErrors } from "./WorkflowYAMLValidationErrors";
-import { useWorkflowJsonSchema } from "@/entities/workflows/lib/useWorkflowJsonSchema";
-import { YamlValidationError } from "../model/types";
 import { useYamlValidation } from "../lib/useYamlValidation";
 import { WorkflowYAMLEditorToolbar } from "./WorkflowYAMLEditorToolbar";
 import { navigateToErrorPosition } from "../lib/utils";
 
 const KeepSchemaPath = "file:///workflow-schema.json";
 
-<<<<<<< HEAD
-=======
-export interface WorkflowYAMLEditorProps {
-  workflowYamlString: string;
-  workflowId?: string;
-  filename?: string;
-  readOnly?: boolean;
-  "data-testid"?: string;
-  onMount?: (
-    editor: editor.IStandaloneCodeEditor,
-    monacoInstance: typeof import("monaco-editor")
-  ) => void;
-  onChange?: (value: string | undefined) => void;
-  onValidationErrors?: React.Dispatch<
-    React.SetStateAction<YamlValidationError[]>
-  >;
-  onSave?: (value: string) => void;
-}
-
->>>>>>> 452e160e
 export const WorkflowYAMLEditor = ({
   workflowId,
   filename = "workflow",
@@ -157,116 +127,6 @@
     } catch (err) {
       console.error("Failed to copy text:", err);
     }
-<<<<<<< HEAD
-  };
-
-  const editorOptions: editor.IStandaloneEditorConstructionOptions = {
-    readOnly,
-    minimap: { enabled: false },
-    lineNumbers: "on",
-    glyphMargin: true,
-    scrollBeyondLastLine: false,
-    automaticLayout: true,
-    tabSize: 2,
-    insertSpaces: true,
-    fontSize: 13,
-    renderWhitespace: "all",
-    wordWrap: "on",
-    wordWrapColumn: 80,
-    wrappingIndent: "indent",
-    theme: "vs-light",
-    lineNumbersMinChars: 2,
-    folding: false,
-    quickSuggestions: {
-      other: true,
-      comments: false,
-      strings: true,
-    },
-    formatOnType: true,
-  };
-
-  return (
-    <>
-      <div
-        className="w-full h-full flex flex-col relative min-h-0"
-        data-testid={dataTestId + "-container"}
-      >
-        <div
-          className="flex-1 min-h-0"
-          style={{ height: "calc(100vh - 300px)" }}
-        >
-          <div className={clsx("absolute top-2 right-6 z-10 flex gap-2")}>
-            <Button
-              color="orange"
-              size="sm"
-              className="h-8 px-2 bg-white"
-              onClick={copyToClipboard}
-              variant="secondary"
-              data-testid="copy-yaml-button"
-              disabled={!isEditorMounted}
-            >
-              {isCopied ? (
-                <Check className="h-4 w-4" />
-              ) : (
-                <Copy className="h-4 w-4" />
-              )}
-            </Button>
-            <Button
-              color="orange"
-              size="sm"
-              className="h-8 px-2 bg-white"
-              onClick={downloadYaml}
-              variant="secondary"
-              data-testid="download-yaml-button"
-              disabled={!isEditorMounted}
-            >
-              <Download className="h-4 w-4" />
-            </Button>
-            {!readOnly && onSave ? (
-              <Button
-                color="orange"
-                size="sm"
-                className="h-8 px-2"
-                onClick={() => onSave(editorRef.current?.getValue() ?? "")}
-                variant="primary"
-                data-testid="save-yaml-button"
-              >
-                Save
-              </Button>
-            ) : null}
-          </div>
-          <Suspense
-            fallback={<KeepLoader loadingText="Loading YAML editor..." />}
-          >
-            <MonacoYAMLEditor
-              height="100%"
-              className="[&_.monaco-editor]:outline-none [&_.decorationsOverviewRuler]:z-2"
-              wrapperProps={{ "data-testid": dataTestId }}
-              onMount={handleEditorDidMount}
-              onChange={onChange}
-              options={editorOptions}
-              loading={<KeepLoader loadingText="Loading YAML editor..." />}
-              theme="light"
-              schemas={schemas}
-              {...props}
-            />
-          </Suspense>
-        </div>
-        <WorkflowYAMLValidationErrors
-          isMounted={isEditorMounted}
-          validationErrors={validationErrors}
-          onErrorClick={(error) => {
-            if (!editorRef.current) {
-              return;
-            }
-            editorRef.current.setPosition({
-              lineNumber: error.lineNumber,
-              column: error.column,
-            });
-            editorRef.current.focus();
-            editorRef.current.revealLineInCenter(error.lineNumber);
-          }}
-=======
   }, []);
 
   const handleSave = useCallback(() => {
@@ -312,7 +172,6 @@
           onSave={onSave ? handleSave : undefined}
           isEditorMounted={isEditorMounted}
           readOnly={readOnly}
->>>>>>> 452e160e
         />
         <Suspense
           fallback={<KeepLoader loadingText="Loading YAML editor..." />}
@@ -321,13 +180,13 @@
             height="100%"
             className="[&_.monaco-editor]:outline-none [&_.decorationsOverviewRuler]:z-2"
             wrapperProps={{ "data-testid": dataTestId }}
-            value={workflowYamlString}
             onMount={handleEditorDidMount}
             onChange={handleChange}
             options={editorOptions}
             loading={<KeepLoader loadingText="Loading YAML editor..." />}
             theme="light"
             schemas={schemas}
+            {...props}
           />
         </Suspense>
       </div>
