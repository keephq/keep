"use client";

import React, {
  Suspense,
  useMemo,
  useRef,
  useState,
  useCallback,
  useEffect,
} from "react";
import type { editor } from "monaco-editor";
import { useWorkflowJsonSchema } from "@/entities/workflows/lib/useWorkflowJsonSchema";
import { WorkflowYAMLEditorProps } from "../model/types";
// NOTE: IT IS IMPORTANT TO IMPORT MonacoYAMLEditor FROM THE SHARED UI DIRECTORY, because import will be replaced for turbopack
import { MonacoYAMLEditor, KeepLoader } from "@/shared/ui";
import { downloadFileFromString } from "@/shared/lib/downloadFileFromString";
import { WorkflowYAMLValidationErrors } from "./WorkflowYAMLValidationErrors";
import { useYamlValidation } from "../lib/useYamlValidation";
import { WorkflowYAMLEditorToolbar } from "./WorkflowYAMLEditorToolbar";
import { navigateToErrorPosition } from "../lib/utils";
import { useWorkflowSecrets } from "@/utils/hooks/useWorkflowSecrets";

const KeepSchemaPath = "file:///workflow-schema.json";

export const WorkflowYAMLEditor = ({
  workflowId,
  filename = "workflow",
  readOnly = false,
  "data-testid": dataTestId = "yaml-editor",
  onMount,
  onChange,
  onSave,
  onValidationErrors,
  ...props
}: WorkflowYAMLEditorProps) => {
  const monacoRef = useRef<typeof import("monaco-editor") | null>(null);
<<<<<<< HEAD
  const editorRef = useRef<
    editor.IStandaloneCodeEditor | editor.IDiffEditor | null
  >(null);
=======
  const editorRef = useRef<editor.IStandaloneCodeEditor | null>(null);
  const { getSecrets } = useWorkflowSecrets(workflowId);
  const { data: secrets } = getSecrets;
>>>>>>> c00ee887

  const {
    validationErrors,
    validateMustacheExpressions,
    handleMarkersChanged,
  } = useYamlValidation({
    onValidationErrors,
  });

  const workflowJsonSchema = useWorkflowJsonSchema();
  const schemas = useMemo(() => {
    return [
      {
        fileMatch: ["*"],
        schema: workflowJsonSchema,
        uri: KeepSchemaPath,
      },
    ];
  }, [workflowJsonSchema]);

  const [isEditorMounted, setIsEditorMounted] = useState(false);

  const getEditorValue = useCallback(() => {
    if (!editorRef.current) {
      return;
    }
    const model = editorRef.current.getModel();
    if (!model) {
      return;
    }
    if ("original" in model) {
      return model.modified.getValue();
    }
    return model.getValue();
  }, []);

  const handleChange = useCallback(
    (value: string | undefined) => {
      if (onChange) {
        onChange(value);
      }
      if (editorRef.current && monacoRef.current) {
<<<<<<< HEAD
        const model = editorRef.current.getModel();
        if (!model) {
          return;
        }
        if ("original" in model) {
          validateMustacheExpressions(model.original, monacoRef.current);
          validateMustacheExpressions(model.modified, monacoRef.current);
        } else {
          validateMustacheExpressions(model, monacoRef.current);
        }
=======
        validateMustacheExpressions(
          editorRef.current.getModel(),
          monacoRef.current,
          secrets ?? {}
        );
>>>>>>> c00ee887
      }
    },
    [onChange, validateMustacheExpressions]
  );

  const handleEditorDidMount = (
    editor: editor.IStandaloneCodeEditor,
    monacoInstance: typeof import("monaco-editor")
  ) => {
    editorRef.current = editor;
    monacoRef.current = monacoInstance;

    editor.updateOptions({
      glyphMargin: true,
    });

    onMount?.(editor, monacoInstance);

    // Monkey patching to set the initial markers
    // https://github.com/suren-atoyan/monaco-react/issues/70#issuecomment-760389748
    const setModelMarkers = monacoInstance.editor.setModelMarkers;
    monacoInstance.editor.setModelMarkers = function (model, owner, markers) {
      setModelMarkers.call(monacoInstance.editor, model, owner, markers);
      handleMarkersChanged(editor, model.uri, markers, owner);
    };

    setIsEditorMounted(true);
  };

  useEffect(() => {
    // After editor is mounted, validate the initial content
    if (isEditorMounted && editorRef.current && monacoRef.current) {
<<<<<<< HEAD
      const model = editorRef.current.getModel();
      if (!model) {
        return;
      }
      if ("original" in model) {
        validateMustacheExpressions(model.original, monacoRef.current);
        validateMustacheExpressions(model.modified, monacoRef.current);
      } else {
        validateMustacheExpressions(model, monacoRef.current);
      }
=======
      validateMustacheExpressions(
        editorRef.current.getModel(),
        monacoRef.current,
        secrets ?? {}
      );
>>>>>>> c00ee887
    }
  }, [validateMustacheExpressions, isEditorMounted]);

  const downloadYaml = useCallback(() => {
    const value = getEditorValue();
    if (!value) {
      return;
    }
    downloadFileFromString({
      data: value,
      filename: `${filename}.yaml`,
      contentType: "text/yaml",
    });
  }, [filename]);

  const copyToClipboard = useCallback(async () => {
    const value = getEditorValue();
    if (!value) {
      return;
    }
    try {
      await navigator.clipboard.writeText(value);
    } catch (err) {
      console.error("Failed to copy text:", err);
    }
  }, []);

  const handleSave = useCallback(() => {
    const value = getEditorValue();
    if (!onSave || !value) {
      return;
    }
    onSave(value);
  }, [onSave]);

  const editorOptions = useMemo<editor.IStandaloneEditorConstructionOptions>(
    () => ({
      readOnly,
      minimap: { enabled: false },
      lineNumbers: "on",
      glyphMargin: true,
      scrollBeyondLastLine: false,
      automaticLayout: true,
      tabSize: 2,
      lineNumbersMinChars: 2,
      insertSpaces: true,
      fontSize: 14,
      renderWhitespace: "all",
      wordWrap: "on",
      wordWrapColumn: 80,
      wrappingIndent: "indent",
      theme: "vs-light",
      quickSuggestions: {
        other: true,
        comments: false,
        strings: true,
      },
      formatOnType: true,
    }),
    [readOnly]
  );

  return (
    <div
      className="w-full h-full flex flex-col relative min-h-0"
      data-testid={dataTestId + "-container"}
    >
      <div className="flex-1 min-h-0" style={{ height: "calc(100vh - 300px)" }}>
        <WorkflowYAMLEditorToolbar
          onCopy={copyToClipboard}
          onDownload={downloadYaml}
          onSave={onSave ? handleSave : undefined}
          isEditorMounted={isEditorMounted}
          readOnly={readOnly}
        />
        <Suspense
          fallback={<KeepLoader loadingText="Loading YAML editor..." />}
        >
          <MonacoYAMLEditor
            height="100%"
            className="[&_.monaco-editor]:outline-none [&_.decorationsOverviewRuler]:z-2"
            wrapperProps={{ "data-testid": dataTestId }}
            onMount={handleEditorDidMount}
            onChange={handleChange}
            options={editorOptions}
            loading={<KeepLoader loadingText="Loading YAML editor..." />}
            theme="light"
            schemas={schemas}
            {...props}
          />
        </Suspense>
      </div>
      <WorkflowYAMLValidationErrors
        isMounted={isEditorMounted}
        validationErrors={validationErrors}
        onErrorClick={(error) => {
          if (!editorRef.current) {
            return;
            //
          }
          navigateToErrorPosition(
            editorRef.current,
            error.lineNumber,
            error.column
          );
        }}
      />
      <div className="flex items-center justify-between px-4 py-2 border-t border-gray-200">
        <span className="text-sm text-gray-500">{filename}.yaml</span>
        {workflowId && (
          <span className="text-sm text-gray-500">{workflowId}</span>
        )}
      </div>
    </div>
  );
};<|MERGE_RESOLUTION|>--- conflicted
+++ resolved
@@ -34,15 +34,11 @@
   ...props
 }: WorkflowYAMLEditorProps) => {
   const monacoRef = useRef<typeof import("monaco-editor") | null>(null);
-<<<<<<< HEAD
   const editorRef = useRef<
     editor.IStandaloneCodeEditor | editor.IDiffEditor | null
   >(null);
-=======
-  const editorRef = useRef<editor.IStandaloneCodeEditor | null>(null);
   const { getSecrets } = useWorkflowSecrets(workflowId);
   const { data: secrets } = getSecrets;
->>>>>>> c00ee887
 
   const {
     validationErrors,
@@ -79,31 +75,35 @@
     return model.getValue();
   }, []);
 
+  const validateMustacheExpressionsEverywhere = useCallback(() => {
+    if (editorRef.current && monacoRef.current) {
+      const model = editorRef.current.getModel();
+      if (!model) {
+        return;
+      }
+      if ("original" in model) {
+        validateMustacheExpressions(
+          model.original,
+          monacoRef.current,
+          secrets ?? {}
+        );
+        validateMustacheExpressions(
+          model.modified,
+          monacoRef.current,
+          secrets ?? {}
+        );
+      } else {
+        validateMustacheExpressions(model, monacoRef.current, secrets ?? {});
+      }
+    }
+  }, [validateMustacheExpressions, secrets]);
+
   const handleChange = useCallback(
     (value: string | undefined) => {
       if (onChange) {
         onChange(value);
       }
-      if (editorRef.current && monacoRef.current) {
-<<<<<<< HEAD
-        const model = editorRef.current.getModel();
-        if (!model) {
-          return;
-        }
-        if ("original" in model) {
-          validateMustacheExpressions(model.original, monacoRef.current);
-          validateMustacheExpressions(model.modified, monacoRef.current);
-        } else {
-          validateMustacheExpressions(model, monacoRef.current);
-        }
-=======
-        validateMustacheExpressions(
-          editorRef.current.getModel(),
-          monacoRef.current,
-          secrets ?? {}
-        );
->>>>>>> c00ee887
-      }
+      validateMustacheExpressionsEverywhere();
     },
     [onChange, validateMustacheExpressions]
   );
@@ -135,26 +135,9 @@
   useEffect(() => {
     // After editor is mounted, validate the initial content
     if (isEditorMounted && editorRef.current && monacoRef.current) {
-<<<<<<< HEAD
-      const model = editorRef.current.getModel();
-      if (!model) {
-        return;
-      }
-      if ("original" in model) {
-        validateMustacheExpressions(model.original, monacoRef.current);
-        validateMustacheExpressions(model.modified, monacoRef.current);
-      } else {
-        validateMustacheExpressions(model, monacoRef.current);
-      }
-=======
-      validateMustacheExpressions(
-        editorRef.current.getModel(),
-        monacoRef.current,
-        secrets ?? {}
-      );
->>>>>>> c00ee887
-    }
-  }, [validateMustacheExpressions, isEditorMounted]);
+      validateMustacheExpressionsEverywhere();
+    }
+  }, [validateMustacheExpressionsEverywhere, isEditorMounted]);
 
   const downloadYaml = useCallback(() => {
     const value = getEditorValue();
