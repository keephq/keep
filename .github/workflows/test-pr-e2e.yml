name: Tests (E2E)

on:
  workflow_dispatch:
  pull_request:
    paths:
      - 'keep/**'
      - 'keep-ui/**'
      - 'tests/**'

env:
  PYTHON_VERSION: 3.11
  STORAGE_MANAGER_DIRECTORY: /tmp/storage-manager
  # MySQL server environment variables
  MYSQL_ROOT_PASSWORD: keep
  MYSQL_DATABASE: keep
  # Postgres environment variables
  POSTGRES_USER: keepuser
  POSTGRES_PASSWORD: keeppassword
  POSTGRES_DB: keepdb
  # mssql environment variables
  SA_PASSWORD: VeryStrongPassword1#

jobs:
  tests:
    runs-on: ubuntu-latest
    strategy:
      matrix:
        db_type: [mysql, postgres, mssql]
    steps:
      - name: Checkout
        uses: actions/checkout@v3

      - uses: chartboost/ruff-action@v1
        with:
          src: "./keep"

      - name: Set up Python ${{ env.PYTHON_VERSION }}
        uses: actions/setup-python@v4
        with:
          python-version: ${{ env.PYTHON_VERSION }}

      - name: Install Poetry
        uses: snok/install-poetry@v1
        with:
          virtualenvs-create: true
          virtualenvs-in-project: true

      - name: Cache dependencies
        id: cache-deps
        uses: actions/cache@v2
        with:
          path: .venv
          key: pydeps-${{ hashFiles('**/poetry.lock') }}

      - name: Install dependencies using poetry
        run: poetry install --no-interaction --no-root --with dev

      - name: Install Playwright dependencies
        run: npx playwright install --with-deps

      - name: Install playwright
        run: poetry run playwright install

      - name: Set up Docker Buildx
        uses: docker/setup-buildx-action@v2

      - name: Set up Keep environment
        run: |
          DOCKER_BUILDKIT=1 docker-compose \
            --project-directory . \
            -f tests/e2e_tests/docker-compose-e2e-${{ matrix.db_type }}.yml up -d

      - name: Wait for database to be ready
        run: |
          # Add commands to wait for the database to be ready
          if [ "${{ matrix.db_type }}" == "mysql" ]; then
            until docker exec $(docker ps -qf "name=keep-database") mysqladmin ping -h "localhost" --silent; do
              echo "Waiting for MySQL to be ready..."
              sleep 2
            done
          elif [ "${{ matrix.db_type }}" == "postgres" ]; then
            until docker exec $(docker ps -qf "name=keep-database") pg_isready -h localhost -U keepuser; do
              echo "Waiting for Postgres to be ready..."
              sleep 2
            done
          elif [ "${{ matrix.db_type }}" == "mssql" ]; then
            until docker exec $(docker ps -qf "name=keep-database") /opt/mssql-tools/bin/sqlcmd -S localhost -U SA -P '${{ env.SA_PASSWORD }}' -Q "SELECT 1" > /dev/null 2>&1; do
              echo "Waiting for SQL Server to be ready..."
              sleep 2
            done
          fi

          # wait to keep backend on port 8080
<<<<<<< HEAD
=======
          echo "Waiting for Keep backend to be ready..."
>>>>>>> b16bb085
          attempt=0
          max_attempts=10

          until $(curl --output /dev/null --silent --fail http://localhost:8080/healthcheck); do
            if [ "$attempt" -ge "$max_attempts" ]; then
              echo "Max attempts reached, exiting..."
              exit 1
            fi
            echo "Waiting for Keep backend to be ready... (Attempt: $((attempt+1)))"
            attempt=$((attempt+1))
<<<<<<< HEAD
=======
            sleep 2
          done

          echo "Keep backend is ready!"
          # wait to the backend
          echo "Waiting for Keep frontend to be ready..."
          attempt=0
          max_attempts=10

          until $(curl --output /dev/null --silent --fail http://localhost:3000/); do
            if [ "$attempt" -ge "$max_attempts" ]; then
              echo "Max attempts reached, exiting..."
              exit 1
            fi
            echo "Waiting for Keep frontend to be ready... (Attempt: $((attempt+1)))"
            attempt=$((attempt+1))
>>>>>>> b16bb085
            sleep 2
          done

          # create the state directory
          # mkdir -p ./state && chown -R root:root ./state && chmod -R 777 ./state

      - name: Run e2e tests and report coverage
        run: |
          poetry run coverage run --branch -m pytest -s tests/e2e_tests/

      - name: Convert coverage results to JSON (for CodeCov support)
        run: poetry run coverage json --omit="keep/providers/*"

      - name: Upload coverage reports to Codecov
        uses: codecov/codecov-action@v3
        with:
          fail_ci_if_error: false # don't fail if we didn't manage to upload the coverage report
          files: coverage.json
          verbose: true

      - name: Dump backend logs
        if: failure()
        run: |
          docker-compose --project-directory . -f tests/e2e_tests/docker-compose-e2e-${{ matrix.db_type }}.yml logs keep-backend > backend_logs-${{ matrix.db_type }}.txt
          docker-compose --project-directory . -f tests/e2e_tests/docker-compose-e2e-${{ matrix.db_type }}.yml logs keep-frontend > frontend_logs-${{ matrix.db_type }}.txt
        continue-on-error: true

      - name: Upload test artifacts on failure
        if: failure()
        uses: actions/upload-artifact@v3
        with:
          name: test-artifacts
          path: |
<<<<<<< HEAD
            page_source_test1.html
            page_source_test2.html
=======
            playwright_dump_*.html
            playwright_dump_*.png
>>>>>>> b16bb085
            backend_logs-${{ matrix.db_type }}.txt
            frontend_logs-${{ matrix.db_type }}.txt
        continue-on-error: true

      - name: Tear down environment
        run: |
          docker-compose --project-directory . -f tests/e2e_tests/docker-compose-e2e-${{ matrix.db_type }}.yml down<|MERGE_RESOLUTION|>--- conflicted
+++ resolved
@@ -92,10 +92,7 @@
           fi
 
           # wait to keep backend on port 8080
-<<<<<<< HEAD
-=======
           echo "Waiting for Keep backend to be ready..."
->>>>>>> b16bb085
           attempt=0
           max_attempts=10
 
@@ -106,8 +103,6 @@
             fi
             echo "Waiting for Keep backend to be ready... (Attempt: $((attempt+1)))"
             attempt=$((attempt+1))
-<<<<<<< HEAD
-=======
             sleep 2
           done
 
@@ -124,7 +119,6 @@
             fi
             echo "Waiting for Keep frontend to be ready... (Attempt: $((attempt+1)))"
             attempt=$((attempt+1))
->>>>>>> b16bb085
             sleep 2
           done
 
@@ -158,13 +152,8 @@
         with:
           name: test-artifacts
           path: |
-<<<<<<< HEAD
-            page_source_test1.html
-            page_source_test2.html
-=======
             playwright_dump_*.html
             playwright_dump_*.png
->>>>>>> b16bb085
             backend_logs-${{ matrix.db_type }}.txt
             frontend_logs-${{ matrix.db_type }}.txt
         continue-on-error: true
