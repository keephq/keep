--- conflicted
+++ resolved
@@ -22,13 +22,10 @@
   POSTGRES_USER: keepuser
   POSTGRES_PASSWORD: keeppassword
   POSTGRES_DB: keepdb
-<<<<<<< HEAD
   # mssql environment variables
   SA_PASSWORD: VeryStrongPassword1#
-=======
   # To test if imports are working properly
   EE_ENABLED: true
->>>>>>> b6c186f5
 
 jobs:
   tests:
@@ -133,11 +130,7 @@
 
           # create the state directory
           # mkdir -p ./state && chown -R root:root ./state && chmod -R 777 ./state
-<<<<<<< HEAD
 
-=======
-    
->>>>>>> b6c186f5
       - name: Run e2e tests and report coverage
         run: |
           poetry run coverage run --branch -m pytest -s tests/e2e_tests/
