--- conflicted
+++ resolved
@@ -17,13 +17,8 @@
   STORAGE_MANAGER_DIRECTORY: /tmp/storage-manager
 
 jobs:
-<<<<<<< HEAD
-  tests:
+  tests-docs:
     runs-on: namespace-profile-default
-=======
-  tests-docs:
-    runs-on: ubuntu-latest
->>>>>>> 08a9a524
 
     steps:
       - name: Checkout
